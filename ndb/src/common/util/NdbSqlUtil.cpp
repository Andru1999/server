/* Copyright (C) 2003 MySQL AB

   This program is free software; you can redistribute it and/or modify
   it under the terms of the GNU General Public License as published by
   the Free Software Foundation; either version 2 of the License, or
   (at your option) any later version.

   This program is distributed in the hope that it will be useful,
   but WITHOUT ANY WARRANTY; without even the implied warranty of
   MERCHANTABILITY or FITNESS FOR A PARTICULAR PURPOSE.  See the
   GNU General Public License for more details.

   You should have received a copy of the GNU General Public License
   along with this program; if not, write to the Free Software
   Foundation, Inc., 59 Temple Place, Suite 330, Boston, MA  02111-1307  USA */

#include <NdbSqlUtil.hpp>

int
NdbSqlUtil::char_compare(const char* s1, unsigned n1,
                         const char* s2, unsigned n2, bool padded)
{
  int c1 = 0;
  int c2 = 0;
  unsigned i = 0;
  while (i < n1 || i < n2) {
    c1 = i < n1 ? s1[i] : padded ? 0x20 : 0;
    c2 = i < n2 ? s2[i] : padded ? 0x20 : 0;
    if (c1 != c2)
      break;
    i++;
  }
  return c1 - c2;
}

bool
NdbSqlUtil::char_like(const char* s1, unsigned n1,
                      const char* s2, unsigned n2, bool padded)
{
  int c1 = 0;
  int c2 = 0;
  unsigned i1 = 0;
  unsigned i2 = 0;
  while (i1 < n1 || i2 < n2) {
    c1 = i1 < n1 ? s1[i1] : padded ? 0x20 : 0;
    c2 = i2 < n2 ? s2[i2] : padded ? 0x20 : 0;
    if (c2 == '%') {
      while (i2 + 1 < n2 && s2[i2 + 1] == '%') {
        i2++;
      }
      unsigned m = 0;
      while (m <= n1 - i1) {
        if (char_like(s1 + i1 + m, n1 -i1 - m,
                      s2 + i2 + 1, n2 - i2 - 1, padded))
        return true;
        m++;
      }
      return false;
    }
    if (c2 == '_') {
      if (c1 == 0)
        return false;
    } else {
      if (c1 != c2)
        return false;
    }
    i1++;
    i2++;
  }
  return i1 == n2 && i2 == n2;
}

/*
 * Data types.  The entries must be in the numerical order.
 */

const NdbSqlUtil::Type
NdbSqlUtil::m_typeList[] = {
  {
    Type::Undefined,
    NULL
  },
  {
    Type::Tinyint,
    cmpTinyint
  },
  {
    Type::Tinyunsigned,
    cmpTinyunsigned
  },
  {
    Type::Smallint,
    cmpSmallint
  },
  {
    Type::Smallunsigned,
    cmpSmallunsigned
  },
  {
    Type::Mediumint,
    cmpMediumint
  },
  {
    Type::Mediumunsigned,
    cmpMediumunsigned
  },
  {
    Type::Int,
    cmpInt
  },
  {
    Type::Unsigned,
    cmpUnsigned
  },
  {
    Type::Bigint,
    cmpBigint
  },
  {
    Type::Bigunsigned,
    cmpBigunsigned
  },
  {
    Type::Float,
    cmpFloat
  },
  {
    Type::Double,
    cmpDouble
  },
  {
    Type::Decimal,
    NULL  // cmpDecimal
  },
  {
    Type::Char,
    cmpChar
  },
  {
    Type::Varchar,
    cmpVarchar
  },
  {
    Type::Binary,
    cmpBinary
  },
  {
    Type::Varbinary,
    cmpVarbinary
  },
  {
    Type::Datetime,
    cmpDatetime
  },
  {
    Type::Date,
    cmpDate
  },
  {
    Type::Blob,
    NULL  // cmpBlob
  },
  {
    Type::Text,
    NULL  // cmpText
  },
  {
    Type::Bit,
    NULL  // cmpBit
  },
  {
    Type::Longvarchar,
    cmpLongvarchar
  },
  {
    Type::Longvarbinary,
    cmpLongvarbinary
<<<<<<< HEAD
=======
  },
  {
    Type::Time,
    cmpTime
>>>>>>> 005daf64
  }
};

const NdbSqlUtil::Type&
NdbSqlUtil::getType(Uint32 typeId)
{
  if (typeId < sizeof(m_typeList) / sizeof(m_typeList[0]) &&
      m_typeList[typeId].m_typeId != Type::Undefined) {
    return m_typeList[typeId];
  }
  return m_typeList[Type::Undefined];
}

const NdbSqlUtil::Type&
NdbSqlUtil::getTypeBinary(Uint32 typeId)
{
  switch (typeId) {
  case Type::Char:
  case Type::Varchar:
  case Type::Binary:
  case Type::Varbinary:
  case Type::Longvarchar:
  case Type::Longvarbinary:
    typeId = Type::Binary;
    break;
  case Type::Text:
    typeId = Type::Blob;
    break;
  default:
    break;
  }
  return getType(typeId);
}

/*
 * Comparison functions.
 */

int
NdbSqlUtil::cmpTinyint(const void* info, const void* p1, unsigned n1, const void* p2, unsigned n2, bool full)
{
  if (n2 >= sizeof(Int8)) {
    Int8 v1, v2;
    memcpy(&v1, p1, sizeof(Int8));
    memcpy(&v2, p2, sizeof(Int8));
    if (v1 < v2)
      return -1;
    if (v1 > v2)
      return +1;
    return 0;
  }
  assert(! full);
  return CmpUnknown;
}

int
NdbSqlUtil::cmpTinyunsigned(const void* info, const void* p1, unsigned n1, const void* p2, unsigned n2, bool full)
{
  if (n2 >= sizeof(Uint8)) {
    Uint8 v1, v2;
    memcpy(&v1, p1, sizeof(Uint8));
    memcpy(&v2, p2, sizeof(Uint8));
    if (v1 < v2)
      return -1;
    if (v1 > v2)
      return +1;
    return 0;
  }
  assert(! full);
  return CmpUnknown;
}

int
NdbSqlUtil::cmpSmallint(const void* info, const void* p1, unsigned n1, const void* p2, unsigned n2, bool full)
{
  if (n2 >= sizeof(Int16)) {
    Int16 v1, v2;
    memcpy(&v1, p1, sizeof(Int16));
    memcpy(&v2, p2, sizeof(Int16));
    if (v1 < v2)
      return -1;
    if (v1 > v2)
      return +1;
    return 0;
  }
  assert(! full);
  return CmpUnknown;
}

int
NdbSqlUtil::cmpSmallunsigned(const void* info, const void* p1, unsigned n1, const void* p2, unsigned n2, bool full)
{
  if (n2 >= sizeof(Uint16)) {
    Uint16 v1, v2;
    memcpy(&v1, p1, sizeof(Uint16));
    memcpy(&v2, p2, sizeof(Uint16));
    if (v1 < v2)
      return -1;
    if (v1 > v2)
      return +1;
    return 0;
  }
  assert(! full);
  return CmpUnknown;
}

int
NdbSqlUtil::cmpMediumint(const void* info, const void* p1, unsigned n1, const void* p2, unsigned n2, bool full)
{
  if (n2 >= 3) {
    Int32 v1, v2;
    v1 = sint3korr((const uchar*)p1);
    v2 = sint3korr((const uchar*)p2);
    if (v1 < v2)
      return -1;
    if (v1 > v2)
      return +1;
    return 0;
  }
  assert(! full);
  return CmpUnknown;
}

int
NdbSqlUtil::cmpMediumunsigned(const void* info, const void* p1, unsigned n1, const void* p2, unsigned n2, bool full)
{
  if (n2 >= 3) {
    Uint32 v1, v2;
    v1 = uint3korr((const uchar*)p1);
    v2 = uint3korr((const uchar*)p2);
    if (v1 < v2)
      return -1;
    if (v1 > v2)
      return +1;
    return 0;
  }
  assert(! full);
  return CmpUnknown;
}

int
NdbSqlUtil::cmpInt(const void* info, const void* p1, unsigned n1, const void* p2, unsigned n2, bool full)
{
  if (n2 >= sizeof(Int32)) {
    Int32 v1, v2;
    memcpy(&v1, p1, sizeof(Int32));
    memcpy(&v2, p2, sizeof(Int32));
    if (v1 < v2)
      return -1;
    if (v1 > v2)
      return +1;
    return 0;
  }
  assert(! full);
  return CmpUnknown;
}

int
NdbSqlUtil::cmpUnsigned(const void* info, const void* p1, unsigned n1, const void* p2, unsigned n2, bool full)
{
  if (n2 >= sizeof(Uint32)) {
    Uint32 v1, v2;
    memcpy(&v1, p1, sizeof(Uint32));
    memcpy(&v2, p2, sizeof(Uint32));
    if (v1 < v2)
      return -1;
    if (v1 > v2)
      return +1;
    return 0;
  }
  assert(! full);
  return CmpUnknown;
}

int
NdbSqlUtil::cmpBigint(const void* info, const void* p1, unsigned n1, const void* p2, unsigned n2, bool full)
{
  if (n2 >= sizeof(Int64)) {
    Int64 v1, v2;
    memcpy(&v1, p1, sizeof(Int64));
    memcpy(&v2, p2, sizeof(Int64));
    if (v1 < v2)
      return -1;
    if (v1 > v2)
      return +1;
    return 0;
  }
  assert(! full);
  return CmpUnknown;
}

int
NdbSqlUtil::cmpBigunsigned(const void* info, const void* p1, unsigned n1, const void* p2, unsigned n2, bool full)
{
  if (n2 >= sizeof(Uint64)) {
    Uint64 v1, v2;
    memcpy(&v1, p1, sizeof(Uint64));
    memcpy(&v2, p2, sizeof(Uint64));
    if (v1 < v2)
      return -1;
    if (v1 > v2)
      return +1;
    return 0;
  }
  assert(! full);
  return CmpUnknown;
}

int
NdbSqlUtil::cmpFloat(const void* info, const void* p1, unsigned n1, const void* p2, unsigned n2, bool full)
{
  if (n2 >= sizeof(float)) {
    float v1, v2;
    memcpy(&v1, p1, sizeof(float));
    memcpy(&v2, p2, sizeof(float));
    if (v1 < v2)
      return -1;
    if (v1 > v2)
      return +1;
    return 0;
  }
  assert(! full);
  return CmpUnknown;
}

int
NdbSqlUtil::cmpDouble(const void* info, const void* p1, unsigned n1, const void* p2, unsigned n2, bool full)
{
  if (n2 >= sizeof(double)) {
    double v1, v2;
    memcpy(&v1, p1, sizeof(double));
    memcpy(&v2, p2, sizeof(double));
    if (v1 < v2)
      return -1;
    if (v1 > v2)
      return +1;
    return 0;
  }
  assert(! full);
  return CmpUnknown;
}

// not used by MySQL or NDB
int
NdbSqlUtil::cmpDecimal(const void* info, const void* p1, unsigned n1, const void* p2, unsigned n2, bool full)
{
  assert(false);
  return 0;
}

int
NdbSqlUtil::cmpChar(const void* info, const void* p1, unsigned n1, const void* p2, unsigned n2, bool full)
{
  // collation does not work on prefix for some charsets
  assert(full);
  const uchar* v1 = (const uchar*)p1;
  const uchar* v2 = (const uchar*)p2;
  // not const in MySQL
  CHARSET_INFO* cs = (CHARSET_INFO*)(info);
  // compare with space padding
  int k = (*cs->coll->strnncollsp)(cs, v1, n1, v2, n2, false);
  return k < 0 ? -1 : k > 0 ? +1 : 0;
}

int
NdbSqlUtil::cmpVarchar(const void* info, const void* p1, unsigned n1, const void* p2, unsigned n2, bool full)
{
  const unsigned lb = 1;
  // collation does not work on prefix for some charsets
  assert(full && n1 >= lb && n2 >= lb);
  const uchar* v1 = (const uchar*)p1;
  const uchar* v2 = (const uchar*)p2;
  unsigned m1 = *v1;
  unsigned m2 = *v2;
  if (m1 <= n1 - lb && m2 <= n2 - lb) {
    CHARSET_INFO* cs = (CHARSET_INFO*)(info);
    // compare with space padding
    int k = (*cs->coll->strnncollsp)(cs, v1 + lb, m1, v2 + lb, m2, false);
    return k < 0 ? -1 : k > 0 ? +1 : 0;
  }
  // treat bad data as NULL
  if (m1 > n1 - lb && m2 <= n2 - lb)
    return -1;
  if (m1 <= n1 - lb && m2 > n2 - lb)
    return +1;
  return 0;
}

int
NdbSqlUtil::cmpBinary(const void* info, const void* p1, unsigned n1, const void* p2, unsigned n2, bool full)
{
  const uchar* v1 = (const uchar*)p1;
  const uchar* v2 = (const uchar*)p2;
  // compare as binary strings
  unsigned n = (n1 <= n2 ? n1 : n2);
  int k = memcmp(v1, v2, n);
  if (k == 0) {
    k = (full ? n1 : n) - n2;
  }
  return k < 0 ? -1 : k > 0 ? +1 : full ? 0 : CmpUnknown;
}

int
NdbSqlUtil::cmpVarbinary(const void* info, const void* p1, unsigned n1, const void* p2, unsigned n2, bool full)
{
  const unsigned lb = 1;
  if (n2 >= lb) {
    assert(n1 >= lb);
    const uchar* v1 = (const uchar*)p1;
    const uchar* v2 = (const uchar*)p2;
    unsigned m1 = *v1;
    unsigned m2 = *v2;
    if (m1 <= n1 - lb && m2 <= n2 - lb) {
      // compare as binary strings
      unsigned m = (m1 <= m2 ? m1 : m2);
      int k = memcmp(v1 + lb, v2 + lb, m);
      if (k == 0) {
        k = (full ? m1 : m) - m2;
      }
      return k < 0 ? -1 : k > 0 ? +1 : full ? 0 : CmpUnknown;
    }
    // treat bad data as NULL
    if (m1 > n1 - lb && m2 <= n2 - lb)
      return -1;
    if (m1 <= n1 - lb && m2 > n2 - lb)
      return +1;
    return 0;
  }
  assert(! full);
  return CmpUnknown;
}

int
NdbSqlUtil::cmpDatetime(const void* info, const void* p1, unsigned n1, const void* p2, unsigned n2, bool full)
{
  if (n2 >= sizeof(Int64)) {
    Int64 v1, v2;
    memcpy(&v1, p1, sizeof(Int64));
    memcpy(&v2, p2, sizeof(Int64));
    if (v1 < v2)
      return -1;
    if (v1 > v2)
      return +1;
    return 0;
  }
  assert(! full);
  return CmpUnknown;
}

int
NdbSqlUtil::cmpDate(const void* info, const void* p1, unsigned n1, const void* p2, unsigned n2, bool full)
{
#ifdef ndb_date_is_4_byte_native_int
  if (n2 >= sizeof(Int32)) {
    Int32 v1, v2;
    memcpy(&v1, p1, sizeof(Int32));
    memcpy(&v2, p2, sizeof(Int32));
    if (v1 < v2)
      return -1;
    if (v1 > v2)
      return +1;
    return 0;
  }
  assert(! full);
  return CmpUnknown;
#else
  if (n2 >= 4) {        // may access 4-th byte
    const uchar* v1 = (const uchar*)p1;
    const uchar* v2 = (const uchar*)p2;
    // from Field_newdate::val_int
    Uint64 j1 = uint3korr(v1);
    Uint64 j2 = uint3korr(v2);
    j1 = (j1 % 32L)+(j1 / 32L % 16L)*100L + (j1/(16L*32L))*10000L;
    j2 = (j2 % 32L)+(j2 / 32L % 16L)*100L + (j2/(16L*32L))*10000L;
    if (j1 < j2)
      return -1;
    if (j1 > j2)
      return +1;
    return 0;
  }
  assert(! full);
  return CmpUnknown;
#endif
}

// not supported
int
NdbSqlUtil::cmpBlob(const void* info, const void* p1, unsigned n1, const void* p2, unsigned n2, bool full)
{
  assert(false);
  return 0;
}

// not supported
int
NdbSqlUtil::cmpText(const void* info, const void* p1, unsigned n1, const void* p2, unsigned n2, bool full)
{
  assert(false);
  return 0;
}

<<<<<<< HEAD
=======
int
NdbSqlUtil::cmpTime(const void* info, const void* p1, unsigned n1, const void* p2, unsigned n2, bool full)
{
  if (n2 >= 4) {        // may access 4-th byte
    const uchar* v1 = (const uchar*)p1;
    const uchar* v2 = (const uchar*)p2;
    // from Field_time::val_int
    Int32 j1 = sint3korr(v1);
    Int32 j2 = sint3korr(v2);
    if (j1 < j2)
      return -1;
    if (j1 > j2)
      return +1;
    return 0;
  }
  assert(! full);
  return CmpUnknown;
}

>>>>>>> 005daf64
// not yet
int
NdbSqlUtil::cmpBit(const void* info, const void* p1, unsigned n1, const void* p2, unsigned n2, bool full)
{
  assert(false);
  return 0;
}

int
NdbSqlUtil::cmpLongvarchar(const void* info, const void* p1, unsigned n1, const void* p2, unsigned n2, bool full)
{
  const unsigned lb = 2;
  // collation does not work on prefix for some charsets
  assert(full && n1 >= lb && n2 >= lb);
  const uchar* v1 = (const uchar*)p1;
  const uchar* v2 = (const uchar*)p2;
  unsigned m1 = uint2korr(v1);
  unsigned m2 = uint2korr(v2);
  if (m1 <= n1 - lb && m2 <= n2 - lb) {
    CHARSET_INFO* cs = (CHARSET_INFO*)(info);
    // compare with space padding
    int k = (*cs->coll->strnncollsp)(cs, v1 + lb, m1, v2 + lb, m2, false);
    return k < 0 ? -1 : k > 0 ? +1 : 0;
  }
  // treat bad data as NULL
  if (m1 > n1 - lb && m2 <= n2 - lb)
    return -1;
  if (m1 <= n1 - lb && m2 > n2 - lb)
    return +1;
  return 0;
}

int
NdbSqlUtil::cmpLongvarbinary(const void* info, const void* p1, unsigned n1, const void* p2, unsigned n2, bool full)
{
  const unsigned lb = 2;
  if (n2 >= lb) {
    assert(n1 >= lb);
    const uchar* v1 = (const uchar*)p1;
    const uchar* v2 = (const uchar*)p2;
    unsigned m1 = uint2korr(v1);
    unsigned m2 = uint2korr(v2);
    if (m1 <= n1 - lb && m2 <= n2 - lb) {
      // compare as binary strings
      unsigned m = (m1 <= m2 ? m1 : m2);
      int k = memcmp(v1 + lb, v2 + lb, m);
      if (k == 0) {
        k = (full ? m1 : m) - m2;
      }
      return k < 0 ? -1 : k > 0 ? +1 : full ? 0 : CmpUnknown;
    }
    // treat bad data as NULL
    if (m1 > n1 - lb && m2 <= n2 - lb)
      return -1;
    if (m1 <= n1 - lb && m2 > n2 - lb)
      return +1;
    return 0;
  }
  assert(! full);
  return CmpUnknown;
}

// check charset

bool
NdbSqlUtil::usable_in_pk(Uint32 typeId, const void* info)
{
  const Type& type = getType(typeId);
  switch (type.m_typeId) {
  case Type::Char:
    {
      const CHARSET_INFO *cs = (const CHARSET_INFO*)info;
      return
        cs != 0 &&
        cs->cset != 0 &&
        cs->coll != 0 &&
        cs->coll->strnxfrm != 0 &&
        cs->strxfrm_multiply <= MAX_XFRM_MULTIPLY;
    }
    break;
  case Type::Undefined:
  case Type::Blob:
  case Type::Text:
    break;
  default:
    return true;
  }
  return false;
}

bool
NdbSqlUtil::usable_in_hash_index(Uint32 typeId, const void* info)
{
  return usable_in_pk(typeId, info);
}

bool
NdbSqlUtil::usable_in_ordered_index(Uint32 typeId, const void* info)
{
  const Type& type = getType(typeId);
  if (type.m_cmp == NULL)
    return false;
  switch (type.m_typeId) {
  case Type::Char:
    {
      const CHARSET_INFO *cs = (const CHARSET_INFO*)info;
      return
        cs != 0 &&
        cs->cset != 0 &&
        cs->coll != 0 &&
        cs->coll->strnxfrm != 0 &&
        cs->coll->strnncollsp != 0 &&
        cs->strxfrm_multiply <= MAX_XFRM_MULTIPLY;
    }
    break;
  case Type::Undefined:
  case Type::Blob:
  case Type::Text:
    break;
  default:
    return true;
  }
  return false;
}

// utilities

bool
NdbSqlUtil::get_var_length(Uint32 typeId, const void* p, unsigned attrlen, Uint32& lb, Uint32& len)
{
  const unsigned char* const src = (const unsigned char*)p;
  switch (typeId) {
  case NdbSqlUtil::Type::Varchar:
  case NdbSqlUtil::Type::Varbinary:
    lb = 1;
    if (attrlen >= lb) {
      len = src[0];
      if (attrlen >= lb + len)
        return true;
    }
    break;
  case NdbSqlUtil::Type::Longvarchar:
  case NdbSqlUtil::Type::Longvarbinary:
    lb = 2;
    if (attrlen >= lb) {
      len = src[0] + (src[1] << 8);
      if (attrlen >= lb + len)
        return true;
    }
    break;
  default:
    lb = 0;
    len = attrlen;
    return true;
    break;
  }
  return false;
}

// workaround

int
NdbSqlUtil::strnxfrm_bug7284(CHARSET_INFO* cs, unsigned char* dst, unsigned dstLen, const unsigned char*src, unsigned srcLen)
{
  unsigned char nsp[20]; // native space char
  unsigned char xsp[20]; // strxfrm-ed space char
#ifdef VM_TRACE
  memset(nsp, 0x1f, sizeof(nsp));
  memset(xsp, 0x1f, sizeof(xsp));
#endif
  // convert from unicode codepoint for space
  int n1 = (*cs->cset->wc_mb)(cs, (my_wc_t)0x20, nsp, nsp + sizeof(nsp));
  if (n1 <= 0)
    return -1;
  // strxfrm to binary
  int n2 = (*cs->coll->strnxfrm)(cs, xsp, sizeof(xsp), nsp, n1);
  if (n2 <= 0)
    return -1;
  // strxfrm argument string - returns no error indication
  int n3 = (*cs->coll->strnxfrm)(cs, dst, dstLen, src, srcLen);
  // pad with strxfrm-ed space chars
  int n4 = n3;
  while (n4 < (int)dstLen) {
    dst[n4] = xsp[(n4 - n3) % n2];
    n4++;
  }
  // no check for partial last
  return dstLen;
}<|MERGE_RESOLUTION|>--- conflicted
+++ resolved
@@ -175,13 +175,10 @@
   {
     Type::Longvarbinary,
     cmpLongvarbinary
-<<<<<<< HEAD
-=======
   },
   {
     Type::Time,
     cmpTime
->>>>>>> 005daf64
   }
 };
 
@@ -583,8 +580,6 @@
   return 0;
 }
 
-<<<<<<< HEAD
-=======
 int
 NdbSqlUtil::cmpTime(const void* info, const void* p1, unsigned n1, const void* p2, unsigned n2, bool full)
 {
@@ -604,7 +599,6 @@
   return CmpUnknown;
 }
 
->>>>>>> 005daf64
 // not yet
 int
 NdbSqlUtil::cmpBit(const void* info, const void* p1, unsigned n1, const void* p2, unsigned n2, bool full)
