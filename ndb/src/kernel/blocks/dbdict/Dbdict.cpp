/* Copyright (C) 2003 MySQL AB

   This program is free software; you can redistribute it and/or modify
   it under the terms of the GNU General Public License as published by
   the Free Software Foundation; either version 2 of the License, or
   (at your option) any later version.

   This program is distributed in the hope that it will be useful,
   but WITHOUT ANY WARRANTY; without even the implied warranty of
   MERCHANTABILITY or FITNESS FOR A PARTICULAR PURPOSE.  See the
   GNU General Public License for more details.

   You should have received a copy of the GNU General Public License
   along with this program; if not, write to the Free Software
   Foundation, Inc., 59 Temple Place, Suite 330, Boston, MA  02111-1307  USA */

#include <ndb_global.h>
#include <my_sys.h>

#define DBDICT_C
#include "Dbdict.hpp"

#include <ndb_limits.h>
#include <NdbOut.hpp>
#include <Properties.hpp>
#include <Configuration.hpp>
#include <SectionReader.hpp>
#include <SimpleProperties.hpp>
#include <AttributeHeader.hpp>
#include <KeyDescriptor.hpp>
#include <signaldata/DictSchemaInfo.hpp>
#include <signaldata/DictTabInfo.hpp>
#include <signaldata/DropTabFile.hpp>

#include <signaldata/EventReport.hpp>
#include <signaldata/FsCloseReq.hpp>
#include <signaldata/FsConf.hpp>
#include <signaldata/FsOpenReq.hpp>
#include <signaldata/FsReadWriteReq.hpp>
#include <signaldata/FsRef.hpp>
#include <signaldata/GetTabInfo.hpp>
#include <signaldata/GetTableId.hpp>
#include <signaldata/HotSpareRep.hpp>
#include <signaldata/NFCompleteRep.hpp>
#include <signaldata/NodeFailRep.hpp>
#include <signaldata/ReadNodesConf.hpp>
#include <signaldata/RelTabMem.hpp>
#include <signaldata/WaitGCP.hpp>
#include <signaldata/ListTables.hpp>

#include <signaldata/CreateTrig.hpp>
#include <signaldata/AlterTrig.hpp>
#include <signaldata/DropTrig.hpp>
#include <signaldata/CreateIndx.hpp>
#include <signaldata/DropIndx.hpp>
#include <signaldata/BuildIndx.hpp>

#include <signaldata/CreateEvnt.hpp>
#include <signaldata/UtilPrepare.hpp>
#include <signaldata/UtilExecute.hpp>
#include <signaldata/UtilRelease.hpp>
#include <signaldata/SumaImpl.hpp> 
#include <GrepError.hpp>
//#include <signaldata/DropEvnt.hpp>

#include <signaldata/LqhFrag.hpp>

#include <signaldata/DiAddTab.hpp>
#include <signaldata/DihStartTab.hpp>

#include <signaldata/DropTable.hpp>
#include <signaldata/DropTab.hpp>
#include <signaldata/PrepDropTab.hpp>

#include <signaldata/CreateTable.hpp>
#include <signaldata/AlterTable.hpp>
#include <signaldata/AlterTab.hpp>
#include <signaldata/CreateFragmentation.hpp>
#include <signaldata/CreateTab.hpp>
#include <NdbSleep.h>
#include <signaldata/ApiBroadcast.hpp>

#define ZNOT_FOUND 626
#define ZALREADYEXIST 630

//#define EVENT_PH2_DEBUG
//#define EVENT_PH3_DEBUG
//#define EVENT_DEBUG

#define EVENT_TRACE \
//  ndbout_c("Event debug trace: File: %s Line: %u", __FILE__, __LINE__)

#define DIV(x,y) (((x)+(y)-1)/(y))
#include <ndb_version.h>

static
Uint32
alter_table_inc_schema_version(Uint32 old)
{
   return (old & 0x00FFFFFF) + ((old + 0x1000000) & 0xFF000000);
}

static
Uint32
alter_table_dec_schema_version(Uint32 old)
{
  return (old & 0x00FFFFFF) + ((old - 0x1000000) & 0xFF000000);
}

static
Uint32
create_table_inc_schema_version(Uint32 old)
{
  return (old + 0x00000001) & 0x00FFFFFF;
}

/* **************************************************************** */
/* ---------------------------------------------------------------- */
/* MODULE:          GENERAL MODULE -------------------------------- */
/* ---------------------------------------------------------------- */
/*                                                                  */
/* This module contains general stuff. Mostly debug signals and     */
/* general signals that go into a specific module after checking a  */
/* state variable. Also general subroutines used by many.           */
/* ---------------------------------------------------------------- */
/* **************************************************************** */

/* ---------------------------------------------------------------- */
// This signal is used to dump states of various variables in the
// block by command.
/* ---------------------------------------------------------------- */
void
Dbdict::execDUMP_STATE_ORD(Signal* signal)
{
  jamEntry();

#ifdef VM_TRACE
  if(signal->theData[0] == 1222){
    const Uint32 tab = signal->theData[1];
    PrepDropTabReq* req = (PrepDropTabReq*)signal->getDataPtr();
    req->senderRef = reference();
    req->senderData = 1222;
    req->tableId = tab;
    sendSignal(DBLQH_REF, GSN_PREP_DROP_TAB_REQ, signal,
	       PrepDropTabReq::SignalLength, JBB);
  }

  if(signal->theData[0] == 1223){
    const Uint32 tab = signal->theData[1];
    PrepDropTabReq* req = (PrepDropTabReq*)signal->getDataPtr();
    req->senderRef = reference();
    req->senderData = 1222;
    req->tableId = tab;
    sendSignal(DBTC_REF, GSN_PREP_DROP_TAB_REQ, signal,
	       PrepDropTabReq::SignalLength, JBB);
  }

  if(signal->theData[0] == 1224){
    const Uint32 tab = signal->theData[1];
    PrepDropTabReq* req = (PrepDropTabReq*)signal->getDataPtr();
    req->senderRef = reference();
    req->senderData = 1222;
    req->tableId = tab;
    sendSignal(DBDIH_REF, GSN_PREP_DROP_TAB_REQ, signal,
	       PrepDropTabReq::SignalLength, JBB);
  }

  if(signal->theData[0] == 1225){
    const Uint32 tab = signal->theData[1];
    const Uint32 ver = signal->theData[2];
    TableRecordPtr tabRecPtr;
    c_tableRecordPool.getPtr(tabRecPtr, tab);
    DropTableReq * req = (DropTableReq*)signal->getDataPtr();
    req->senderData = 1225;
    req->senderRef = numberToRef(1,1);
    req->tableId = tab;
    req->tableVersion = tabRecPtr.p->tableVersion + ver;
    sendSignal(DBDICT_REF, GSN_DROP_TABLE_REQ, signal,
	       DropTableReq::SignalLength, JBB);
  }
#endif  
  
  return;
}//Dbdict::execDUMP_STATE_ORD()

/* ---------------------------------------------------------------- */
/* ---------------------------------------------------------------- */
// CONTINUEB is used when a real-time break is needed for long
// processes.
/* ---------------------------------------------------------------- */
/* ---------------------------------------------------------------- */
void Dbdict::execCONTINUEB(Signal* signal) 
{
  jamEntry();
  switch (signal->theData[0]) {
  case ZPACK_TABLE_INTO_PAGES :
    jam();
    packTableIntoPages(signal, signal->theData[1], signal->theData[2]);
    break;

  case ZSEND_GET_TAB_RESPONSE :
    jam();
    sendGetTabResponse(signal);
    break;

  case ZDICT_LOCK_POLL:
    jam();
    checkDictLockQueue(signal, true);
    break;

  default :
    ndbrequire(false);
    break;
  }//switch
  return;
}//execCONTINUEB()

/* ---------------------------------------------------------------- */
/* ---------------------------------------------------------------- */
// Routine to handle pack table into pages.
/* ---------------------------------------------------------------- */
/* ---------------------------------------------------------------- */

void Dbdict::packTableIntoPages(Signal* signal, Uint32 tableId, Uint32 pageId)
{

  PageRecordPtr pagePtr;
  TableRecordPtr tablePtr;
  c_pageRecordArray.getPtr(pagePtr, pageId);
  
  memset(&pagePtr.p->word[0], 0, 4 * ZPAGE_HEADER_SIZE);
  c_tableRecordPool.getPtr(tablePtr, tableId);
  LinearWriter w(&pagePtr.p->word[ZPAGE_HEADER_SIZE], 
		 8 * ZSIZE_OF_PAGES_IN_WORDS);

  w.first();
  packTableIntoPagesImpl(w, tablePtr, signal);
    
  Uint32 wordsOfTable = w.getWordsUsed();
  Uint32 pagesUsed = 
    DIV(wordsOfTable + ZPAGE_HEADER_SIZE, ZSIZE_OF_PAGES_IN_WORDS);
  pagePtr.p->word[ZPOS_CHECKSUM] = 
    computeChecksum(&pagePtr.p->word[0], pagesUsed * ZSIZE_OF_PAGES_IN_WORDS);
  
  switch (c_packTable.m_state) {
  case PackTable::PTS_IDLE:
  case PackTable::PTS_ADD_TABLE_MASTER:
  case PackTable::PTS_ADD_TABLE_SLAVE:
  case PackTable::PTS_RESTART:
    ndbrequire(false);
    break;
  case PackTable::PTS_GET_TAB:
    jam();
    c_retrieveRecord.retrievedNoOfPages = pagesUsed;
    c_retrieveRecord.retrievedNoOfWords = wordsOfTable;
    sendGetTabResponse(signal);
    return;
    break;
  }//switch
  ndbrequire(false);
  return;
}//packTableIntoPages()

void
Dbdict::packTableIntoPagesImpl(SimpleProperties::Writer & w,
			       TableRecordPtr tablePtr,
			       Signal* signal){
  
  w.add(DictTabInfo::TableName, tablePtr.p->tableName);
  w.add(DictTabInfo::TableId, tablePtr.i);
#ifdef HAVE_TABLE_REORG
  w.add(DictTabInfo::SecondTableId, tablePtr.p->secondTable);
#else
  w.add(DictTabInfo::SecondTableId, (Uint32)0);
#endif
  w.add(DictTabInfo::TableVersion, tablePtr.p->tableVersion);
  w.add(DictTabInfo::NoOfKeyAttr, tablePtr.p->noOfPrimkey);
  w.add(DictTabInfo::NoOfAttributes, tablePtr.p->noOfAttributes);
  w.add(DictTabInfo::NoOfNullable, tablePtr.p->noOfNullAttr);
  w.add(DictTabInfo::NoOfVariable, (Uint32)0);
  w.add(DictTabInfo::KeyLength, tablePtr.p->tupKeyLength);
  
  w.add(DictTabInfo::TableLoggedFlag, tablePtr.p->storedTable);
  w.add(DictTabInfo::MinLoadFactor, tablePtr.p->minLoadFactor);
  w.add(DictTabInfo::MaxLoadFactor, tablePtr.p->maxLoadFactor);
  w.add(DictTabInfo::TableKValue, tablePtr.p->kValue);
  w.add(DictTabInfo::FragmentTypeVal, tablePtr.p->fragmentType);
  w.add(DictTabInfo::TableTypeVal, tablePtr.p->tableType);
<<<<<<< HEAD
=======
  w.add(DictTabInfo::MaxRowsLow, tablePtr.p->maxRowsLow);
  w.add(DictTabInfo::MaxRowsHigh, tablePtr.p->maxRowsHigh);
  w.add(DictTabInfo::MinRowsLow, tablePtr.p->minRowsLow);
  w.add(DictTabInfo::MinRowsHigh, tablePtr.p->minRowsHigh);
>>>>>>> d2da3c96
  
  if(!signal)
  {
    w.add(DictTabInfo::FragmentCount, tablePtr.p->fragmentCount);
  }
  else
  {
    Uint32 * theData = signal->getDataPtrSend();
    CreateFragmentationReq * const req = (CreateFragmentationReq*)theData;
    req->senderRef = 0;
    req->senderData = RNIL;
    req->fragmentationType = tablePtr.p->fragmentType;
    req->noOfFragments = 0;
    req->fragmentNode = 0;
    req->primaryTableId = tablePtr.i;
    EXECUTE_DIRECT(DBDIH, GSN_CREATE_FRAGMENTATION_REQ, signal,
		   CreateFragmentationReq::SignalLength);
    if(signal->theData[0] == 0)
    {
      Uint16 *data = (Uint16*)&signal->theData[25];
      Uint32 count = 2 + data[0] * data[1];
      w.add(DictTabInfo::FragmentDataLen, 2*count);
      w.add(DictTabInfo::FragmentData, data, 2*count);
    }
  }
  
  if (tablePtr.p->primaryTableId != RNIL){
    TableRecordPtr primTab;
    c_tableRecordPool.getPtr(primTab, tablePtr.p->primaryTableId);
    w.add(DictTabInfo::PrimaryTable, primTab.p->tableName);
    w.add(DictTabInfo::PrimaryTableId, tablePtr.p->primaryTableId);
    w.add(DictTabInfo::IndexState, tablePtr.p->indexState);
    w.add(DictTabInfo::InsertTriggerId, tablePtr.p->insertTriggerId);
    w.add(DictTabInfo::UpdateTriggerId, tablePtr.p->updateTriggerId);
    w.add(DictTabInfo::DeleteTriggerId, tablePtr.p->deleteTriggerId);
    w.add(DictTabInfo::CustomTriggerId, tablePtr.p->customTriggerId);
  }
  w.add(DictTabInfo::FrmLen, tablePtr.p->frmLen);
  w.add(DictTabInfo::FrmData, tablePtr.p->frmData, tablePtr.p->frmLen);
  
  Uint32 nextAttribute = tablePtr.p->firstAttribute;
  AttributeRecordPtr attrPtr;
  do {
    jam();
    c_attributeRecordPool.getPtr(attrPtr, nextAttribute);
    
    w.add(DictTabInfo::AttributeName, attrPtr.p->attributeName);
    w.add(DictTabInfo::AttributeId, attrPtr.p->attributeId);
    w.add(DictTabInfo::AttributeKeyFlag, attrPtr.p->tupleKey > 0);
    
    const Uint32 desc = attrPtr.p->attributeDescriptor;
    const Uint32 attrType = AttributeDescriptor::getType(desc);
    const Uint32 attrSize = AttributeDescriptor::getSize(desc);
    const Uint32 arraySize = AttributeDescriptor::getArraySize(desc);
    const Uint32 nullable = AttributeDescriptor::getNullable(desc);
    const Uint32 DKey = AttributeDescriptor::getDKey(desc);

    // AttributeType deprecated
    w.add(DictTabInfo::AttributeSize, attrSize);
    w.add(DictTabInfo::AttributeArraySize, arraySize);
    w.add(DictTabInfo::AttributeNullableFlag, nullable);
    w.add(DictTabInfo::AttributeDKey, DKey);
    w.add(DictTabInfo::AttributeExtType, attrType);
    w.add(DictTabInfo::AttributeExtPrecision, attrPtr.p->extPrecision);
    w.add(DictTabInfo::AttributeExtScale, attrPtr.p->extScale);
    w.add(DictTabInfo::AttributeExtLength, attrPtr.p->extLength);
    w.add(DictTabInfo::AttributeAutoIncrement, 
	  (Uint32)attrPtr.p->autoIncrement);
    w.add(DictTabInfo::AttributeDefaultValue, attrPtr.p->defaultValue);
    
    w.add(DictTabInfo::AttributeEnd, 1);
    nextAttribute = attrPtr.p->nextAttrInTable;
  } while (nextAttribute != RNIL);
  
  w.add(DictTabInfo::TableEnd, 1);
}

/* ---------------------------------------------------------------- */
/* ---------------------------------------------------------------- */
// The routines to handle responses from file system.
/* ---------------------------------------------------------------- */
/* ---------------------------------------------------------------- */

/* ---------------------------------------------------------------- */
// A file was successfully closed.
/* ---------------------------------------------------------------- */
void Dbdict::execFSCLOSECONF(Signal* signal) 
{
  FsConnectRecordPtr fsPtr;
  FsConf * const fsConf = (FsConf *)&signal->theData[0];
  jamEntry();
  c_fsConnectRecordPool.getPtr(fsPtr, fsConf->userPointer);
  switch (fsPtr.p->fsState) {
  case FsConnectRecord::CLOSE_WRITE_SCHEMA:
    jam();
    closeWriteSchemaConf(signal, fsPtr);
    break;
  case FsConnectRecord::CLOSE_READ_SCHEMA:
    jam();
    closeReadSchemaConf(signal, fsPtr);
    break;
  case FsConnectRecord::CLOSE_READ_TAB_FILE:
    jam();
    closeReadTableConf(signal, fsPtr);
    break;
  case FsConnectRecord::CLOSE_WRITE_TAB_FILE:
    jam();
    closeWriteTableConf(signal, fsPtr);
    break;
  case FsConnectRecord::OPEN_READ_SCHEMA2:
    openSchemaFile(signal, 1, fsPtr.i, false, false);
    break;
  default:
    jamLine((fsPtr.p->fsState & 0xFFF));
    ndbrequire(false);
    break;
  }//switch
}//execFSCLOSECONF()


/* ---------------------------------------------------------------- */
// A file was successfully opened.
/* ---------------------------------------------------------------- */
void Dbdict::execFSOPENCONF(Signal* signal) 
{
  FsConnectRecordPtr fsPtr;
  jamEntry();
  FsConf * const fsConf = (FsConf *)&signal->theData[0];
  c_fsConnectRecordPool.getPtr(fsPtr, fsConf->userPointer);

  Uint32 filePointer = fsConf->filePointer;
  fsPtr.p->filePtr = filePointer;
  switch (fsPtr.p->fsState) {
  case FsConnectRecord::OPEN_WRITE_SCHEMA:
    jam();
    fsPtr.p->fsState = FsConnectRecord::WRITE_SCHEMA;
    writeSchemaFile(signal, filePointer, fsPtr.i);
    break;
  case FsConnectRecord::OPEN_READ_SCHEMA1:
    jam();
    fsPtr.p->fsState = FsConnectRecord::READ_SCHEMA1;
    readSchemaFile(signal, filePointer, fsPtr.i);
    break;
  case FsConnectRecord::OPEN_READ_SCHEMA2:
    jam();
    fsPtr.p->fsState = FsConnectRecord::READ_SCHEMA2;
    readSchemaFile(signal, filePointer, fsPtr.i);
    break;
  case FsConnectRecord::OPEN_READ_TAB_FILE1:
    jam();
    fsPtr.p->fsState = FsConnectRecord::READ_TAB_FILE1;
    readTableFile(signal, filePointer, fsPtr.i);
    break;
  case FsConnectRecord::OPEN_READ_TAB_FILE2:
    jam();
    fsPtr.p->fsState = FsConnectRecord::READ_TAB_FILE2;
    readTableFile(signal, filePointer, fsPtr.i);
    break;
  case FsConnectRecord::OPEN_WRITE_TAB_FILE:
    jam();
    fsPtr.p->fsState = FsConnectRecord::WRITE_TAB_FILE;
    writeTableFile(signal, filePointer, fsPtr.i);
    break;
  default:
    jamLine((fsPtr.p->fsState & 0xFFF));
    ndbrequire(false);
    break;
  }//switch
}//execFSOPENCONF()

/* ---------------------------------------------------------------- */
// An open file was refused.
/* ---------------------------------------------------------------- */
void Dbdict::execFSOPENREF(Signal* signal) 
{
  jamEntry();
  FsRef * const fsRef = (FsRef *)&signal->theData[0];
  FsConnectRecordPtr fsPtr;
  c_fsConnectRecordPool.getPtr(fsPtr, fsRef->userPointer);
  switch (fsPtr.p->fsState) {
  case FsConnectRecord::OPEN_READ_SCHEMA1:
    jam();
    openReadSchemaRef(signal, fsPtr);
    return;
  case FsConnectRecord::OPEN_READ_TAB_FILE1:
    jam();
    openReadTableRef(signal, fsPtr);
    return;
  default:
    break;
  }//switch
  {
    char msg[100];
    sprintf(msg, "File system open failed during FsConnectRecord state %d", (Uint32)fsPtr.p->fsState);
    fsRefError(signal,__LINE__,msg);
  }
}//execFSOPENREF()

/* ---------------------------------------------------------------- */
// A file was successfully read.
/* ---------------------------------------------------------------- */
void Dbdict::execFSREADCONF(Signal* signal) 
{
  jamEntry();
  FsConf * const fsConf = (FsConf *)&signal->theData[0];
  FsConnectRecordPtr fsPtr;
  c_fsConnectRecordPool.getPtr(fsPtr, fsConf->userPointer);
  switch (fsPtr.p->fsState) {
  case FsConnectRecord::READ_SCHEMA1:
  case FsConnectRecord::READ_SCHEMA2:
    readSchemaConf(signal ,fsPtr);
    break;
  case FsConnectRecord::READ_TAB_FILE1:
  case FsConnectRecord::READ_TAB_FILE2:
    jam();
    readTableConf(signal ,fsPtr);
    break;
  default:
    jamLine((fsPtr.p->fsState & 0xFFF));
    ndbrequire(false);
    break;
  }//switch
}//execFSREADCONF()

/* ---------------------------------------------------------------- */
// A read file was refused.
/* ---------------------------------------------------------------- */
void Dbdict::execFSREADREF(Signal* signal) 
{
  jamEntry();
  FsRef * const fsRef = (FsRef *)&signal->theData[0];
  FsConnectRecordPtr fsPtr;
  c_fsConnectRecordPool.getPtr(fsPtr, fsRef->userPointer);
  switch (fsPtr.p->fsState) {
  case FsConnectRecord::READ_SCHEMA1:
    jam();
    readSchemaRef(signal, fsPtr);
    return;
  case FsConnectRecord::READ_TAB_FILE1:
    jam();
    readTableRef(signal, fsPtr);
    return;
  default:
    break;
  }//switch
  {
    char msg[100];
    sprintf(msg, "File system read failed during FsConnectRecord state %d", (Uint32)fsPtr.p->fsState);
    fsRefError(signal,__LINE__,msg);
  }
}//execFSREADREF()

/* ---------------------------------------------------------------- */
// A file was successfully written.
/* ---------------------------------------------------------------- */
void Dbdict::execFSWRITECONF(Signal* signal) 
{
  FsConf * const fsConf = (FsConf *)&signal->theData[0];
  FsConnectRecordPtr fsPtr;
  jamEntry();
  c_fsConnectRecordPool.getPtr(fsPtr, fsConf->userPointer);
  switch (fsPtr.p->fsState) {
  case FsConnectRecord::WRITE_TAB_FILE:
    writeTableConf(signal, fsPtr);
    break;
  case FsConnectRecord::WRITE_SCHEMA:
    jam();
    writeSchemaConf(signal, fsPtr);
    break;
  default:
    jamLine((fsPtr.p->fsState & 0xFFF));
    ndbrequire(false);
    break;
  }//switch
}//execFSWRITECONF()


/* ---------------------------------------------------------------- */
// Routines to handle Read/Write of Table Files
/* ---------------------------------------------------------------- */
void
Dbdict::writeTableFile(Signal* signal, Uint32 tableId, 
		       SegmentedSectionPtr tabInfoPtr, Callback* callback){
  
  ndbrequire(c_writeTableRecord.tableWriteState == WriteTableRecord::IDLE);
  
  Uint32 sz = tabInfoPtr.sz + ZPAGE_HEADER_SIZE;

  c_writeTableRecord.noOfPages = DIV(sz, ZSIZE_OF_PAGES_IN_WORDS);
  c_writeTableRecord.tableWriteState = WriteTableRecord::TWR_CALLBACK;
  c_writeTableRecord.m_callback = * callback;

  c_writeTableRecord.pageId = 0;
  ndbrequire(c_writeTableRecord.noOfPages < 8);

  PageRecordPtr pageRecPtr;
  c_pageRecordArray.getPtr(pageRecPtr, c_writeTableRecord.pageId);
  copy(&pageRecPtr.p->word[ZPAGE_HEADER_SIZE], tabInfoPtr);
  
  memset(&pageRecPtr.p->word[0], 0, 4 * ZPAGE_HEADER_SIZE);
  pageRecPtr.p->word[ZPOS_CHECKSUM] = 
    computeChecksum(&pageRecPtr.p->word[0], 
		    c_writeTableRecord.noOfPages * ZSIZE_OF_PAGES_IN_WORDS);
  
  startWriteTableFile(signal, tableId);

}

void Dbdict::startWriteTableFile(Signal* signal, Uint32 tableId)
{
  FsConnectRecordPtr fsPtr;
  c_writeTableRecord.tableId = tableId;
  c_fsConnectRecordPool.getPtr(fsPtr, getFsConnRecord());
  fsPtr.p->fsState = FsConnectRecord::OPEN_WRITE_TAB_FILE;
  openTableFile(signal, 0, fsPtr.i, tableId, true);
  c_writeTableRecord.noOfTableFilesHandled = 0;
}//Dbdict::startWriteTableFile()

void Dbdict::openTableFile(Signal* signal,
                           Uint32 fileNo,
                           Uint32 fsConPtr,
                           Uint32 tableId,
                           bool   writeFlag) 
{
  TableRecordPtr tablePtr;
  FsOpenReq * const fsOpenReq = (FsOpenReq *)&signal->theData[0];
  c_tableRecordPool.getPtr(tablePtr, tableId);

  fsOpenReq->userReference = reference();
  fsOpenReq->userPointer = fsConPtr;
  if (writeFlag) {
    jam();
    fsOpenReq->fileFlags = 
      FsOpenReq::OM_WRITEONLY | 
      FsOpenReq::OM_TRUNCATE | 
      FsOpenReq::OM_CREATE | 
      FsOpenReq::OM_SYNC;
  } else {
    jam();
    fsOpenReq->fileFlags = FsOpenReq::OM_READONLY;
  }//if

  fsOpenReq->fileNumber[3] = 0; // Initialise before byte changes
  FsOpenReq::setVersion(fsOpenReq->fileNumber, 1);
  FsOpenReq::setSuffix(fsOpenReq->fileNumber, FsOpenReq::S_TABLELIST);
  FsOpenReq::v1_setDisk(fsOpenReq->fileNumber, (fileNo + 1));
  FsOpenReq::v1_setTable(fsOpenReq->fileNumber, tableId);
  FsOpenReq::v1_setFragment(fsOpenReq->fileNumber, (Uint32)-1);
  FsOpenReq::v1_setS(fsOpenReq->fileNumber, tablePtr.p->tableVersion);
  FsOpenReq::v1_setP(fsOpenReq->fileNumber, 255);
/* ---------------------------------------------------------------- */
// File name : D1/DBDICT/T0/S1.TableList
// D1 means Disk 1 (set by fileNo + 1)
// T0 means table id = 0
// S1 means tableVersion 1
// TableList indicates that this is a file for a table description.
/* ---------------------------------------------------------------- */
  sendSignal(NDBFS_REF, GSN_FSOPENREQ, signal, FsOpenReq::SignalLength, JBA);
}//openTableFile()

void Dbdict::writeTableFile(Signal* signal, Uint32 filePtr, Uint32 fsConPtr) 
{
  FsReadWriteReq * const fsRWReq = (FsReadWriteReq *)&signal->theData[0];

  fsRWReq->filePointer = filePtr;
  fsRWReq->userReference = reference();
  fsRWReq->userPointer = fsConPtr;
  fsRWReq->operationFlag = 0; // Initialise before bit changes
  FsReadWriteReq::setSyncFlag(fsRWReq->operationFlag, 1);
  FsReadWriteReq::setFormatFlag(fsRWReq->operationFlag, 
                                FsReadWriteReq::fsFormatArrayOfPages);
  fsRWReq->varIndex = ZBAT_TABLE_FILE;
  fsRWReq->numberOfPages = c_writeTableRecord.noOfPages;
  fsRWReq->data.arrayOfPages.varIndex = c_writeTableRecord.pageId;
  fsRWReq->data.arrayOfPages.fileOffset = 0; // Write to file page 0
  sendSignal(NDBFS_REF, GSN_FSWRITEREQ, signal, 8, JBA);
}//writeTableFile()

void Dbdict::writeTableConf(Signal* signal,
                                FsConnectRecordPtr fsPtr)
{
  fsPtr.p->fsState = FsConnectRecord::CLOSE_WRITE_TAB_FILE;
  closeFile(signal, fsPtr.p->filePtr, fsPtr.i);
  return;
}//Dbdict::writeTableConf()

void Dbdict::closeWriteTableConf(Signal* signal,
                                 FsConnectRecordPtr fsPtr)
{
  c_writeTableRecord.noOfTableFilesHandled++;
  if (c_writeTableRecord.noOfTableFilesHandled < 2) {
    jam();
    fsPtr.p->fsState = FsConnectRecord::OPEN_WRITE_TAB_FILE;
    openTableFile(signal, 1, fsPtr.i, c_writeTableRecord.tableId, true);
    return;
  } 
  ndbrequire(c_writeTableRecord.noOfTableFilesHandled == 2);
  c_fsConnectRecordPool.release(fsPtr);
  WriteTableRecord::TableWriteState state = c_writeTableRecord.tableWriteState;
  c_writeTableRecord.tableWriteState = WriteTableRecord::IDLE;
  switch (state) {
  case WriteTableRecord::IDLE:
  case WriteTableRecord::WRITE_ADD_TABLE_MASTER :
  case WriteTableRecord::WRITE_ADD_TABLE_SLAVE :
  case WriteTableRecord::WRITE_RESTART_FROM_MASTER :
  case WriteTableRecord::WRITE_RESTART_FROM_OWN :
    ndbrequire(false);
    break;
  case WriteTableRecord::TWR_CALLBACK:
    jam();
    execute(signal, c_writeTableRecord.m_callback, 0);
    return;
  }
  ndbrequire(false);
}//Dbdict::closeWriteTableConf()

void Dbdict::startReadTableFile(Signal* signal, Uint32 tableId)
{
  //globalSignalLoggers.log(number(), "startReadTableFile");
  ndbrequire(!c_readTableRecord.inUse);
  
  FsConnectRecordPtr fsPtr;
  c_fsConnectRecordPool.getPtr(fsPtr, getFsConnRecord());
  c_readTableRecord.inUse = true;
  c_readTableRecord.tableId = tableId;
  fsPtr.p->fsState = FsConnectRecord::OPEN_READ_TAB_FILE1;
  openTableFile(signal, 0, fsPtr.i, tableId, false);
}//Dbdict::startReadTableFile()

void Dbdict::openReadTableRef(Signal* signal,
                              FsConnectRecordPtr fsPtr) 
{
  fsPtr.p->fsState = FsConnectRecord::OPEN_READ_TAB_FILE2;
  openTableFile(signal, 1, fsPtr.i, c_readTableRecord.tableId, false);
  return;
}//Dbdict::openReadTableConf()

void Dbdict::readTableFile(Signal* signal, Uint32 filePtr, Uint32 fsConPtr) 
{
  FsReadWriteReq * const fsRWReq = (FsReadWriteReq *)&signal->theData[0];

  fsRWReq->filePointer = filePtr;
  fsRWReq->userReference = reference();
  fsRWReq->userPointer = fsConPtr;
  fsRWReq->operationFlag = 0; // Initialise before bit changes
  FsReadWriteReq::setSyncFlag(fsRWReq->operationFlag, 0);
  FsReadWriteReq::setFormatFlag(fsRWReq->operationFlag, 
                                FsReadWriteReq::fsFormatArrayOfPages);
  fsRWReq->varIndex = ZBAT_TABLE_FILE;
  fsRWReq->numberOfPages = c_readTableRecord.noOfPages;
  fsRWReq->data.arrayOfPages.varIndex = c_readTableRecord.pageId;
  fsRWReq->data.arrayOfPages.fileOffset = 0; // Write to file page 0
  sendSignal(NDBFS_REF, GSN_FSREADREQ, signal, 8, JBA);
}//readTableFile()

void Dbdict::readTableConf(Signal* signal,
			   FsConnectRecordPtr fsPtr)
{
  /* ---------------------------------------------------------------- */
  // Verify the data read from disk
  /* ---------------------------------------------------------------- */
  bool crashInd;
  if (fsPtr.p->fsState == FsConnectRecord::READ_TAB_FILE1) {
    jam();
    crashInd = false;
  } else {
    jam();
    crashInd = true;
  }//if

  PageRecordPtr tmpPagePtr;
  c_pageRecordArray.getPtr(tmpPagePtr, c_readTableRecord.pageId);
  Uint32 sz = c_readTableRecord.noOfPages * ZSIZE_OF_PAGES_IN_WORDS;
  Uint32 chk = computeChecksum((const Uint32*)tmpPagePtr.p, sz);
  
  ndbrequire((chk == 0) || !crashInd);
  if(chk != 0){
    jam();
    ndbrequire(fsPtr.p->fsState == FsConnectRecord::READ_TAB_FILE1);
    readTableRef(signal, fsPtr);
    return;
  }//if
  
  fsPtr.p->fsState = FsConnectRecord::CLOSE_READ_TAB_FILE;
  closeFile(signal, fsPtr.p->filePtr, fsPtr.i);
  return;
}//Dbdict::readTableConf()

void Dbdict::readTableRef(Signal* signal,
                          FsConnectRecordPtr fsPtr)
{
  fsPtr.p->fsState = FsConnectRecord::OPEN_READ_TAB_FILE2;
  openTableFile(signal, 1, fsPtr.i, c_readTableRecord.tableId, false);
  return;
}//Dbdict::readTableRef()

void Dbdict::closeReadTableConf(Signal* signal,
                                FsConnectRecordPtr fsPtr)
{
  c_fsConnectRecordPool.release(fsPtr);
  c_readTableRecord.inUse = false;
  
  execute(signal, c_readTableRecord.m_callback, 0);
  return;
}//Dbdict::closeReadTableConf()

/* ---------------------------------------------------------------- */
// Routines to handle Read/Write of Schema Files
/* ---------------------------------------------------------------- */
void
Dbdict::updateSchemaState(Signal* signal, Uint32 tableId, 
			  SchemaFile::TableEntry* te, Callback* callback){

  jam();
  ndbrequire(tableId < c_tableRecordPool.getSize());
  XSchemaFile * xsf = &c_schemaFile[c_schemaRecord.schemaPage != 0];
  SchemaFile::TableEntry * tableEntry = getTableEntry(xsf, tableId);
  
  SchemaFile::TableState newState = 
    (SchemaFile::TableState)te->m_tableState;
  SchemaFile::TableState oldState = 
    (SchemaFile::TableState)tableEntry->m_tableState;
  
  Uint32 newVersion = te->m_tableVersion;
  Uint32 oldVersion = tableEntry->m_tableVersion;
  
  bool ok = false;
  switch(newState){
  case SchemaFile::ADD_STARTED:
    jam();
    ok = true;
    ndbrequire(create_table_inc_schema_version(oldVersion) == newVersion);
    ndbrequire(oldState == SchemaFile::INIT ||
	       oldState == SchemaFile::DROP_TABLE_COMMITTED);
    break;
  case SchemaFile::TABLE_ADD_COMMITTED:
    jam();
    ok = true;
    ndbrequire(newVersion == oldVersion);
    ndbrequire(oldState == SchemaFile::ADD_STARTED);
    break;
  case SchemaFile::ALTER_TABLE_COMMITTED:
    jam();
    ok = true;
    ndbrequire(alter_table_inc_schema_version(oldVersion) == newVersion);
    ndbrequire(oldState == SchemaFile::TABLE_ADD_COMMITTED ||
	       oldState == SchemaFile::ALTER_TABLE_COMMITTED);
    break;
  case SchemaFile::DROP_TABLE_STARTED:
    jam();
  case SchemaFile::DROP_TABLE_COMMITTED:
    jam();
    ok = true;
    ndbrequire(false);
    break;
  case SchemaFile::INIT:
    jam();
    ok = true;
    ndbrequire((oldState == SchemaFile::ADD_STARTED));
  }//if
  ndbrequire(ok);
  
  * tableEntry = * te;
  computeChecksum(xsf, tableId / NDB_SF_PAGE_ENTRIES);

  ndbrequire(c_writeSchemaRecord.inUse == false);
  c_writeSchemaRecord.inUse = true;
  
  c_writeSchemaRecord.pageId = c_schemaRecord.schemaPage;
  c_writeSchemaRecord.newFile = false;
  c_writeSchemaRecord.firstPage = tableId / NDB_SF_PAGE_ENTRIES;
  c_writeSchemaRecord.noOfPages = 1;
  c_writeSchemaRecord.m_callback = * callback;

  startWriteSchemaFile(signal);
}

void Dbdict::startWriteSchemaFile(Signal* signal)
{
  FsConnectRecordPtr fsPtr;
  c_fsConnectRecordPool.getPtr(fsPtr, getFsConnRecord());
  fsPtr.p->fsState = FsConnectRecord::OPEN_WRITE_SCHEMA;
  openSchemaFile(signal, 0, fsPtr.i, true, c_writeSchemaRecord.newFile);
  c_writeSchemaRecord.noOfSchemaFilesHandled = 0;
}//Dbdict::startWriteSchemaFile()

void Dbdict::openSchemaFile(Signal* signal,
                            Uint32 fileNo,
                            Uint32 fsConPtr,
                            bool writeFlag,
                            bool newFile)
{
  FsOpenReq * const fsOpenReq = (FsOpenReq *)&signal->theData[0];
  fsOpenReq->userReference = reference();
  fsOpenReq->userPointer = fsConPtr;
  if (writeFlag) {
    jam();
    fsOpenReq->fileFlags = 
      FsOpenReq::OM_WRITEONLY | 
      FsOpenReq::OM_SYNC;
    if (newFile)
      fsOpenReq->fileFlags |=
        FsOpenReq::OM_TRUNCATE | 
        FsOpenReq::OM_CREATE;
  } else {
    jam();
    fsOpenReq->fileFlags = FsOpenReq::OM_READONLY;
  }//if
  fsOpenReq->fileNumber[3] = 0; // Initialise before byte changes
  FsOpenReq::setVersion(fsOpenReq->fileNumber, 1);
  FsOpenReq::setSuffix(fsOpenReq->fileNumber, FsOpenReq::S_SCHEMALOG);
  FsOpenReq::v1_setDisk(fsOpenReq->fileNumber, (fileNo + 1));
  FsOpenReq::v1_setTable(fsOpenReq->fileNumber, (Uint32)-1);
  FsOpenReq::v1_setFragment(fsOpenReq->fileNumber, (Uint32)-1);
  FsOpenReq::v1_setS(fsOpenReq->fileNumber, (Uint32)-1);
  FsOpenReq::v1_setP(fsOpenReq->fileNumber, 0);
/* ---------------------------------------------------------------- */
// File name : D1/DBDICT/P0.SchemaLog
// D1 means Disk 1 (set by fileNo + 1). Writes to both D1 and D2
// SchemaLog indicates that this is a file giving a list of current tables.
/* ---------------------------------------------------------------- */
  sendSignal(NDBFS_REF, GSN_FSOPENREQ, signal, FsOpenReq::SignalLength, JBA);
}//openSchemaFile()

void Dbdict::writeSchemaFile(Signal* signal, Uint32 filePtr, Uint32 fsConPtr) 
{
  FsReadWriteReq * const fsRWReq = (FsReadWriteReq *)&signal->theData[0];

  // check write record
  WriteSchemaRecord & wr = c_writeSchemaRecord;
  ndbrequire(wr.pageId == (wr.pageId != 0) * NDB_SF_MAX_PAGES);
  ndbrequire(wr.noOfPages != 0);
  ndbrequire(wr.firstPage + wr.noOfPages <= NDB_SF_MAX_PAGES);

  fsRWReq->filePointer = filePtr;
  fsRWReq->userReference = reference();
  fsRWReq->userPointer = fsConPtr;
  fsRWReq->operationFlag = 0; // Initialise before bit changes
  FsReadWriteReq::setSyncFlag(fsRWReq->operationFlag, 1);
  FsReadWriteReq::setFormatFlag(fsRWReq->operationFlag, 
                                FsReadWriteReq::fsFormatArrayOfPages);
  fsRWReq->varIndex = ZBAT_SCHEMA_FILE;
  fsRWReq->numberOfPages = wr.noOfPages;
  // Write from memory page
  fsRWReq->data.arrayOfPages.varIndex = wr.pageId + wr.firstPage;
  fsRWReq->data.arrayOfPages.fileOffset = wr.firstPage;
  sendSignal(NDBFS_REF, GSN_FSWRITEREQ, signal, 8, JBA);
}//writeSchemaFile()

void Dbdict::writeSchemaConf(Signal* signal,
                                FsConnectRecordPtr fsPtr)
{
  fsPtr.p->fsState = FsConnectRecord::CLOSE_WRITE_SCHEMA;
  closeFile(signal, fsPtr.p->filePtr, fsPtr.i);
  return;
}//Dbdict::writeSchemaConf()

void Dbdict::closeFile(Signal* signal, Uint32 filePtr, Uint32 fsConPtr) 
{
  FsCloseReq * const fsCloseReq = (FsCloseReq *)&signal->theData[0];
  fsCloseReq->filePointer = filePtr;
  fsCloseReq->userReference = reference();
  fsCloseReq->userPointer = fsConPtr;
  FsCloseReq::setRemoveFileFlag(fsCloseReq->fileFlag, false);
  sendSignal(NDBFS_REF, GSN_FSCLOSEREQ, signal, FsCloseReq::SignalLength, JBA);
  return;
}//closeFile()

void Dbdict::closeWriteSchemaConf(Signal* signal,
                                     FsConnectRecordPtr fsPtr)
{
  c_writeSchemaRecord.noOfSchemaFilesHandled++;
  if (c_writeSchemaRecord.noOfSchemaFilesHandled < 2) {
    jam();
    fsPtr.p->fsState = FsConnectRecord::OPEN_WRITE_SCHEMA;
    openSchemaFile(signal, 1, fsPtr.i, true, c_writeSchemaRecord.newFile);
    return;
  } 
  ndbrequire(c_writeSchemaRecord.noOfSchemaFilesHandled == 2);
  
  c_fsConnectRecordPool.release(fsPtr);

  c_writeSchemaRecord.inUse = false;
  execute(signal, c_writeSchemaRecord.m_callback, 0);
  return;
}//Dbdict::closeWriteSchemaConf()

void Dbdict::startReadSchemaFile(Signal* signal)
{
  //globalSignalLoggers.log(number(), "startReadSchemaFile");
  FsConnectRecordPtr fsPtr;
  c_fsConnectRecordPool.getPtr(fsPtr, getFsConnRecord());
  fsPtr.p->fsState = FsConnectRecord::OPEN_READ_SCHEMA1;
  openSchemaFile(signal, 0, fsPtr.i, false, false);
}//Dbdict::startReadSchemaFile()

void Dbdict::openReadSchemaRef(Signal* signal,
                               FsConnectRecordPtr fsPtr) 
{
  fsPtr.p->fsState = FsConnectRecord::OPEN_READ_SCHEMA2;
  openSchemaFile(signal, 1, fsPtr.i, false, false);
}//Dbdict::openReadSchemaRef()

void Dbdict::readSchemaFile(Signal* signal, Uint32 filePtr, Uint32 fsConPtr) 
{
  FsReadWriteReq * const fsRWReq = (FsReadWriteReq *)&signal->theData[0];

  // check read record
  ReadSchemaRecord & rr = c_readSchemaRecord;
  ndbrequire(rr.pageId == (rr.pageId != 0) * NDB_SF_MAX_PAGES);
  ndbrequire(rr.noOfPages != 0);
  ndbrequire(rr.firstPage + rr.noOfPages <= NDB_SF_MAX_PAGES);

  fsRWReq->filePointer = filePtr;
  fsRWReq->userReference = reference();
  fsRWReq->userPointer = fsConPtr;
  fsRWReq->operationFlag = 0; // Initialise before bit changes
  FsReadWriteReq::setSyncFlag(fsRWReq->operationFlag, 0);
  FsReadWriteReq::setFormatFlag(fsRWReq->operationFlag, 
                                FsReadWriteReq::fsFormatArrayOfPages);
  fsRWReq->varIndex = ZBAT_SCHEMA_FILE;
  fsRWReq->numberOfPages = rr.noOfPages;
  fsRWReq->data.arrayOfPages.varIndex = rr.pageId + rr.firstPage;
  fsRWReq->data.arrayOfPages.fileOffset = rr.firstPage;
  sendSignal(NDBFS_REF, GSN_FSREADREQ, signal, 8, JBA);
}//readSchemaFile()

void Dbdict::readSchemaConf(Signal* signal,
                            FsConnectRecordPtr fsPtr)
{
/* ---------------------------------------------------------------- */
// Verify the data read from disk
/* ---------------------------------------------------------------- */
  bool crashInd;
  if (fsPtr.p->fsState == FsConnectRecord::READ_SCHEMA1) {
    jam();
    crashInd = false;
  } else {
    jam();
    crashInd = true;
  }//if

  ReadSchemaRecord & rr = c_readSchemaRecord;
  XSchemaFile * xsf = &c_schemaFile[rr.pageId != 0];

  if (rr.schemaReadState == ReadSchemaRecord::INITIAL_READ_HEAD) {
    jam();
    ndbrequire(rr.firstPage == 0);
    SchemaFile * sf = &xsf->schemaPage[0];
    Uint32 noOfPages;
    if (sf->NdbVersion < NDB_SF_VERSION_5_0_6) {
      jam();
      const Uint32 pageSize_old = 32 * 1024;
      noOfPages = pageSize_old / NDB_SF_PAGE_SIZE - 1;
    } else {
      noOfPages = sf->FileSize / NDB_SF_PAGE_SIZE - 1;
    }
    rr.schemaReadState = ReadSchemaRecord::INITIAL_READ;
    if (noOfPages != 0) {
      rr.firstPage = 1;
      rr.noOfPages = noOfPages;
      readSchemaFile(signal, fsPtr.p->filePtr, fsPtr.i);
      return;
    }
  }

  SchemaFile * sf0 = &xsf->schemaPage[0];
  xsf->noOfPages = sf0->FileSize / NDB_SF_PAGE_SIZE;

  if (sf0->NdbVersion < NDB_SF_VERSION_5_0_6 &&
      ! convertSchemaFileTo_5_0_6(xsf)) {
    jam();
    ndbrequire(! crashInd);
    ndbrequire(fsPtr.p->fsState == FsConnectRecord::READ_SCHEMA1);
    readSchemaRef(signal, fsPtr);
    return;
  }

  for (Uint32 n = 0; n < xsf->noOfPages; n++) {
    SchemaFile * sf = &xsf->schemaPage[n];
    bool ok =
      memcmp(sf->Magic, NDB_SF_MAGIC, sizeof(sf->Magic)) == 0 &&
      sf->FileSize != 0 &&
      sf->FileSize % NDB_SF_PAGE_SIZE == 0 &&
      sf->FileSize == sf0->FileSize &&
      sf->PageNumber == n &&
      computeChecksum((Uint32*)sf, NDB_SF_PAGE_SIZE_IN_WORDS) == 0;
    ndbrequire(ok || !crashInd);
    if (! ok) {
      jam();
      ndbrequire(fsPtr.p->fsState == FsConnectRecord::READ_SCHEMA1);
      readSchemaRef(signal, fsPtr);
      return;
    }
  }

  fsPtr.p->fsState = FsConnectRecord::CLOSE_READ_SCHEMA;
  closeFile(signal, fsPtr.p->filePtr, fsPtr.i);
  return;
}//Dbdict::readSchemaConf()

void Dbdict::readSchemaRef(Signal* signal,
                           FsConnectRecordPtr fsPtr)
{
  /**
   * First close corrupt file
   */
  fsPtr.p->fsState = FsConnectRecord::OPEN_READ_SCHEMA2;
  closeFile(signal, fsPtr.p->filePtr, fsPtr.i);
  return;
}

void Dbdict::closeReadSchemaConf(Signal* signal,
                                 FsConnectRecordPtr fsPtr)
{
  c_fsConnectRecordPool.release(fsPtr);
  ReadSchemaRecord::SchemaReadState state = c_readSchemaRecord.schemaReadState;
  c_readSchemaRecord.schemaReadState = ReadSchemaRecord::IDLE;

  switch(state) {
  case ReadSchemaRecord::INITIAL_READ :
    jam();
    {
      // write back both copies
      
      ndbrequire(c_writeSchemaRecord.inUse == false);
      XSchemaFile * xsf = &c_schemaFile[c_schemaRecord.oldSchemaPage != 0 ];
      Uint32 noOfPages =
        (c_tableRecordPool.getSize() + NDB_SF_PAGE_ENTRIES - 1) /
        NDB_SF_PAGE_ENTRIES;
      resizeSchemaFile(xsf, noOfPages);

      c_writeSchemaRecord.inUse = true;
      c_writeSchemaRecord.pageId = c_schemaRecord.oldSchemaPage;
      c_writeSchemaRecord.newFile = true;
      c_writeSchemaRecord.firstPage = 0;
      c_writeSchemaRecord.noOfPages = xsf->noOfPages;

      c_writeSchemaRecord.m_callback.m_callbackFunction = 
        safe_cast(&Dbdict::initSchemaFile_conf);

      startWriteSchemaFile(signal);
    }
    break;

  default :
    ndbrequire(false);
    break;

  }//switch
}//Dbdict::closeReadSchemaConf()

bool
Dbdict::convertSchemaFileTo_5_0_6(XSchemaFile * xsf)
{
  const Uint32 pageSize_old = 32 * 1024;
  Uint32 page_old[pageSize_old >> 2];
  SchemaFile * sf_old = (SchemaFile *)page_old;

  if (xsf->noOfPages * NDB_SF_PAGE_SIZE != pageSize_old)
    return false;
  SchemaFile * sf0 = &xsf->schemaPage[0];
  memcpy(sf_old, sf0, pageSize_old);

  // init max number new pages needed
  xsf->noOfPages = (sf_old->NoOfTableEntries + NDB_SF_PAGE_ENTRIES - 1) /
                   NDB_SF_PAGE_ENTRIES;
  initSchemaFile(xsf, 0, xsf->noOfPages, true);

  Uint32 noOfPages = 1;
  Uint32 n, i, j;
  for (n = 0; n < xsf->noOfPages; n++) {
    jam();
    for (i = 0; i < NDB_SF_PAGE_ENTRIES; i++) {
      j = n * NDB_SF_PAGE_ENTRIES + i;
      if (j >= sf_old->NoOfTableEntries)
        continue;
      const SchemaFile::TableEntry_old & te_old = sf_old->TableEntries_old[j];
      if (te_old.m_tableState == SchemaFile::INIT ||
          te_old.m_tableState == SchemaFile::DROP_TABLE_COMMITTED ||
          te_old.m_noOfPages == 0)
        continue;
      SchemaFile * sf = &xsf->schemaPage[n];
      SchemaFile::TableEntry & te = sf->TableEntries[i];
      te.m_tableState = te_old.m_tableState;
      te.m_tableVersion = te_old.m_tableVersion;
      te.m_tableType = te_old.m_tableType;
      te.m_info_words = te_old.m_noOfPages * ZSIZE_OF_PAGES_IN_WORDS -
                        ZPAGE_HEADER_SIZE;
      te.m_gcp = te_old.m_gcp;
      if (noOfPages < n)
        noOfPages = n;
    }
  }
  xsf->noOfPages = noOfPages;
  initSchemaFile(xsf, 0, xsf->noOfPages, false);

  return true;
}

/* **************************************************************** */
/* ---------------------------------------------------------------- */
/* MODULE:          INITIALISATION MODULE ------------------------- */
/* ---------------------------------------------------------------- */
/*                                                                  */
/* This module contains initialisation of data at start/restart.    */
/* ---------------------------------------------------------------- */
/* **************************************************************** */

Dbdict::Dbdict(const class Configuration & conf):
  SimulatedBlock(DBDICT, conf),
  c_tableRecordHash(c_tableRecordPool),
  c_attributeRecordHash(c_attributeRecordPool),
  c_triggerRecordHash(c_triggerRecordPool),
  c_opCreateTable(c_opRecordPool),
  c_opDropTable(c_opRecordPool),
  c_opCreateIndex(c_opRecordPool),
  c_opDropIndex(c_opRecordPool),
  c_opAlterIndex(c_opRecordPool),
  c_opBuildIndex(c_opRecordPool),
  c_opCreateEvent(c_opRecordPool),
  c_opSubEvent(c_opRecordPool),
  c_opDropEvent(c_opRecordPool),
  c_opSignalUtil(c_opRecordPool),
  c_opCreateTrigger(c_opRecordPool),
  c_opDropTrigger(c_opRecordPool),
  c_opAlterTrigger(c_opRecordPool),
  c_opRecordSequence(0),
  c_dictLockQueue(c_dictLockPool),
  c_dictLockPoll(false)
{
  BLOCK_CONSTRUCTOR(Dbdict);
  
  const ndb_mgm_configuration_iterator * p = conf.getOwnConfigIterator();
  ndbrequire(p != 0);

  ndb_mgm_get_int_parameter(p, CFG_DB_NO_TRIGGERS, &c_maxNoOfTriggers);
  // Transit signals
  addRecSignal(GSN_DUMP_STATE_ORD, &Dbdict::execDUMP_STATE_ORD);
  addRecSignal(GSN_GET_TABINFOREQ, &Dbdict::execGET_TABINFOREQ);
  addRecSignal(GSN_GET_TABLEID_REQ, &Dbdict::execGET_TABLEDID_REQ);
  addRecSignal(GSN_GET_TABINFO_CONF, &Dbdict::execGET_TABINFO_CONF);
  addRecSignal(GSN_CONTINUEB, &Dbdict::execCONTINUEB);

  addRecSignal(GSN_CREATE_TABLE_REQ, &Dbdict::execCREATE_TABLE_REQ);
  addRecSignal(GSN_CREATE_TAB_REQ, &Dbdict::execCREATE_TAB_REQ);
  addRecSignal(GSN_CREATE_TAB_REF, &Dbdict::execCREATE_TAB_REF);
  addRecSignal(GSN_CREATE_TAB_CONF, &Dbdict::execCREATE_TAB_CONF);
  addRecSignal(GSN_CREATE_FRAGMENTATION_REF, &Dbdict::execCREATE_FRAGMENTATION_REF);
  addRecSignal(GSN_CREATE_FRAGMENTATION_CONF, &Dbdict::execCREATE_FRAGMENTATION_CONF);
  addRecSignal(GSN_DIADDTABCONF, &Dbdict::execDIADDTABCONF);
  addRecSignal(GSN_DIADDTABREF, &Dbdict::execDIADDTABREF);
  addRecSignal(GSN_ADD_FRAGREQ, &Dbdict::execADD_FRAGREQ);
  addRecSignal(GSN_TAB_COMMITCONF, &Dbdict::execTAB_COMMITCONF);
  addRecSignal(GSN_TAB_COMMITREF, &Dbdict::execTAB_COMMITREF);
  addRecSignal(GSN_ALTER_TABLE_REQ, &Dbdict::execALTER_TABLE_REQ);
  addRecSignal(GSN_ALTER_TAB_REQ, &Dbdict::execALTER_TAB_REQ);
  addRecSignal(GSN_ALTER_TAB_REF, &Dbdict::execALTER_TAB_REF);
  addRecSignal(GSN_ALTER_TAB_CONF, &Dbdict::execALTER_TAB_CONF);

  // Index signals
  addRecSignal(GSN_CREATE_INDX_REQ, &Dbdict::execCREATE_INDX_REQ);
  addRecSignal(GSN_CREATE_INDX_CONF, &Dbdict::execCREATE_INDX_CONF);
  addRecSignal(GSN_CREATE_INDX_REF, &Dbdict::execCREATE_INDX_REF);

  addRecSignal(GSN_ALTER_INDX_REQ, &Dbdict::execALTER_INDX_REQ);
  addRecSignal(GSN_ALTER_INDX_CONF, &Dbdict::execALTER_INDX_CONF);
  addRecSignal(GSN_ALTER_INDX_REF, &Dbdict::execALTER_INDX_REF);

  addRecSignal(GSN_CREATE_TABLE_CONF, &Dbdict::execCREATE_TABLE_CONF);
  addRecSignal(GSN_CREATE_TABLE_REF, &Dbdict::execCREATE_TABLE_REF);

  addRecSignal(GSN_DROP_INDX_REQ, &Dbdict::execDROP_INDX_REQ);
  addRecSignal(GSN_DROP_INDX_CONF, &Dbdict::execDROP_INDX_CONF);
  addRecSignal(GSN_DROP_INDX_REF, &Dbdict::execDROP_INDX_REF);

  addRecSignal(GSN_DROP_TABLE_CONF, &Dbdict::execDROP_TABLE_CONF);
  addRecSignal(GSN_DROP_TABLE_REF, &Dbdict::execDROP_TABLE_REF);

  addRecSignal(GSN_BUILDINDXREQ, &Dbdict::execBUILDINDXREQ);
  addRecSignal(GSN_BUILDINDXCONF, &Dbdict::execBUILDINDXCONF);
  addRecSignal(GSN_BUILDINDXREF, &Dbdict::execBUILDINDXREF);

  // Util signals
  addRecSignal(GSN_UTIL_PREPARE_CONF, &Dbdict::execUTIL_PREPARE_CONF);
  addRecSignal(GSN_UTIL_PREPARE_REF,  &Dbdict::execUTIL_PREPARE_REF);

  addRecSignal(GSN_UTIL_EXECUTE_CONF, &Dbdict::execUTIL_EXECUTE_CONF);
  addRecSignal(GSN_UTIL_EXECUTE_REF,  &Dbdict::execUTIL_EXECUTE_REF);

  addRecSignal(GSN_UTIL_RELEASE_CONF, &Dbdict::execUTIL_RELEASE_CONF);
  addRecSignal(GSN_UTIL_RELEASE_REF,  &Dbdict::execUTIL_RELEASE_REF);

  // Event signals
  addRecSignal(GSN_CREATE_EVNT_REQ,  &Dbdict::execCREATE_EVNT_REQ);
  addRecSignal(GSN_CREATE_EVNT_CONF, &Dbdict::execCREATE_EVNT_CONF);
  addRecSignal(GSN_CREATE_EVNT_REF,  &Dbdict::execCREATE_EVNT_REF);

  addRecSignal(GSN_CREATE_SUBID_CONF, &Dbdict::execCREATE_SUBID_CONF);
  addRecSignal(GSN_CREATE_SUBID_REF,  &Dbdict::execCREATE_SUBID_REF);

  addRecSignal(GSN_SUB_CREATE_CONF, &Dbdict::execSUB_CREATE_CONF);
  addRecSignal(GSN_SUB_CREATE_REF,  &Dbdict::execSUB_CREATE_REF);

  addRecSignal(GSN_SUB_START_REQ,  &Dbdict::execSUB_START_REQ);
  addRecSignal(GSN_SUB_START_CONF,  &Dbdict::execSUB_START_CONF);
  addRecSignal(GSN_SUB_START_REF,  &Dbdict::execSUB_START_REF);

  addRecSignal(GSN_SUB_STOP_REQ,  &Dbdict::execSUB_STOP_REQ);
  addRecSignal(GSN_SUB_STOP_CONF,  &Dbdict::execSUB_STOP_CONF);
  addRecSignal(GSN_SUB_STOP_REF,  &Dbdict::execSUB_STOP_REF);

  addRecSignal(GSN_SUB_SYNC_CONF, &Dbdict::execSUB_SYNC_CONF);
  addRecSignal(GSN_SUB_SYNC_REF,  &Dbdict::execSUB_SYNC_REF);

  addRecSignal(GSN_DROP_EVNT_REQ,  &Dbdict::execDROP_EVNT_REQ);

  addRecSignal(GSN_SUB_REMOVE_REQ, &Dbdict::execSUB_REMOVE_REQ);
  addRecSignal(GSN_SUB_REMOVE_CONF, &Dbdict::execSUB_REMOVE_CONF);
  addRecSignal(GSN_SUB_REMOVE_REF,  &Dbdict::execSUB_REMOVE_REF);

  // Trigger signals
  addRecSignal(GSN_CREATE_TRIG_REQ, &Dbdict::execCREATE_TRIG_REQ);
  addRecSignal(GSN_CREATE_TRIG_CONF, &Dbdict::execCREATE_TRIG_CONF);
  addRecSignal(GSN_CREATE_TRIG_REF, &Dbdict::execCREATE_TRIG_REF);
  addRecSignal(GSN_ALTER_TRIG_REQ, &Dbdict::execALTER_TRIG_REQ);
  addRecSignal(GSN_ALTER_TRIG_CONF, &Dbdict::execALTER_TRIG_CONF);
  addRecSignal(GSN_ALTER_TRIG_REF, &Dbdict::execALTER_TRIG_REF);
  addRecSignal(GSN_DROP_TRIG_REQ, &Dbdict::execDROP_TRIG_REQ);
  addRecSignal(GSN_DROP_TRIG_CONF, &Dbdict::execDROP_TRIG_CONF);
  addRecSignal(GSN_DROP_TRIG_REF, &Dbdict::execDROP_TRIG_REF);

  // Received signals
  addRecSignal(GSN_HOT_SPAREREP, &Dbdict::execHOT_SPAREREP);
  addRecSignal(GSN_GET_SCHEMA_INFOREQ, &Dbdict::execGET_SCHEMA_INFOREQ);
  addRecSignal(GSN_SCHEMA_INFO, &Dbdict::execSCHEMA_INFO);
  addRecSignal(GSN_SCHEMA_INFOCONF, &Dbdict::execSCHEMA_INFOCONF);
  addRecSignal(GSN_DICTSTARTREQ, &Dbdict::execDICTSTARTREQ);
  addRecSignal(GSN_READ_NODESCONF, &Dbdict::execREAD_NODESCONF);
  addRecSignal(GSN_FSOPENCONF, &Dbdict::execFSOPENCONF);
  addRecSignal(GSN_FSOPENREF, &Dbdict::execFSOPENREF, true);
  addRecSignal(GSN_FSCLOSECONF, &Dbdict::execFSCLOSECONF);
  addRecSignal(GSN_FSWRITECONF, &Dbdict::execFSWRITECONF);
  addRecSignal(GSN_FSREADCONF, &Dbdict::execFSREADCONF);
  addRecSignal(GSN_FSREADREF, &Dbdict::execFSREADREF, true);
  addRecSignal(GSN_LQHFRAGCONF, &Dbdict::execLQHFRAGCONF);
  addRecSignal(GSN_LQHADDATTCONF, &Dbdict::execLQHADDATTCONF);
  addRecSignal(GSN_LQHADDATTREF, &Dbdict::execLQHADDATTREF);
  addRecSignal(GSN_LQHFRAGREF, &Dbdict::execLQHFRAGREF);
  addRecSignal(GSN_NDB_STTOR, &Dbdict::execNDB_STTOR);
  addRecSignal(GSN_READ_CONFIG_REQ, &Dbdict::execREAD_CONFIG_REQ, true);
  addRecSignal(GSN_STTOR, &Dbdict::execSTTOR);
  addRecSignal(GSN_TC_SCHVERCONF, &Dbdict::execTC_SCHVERCONF);
  addRecSignal(GSN_NODE_FAILREP, &Dbdict::execNODE_FAILREP);
  addRecSignal(GSN_INCL_NODEREQ, &Dbdict::execINCL_NODEREQ);
  addRecSignal(GSN_API_FAILREQ, &Dbdict::execAPI_FAILREQ);

  addRecSignal(GSN_WAIT_GCP_REF, &Dbdict::execWAIT_GCP_REF);
  addRecSignal(GSN_WAIT_GCP_CONF, &Dbdict::execWAIT_GCP_CONF);

  addRecSignal(GSN_LIST_TABLES_REQ, &Dbdict::execLIST_TABLES_REQ);

  addRecSignal(GSN_DROP_TABLE_REQ, &Dbdict::execDROP_TABLE_REQ);
  
  addRecSignal(GSN_PREP_DROP_TAB_REQ, &Dbdict::execPREP_DROP_TAB_REQ);
  addRecSignal(GSN_PREP_DROP_TAB_REF, &Dbdict::execPREP_DROP_TAB_REF);
  addRecSignal(GSN_PREP_DROP_TAB_CONF, &Dbdict::execPREP_DROP_TAB_CONF);
  
  addRecSignal(GSN_DROP_TAB_REQ, &Dbdict::execDROP_TAB_REQ);
  addRecSignal(GSN_DROP_TAB_REF, &Dbdict::execDROP_TAB_REF);
  addRecSignal(GSN_DROP_TAB_CONF, &Dbdict::execDROP_TAB_CONF);

  addRecSignal(GSN_BACKUP_FRAGMENT_REQ, &Dbdict::execBACKUP_FRAGMENT_REQ);

  addRecSignal(GSN_DICT_LOCK_REQ, &Dbdict::execDICT_LOCK_REQ);
  addRecSignal(GSN_DICT_UNLOCK_ORD, &Dbdict::execDICT_UNLOCK_ORD);
}//Dbdict::Dbdict()

Dbdict::~Dbdict() 
{
}//Dbdict::~Dbdict()

BLOCK_FUNCTIONS(Dbdict)

void Dbdict::initCommonData() 
{
/* ---------------------------------------------------------------- */
// Initialise all common variables.
/* ---------------------------------------------------------------- */
  initRetrieveRecord(0, 0, 0);
  initSchemaRecord();
  initRestartRecord();
  initSendSchemaRecord();
  initReadTableRecord();
  initWriteTableRecord();
  initReadSchemaRecord();
  initWriteSchemaRecord();

  c_masterNodeId = ZNIL;
  c_numberNode = 0;
  c_noNodesFailed = 0;
  c_failureNr = 0;
  c_blockState = BS_IDLE;
  c_packTable.m_state = PackTable::PTS_IDLE;
  c_startPhase = 0;
  c_restartType = 255; //Ensure not used restartType
  c_tabinfoReceived = 0;
  c_initialStart = false;
  c_systemRestart = false;
  c_initialNodeRestart = false;
  c_nodeRestart = false;
}//Dbdict::initCommonData()

void Dbdict::initRecords() 
{
  initNodeRecords();
  initPageRecords();
  initTableRecords();
  initTriggerRecords();
}//Dbdict::initRecords()

void Dbdict::initSendSchemaRecord() 
{
  c_sendSchemaRecord.noOfWords = (Uint32)-1;
  c_sendSchemaRecord.pageId = RNIL;
  c_sendSchemaRecord.noOfWordsCurrentlySent = 0;
  c_sendSchemaRecord.noOfSignalsSentSinceDelay = 0;
  c_sendSchemaRecord.inUse = false;
  //c_sendSchemaRecord.sendSchemaState = SendSchemaRecord::IDLE;
}//initSendSchemaRecord()

void Dbdict::initReadTableRecord() 
{
  c_readTableRecord.noOfPages = (Uint32)-1;
  c_readTableRecord.pageId = RNIL;
  c_readTableRecord.tableId = ZNIL;
  c_readTableRecord.inUse = false;
}//initReadTableRecord()

void Dbdict::initWriteTableRecord() 
{
  c_writeTableRecord.noOfPages = (Uint32)-1;
  c_writeTableRecord.pageId = RNIL;
  c_writeTableRecord.noOfTableFilesHandled = 3;
  c_writeTableRecord.tableId = ZNIL;
  c_writeTableRecord.tableWriteState = WriteTableRecord::IDLE;
}//initWriteTableRecord()

void Dbdict::initReadSchemaRecord() 
{
  c_readSchemaRecord.pageId = RNIL;
  c_readSchemaRecord.schemaReadState = ReadSchemaRecord::IDLE;
}//initReadSchemaRecord()

void Dbdict::initWriteSchemaRecord() 
{
  c_writeSchemaRecord.inUse = false;
  c_writeSchemaRecord.pageId = RNIL;
  c_writeSchemaRecord.noOfSchemaFilesHandled = 3;
}//initWriteSchemaRecord()

void Dbdict::initRetrieveRecord(Signal* signal, Uint32 i, Uint32 returnCode) 
{
  c_retrieveRecord.busyState = false;
  c_retrieveRecord.blockRef = 0;
  c_retrieveRecord.m_senderData = RNIL;
  c_retrieveRecord.tableId = RNIL;
  c_retrieveRecord.currentSent = 0;
  c_retrieveRecord.retrievedNoOfPages = 0;
  c_retrieveRecord.retrievedNoOfWords = 0;
  c_retrieveRecord.m_useLongSig = false;
}//initRetrieveRecord()

void Dbdict::initSchemaRecord() 
{
  c_schemaRecord.schemaPage = RNIL;
  c_schemaRecord.oldSchemaPage = RNIL;
}//Dbdict::initSchemaRecord()

void Dbdict::initRestartRecord() 
{
  c_restartRecord.gciToRestart = 0;
  c_restartRecord.activeTable = ZNIL;
}//Dbdict::initRestartRecord()

void Dbdict::initNodeRecords() 
{
  jam();
  for (unsigned i = 1; i < MAX_NODES; i++) {
    NodeRecordPtr nodePtr;
    c_nodes.getPtr(nodePtr, i);
    nodePtr.p->hotSpare = false;
    nodePtr.p->nodeState = NodeRecord::API_NODE;
  }//for
}//Dbdict::initNodeRecords()

void Dbdict::initPageRecords() 
{
  c_retrieveRecord.retrievePage =  ZMAX_PAGES_OF_TABLE_DEFINITION;
  ndbrequire(ZNUMBER_OF_PAGES >= (ZMAX_PAGES_OF_TABLE_DEFINITION + 1));
  c_schemaRecord.schemaPage = 0;
  c_schemaRecord.oldSchemaPage = NDB_SF_MAX_PAGES;
}//Dbdict::initPageRecords()

void Dbdict::initTableRecords() 
{
  TableRecordPtr tablePtr;
  while (1) {
    jam();
    refresh_watch_dog();
    c_tableRecordPool.seize(tablePtr);
    if (tablePtr.i == RNIL) {
      jam();
      break;
    }//if
    initialiseTableRecord(tablePtr);
  }//while
}//Dbdict::initTableRecords()

void Dbdict::initialiseTableRecord(TableRecordPtr tablePtr) 
{
  tablePtr.p->activePage = RNIL;
  tablePtr.p->filePtr[0] = RNIL;
  tablePtr.p->filePtr[1] = RNIL;
  tablePtr.p->firstAttribute = RNIL;
  tablePtr.p->firstPage = RNIL;
  tablePtr.p->lastAttribute = RNIL;
  tablePtr.p->tableId = tablePtr.i;
  tablePtr.p->tableVersion = (Uint32)-1;
  tablePtr.p->tabState = TableRecord::NOT_DEFINED;
  tablePtr.p->tabReturnState = TableRecord::TRS_IDLE;
  tablePtr.p->fragmentType = DictTabInfo::AllNodesSmallTable;
  memset(tablePtr.p->tableName, 0, sizeof(tablePtr.p->tableName));
  tablePtr.p->gciTableCreated = 0;
  tablePtr.p->noOfAttributes = ZNIL;
  tablePtr.p->noOfNullAttr = 0;
  tablePtr.p->frmLen = 0;
  memset(tablePtr.p->frmData, 0, sizeof(tablePtr.p->frmData));
  /*
    tablePtr.p->lh3PageIndexBits = 0;
    tablePtr.p->lh3DistrBits = 0;
    tablePtr.p->lh3PageBits = 6;
  */
  tablePtr.p->kValue = 6;
  tablePtr.p->localKeyLen = 1;
  tablePtr.p->maxLoadFactor = 80;
  tablePtr.p->minLoadFactor = 70;
  tablePtr.p->noOfPrimkey = 1;
  tablePtr.p->tupKeyLength = 1;
  tablePtr.p->maxRowsLow = 0;
  tablePtr.p->maxRowsHigh = 0;
  tablePtr.p->minRowsLow = 0;
  tablePtr.p->minRowsHigh = 0;
  tablePtr.p->storedTable = true;
  tablePtr.p->tableType = DictTabInfo::UserTable;
  tablePtr.p->primaryTableId = RNIL;
  // volatile elements
  tablePtr.p->indexState = TableRecord::IS_UNDEFINED;
  tablePtr.p->insertTriggerId = RNIL;
  tablePtr.p->updateTriggerId = RNIL;
  tablePtr.p->deleteTriggerId = RNIL;
  tablePtr.p->customTriggerId = RNIL;
  tablePtr.p->buildTriggerId = RNIL;
  tablePtr.p->indexLocal = 0;
}//Dbdict::initialiseTableRecord()

void Dbdict::initTriggerRecords()
{
  TriggerRecordPtr triggerPtr;
  while (1) {
    jam();
    refresh_watch_dog();
    c_triggerRecordPool.seize(triggerPtr);
    if (triggerPtr.i == RNIL) {
      jam();
      break;
    }//if
    initialiseTriggerRecord(triggerPtr);
  }//while
}

void Dbdict::initialiseTriggerRecord(TriggerRecordPtr triggerPtr)
{
  triggerPtr.p->triggerState = TriggerRecord::TS_NOT_DEFINED;
  triggerPtr.p->triggerLocal = 0;
  memset(triggerPtr.p->triggerName, 0, sizeof(triggerPtr.p->triggerName));
  triggerPtr.p->triggerId = RNIL;
  triggerPtr.p->tableId = RNIL;
  triggerPtr.p->triggerType = (TriggerType::Value)~0;
  triggerPtr.p->triggerActionTime = (TriggerActionTime::Value)~0;
  triggerPtr.p->triggerEvent = (TriggerEvent::Value)~0;
  triggerPtr.p->monitorReplicas = false;
  triggerPtr.p->monitorAllAttributes = false;
  triggerPtr.p->attributeMask.clear();
  triggerPtr.p->indexId = RNIL;
}

Uint32 Dbdict::getFsConnRecord() 
{
  FsConnectRecordPtr fsPtr;
  c_fsConnectRecordPool.seize(fsPtr);
  ndbrequire(fsPtr.i != RNIL);
  fsPtr.p->filePtr = (Uint32)-1;
  fsPtr.p->ownerPtr = RNIL;
  fsPtr.p->fsState = FsConnectRecord::IDLE;
  return fsPtr.i;
}//Dbdict::getFsConnRecord()

Uint32 Dbdict::getFreeTableRecord(Uint32 primaryTableId) 
{
  Uint32 minId = (primaryTableId == RNIL ? 0 : primaryTableId + 1);
  TableRecordPtr tablePtr;
  TableRecordPtr firstTablePtr;
  bool firstFound = false;
  Uint32 tabSize = c_tableRecordPool.getSize();
  for (tablePtr.i = minId; tablePtr.i < tabSize ; tablePtr.i++) {
    jam();
    c_tableRecordPool.getPtr(tablePtr);
    if (tablePtr.p->tabState == TableRecord::NOT_DEFINED) {
      jam();
      initialiseTableRecord(tablePtr);
      tablePtr.p->tabState = TableRecord::DEFINING;
      firstFound = true;
      firstTablePtr.i = tablePtr.i;
      firstTablePtr.p = tablePtr.p;
      break;
    }//if
  }//for
  if (!firstFound) {
    jam();
    return RNIL;
  }//if
#ifdef HAVE_TABLE_REORG
  bool secondFound = false;
  for (tablePtr.i = firstTablePtr.i + 1; tablePtr.i < tabSize ; tablePtr.i++) {
    jam();
    c_tableRecordPool.getPtr(tablePtr);
    if (tablePtr.p->tabState == TableRecord::NOT_DEFINED) {
      jam();
      initialiseTableRecord(tablePtr);
      tablePtr.p->tabState = TableRecord::REORG_TABLE_PREPARED;
      tablePtr.p->secondTable = firstTablePtr.i;
      firstTablePtr.p->secondTable = tablePtr.i;
      secondFound = true;
      break;
    }//if
  }//for
  if (!secondFound) {
    jam();
    firstTablePtr.p->tabState = TableRecord::NOT_DEFINED;
    return RNIL;
  }//if
#endif
  return firstTablePtr.i;
}//Dbdict::getFreeTableRecord()

Uint32 Dbdict::getFreeTriggerRecord()
{
  const Uint32 size = c_triggerRecordPool.getSize();
  TriggerRecordPtr triggerPtr;
  for (triggerPtr.i = 0; triggerPtr.i < size; triggerPtr.i++) {
    jam();
    c_triggerRecordPool.getPtr(triggerPtr);
    if (triggerPtr.p->triggerState == TriggerRecord::TS_NOT_DEFINED) {
      jam();
      initialiseTriggerRecord(triggerPtr);
      return triggerPtr.i;
    }
  }
  return RNIL;
}

bool
Dbdict::getNewAttributeRecord(TableRecordPtr tablePtr, 
			      AttributeRecordPtr & attrPtr) 
{
  c_attributeRecordPool.seize(attrPtr);
  if(attrPtr.i == RNIL){
    return false;
  }
  
  memset(attrPtr.p->attributeName, 0, sizeof(attrPtr.p->attributeName));
  attrPtr.p->attributeDescriptor = 0x00012255; //Default value
  attrPtr.p->attributeId = ZNIL;
  attrPtr.p->nextAttrInTable = RNIL;
  attrPtr.p->tupleKey = 0;
  memset(attrPtr.p->defaultValue, 0, sizeof(attrPtr.p->defaultValue));
  
  /* ---------------------------------------------------------------- */
  // A free attribute record has been acquired. We will now link it
  // to the table record.
  /* ---------------------------------------------------------------- */
  if (tablePtr.p->lastAttribute == RNIL) {
    jam();
    tablePtr.p->firstAttribute = attrPtr.i;
  } else {
    jam();
    AttributeRecordPtr lastAttrPtr;
    c_attributeRecordPool.getPtr(lastAttrPtr, tablePtr.p->lastAttribute);
    lastAttrPtr.p->nextAttrInTable = attrPtr.i;
  }//if
  tablePtr.p->lastAttribute = attrPtr.i;
  return true;
}//Dbdict::getNewAttributeRecord()

/* **************************************************************** */
/* ---------------------------------------------------------------- */
/* MODULE:          START/RESTART HANDLING ------------------------ */
/* ---------------------------------------------------------------- */
/*                                                                  */
/* This module contains the code that is common for all             */
/* start/restart types.                                             */
/* ---------------------------------------------------------------- */
/* **************************************************************** */

/* ---------------------------------------------------------------- */
// This is sent as the first signal during start/restart.
/* ---------------------------------------------------------------- */
void Dbdict::execSTTOR(Signal* signal) 
{
  jamEntry();
  c_startPhase = signal->theData[1];
  switch (c_startPhase) {
  case 1:
    break;
  case 3:
    c_restartType = signal->theData[7];         /* valid if 3 */
    ndbrequire(c_restartType == NodeState::ST_INITIAL_START ||
               c_restartType == NodeState::ST_SYSTEM_RESTART ||
               c_restartType == NodeState::ST_INITIAL_NODE_RESTART ||
               c_restartType == NodeState::ST_NODE_RESTART);
    break;
  }
  sendSTTORRY(signal);
}//execSTTOR()

void Dbdict::sendSTTORRY(Signal* signal)
{
  signal->theData[0] = 0;       /* garbage SIGNAL KEY */
  signal->theData[1] = 0;       /* garbage SIGNAL VERSION NUMBER  */
  signal->theData[2] = 0;       /* garbage */
  signal->theData[3] = 1;       /* first wanted start phase */
  signal->theData[4] = 3;       /* get type of start */
  signal->theData[5] = ZNOMOREPHASES;
  sendSignal(NDBCNTR_REF, GSN_STTORRY, signal, 6, JBB);
}

/* ---------------------------------------------------------------- */
// We receive information about sizes of records.
/* ---------------------------------------------------------------- */
void Dbdict::execREAD_CONFIG_REQ(Signal* signal) 
{
  const ReadConfigReq * req = (ReadConfigReq*)signal->getDataPtr();
  Uint32 ref = req->senderRef;
  Uint32 senderData = req->senderData;
  ndbrequire(req->noOfParameters == 0);

  jamEntry();
 
  const ndb_mgm_configuration_iterator * p = 
    theConfiguration.getOwnConfigIterator();
  ndbrequire(p != 0);
  
  Uint32 attributesize, tablerecSize;
  ndbrequire(!ndb_mgm_get_int_parameter(p, CFG_DICT_ATTRIBUTE,&attributesize));
  ndbrequire(!ndb_mgm_get_int_parameter(p, CFG_DICT_TABLE, &tablerecSize));

  c_attributeRecordPool.setSize(attributesize);
  c_attributeRecordHash.setSize(64);
  c_fsConnectRecordPool.setSize(ZFS_CONNECT_SIZE);
  c_nodes.setSize(MAX_NODES);
  c_pageRecordArray.setSize(ZNUMBER_OF_PAGES);
  c_schemaPageRecordArray.setSize(2 * NDB_SF_MAX_PAGES);
  c_tableRecordPool.setSize(tablerecSize);
  c_tableRecordHash.setSize(tablerecSize);
  g_key_descriptor_pool.setSize(tablerecSize);
  c_triggerRecordPool.setSize(c_maxNoOfTriggers);
  c_triggerRecordHash.setSize(c_maxNoOfTriggers);
  c_opRecordPool.setSize(256);   // XXX need config params
  c_opCreateTable.setSize(8);
  c_opDropTable.setSize(8);
  c_opCreateIndex.setSize(8);
  c_opCreateEvent.setSize(8);
  c_opSubEvent.setSize(8);
  c_opDropEvent.setSize(8);
  c_opSignalUtil.setSize(8);
  c_opDropIndex.setSize(8);
  c_opAlterIndex.setSize(8);
  c_opBuildIndex.setSize(8);
  c_opCreateTrigger.setSize(8);
  c_opDropTrigger.setSize(8);
  c_opAlterTrigger.setSize(8);
  
  // Initialize schema file copies
  c_schemaFile[0].schemaPage =
    (SchemaFile*)c_schemaPageRecordArray.getPtr(0 * NDB_SF_MAX_PAGES);
  c_schemaFile[0].noOfPages = 0;
  c_schemaFile[1].schemaPage =
    (SchemaFile*)c_schemaPageRecordArray.getPtr(1 * NDB_SF_MAX_PAGES);
  c_schemaFile[1].noOfPages = 0;

  c_dictLockPool.setSize(32);
  
  // Initialize schema file copies
  c_schemaFile[0].schemaPage =
    (SchemaFile*)c_schemaPageRecordArray.getPtr(0 * NDB_SF_MAX_PAGES);
  c_schemaFile[0].noOfPages = 0;
  c_schemaFile[1].schemaPage =
    (SchemaFile*)c_schemaPageRecordArray.getPtr(1 * NDB_SF_MAX_PAGES);
  c_schemaFile[1].noOfPages = 0;

  // Initialize BAT for interface to file system
  NewVARIABLE* bat = allocateBat(2);
  bat[0].WA = &c_schemaPageRecordArray.getPtr(0)->word[0];
  bat[0].nrr = 2 * NDB_SF_MAX_PAGES;
  bat[0].ClusterSize = NDB_SF_PAGE_SIZE;
  bat[0].bits.q = NDB_SF_PAGE_SIZE_IN_WORDS_LOG2;
  bat[0].bits.v = 5;  // 32 bits per element
  bat[1].WA = &c_pageRecordArray.getPtr(0)->word[0];
  bat[1].nrr = ZNUMBER_OF_PAGES;
  bat[1].ClusterSize = ZSIZE_OF_PAGES_IN_WORDS * 4;
  bat[1].bits.q = ZLOG_SIZE_OF_PAGES_IN_WORDS; // 2**13 = 8192 elements
  bat[1].bits.v = 5;  // 32 bits per element

  initCommonData();
  initRecords();

  ReadConfigConf * conf = (ReadConfigConf*)signal->getDataPtrSend();
  conf->senderRef = reference();
  conf->senderData = senderData;
  sendSignal(ref, GSN_READ_CONFIG_CONF, signal, 
	     ReadConfigConf::SignalLength, JBB);
}//execSIZEALT_REP()

/* ---------------------------------------------------------------- */
// Start phase signals sent by CNTR. We reply with NDB_STTORRY when
// we completed this phase.
/* ---------------------------------------------------------------- */
void Dbdict::execNDB_STTOR(Signal* signal) 
{
  jamEntry();
  c_startPhase = signal->theData[2];
  const Uint32 restartType = signal->theData[3];
  if (restartType == NodeState::ST_INITIAL_START) {
    jam();
    c_initialStart = true;
  } else if (restartType == NodeState::ST_SYSTEM_RESTART) {
    jam();
    c_systemRestart = true;
  } else if (restartType == NodeState::ST_INITIAL_NODE_RESTART) {
    jam();
    c_initialNodeRestart = true;
  } else if (restartType == NodeState::ST_NODE_RESTART) {
    jam();
    c_nodeRestart = true;
  } else {
    ndbrequire(false);
  }//if
  switch (c_startPhase) {
  case 1:
    jam();
    initSchemaFile(signal);
    break;
  case 3:
    jam();
    signal->theData[0] = reference();
    sendSignal(NDBCNTR_REF, GSN_READ_NODESREQ, signal, 1, JBB);
    break;
  case 6:
    jam();
    c_initialStart = false;
    c_systemRestart = false;
    c_initialNodeRestart = false;
    c_nodeRestart = false;
    sendNDB_STTORRY(signal);
    break;
  case 7:
    // uses c_restartType
    if(restartType == NodeState::ST_SYSTEM_RESTART &&
       c_masterNodeId == getOwnNodeId()){
      rebuildIndexes(signal, 0);
      return;
    }
    sendNDB_STTORRY(signal);
    break;
  default:
    jam();
    sendNDB_STTORRY(signal);
    break;
  }//switch
}//execNDB_STTOR()

void Dbdict::sendNDB_STTORRY(Signal* signal) 
{
  signal->theData[0] = reference();
  sendSignal(NDBCNTR_REF, GSN_NDB_STTORRY, signal, 1, JBB);
  return;
}//sendNDB_STTORRY()

/* ---------------------------------------------------------------- */
// We receive the information about which nodes that are up and down.
/* ---------------------------------------------------------------- */
void Dbdict::execREAD_NODESCONF(Signal* signal) 
{
  jamEntry();

  ReadNodesConf * const readNodes = (ReadNodesConf *)&signal->theData[0];
  c_numberNode   = readNodes->noOfNodes;
  c_masterNodeId = readNodes->masterNodeId;

  c_noNodesFailed = 0;
  c_aliveNodes.clear();
  for (unsigned i = 1; i < MAX_NDB_NODES; i++) {
    jam();
    NodeRecordPtr nodePtr;
    c_nodes.getPtr(nodePtr, i);

    if (NodeBitmask::get(readNodes->allNodes, i)) {
      jam();
      nodePtr.p->nodeState = NodeRecord::NDB_NODE_ALIVE;
      if (NodeBitmask::get(readNodes->inactiveNodes, i)) {
	jam();
	/**-------------------------------------------------------------------
	 *
	 * THIS NODE IS DEFINED IN THE CLUSTER BUT IS NOT ALIVE CURRENTLY.
	 * WE ADD THE NODE TO THE SET OF FAILED NODES AND ALSO SET THE
	 * BLOCKSTATE TO BUSY TO AVOID ADDING TABLES WHILE NOT ALL NODES ARE
	 * ALIVE.
	 *------------------------------------------------------------------*/
        nodePtr.p->nodeState = NodeRecord::NDB_NODE_DEAD;
	c_noNodesFailed++;
      } else {
	c_aliveNodes.set(i);
      }
    }//if
  }//for
  sendNDB_STTORRY(signal);
}//execREAD_NODESCONF()

/* ---------------------------------------------------------------- */
// HOT_SPAREREP informs DBDICT about which nodes that have become
// hot spare nodes.
/* ---------------------------------------------------------------- */
void Dbdict::execHOT_SPAREREP(Signal* signal) 
{
  Uint32 hotSpareNodes = 0;
  jamEntry();
  HotSpareRep * const hotSpare = (HotSpareRep*)&signal->theData[0];
  for (unsigned i = 1; i < MAX_NDB_NODES; i++) {
    if (NodeBitmask::get(hotSpare->theHotSpareNodes, i)) {
      NodeRecordPtr nodePtr;
      c_nodes.getPtr(nodePtr, i);
      nodePtr.p->hotSpare = true;
      hotSpareNodes++;
    }//if
  }//for
  ndbrequire(hotSpareNodes == hotSpare->noHotSpareNodes);
  c_noHotSpareNodes = hotSpareNodes;
  return;
}//execHOT_SPAREREP()

void Dbdict::initSchemaFile(Signal* signal) 
{
  XSchemaFile * xsf = &c_schemaFile[c_schemaRecord.schemaPage != 0];
  xsf->noOfPages = (c_tableRecordPool.getSize() + NDB_SF_PAGE_ENTRIES - 1)
                   / NDB_SF_PAGE_ENTRIES;
  initSchemaFile(xsf, 0, xsf->noOfPages, true);
  // init alt copy too for INR
  XSchemaFile * oldxsf = &c_schemaFile[c_schemaRecord.oldSchemaPage != 0];
  oldxsf->noOfPages = xsf->noOfPages;
  memcpy(&oldxsf->schemaPage[0], &xsf->schemaPage[0], xsf->schemaPage[0].FileSize);
  
  if (c_initialStart || c_initialNodeRestart) {    
    jam();
    ndbrequire(c_writeSchemaRecord.inUse == false);
    c_writeSchemaRecord.inUse = true;
    c_writeSchemaRecord.pageId = c_schemaRecord.schemaPage;
    c_writeSchemaRecord.newFile = true;
    c_writeSchemaRecord.firstPage = 0;
    c_writeSchemaRecord.noOfPages = xsf->noOfPages;

    c_writeSchemaRecord.m_callback.m_callbackFunction = 
      safe_cast(&Dbdict::initSchemaFile_conf);
    
    startWriteSchemaFile(signal);
  } else if (c_systemRestart || c_nodeRestart) {
    jam();
    ndbrequire(c_readSchemaRecord.schemaReadState == ReadSchemaRecord::IDLE);
    c_readSchemaRecord.pageId = c_schemaRecord.oldSchemaPage;
    c_readSchemaRecord.firstPage = 0;
    c_readSchemaRecord.noOfPages = 1;
    c_readSchemaRecord.schemaReadState = ReadSchemaRecord::INITIAL_READ_HEAD;
    startReadSchemaFile(signal);
  } else {
    ndbrequire(false);
  }//if
}//Dbdict::initSchemaFile()

void
Dbdict::initSchemaFile_conf(Signal* signal, Uint32 callbackData, Uint32 rv){
  jam();
  sendNDB_STTORRY(signal);
}

void
Dbdict::activateIndexes(Signal* signal, Uint32 i)
{
  AlterIndxReq* req = (AlterIndxReq*)signal->getDataPtrSend();
  TableRecordPtr tablePtr;
  for (; i < c_tableRecordPool.getSize(); i++) {
    tablePtr.i = i;
    c_tableRecordPool.getPtr(tablePtr);
    if (tablePtr.p->tabState != TableRecord::DEFINED)
      continue;
    if (! tablePtr.p->isIndex())
      continue;
    jam();
    req->setUserRef(reference());
    req->setConnectionPtr(i);
    req->setTableId(tablePtr.p->primaryTableId);
    req->setIndexId(tablePtr.i);
    req->setIndexVersion(tablePtr.p->tableVersion);
    req->setOnline(true);
    if (c_restartType == NodeState::ST_SYSTEM_RESTART) {
      if (c_masterNodeId != getOwnNodeId())
        continue;
      // from file index state is not defined currently
      req->setRequestType(AlterIndxReq::RT_SYSTEMRESTART);
      req->addRequestFlag((Uint32)RequestFlag::RF_NOBUILD);
    }
    else if (
        c_restartType == NodeState::ST_NODE_RESTART ||
        c_restartType == NodeState::ST_INITIAL_NODE_RESTART) {
      // from master index must be online
      if (tablePtr.p->indexState != TableRecord::IS_ONLINE)
        continue;
      req->setRequestType(AlterIndxReq::RT_NODERESTART);
      // activate locally, rebuild not needed
      req->addRequestFlag((Uint32)RequestFlag::RF_LOCAL);
      req->addRequestFlag((Uint32)RequestFlag::RF_NOBUILD);
    } else {
      ndbrequire(false);
    }
    sendSignal(reference(), GSN_ALTER_INDX_REQ,
      signal, AlterIndxReq::SignalLength, JBB);
    return;
  }
  signal->theData[0] = reference();
  sendSignal(c_restartRecord.returnBlockRef, GSN_DICTSTARTCONF,
	     signal, 1, JBB);
}

void
Dbdict::rebuildIndexes(Signal* signal, Uint32 i){
  BuildIndxReq* const req = (BuildIndxReq*)signal->getDataPtrSend();
  
  TableRecordPtr indexPtr;
  for (; i < c_tableRecordPool.getSize(); i++) {
    indexPtr.i = i;
    c_tableRecordPool.getPtr(indexPtr);
    if (indexPtr.p->tabState != TableRecord::DEFINED)
      continue;
    if (! indexPtr.p->isIndex())
      continue;

    jam();

    req->setUserRef(reference());
    req->setConnectionPtr(i);
    req->setRequestType(BuildIndxReq::RT_SYSTEMRESTART);
    req->setBuildId(0);   // not used
    req->setBuildKey(0);  // not used
    req->setIndexType(indexPtr.p->tableType);
    req->setIndexId(indexPtr.i);
    req->setTableId(indexPtr.p->primaryTableId);
    req->setParallelism(16);

    // from file index state is not defined currently
    if (indexPtr.p->storedTable) {
      // rebuild not needed
      req->addRequestFlag((Uint32)RequestFlag::RF_NOBUILD);
    }
    
    // send
    sendSignal(reference(), GSN_BUILDINDXREQ,
	       signal, BuildIndxReq::SignalLength, JBB);
    return;
  }
  sendNDB_STTORRY(signal);
}


/* **************************************************************** */
/* ---------------------------------------------------------------- */
/* MODULE:          SYSTEM RESTART MODULE ------------------------- */
/* ---------------------------------------------------------------- */
/*                                                                  */
/* This module contains code specific for system restart            */
/* ---------------------------------------------------------------- */
/* **************************************************************** */

/* ---------------------------------------------------------------- */
// DIH asks DICT to read in table data from disk during system
// restart. DIH also asks DICT to send information about which
// tables that should be started as part of this system restart.
// DICT will also activate the tables in TC as part of this process.
/* ---------------------------------------------------------------- */
void Dbdict::execDICTSTARTREQ(Signal* signal) 
{
  jamEntry();
  c_restartRecord.gciToRestart = signal->theData[0];
  c_restartRecord.returnBlockRef = signal->theData[1];
  if (c_nodeRestart || c_initialNodeRestart) {
    jam();   

    CRASH_INSERTION(6000);

    BlockReference dictRef = calcDictBlockRef(c_masterNodeId);
    signal->theData[0] = getOwnNodeId();
    sendSignal(dictRef, GSN_GET_SCHEMA_INFOREQ, signal, 1, JBB);
    return;
  }
  ndbrequire(c_systemRestart);
  ndbrequire(c_masterNodeId == getOwnNodeId());

  c_schemaRecord.m_callback.m_callbackData = 0;
  c_schemaRecord.m_callback.m_callbackFunction = 
    safe_cast(&Dbdict::masterRestart_checkSchemaStatusComplete);

  c_restartRecord.activeTable = 0;
  c_schemaRecord.schemaPage = c_schemaRecord.oldSchemaPage; // ugly
  checkSchemaStatus(signal);
}//execDICTSTARTREQ()

void
Dbdict::masterRestart_checkSchemaStatusComplete(Signal* signal,
						Uint32 callbackData,
						Uint32 returnCode){

  c_schemaRecord.schemaPage = 0; // ugly
  XSchemaFile * oldxsf = &c_schemaFile[c_schemaRecord.oldSchemaPage != 0];
  ndbrequire(oldxsf->noOfPages != 0);

  LinearSectionPtr ptr[3];
  ptr[0].p = (Uint32*)&oldxsf->schemaPage[0];
  ptr[0].sz = oldxsf->noOfPages * NDB_SF_PAGE_SIZE_IN_WORDS;

  c_sendSchemaRecord.m_SCHEMAINFO_Counter = c_aliveNodes;
  NodeReceiverGroup rg(DBDICT, c_aliveNodes);

  rg.m_nodes.clear(getOwnNodeId());
  Callback c = { 0, 0 };
  sendFragmentedSignal(rg,
		       GSN_SCHEMA_INFO,
		       signal, 
		       1, //SchemaInfo::SignalLength,
		       JBB,
		       ptr,
		       1,
		       c);

  XSchemaFile * newxsf = &c_schemaFile[c_schemaRecord.schemaPage != 0];
  newxsf->noOfPages = oldxsf->noOfPages;
  memcpy(&newxsf->schemaPage[0], &oldxsf->schemaPage[0],
         oldxsf->noOfPages * NDB_SF_PAGE_SIZE);

  signal->theData[0] = getOwnNodeId();
  sendSignal(reference(), GSN_SCHEMA_INFOCONF, signal, 1, JBB);
}

void 
Dbdict::execGET_SCHEMA_INFOREQ(Signal* signal){

  const Uint32 ref = signal->getSendersBlockRef();
  //const Uint32 senderData = signal->theData[0];
  
  ndbrequire(c_sendSchemaRecord.inUse == false);
  c_sendSchemaRecord.inUse = true;

  LinearSectionPtr ptr[3];
  
  XSchemaFile * xsf = &c_schemaFile[c_schemaRecord.schemaPage != 0];
  ndbrequire(xsf->noOfPages != 0);
  
  ptr[0].p = (Uint32*)&xsf->schemaPage[0];
  ptr[0].sz = xsf->noOfPages * NDB_SF_PAGE_SIZE_IN_WORDS;

  Callback c = { safe_cast(&Dbdict::sendSchemaComplete), 0 };
  sendFragmentedSignal(ref,
		       GSN_SCHEMA_INFO,
		       signal, 
		       1, //GetSchemaInfoConf::SignalLength,
		       JBB,
		       ptr,
		       1,
		       c);
}//Dbdict::execGET_SCHEMA_INFOREQ()

void
Dbdict::sendSchemaComplete(Signal * signal, 
			   Uint32 callbackData,
			   Uint32 returnCode){
  ndbrequire(c_sendSchemaRecord.inUse == true);
  c_sendSchemaRecord.inUse = false;

}


/* ---------------------------------------------------------------- */
// We receive the schema info from master as part of all restarts
// except the initial start where no tables exists.
/* ---------------------------------------------------------------- */
void Dbdict::execSCHEMA_INFO(Signal* signal) 
{
  jamEntry();
  if(!assembleFragments(signal)){
    jam();
    return;
  }

  if(getNodeState().getNodeRestartInProgress()){
    CRASH_INSERTION(6001);
  }

  SegmentedSectionPtr schemaDataPtr;
  signal->getSection(schemaDataPtr, 0);

  XSchemaFile * xsf = &c_schemaFile[c_schemaRecord.schemaPage != 0];
  ndbrequire(schemaDataPtr.sz % NDB_SF_PAGE_SIZE_IN_WORDS == 0);
  xsf->noOfPages = schemaDataPtr.sz / NDB_SF_PAGE_SIZE_IN_WORDS;
  copy((Uint32*)&xsf->schemaPage[0], schemaDataPtr);
  releaseSections(signal);
  
  SchemaFile * sf0 = &xsf->schemaPage[0];
  if (sf0->NdbVersion < NDB_SF_VERSION_5_0_6) {
    bool ok = convertSchemaFileTo_5_0_6(xsf);
    ndbrequire(ok);
  }
    
  validateChecksum(xsf);

  XSchemaFile * oldxsf = &c_schemaFile[c_schemaRecord.oldSchemaPage != 0];
  resizeSchemaFile(xsf, oldxsf->noOfPages);

  ndbrequire(signal->getSendersBlockRef() != reference());
    
  /* ---------------------------------------------------------------- */
  // Synchronise our view on data with other nodes in the cluster.
  // This is an important part of restart handling where we will handle
  // cases where the table have been added but only partially, where
  // tables have been deleted but not completed the deletion yet and
  // other scenarios needing synchronisation.
  /* ---------------------------------------------------------------- */
  c_schemaRecord.m_callback.m_callbackData = 0;
  c_schemaRecord.m_callback.m_callbackFunction = 
    safe_cast(&Dbdict::restart_checkSchemaStatusComplete);
  c_restartRecord.activeTable = 0;
  checkSchemaStatus(signal);
}//execSCHEMA_INFO()

void
Dbdict::restart_checkSchemaStatusComplete(Signal * signal, 
					  Uint32 callbackData,
					  Uint32 returnCode){

  ndbrequire(c_writeSchemaRecord.inUse == false);
  c_writeSchemaRecord.inUse = true;
  XSchemaFile * xsf = &c_schemaFile[c_schemaRecord.schemaPage != 0];
  c_writeSchemaRecord.pageId = c_schemaRecord.schemaPage;
  c_writeSchemaRecord.newFile = true;
  c_writeSchemaRecord.firstPage = 0;
  c_writeSchemaRecord.noOfPages = xsf->noOfPages;
  c_writeSchemaRecord.m_callback.m_callbackData = 0;
  c_writeSchemaRecord.m_callback.m_callbackFunction = 
    safe_cast(&Dbdict::restart_writeSchemaConf);
  
  startWriteSchemaFile(signal);
}

void
Dbdict::restart_writeSchemaConf(Signal * signal, 
				Uint32 callbackData,
				Uint32 returnCode){

  if(c_systemRestart){
    jam();
    signal->theData[0] = getOwnNodeId();
    sendSignal(calcDictBlockRef(c_masterNodeId), GSN_SCHEMA_INFOCONF,
	       signal, 1, JBB);
    return;
  }
  
  ndbrequire(c_nodeRestart || c_initialNodeRestart);
  c_blockState = BS_IDLE;
  activateIndexes(signal, 0);
  return;
}

void Dbdict::execSCHEMA_INFOCONF(Signal* signal) 
{
  jamEntry();
  ndbrequire(signal->getNoOfSections() == 0);

/* ---------------------------------------------------------------- */
// This signal is received in the master as part of system restart
// from all nodes (including the master) after they have synchronised
// their data with the master node's schema information.
/* ---------------------------------------------------------------- */
  const Uint32 nodeId = signal->theData[0];
  c_sendSchemaRecord.m_SCHEMAINFO_Counter.clearWaitingFor(nodeId);

  if (!c_sendSchemaRecord.m_SCHEMAINFO_Counter.done()){
    jam();
    return;
  }//if
  activateIndexes(signal, 0);
}//execSCHEMA_INFOCONF()

void Dbdict::checkSchemaStatus(Signal* signal) 
{
  XSchemaFile * newxsf = &c_schemaFile[c_schemaRecord.schemaPage != 0];
  XSchemaFile * oldxsf = &c_schemaFile[c_schemaRecord.oldSchemaPage != 0];
  ndbrequire(newxsf->noOfPages == oldxsf->noOfPages);
  const Uint32 noOfEntries = newxsf->noOfPages * NDB_SF_PAGE_ENTRIES;

  for (; c_restartRecord.activeTable < noOfEntries;
       c_restartRecord.activeTable++) {
    jam();

    Uint32 tableId = c_restartRecord.activeTable;
    SchemaFile::TableEntry *newEntry = getTableEntry(newxsf, tableId);
    SchemaFile::TableEntry *oldEntry = getTableEntry(oldxsf, tableId);
    SchemaFile::TableState schemaState = 
      (SchemaFile::TableState)newEntry->m_tableState;
    SchemaFile::TableState oldSchemaState = 
      (SchemaFile::TableState)oldEntry->m_tableState;

    if (c_restartRecord.activeTable >= c_tableRecordPool.getSize()) {
      jam();
      ndbrequire(schemaState == SchemaFile::INIT);
      ndbrequire(oldSchemaState == SchemaFile::INIT);
      continue;
    }//if

    switch(schemaState){
    case SchemaFile::INIT:{
      jam();
      bool ok = false;
      switch(oldSchemaState) {
      case SchemaFile::INIT:
	jam();
      case SchemaFile::DROP_TABLE_COMMITTED:
	jam();
	ok = true;
        jam();
	break;

      case SchemaFile::ADD_STARTED:
	jam();
      case SchemaFile::TABLE_ADD_COMMITTED:
	jam();
      case SchemaFile::DROP_TABLE_STARTED:
	jam();
      case SchemaFile::ALTER_TABLE_COMMITTED:
	jam();
	ok = true;
        jam();
	newEntry->m_tableState = SchemaFile::INIT;
	restartDropTab(signal, tableId);
	return;
      }//switch
      ndbrequire(ok);
      break;
    }
    case SchemaFile::ADD_STARTED:{
      jam();
      bool ok = false;
      switch(oldSchemaState) {
      case SchemaFile::INIT:
	jam();
      case SchemaFile::DROP_TABLE_COMMITTED:
	jam();
	ok = true;
	break;
      case SchemaFile::ADD_STARTED: 
	jam();
      case SchemaFile::DROP_TABLE_STARTED:
	jam();
      case SchemaFile::TABLE_ADD_COMMITTED:
	jam();
      case SchemaFile::ALTER_TABLE_COMMITTED:
	jam();
	ok = true;
	//------------------------------------------------------------------
	// Add Table was started but not completed. Will be dropped in all
	// nodes. Update schema information (restore table version).
	//------------------------------------------------------------------
	newEntry->m_tableState = SchemaFile::INIT;
	restartDropTab(signal, tableId);
	return;
      }
      ndbrequire(ok);
      break;
    }
    case SchemaFile::TABLE_ADD_COMMITTED:{
      jam();
      bool ok = false;
      switch(oldSchemaState) {
      case SchemaFile::INIT:
	jam();
      case SchemaFile::ADD_STARTED:
	jam();
      case SchemaFile::DROP_TABLE_STARTED:
	jam();
      case SchemaFile::DROP_TABLE_COMMITTED:
	jam();
	ok = true;
	//------------------------------------------------------------------
	// Table was added in the master node but not in our node. We can
	// retrieve the table definition from the master.
	//------------------------------------------------------------------
	restartCreateTab(signal, tableId, oldEntry, false);
        return;
        break;
      case SchemaFile::TABLE_ADD_COMMITTED:
	jam();
      case SchemaFile::ALTER_TABLE_COMMITTED:
        jam();
	ok = true;
	//------------------------------------------------------------------
	// Table was added in both our node and the master node. We can
	// retrieve the table definition from our own disk.
	//------------------------------------------------------------------
	if(* newEntry == * oldEntry){
          jam();
	  
          TableRecordPtr tablePtr;
          c_tableRecordPool.getPtr(tablePtr, tableId);
          tablePtr.p->tableVersion = oldEntry->m_tableVersion;
          tablePtr.p->tableType = (DictTabInfo::TableType)oldEntry->m_tableType;
	  
          // On NR get index from master because index state is not on file
          const bool file = c_systemRestart || tablePtr.p->isTable();
          restartCreateTab(signal, tableId, oldEntry, file);

          return;
        } else {
	  //------------------------------------------------------------------
	  // Must be a new version of the table if anything differs. Both table
	  // version and global checkpoint must be different.
	  // This should not happen for the master node. This can happen after
	  // drop table followed by add table or after change table.
	  // Not supported in this version.
	  //------------------------------------------------------------------
          ndbrequire(c_masterNodeId != getOwnNodeId());
	  ndbrequire(newEntry->m_tableVersion != oldEntry->m_tableVersion);
          jam();
	  
	  restartCreateTab(signal, tableId, oldEntry, false);
          return;
        }//if
      }
      ndbrequire(ok);
      break;
    }
    case SchemaFile::DROP_TABLE_STARTED:
      jam();
    case SchemaFile::DROP_TABLE_COMMITTED:{
      jam();
      bool ok = false;
      switch(oldSchemaState){
      case SchemaFile::INIT:
	jam();
      case SchemaFile::DROP_TABLE_COMMITTED:
	jam();
	ok = true;
	break;
      case SchemaFile::ADD_STARTED:
	jam();
      case SchemaFile::TABLE_ADD_COMMITTED:
	jam();
      case SchemaFile::DROP_TABLE_STARTED:
	jam();
      case SchemaFile::ALTER_TABLE_COMMITTED:
	jam();
	newEntry->m_tableState = SchemaFile::INIT;
	restartDropTab(signal, tableId);
	return;
      }
      ndbrequire(ok);
      break;
    }
    case SchemaFile::ALTER_TABLE_COMMITTED: {
      jam();
      bool ok = false;
      switch(oldSchemaState) {
      case SchemaFile::INIT:
	jam();
      case SchemaFile::ADD_STARTED:
	jam();
      case SchemaFile::DROP_TABLE_STARTED:
	jam();
      case SchemaFile::DROP_TABLE_COMMITTED:
	jam();
      case SchemaFile::TABLE_ADD_COMMITTED:
        jam();
	ok = true;
	//------------------------------------------------------------------
	// Table was altered in the master node but not in our node. We can
	// retrieve the altered table definition from the master.
	//------------------------------------------------------------------
	restartCreateTab(signal, tableId, oldEntry, false);
        return;
        break;
      case SchemaFile::ALTER_TABLE_COMMITTED:
        jam();
	ok = true;
	
	//------------------------------------------------------------------
	// Table was altered in both our node and the master node. We can
	// retrieve the table definition from our own disk.
	//------------------------------------------------------------------
	TableRecordPtr tablePtr;
	c_tableRecordPool.getPtr(tablePtr, tableId);
	tablePtr.p->tableVersion = oldEntry->m_tableVersion;
	tablePtr.p->tableType = (DictTabInfo::TableType)oldEntry->m_tableType;
	
	// On NR get index from master because index state is not on file
	const bool file = c_systemRestart || tablePtr.p->isTable();
	restartCreateTab(signal, tableId, oldEntry, file);

	return;
      }
      ndbrequire(ok);
      break;
    }
    }
  }
  
  execute(signal, c_schemaRecord.m_callback, 0);
}//checkSchemaStatus()

void
Dbdict::restartCreateTab(Signal* signal, Uint32 tableId, 
		      const SchemaFile::TableEntry * te, bool file){
  jam();
  
  CreateTableRecordPtr createTabPtr;  
  c_opCreateTable.seize(createTabPtr);
  ndbrequire(!createTabPtr.isNull());

  createTabPtr.p->key = ++c_opRecordSequence;
  c_opCreateTable.add(createTabPtr);
  
  createTabPtr.p->m_errorCode = 0;
  createTabPtr.p->m_tablePtrI = tableId;
  createTabPtr.p->m_coordinatorRef = reference();
  createTabPtr.p->m_senderRef = 0;
  createTabPtr.p->m_senderData = RNIL;
  createTabPtr.p->m_tabInfoPtrI = RNIL;
  createTabPtr.p->m_dihAddFragPtr = RNIL;

  if(file && !ERROR_INSERTED(6002)){
    jam();
    
    c_readTableRecord.noOfPages =
      DIV(te->m_info_words + ZPAGE_HEADER_SIZE, ZSIZE_OF_PAGES_IN_WORDS);
    c_readTableRecord.pageId = 0;
    c_readTableRecord.m_callback.m_callbackData = createTabPtr.p->key;
    c_readTableRecord.m_callback.m_callbackFunction = 
      safe_cast(&Dbdict::restartCreateTab_readTableConf);
    
    startReadTableFile(signal, tableId);
    return;
  } else {
    
    ndbrequire(c_masterNodeId != getOwnNodeId());
    
    /**
     * Get from master
     */
    GetTabInfoReq * const req = (GetTabInfoReq *)&signal->theData[0];
    req->senderRef = reference();
    req->senderData = createTabPtr.p->key;
    req->requestType = GetTabInfoReq::RequestById |
      GetTabInfoReq::LongSignalConf;
    req->tableId = tableId;
    sendSignal(calcDictBlockRef(c_masterNodeId), GSN_GET_TABINFOREQ, signal,
	       GetTabInfoReq::SignalLength, JBB);

    if(ERROR_INSERTED(6002)){
      NdbSleep_MilliSleep(10);
      CRASH_INSERTION(6002);
    }
  }
}

void
Dbdict::restartCreateTab_readTableConf(Signal* signal, 
				       Uint32 callbackData,
				       Uint32 returnCode){
  jam();
  
  PageRecordPtr pageRecPtr;
  c_pageRecordArray.getPtr(pageRecPtr, c_readTableRecord.pageId);

  ParseDictTabInfoRecord parseRecord;
  parseRecord.requestType = DictTabInfo::GetTabInfoConf;
  parseRecord.errorCode = 0;
  
  Uint32 sz = c_readTableRecord.noOfPages * ZSIZE_OF_PAGES_IN_WORDS; 
  SimplePropertiesLinearReader r(&pageRecPtr.p->word[0], sz);
  handleTabInfoInit(r, &parseRecord);
  if (parseRecord.errorCode != 0)
  {
    char buf[255];
    BaseString::snprintf(buf, sizeof(buf), 
			 "Unable to restart, fail while creating table %d"
			 " error: %d. Most likely change of configuration",
			 c_readTableRecord.tableId,
			 parseRecord.errorCode);
    progError(__LINE__, 
	      NDBD_EXIT_INVALID_CONFIG,
	      buf);
    ndbrequire(parseRecord.errorCode == 0);
  }
  
  /* ---------------------------------------------------------------- */
  // We have read the table description from disk as part of system restart.
  // We will also write it back again to ensure that both copies are ok.
  /* ---------------------------------------------------------------- */
  ndbrequire(c_writeTableRecord.tableWriteState == WriteTableRecord::IDLE);
  c_writeTableRecord.noOfPages = c_readTableRecord.noOfPages;
  c_writeTableRecord.pageId = c_readTableRecord.pageId;
  c_writeTableRecord.tableWriteState = WriteTableRecord::TWR_CALLBACK;
  c_writeTableRecord.m_callback.m_callbackData = callbackData;
  c_writeTableRecord.m_callback.m_callbackFunction = 
    safe_cast(&Dbdict::restartCreateTab_writeTableConf);
  startWriteTableFile(signal, c_readTableRecord.tableId);
}

void
Dbdict::execGET_TABINFO_CONF(Signal* signal){
  jamEntry();

  if(!assembleFragments(signal)){
    jam();
    return;
  }
  
  GetTabInfoConf * const conf = (GetTabInfoConf*)signal->getDataPtr();

  const Uint32 tableId = conf->tableId;
  const Uint32 senderData = conf->senderData;
  
  SegmentedSectionPtr tabInfoPtr;
  signal->getSection(tabInfoPtr, GetTabInfoConf::DICT_TAB_INFO);

  CreateTableRecordPtr createTabPtr;  
  ndbrequire(c_opCreateTable.find(createTabPtr, senderData));
  ndbrequire(!createTabPtr.isNull());
  ndbrequire(createTabPtr.p->m_tablePtrI == tableId);

  /**
   * Put data into table record
   */
  ParseDictTabInfoRecord parseRecord;
  parseRecord.requestType = DictTabInfo::GetTabInfoConf;
  parseRecord.errorCode = 0;
  
  SimplePropertiesSectionReader r(tabInfoPtr, getSectionSegmentPool());
  handleTabInfoInit(r, &parseRecord);
  ndbrequire(parseRecord.errorCode == 0);
  
  Callback callback;
  callback.m_callbackData = createTabPtr.p->key;
  callback.m_callbackFunction = 
    safe_cast(&Dbdict::restartCreateTab_writeTableConf);
  
  signal->header.m_noOfSections = 0;
  writeTableFile(signal, createTabPtr.p->m_tablePtrI, tabInfoPtr, &callback);
  signal->setSection(tabInfoPtr, 0);
  releaseSections(signal);
}

void
Dbdict::restartCreateTab_writeTableConf(Signal* signal, 
					Uint32 callbackData,
					Uint32 returnCode){
  jam();

  CreateTableRecordPtr createTabPtr;  
  ndbrequire(c_opCreateTable.find(createTabPtr, callbackData));

  Callback callback;
  callback.m_callbackData = callbackData;
  callback.m_callbackFunction = 
    safe_cast(&Dbdict::restartCreateTab_dihComplete);
  
  SegmentedSectionPtr fragDataPtr; 
  fragDataPtr.sz = 0;
  fragDataPtr.setNull();
  createTab_dih(signal, createTabPtr, fragDataPtr, &callback);
}

void
Dbdict::restartCreateTab_dihComplete(Signal* signal, 
				     Uint32 callbackData,
				     Uint32 returnCode){
  jam();
  
  CreateTableRecordPtr createTabPtr;  
  ndbrequire(c_opCreateTable.find(createTabPtr, callbackData));
  
  //@todo check error
  ndbrequire(createTabPtr.p->m_errorCode == 0);

  Callback callback;
  callback.m_callbackData = callbackData;
  callback.m_callbackFunction = 
    safe_cast(&Dbdict::restartCreateTab_activateComplete);
  
  alterTab_activate(signal, createTabPtr, &callback);
}

void
Dbdict::restartCreateTab_activateComplete(Signal* signal, 
					  Uint32 callbackData,
					  Uint32 returnCode){
  jam();
  
  CreateTableRecordPtr createTabPtr;  
  ndbrequire(c_opCreateTable.find(createTabPtr, callbackData));

  TableRecordPtr tabPtr;
  c_tableRecordPool.getPtr(tabPtr, createTabPtr.p->m_tablePtrI);
  tabPtr.p->tabState = TableRecord::DEFINED;
  
  c_opCreateTable.release(createTabPtr);

  c_restartRecord.activeTable++;
  checkSchemaStatus(signal);
}

void
Dbdict::restartDropTab(Signal* signal, Uint32 tableId){

  const Uint32 key = ++c_opRecordSequence;

  DropTableRecordPtr dropTabPtr;  
  ndbrequire(c_opDropTable.seize(dropTabPtr));
  
  dropTabPtr.p->key = key;
  c_opDropTable.add(dropTabPtr);
  
  dropTabPtr.p->m_errorCode = 0;
  dropTabPtr.p->m_request.tableId = tableId;
  dropTabPtr.p->m_coordinatorRef = 0;
  dropTabPtr.p->m_requestType = DropTabReq::RestartDropTab;
  dropTabPtr.p->m_participantData.m_gsn = GSN_DROP_TAB_REQ;
  

  dropTabPtr.p->m_participantData.m_block = 0;
  dropTabPtr.p->m_participantData.m_callback.m_callbackData = key;
  dropTabPtr.p->m_participantData.m_callback.m_callbackFunction = 
    safe_cast(&Dbdict::restartDropTab_complete);
  dropTab_nextStep(signal, dropTabPtr);  
}

void
Dbdict::restartDropTab_complete(Signal* signal, 
				Uint32 callbackData,
				Uint32 returnCode){
  jam();

  DropTableRecordPtr dropTabPtr;
  ndbrequire(c_opDropTable.find(dropTabPtr, callbackData));
  
  //@todo check error

  c_opDropTable.release(dropTabPtr);

  c_restartRecord.activeTable++;
  checkSchemaStatus(signal);
}

/* **************************************************************** */
/* ---------------------------------------------------------------- */
/* MODULE:          NODE FAILURE HANDLING ------------------------- */
/* ---------------------------------------------------------------- */
/*                                                                  */
/* This module contains the code that is used when nodes            */
/* (kernel/api) fails.                                              */
/* ---------------------------------------------------------------- */
/* **************************************************************** */

/* ---------------------------------------------------------------- */
// We receive a report of an API that failed.
/* ---------------------------------------------------------------- */
void Dbdict::execAPI_FAILREQ(Signal* signal) 
{
  jamEntry();
  Uint32 failedApiNode = signal->theData[0];
  BlockReference retRef = signal->theData[1];

#if 0
  Uint32 userNode = refToNode(c_connRecord.userBlockRef);
  if (userNode == failedApiNode) {
    jam();
    c_connRecord.userBlockRef = (Uint32)-1;
  }//if
#endif

  signal->theData[0] = failedApiNode;
  signal->theData[1] = reference();
  sendSignal(retRef, GSN_API_FAILCONF, signal, 2, JBB);
}//execAPI_FAILREQ()

/* ---------------------------------------------------------------- */
// We receive a report of one or more node failures of kernel nodes.
/* ---------------------------------------------------------------- */
void Dbdict::execNODE_FAILREP(Signal* signal) 
{
  jamEntry();
  NodeFailRep * const nodeFail = (NodeFailRep *)&signal->theData[0];

  c_failureNr    = nodeFail->failNo;
  const Uint32 numberOfFailedNodes  = nodeFail->noOfNodes;
  const bool masterFailed = (c_masterNodeId != nodeFail->masterNodeId);
  c_masterNodeId = nodeFail->masterNodeId;

  c_noNodesFailed += numberOfFailedNodes;
  Uint32 theFailedNodes[NodeBitmask::Size];
  memcpy(theFailedNodes, nodeFail->theNodes, sizeof(theFailedNodes));

  c_counterMgr.execNODE_FAILREP(signal);
  
  bool ok = false;
  switch(c_blockState){
  case BS_IDLE:
    jam();
    ok = true;
    if(c_opRecordPool.getSize() != c_opRecordPool.getNoOfFree()){
      jam();
      c_blockState = BS_NODE_FAILURE;
    }
    break;
  case BS_CREATE_TAB:
    jam();
    ok = true;
    if(!masterFailed)
      break;
    // fall through
  case BS_BUSY:
  case BS_NODE_FAILURE:
    jam();
    c_blockState = BS_NODE_FAILURE;
    ok = true;
    break;
  case BS_NODE_RESTART:
    jam();
    ok = true;
    break;
  }
  ndbrequire(ok);
  
  for(unsigned i = 1; i < MAX_NDB_NODES; i++) {
    jam();
    if(NodeBitmask::get(theFailedNodes, i)) {
      jam();
      NodeRecordPtr nodePtr;
      c_nodes.getPtr(nodePtr, i);

      nodePtr.p->nodeState = NodeRecord::NDB_NODE_DEAD;
      NFCompleteRep * const nfCompRep = (NFCompleteRep *)&signal->theData[0];
      nfCompRep->blockNo      = DBDICT;
      nfCompRep->nodeId       = getOwnNodeId();
      nfCompRep->failedNodeId = nodePtr.i;
      sendSignal(DBDIH_REF, GSN_NF_COMPLETEREP, signal, 
		 NFCompleteRep::SignalLength, JBB);
      
      c_aliveNodes.clear(i);
    }//if
  }//for

  /*
   * NODE_FAILREP guarantees that no "in flight" signal from
   * a dead node is accepted, and also that the job buffer contains
   * no such (un-executed) signals.  Therefore no DICT_UNLOCK_ORD
   * from a dead node (leading to master crash) is possible after
   * this clean-up removes the lock record.
   */
  removeStaleDictLocks(signal, theFailedNodes);

}//execNODE_FAILREP()


/* **************************************************************** */
/* ---------------------------------------------------------------- */
/* MODULE:          NODE START HANDLING --------------------------- */
/* ---------------------------------------------------------------- */
/*                                                                  */
/* This module contains the code that is used when kernel nodes     */
/* starts.                                                          */
/* ---------------------------------------------------------------- */
/* **************************************************************** */

/* ---------------------------------------------------------------- */
// Include a starting node in list of nodes to be part of adding
// and dropping tables.
/* ---------------------------------------------------------------- */
void Dbdict::execINCL_NODEREQ(Signal* signal) 
{
  jamEntry();
  NodeRecordPtr nodePtr;
  BlockReference retRef = signal->theData[0];
  nodePtr.i = signal->theData[1];

  ndbrequire(c_noNodesFailed > 0);
  c_noNodesFailed--;

  c_nodes.getPtr(nodePtr);
  ndbrequire(nodePtr.p->nodeState == NodeRecord::NDB_NODE_DEAD);
  nodePtr.p->nodeState = NodeRecord::NDB_NODE_ALIVE;
  signal->theData[0] = reference();
  sendSignal(retRef, GSN_INCL_NODECONF, signal, 1, JBB);

  c_aliveNodes.set(nodePtr.i);
}//execINCL_NODEREQ()

/* **************************************************************** */
/* ---------------------------------------------------------------- */
/* MODULE:          ADD TABLE HANDLING ---------------------------- */
/* ---------------------------------------------------------------- */
/*                                                                  */
/* This module contains the code that is used when adding a table.  */
/* ---------------------------------------------------------------- */
/* **************************************************************** */

/* ---------------------------------------------------------------- */
// This signal receives information about a table from either:
// API, Ndbcntr or from other DICT.
/* ---------------------------------------------------------------- */
void
Dbdict::execCREATE_TABLE_REQ(Signal* signal){
  jamEntry();
  if(!assembleFragments(signal)){
    return;
  }
  
  CreateTableReq* const req = (CreateTableReq*)signal->getDataPtr();
  const Uint32 senderRef = req->senderRef;
  const Uint32 senderData = req->senderData;
  
  ParseDictTabInfoRecord parseRecord;
  do {
    if(getOwnNodeId() != c_masterNodeId){
      jam();
      parseRecord.errorCode = CreateTableRef::NotMaster;
      break;
    }
    
    if (c_blockState == BS_NODE_RESTART){
      jam();
      parseRecord.errorCode = CreateTableRef::BusyWithNR;
      break;
    }
    
    if (c_blockState != BS_IDLE){
      jam();
      parseRecord.errorCode = CreateTableRef::Busy;
      break;
    }

    CreateTableRecordPtr createTabPtr;
    c_opCreateTable.seize(createTabPtr);
    
    if(createTabPtr.isNull()){
      jam();
      parseRecord.errorCode = CreateTableRef::Busy;
      break;
    }
    
    parseRecord.requestType = DictTabInfo::CreateTableFromAPI;
    parseRecord.errorCode = 0;
    
    SegmentedSectionPtr ptr;
    signal->getSection(ptr, CreateTableReq::DICT_TAB_INFO);
    SimplePropertiesSectionReader r(ptr, getSectionSegmentPool());
    
    handleTabInfoInit(r, &parseRecord);
    releaseSections(signal);
    
    if(parseRecord.errorCode != 0){
      jam();
      c_opCreateTable.release(createTabPtr);
      break;
    }
    
    createTabPtr.p->key = ++c_opRecordSequence;
    c_opCreateTable.add(createTabPtr);
    createTabPtr.p->m_errorCode = 0;
    createTabPtr.p->m_senderRef = senderRef;
    createTabPtr.p->m_senderData = senderData;
    createTabPtr.p->m_tablePtrI = parseRecord.tablePtr.i;
    createTabPtr.p->m_coordinatorRef = reference();
    createTabPtr.p->m_fragmentsPtrI = RNIL;
    createTabPtr.p->m_dihAddFragPtr = RNIL;

    Uint32 * theData = signal->getDataPtrSend();
    CreateFragmentationReq * const req = (CreateFragmentationReq*)theData;
    req->senderRef = reference();
    req->senderData = createTabPtr.p->key;
    req->fragmentationType = parseRecord.tablePtr.p->fragmentType;
    req->noOfFragments = 0;
    req->fragmentNode = 0;
    req->primaryTableId = RNIL;
    if (parseRecord.tablePtr.p->isOrderedIndex()) {
      // ordered index has same fragmentation as the table
      const Uint32 primaryTableId = parseRecord.tablePtr.p->primaryTableId;
      TableRecordPtr primaryTablePtr;
      c_tableRecordPool.getPtr(primaryTablePtr, primaryTableId);
      // fragmentationType must be consistent
      req->fragmentationType = primaryTablePtr.p->fragmentType;
      req->primaryTableId = primaryTableId;
    }
    sendSignal(DBDIH_REF, GSN_CREATE_FRAGMENTATION_REQ, signal,
	       CreateFragmentationReq::SignalLength, JBB);
    
    c_blockState = BS_CREATE_TAB;
    return;
  } while(0);
  
  /**
   * Something went wrong
   */
  releaseSections(signal);

  CreateTableRef * ref = (CreateTableRef*)signal->getDataPtrSend();
  ref->senderData = senderData;
  ref->senderRef = reference();
  ref->masterNodeId = c_masterNodeId;
  ref->errorCode = parseRecord.errorCode;
  ref->errorLine = parseRecord.errorLine;
  ref->errorKey = parseRecord.errorKey;
  ref->status = parseRecord.status;
  sendSignal(senderRef, GSN_CREATE_TABLE_REF, signal, 
	     CreateTableRef::SignalLength, JBB);
}

void
Dbdict::execBACKUP_FRAGMENT_REQ(Signal* signal)
{
  jamEntry();
  Uint32 tableId = signal->theData[0];
  Uint32 lock = signal->theData[1];

  TableRecordPtr tablePtr;
  c_tableRecordPool.getPtr(tablePtr, tableId, true);

  if(lock)
  {
    ndbrequire(tablePtr.p->tabState == TableRecord::DEFINED);
    tablePtr.p->tabState = TableRecord::BACKUP_ONGOING;
  }
  else if(tablePtr.p->tabState == TableRecord::BACKUP_ONGOING)
  {
    tablePtr.p->tabState = TableRecord::DEFINED;
  }
}

bool
Dbdict::check_ndb_versions() const
{
  Uint32 node = 0;
  Uint32 version = getNodeInfo(getOwnNodeId()).m_version;
  while((node = c_aliveNodes.find(node + 1)) != BitmaskImpl::NotFound)
  {
    if(getNodeInfo(node).m_version != version)
    {
      return false;
    }
  }
  return true;
}

void
Dbdict::execALTER_TABLE_REQ(Signal* signal)
{
  // Received by master
  jamEntry();
  if(!assembleFragments(signal)){
    return;
  }
  AlterTableReq* const req = (AlterTableReq*)signal->getDataPtr();
  const Uint32 senderRef = req->senderRef;
  const Uint32 senderData = req->senderData;
  const Uint32 changeMask = req->changeMask;
  const Uint32 tableId = req->tableId;
  const Uint32 tableVersion = req->tableVersion;
  ParseDictTabInfoRecord* aParseRecord;
  
  // Get table definition
  TableRecordPtr tablePtr;
  c_tableRecordPool.getPtr(tablePtr, tableId, false);
  if(tablePtr.isNull()){
    jam();
    alterTableRef(signal, req, AlterTableRef::NoSuchTable);
    return;
  }
  
  if(getOwnNodeId() != c_masterNodeId){
    jam();
    alterTableRef(signal, req, AlterTableRef::NotMaster);
    return;
  }
  
  if(c_blockState == BS_NODE_RESTART){
    jam();
    alterTableRef(signal, req, AlterTableRef::BusyWithNR);
    return;
  }
  
  if(c_blockState != BS_IDLE){
    jam();
    alterTableRef(signal, req, AlterTableRef::Busy);
    return;
  }

  if (!check_ndb_versions())
  {
    jam();
    alterTableRef(signal, req, AlterTableRef::IncompatibleVersions);
    return;
  }
  
  const TableRecord::TabState tabState = tablePtr.p->tabState;
  bool ok = false;
  switch(tabState){
  case TableRecord::NOT_DEFINED:
  case TableRecord::REORG_TABLE_PREPARED:
  case TableRecord::DEFINING:
  case TableRecord::CHECKED:
    jam();
    alterTableRef(signal, req, AlterTableRef::NoSuchTable);
    return;
  case TableRecord::DEFINED:
    ok = true;
    jam();
    break;
  case TableRecord::BACKUP_ONGOING:
    jam();
    alterTableRef(signal, req, AlterTableRef::BackupInProgress);
    return;
  case TableRecord::PREPARE_DROPPING:
  case TableRecord::DROPPING:
    jam();
    alterTableRef(signal, req, AlterTableRef::DropInProgress);
    return;
  }
  ndbrequire(ok);

  if(tablePtr.p->tableVersion != tableVersion){
    jam();
    alterTableRef(signal, req, AlterTableRef::InvalidTableVersion);
    return;
  }
  // Parse new table defintion
  ParseDictTabInfoRecord parseRecord;
  aParseRecord = &parseRecord;
    
  CreateTableRecordPtr alterTabPtr; // Reuse create table records
  c_opCreateTable.seize(alterTabPtr);
  
  if(alterTabPtr.isNull()){
    jam();
    alterTableRef(signal, req, AlterTableRef::Busy);
    return;
  }

  alterTabPtr.p->m_changeMask = changeMask;
  parseRecord.requestType = DictTabInfo::AlterTableFromAPI;
  parseRecord.errorCode = 0;
  
  SegmentedSectionPtr ptr;
  signal->getSection(ptr, AlterTableReq::DICT_TAB_INFO);
  SimplePropertiesSectionReader r(ptr, getSectionSegmentPool());

  handleTabInfoInit(r, &parseRecord, false); // Will not save info
  
  if(parseRecord.errorCode != 0){
    jam();
    c_opCreateTable.release(alterTabPtr);
    alterTableRef(signal, req, 
		  (AlterTableRef::ErrorCode) parseRecord.errorCode, 
		  aParseRecord);
    return;
  }
  
  releaseSections(signal);
  alterTabPtr.p->key = ++c_opRecordSequence;
  c_opCreateTable.add(alterTabPtr);
  ndbrequire(c_opCreateTable.find(alterTabPtr, alterTabPtr.p->key));
  alterTabPtr.p->m_errorCode = 0;
  alterTabPtr.p->m_senderRef = senderRef;
  alterTabPtr.p->m_senderData = senderData;
  alterTabPtr.p->m_tablePtrI = parseRecord.tablePtr.i;
  alterTabPtr.p->m_alterTableFailed = false;
  alterTabPtr.p->m_coordinatorRef = reference();
  alterTabPtr.p->m_fragmentsPtrI = RNIL;
  alterTabPtr.p->m_dihAddFragPtr = RNIL;
  alterTabPtr.p->m_alterTableId = tablePtr.p->tableId;

  // Send prepare request to all alive nodes
  SimplePropertiesSectionWriter w(getSectionSegmentPool());
  packTableIntoPagesImpl(w, parseRecord.tablePtr);
  
  SegmentedSectionPtr tabInfoPtr;
  w.getPtr(tabInfoPtr);
  
  alterTabPtr.p->m_tabInfoPtrI = tabInfoPtr.i;

  // Alter table on all nodes
  c_blockState = BS_BUSY;

  Mutex mutex(signal, c_mutexMgr, alterTabPtr.p->m_startLcpMutex);
  Callback c = { safe_cast(&Dbdict::alterTable_backup_mutex_locked),
		 alterTabPtr.p->key };
  
  ndbrequire(mutex.lock(c));
}

void
Dbdict::alterTable_backup_mutex_locked(Signal* signal,
				       Uint32 callbackData,
				       Uint32 retValue)
{
  jamEntry();
  
  ndbrequire(retValue == 0);
  
  CreateTableRecordPtr alterTabPtr;
  ndbrequire(c_opCreateTable.find(alterTabPtr, callbackData));

  TableRecordPtr tablePtr;
  c_tableRecordPool.getPtr(tablePtr, alterTabPtr.p->m_alterTableId, true);

  Mutex mutex(signal, c_mutexMgr, alterTabPtr.p->m_startLcpMutex);
  mutex.unlock(); // ignore response

  SegmentedSectionPtr tabInfoPtr;
  getSection(tabInfoPtr, alterTabPtr.p->m_tabInfoPtrI);
  signal->setSection(tabInfoPtr, AlterTabReq::DICT_TAB_INFO);
  
  alterTabPtr.p->m_tabInfoPtrI = RNIL;
  
  if(tablePtr.p->tabState == TableRecord::BACKUP_ONGOING)
  {
    jam();
    AlterTableReq* req = (AlterTableReq*)signal->getDataPtr();
    req->senderData = alterTabPtr.p->m_senderData;
    req->senderRef = alterTabPtr.p->m_senderRef;
    alterTableRef(signal, req, AlterTableRef::BackupInProgress);

    c_tableRecordPool.getPtr(tablePtr, alterTabPtr.p->m_tablePtrI);  
    releaseTableObject(tablePtr.i, false);

    c_opCreateTable.release(alterTabPtr);
    c_blockState = BS_IDLE;
    return;
  }
  
  NodeReceiverGroup rg(DBDICT, c_aliveNodes);
  alterTabPtr.p->m_coordinatorData.m_gsn = GSN_ALTER_TAB_REQ;
  SafeCounter safeCounter(c_counterMgr, 
			  alterTabPtr.p->m_coordinatorData.m_counter);
  safeCounter.init<AlterTabRef>(rg, alterTabPtr.p->key);

  AlterTabReq * const lreq = (AlterTabReq*)signal->getDataPtrSend();
  lreq->senderRef = reference();
  lreq->senderData = alterTabPtr.p->key;
  lreq->clientRef = alterTabPtr.p->m_senderRef;
  lreq->clientData = alterTabPtr.p->m_senderData;
  lreq->changeMask = alterTabPtr.p->m_changeMask;
  lreq->tableId = tablePtr.p->tableId;
  lreq->tableVersion = alter_table_inc_schema_version(tablePtr.p->tableVersion);
  lreq->gci = tablePtr.p->gciTableCreated;
  lreq->requestType = AlterTabReq::AlterTablePrepare;
  
  sendFragmentedSignal(rg, GSN_ALTER_TAB_REQ, signal, 
		       AlterTabReq::SignalLength, JBB);
}

void Dbdict::alterTableRef(Signal * signal, 
			   AlterTableReq * req, 
			   AlterTableRef::ErrorCode errCode,
			   ParseDictTabInfoRecord* parseRecord)
{
  jam();
  releaseSections(signal);
  AlterTableRef * ref = (AlterTableRef*)signal->getDataPtrSend();
  Uint32 senderRef = req->senderRef;
  ref->senderData = req->senderData;
  ref->senderRef = reference();
  ref->masterNodeId = c_masterNodeId;
  if (parseRecord) {
    ref->errorCode = parseRecord->errorCode;
    ref->errorLine = parseRecord->errorLine;
    ref->errorKey = parseRecord->errorKey;
    ref->status = parseRecord->status;
  }
  else {
    ref->errorCode = errCode;
    ref->errorLine = 0;
    ref->errorKey = 0;
    ref->status = 0;
  }
  sendSignal(senderRef, GSN_ALTER_TABLE_REF, signal, 
	     AlterTableRef::SignalLength, JBB);
}

void
Dbdict::execALTER_TAB_REQ(Signal * signal) 
{
  // Received in all nodes to handle change locally
  jamEntry();

  if(!assembleFragments(signal)){
    return;
  }
  AlterTabReq* const req = (AlterTabReq*)signal->getDataPtr();
  const Uint32 senderRef = req->senderRef;
  const Uint32 senderData = req->senderData;
  const Uint32 changeMask = req->changeMask;
  const Uint32 tableId = req->tableId;
  const Uint32 tableVersion = req->tableVersion;
  const Uint32 gci = req->gci;
  AlterTabReq::RequestType requestType = 
    (AlterTabReq::RequestType) req->requestType;

  SegmentedSectionPtr tabInfoPtr;
  signal->getSection(tabInfoPtr, AlterTabReq::DICT_TAB_INFO);

  CreateTableRecordPtr alterTabPtr; // Reuse create table records

  if (senderRef != reference()) {
    jam();
    c_blockState = BS_BUSY;
  }
  if ((requestType == AlterTabReq::AlterTablePrepare)
      && (senderRef != reference())) {
    jam();
    c_opCreateTable.seize(alterTabPtr);
    if(!alterTabPtr.isNull())
      alterTabPtr.p->m_changeMask = changeMask;
  }
  else {
    jam();
    ndbrequire(c_opCreateTable.find(alterTabPtr, senderData));
  }
  if(alterTabPtr.isNull()){
    jam();
    alterTabRef(signal, req, AlterTableRef::Busy);
    return;
  }

  if (!check_ndb_versions())
  {
    jam();
    alterTabRef(signal, req, AlterTableRef::IncompatibleVersions);
    return;
  }

  alterTabPtr.p->m_alterTableId = tableId;
  alterTabPtr.p->m_coordinatorRef = senderRef;
  
  // Get table definition
  TableRecordPtr tablePtr;
  c_tableRecordPool.getPtr(tablePtr, tableId, false);
  if(tablePtr.isNull()){
    jam();
    alterTabRef(signal, req, AlterTableRef::NoSuchTable);
    return;
  }
    
  switch(requestType) {
  case(AlterTabReq::AlterTablePrepare): {
    ParseDictTabInfoRecord* aParseRecord;
  
    const TableRecord::TabState tabState = tablePtr.p->tabState;
    bool ok = false;
    switch(tabState){
    case TableRecord::NOT_DEFINED:
    case TableRecord::REORG_TABLE_PREPARED:
    case TableRecord::DEFINING:
    case TableRecord::CHECKED:
      jam();
      alterTabRef(signal, req, AlterTableRef::NoSuchTable);
      return;
    case TableRecord::DEFINED:
      ok = true;
      jam();
      break;
    case TableRecord::PREPARE_DROPPING:
    case TableRecord::DROPPING:
      jam();
      alterTabRef(signal, req, AlterTableRef::DropInProgress);
      return;
    case TableRecord::BACKUP_ONGOING:
      jam();
      alterTabRef(signal, req, AlterTableRef::BackupInProgress);
      return;
    }
    ndbrequire(ok);

    if(alter_table_inc_schema_version(tablePtr.p->tableVersion) != tableVersion){
      jam();
      alterTabRef(signal, req, AlterTableRef::InvalidTableVersion);
      return;
    }
    TableRecordPtr newTablePtr;
    if (senderRef  != reference()) {
      jam();
      // Parse altered table defintion
      ParseDictTabInfoRecord parseRecord;
      aParseRecord = &parseRecord;
      
      parseRecord.requestType = DictTabInfo::AlterTableFromAPI;
      parseRecord.errorCode = 0;
      
      SimplePropertiesSectionReader r(tabInfoPtr, getSectionSegmentPool());
      
      handleTabInfoInit(r, &parseRecord, false); // Will not save info
      
      if(parseRecord.errorCode != 0){
	jam();
	c_opCreateTable.release(alterTabPtr);
	alterTabRef(signal, req, 
		    (AlterTableRef::ErrorCode) parseRecord.errorCode, 
		    aParseRecord);
	return;
      }
      alterTabPtr.p->key = senderData;
      c_opCreateTable.add(alterTabPtr);
      alterTabPtr.p->m_errorCode = 0;
      alterTabPtr.p->m_senderRef = senderRef;
      alterTabPtr.p->m_senderData = senderData;
      alterTabPtr.p->m_tablePtrI = parseRecord.tablePtr.i;
      alterTabPtr.p->m_fragmentsPtrI = RNIL;
      alterTabPtr.p->m_dihAddFragPtr = RNIL;
      newTablePtr = parseRecord.tablePtr;
      newTablePtr.p->tableVersion = tableVersion;
    }
    else { // (req->senderRef  == reference())
      jam();
      c_tableRecordPool.getPtr(newTablePtr, alterTabPtr.p->m_tablePtrI);
      newTablePtr.p->tableVersion = tableVersion;
    }
    if (handleAlterTab(req, alterTabPtr.p, tablePtr, newTablePtr) == -1) {
      jam();
      c_opCreateTable.release(alterTabPtr);
      alterTabRef(signal, req, AlterTableRef::UnsupportedChange);
      return;
    }
    releaseSections(signal);
    // Propagate alter table to other local blocks
    AlterTabReq * req = (AlterTabReq*)signal->getDataPtrSend();
    req->senderRef = reference();
    req->senderData = senderData;
    req->changeMask = changeMask;
    req->tableId = tableId;
    req->tableVersion = tableVersion;
    req->gci = gci;
    req->requestType = requestType;
    sendSignal(DBLQH_REF, GSN_ALTER_TAB_REQ, signal, 
	       AlterTabReq::SignalLength, JBB);	
    return;
  }
  case(AlterTabReq::AlterTableCommit): {
    jam();
    // Write schema for altered table to disk
    SegmentedSectionPtr tabInfoPtr;
    signal->getSection(tabInfoPtr, AlterTabReq::DICT_TAB_INFO);
    alterTabPtr.p->m_tabInfoPtrI = tabInfoPtr.i;
    
    signal->header.m_noOfSections = 0;

    // Update table record
    tablePtr.p->packedSize = tabInfoPtr.sz;
    tablePtr.p->tableVersion = tableVersion;
    tablePtr.p->gciTableCreated = gci;

    SchemaFile::TableEntry tabEntry;
    tabEntry.m_tableVersion = tableVersion;
    tabEntry.m_tableType    = tablePtr.p->tableType;
    tabEntry.m_tableState   = SchemaFile::ALTER_TABLE_COMMITTED;
    tabEntry.m_gcp          = gci;
    tabEntry.m_info_words   = tabInfoPtr.sz;
    memset(tabEntry.m_unused, 0, sizeof(tabEntry.m_unused));
    
    Callback callback;
    callback.m_callbackData = senderData;
    callback.m_callbackFunction = 
      safe_cast(&Dbdict::alterTab_writeSchemaConf);
    
    updateSchemaState(signal, tableId, &tabEntry, &callback);
    break;
  }
  case(AlterTabReq::AlterTableRevert): {
    jam();
    // Revert failed alter table
    revertAlterTable(signal, changeMask, tableId, alterTabPtr.p);
    // Acknowledge the reverted alter table
    AlterTabConf * conf = (AlterTabConf*)signal->getDataPtrSend();
    conf->senderRef = reference();
    conf->senderData = senderData;
    conf->changeMask = changeMask;
    conf->tableId = tableId;
    conf->tableVersion = tableVersion;
    conf->gci = gci;
    conf->requestType = requestType;
    sendSignal(senderRef, GSN_ALTER_TAB_CONF, signal, 
	       AlterTabConf::SignalLength, JBB);
    break;
  }
  default: ndbrequire(false);
  }
}

void Dbdict::alterTabRef(Signal * signal, 
			 AlterTabReq * req, 
			 AlterTableRef::ErrorCode errCode,
			 ParseDictTabInfoRecord* parseRecord)
{
  jam();
  releaseSections(signal);
  AlterTabRef * ref = (AlterTabRef*)signal->getDataPtrSend();
  Uint32 senderRef = req->senderRef;
  ref->senderData = req->senderData;
  ref->senderRef = reference();
  if (parseRecord) {
    jam();
    ref->errorCode = parseRecord->errorCode;
    ref->errorLine = parseRecord->errorLine;
    ref->errorKey = parseRecord->errorKey;
    ref->errorStatus = parseRecord->status;
  }
  else {
    jam();
    ref->errorCode = errCode;
    ref->errorLine = 0;
    ref->errorKey = 0;
    ref->errorStatus = 0;
  }
  sendSignal(senderRef, GSN_ALTER_TAB_REF, signal, 
	     AlterTabRef::SignalLength, JBB);
  
  c_blockState = BS_IDLE;
}

void Dbdict::execALTER_TAB_REF(Signal * signal){
  jamEntry();

  AlterTabRef * ref = (AlterTabRef*)signal->getDataPtr();

  Uint32 senderRef = ref->senderRef;
  Uint32 senderData = ref->senderData;
  Uint32 errorCode = ref->errorCode;
  Uint32 errorLine = ref->errorLine;
  Uint32 errorKey = ref->errorKey;
  Uint32 errorStatus = ref->errorStatus;
  AlterTabReq::RequestType requestType = 
    (AlterTabReq::RequestType) ref->requestType;
  CreateTableRecordPtr alterTabPtr;  
  ndbrequire(c_opCreateTable.find(alterTabPtr, senderData));
  Uint32 changeMask = alterTabPtr.p->m_changeMask;
  SafeCounter safeCounter(c_counterMgr, alterTabPtr.p->m_coordinatorData.m_counter);
  safeCounter.clearWaitingFor(refToNode(senderRef));
  switch (requestType) {
  case(AlterTabReq::AlterTablePrepare): {
    if (safeCounter.done()) {
      jam();
      // Send revert request to all alive nodes
      TableRecordPtr tablePtr;
      c_tableRecordPool.getPtr(tablePtr, alterTabPtr.p->m_alterTableId);
      Uint32 tableId = tablePtr.p->tableId;
      Uint32 tableVersion = tablePtr.p->tableVersion;
      Uint32 gci = tablePtr.p->gciTableCreated;
      SimplePropertiesSectionWriter w(getSectionSegmentPool());
      packTableIntoPagesImpl(w, tablePtr);
      SegmentedSectionPtr spDataPtr;
      w.getPtr(spDataPtr);
      signal->setSection(spDataPtr, AlterTabReq::DICT_TAB_INFO);
      
      NodeReceiverGroup rg(DBDICT, c_aliveNodes);
      alterTabPtr.p->m_coordinatorData.m_gsn = GSN_ALTER_TAB_REQ;
      safeCounter.init<AlterTabRef>(rg, alterTabPtr.p->key);
  
      AlterTabReq * const lreq = (AlterTabReq*)signal->getDataPtrSend();
      lreq->senderRef = reference();
      lreq->senderData = alterTabPtr.p->key;
      lreq->clientRef = alterTabPtr.p->m_senderRef;
      lreq->clientData = alterTabPtr.p->m_senderData;
      lreq->changeMask = changeMask;
      lreq->tableId = tableId;
      lreq->tableVersion = tableVersion;
      lreq->gci = gci;
      lreq->requestType = AlterTabReq::AlterTableRevert;
      
      sendSignal(rg, GSN_ALTER_TAB_REQ, signal, 
		 AlterTabReq::SignalLength, JBB);
    }
    else {
      jam();
      alterTabPtr.p->m_alterTableFailed = true;
    }
    break;
  }
  case(AlterTabReq::AlterTableCommit):
    jam();
  case(AlterTabReq::AlterTableRevert): {
    AlterTableRef * apiRef = (AlterTableRef*)signal->getDataPtrSend();
    
    apiRef->senderData = senderData;
    apiRef->senderRef = reference();
    apiRef->masterNodeId = c_masterNodeId;
    apiRef->errorCode = errorCode;
    apiRef->errorLine = errorLine;
    apiRef->errorKey = errorKey;
    apiRef->status = errorStatus;
    if (safeCounter.done()) {
      jam();
      sendSignal(senderRef, GSN_ALTER_TABLE_REF, signal, 
		 AlterTableRef::SignalLength, JBB);
      c_blockState = BS_IDLE;
    }
    else {
      jam();
      alterTabPtr.p->m_alterTableFailed = true;
      alterTabPtr.p->m_alterTableRef = *apiRef;
    }
    break;
  } 
  default: ndbrequire(false);
  }
}

void
Dbdict::execALTER_TAB_CONF(Signal * signal){
  jamEntry();
  AlterTabConf * const conf = (AlterTabConf*)signal->getDataPtr();
  Uint32 senderRef = conf->senderRef;
  Uint32 senderData = conf->senderData;
  Uint32 changeMask = conf->changeMask;
  Uint32 tableId = conf->tableId;
  Uint32 tableVersion = conf->tableVersion;
  Uint32 gci = conf->gci;
  AlterTabReq::RequestType requestType = 
    (AlterTabReq::RequestType) conf->requestType;
  CreateTableRecordPtr alterTabPtr;  
  ndbrequire(c_opCreateTable.find(alterTabPtr, senderData));

  switch (requestType) {
  case(AlterTabReq::AlterTablePrepare): {
    switch(refToBlock(signal->getSendersBlockRef())) {
    case DBLQH: {
      jam();
      AlterTabReq * req = (AlterTabReq*)signal->getDataPtrSend();
      req->senderRef = reference();
      req->senderData = senderData;
      req->changeMask = changeMask;
      req->tableId = tableId;
      req->tableVersion = tableVersion;
      req->gci = gci;
      req->requestType = requestType;
      sendSignal(DBDIH_REF, GSN_ALTER_TAB_REQ, signal, 
		 AlterTabReq::SignalLength, JBB);	
      return;
    }
    case DBDIH: {
      jam();
      AlterTabReq * req = (AlterTabReq*)signal->getDataPtrSend();
      req->senderRef = reference();
      req->senderData = senderData;
      req->changeMask = changeMask;
      req->tableId = tableId;
      req->tableVersion = tableVersion;
      req->gci = gci;
      req->requestType = requestType;
      sendSignal(DBTC_REF, GSN_ALTER_TAB_REQ, signal, 
		 AlterTabReq::SignalLength, JBB);	
      return;
    }
    case DBTC: {
      jam();
      // Participant is done with prepare phase, send conf to coordinator
      AlterTabConf * conf = (AlterTabConf*)signal->getDataPtrSend();
      conf->senderRef = reference();
      conf->senderData = senderData;
      conf->changeMask = changeMask;
      conf->tableId = tableId;
      conf->tableVersion = tableVersion;
      conf->gci = gci;
      conf->requestType = requestType;
      sendSignal(alterTabPtr.p->m_coordinatorRef, GSN_ALTER_TAB_CONF, signal, 
		 AlterTabConf::SignalLength, JBB);
      return;
    }
    default :break;
    }
    // Coordinator only
    SafeCounter safeCounter(c_counterMgr, alterTabPtr.p->m_coordinatorData.m_counter);
    safeCounter.clearWaitingFor(refToNode(senderRef));
    if (safeCounter.done()) {
      jam();
      // We have received all local confirmations
      if (alterTabPtr.p->m_alterTableFailed) {
	jam();
	// Send revert request to all alive nodes
	TableRecordPtr tablePtr;
	c_tableRecordPool.getPtr(tablePtr, alterTabPtr.p->m_alterTableId);
	Uint32 tableId = tablePtr.p->tableId;
	Uint32 tableVersion = tablePtr.p->tableVersion;
	Uint32 gci = tablePtr.p->gciTableCreated;
	SimplePropertiesSectionWriter w(getSectionSegmentPool());
	packTableIntoPagesImpl(w, tablePtr);
	SegmentedSectionPtr spDataPtr;
	w.getPtr(spDataPtr);
	signal->setSection(spDataPtr, AlterTabReq::DICT_TAB_INFO);
	
	NodeReceiverGroup rg(DBDICT, c_aliveNodes);
	alterTabPtr.p->m_coordinatorData.m_gsn = GSN_ALTER_TAB_REQ;
	safeCounter.init<AlterTabRef>(rg, alterTabPtr.p->key);
	
	AlterTabReq * const lreq = (AlterTabReq*)signal->getDataPtrSend();
	lreq->senderRef = reference();
	lreq->senderData = alterTabPtr.p->key;
	lreq->clientRef = alterTabPtr.p->m_senderRef;
	lreq->clientData = alterTabPtr.p->m_senderData;
	lreq->changeMask = changeMask;
	lreq->tableId = tableId;
	lreq->tableVersion = tableVersion;
	lreq->gci = gci;
	lreq->requestType = AlterTabReq::AlterTableRevert;
	
	sendSignal(rg, GSN_ALTER_TAB_REQ, signal, 
		   AlterTabReq::SignalLength, JBB);
      }
      else {
	jam();
	// Send commit request to all alive nodes
	TableRecordPtr tablePtr;
	c_tableRecordPool.getPtr(tablePtr, tableId);
	SimplePropertiesSectionWriter w(getSectionSegmentPool());
	packTableIntoPagesImpl(w, tablePtr);
	SegmentedSectionPtr spDataPtr;
	w.getPtr(spDataPtr);
	signal->setSection(spDataPtr, AlterTabReq::DICT_TAB_INFO);
	
	NodeReceiverGroup rg(DBDICT, c_aliveNodes);
	alterTabPtr.p->m_coordinatorData.m_gsn = GSN_ALTER_TAB_REQ;
	safeCounter.init<AlterTabRef>(rg, alterTabPtr.p->key);
  	
	AlterTabReq * const lreq = (AlterTabReq*)signal->getDataPtrSend();
	lreq->senderRef = reference();
	lreq->senderData = alterTabPtr.p->key;
	lreq->clientRef = alterTabPtr.p->m_senderRef;
	lreq->clientData = alterTabPtr.p->m_senderData;
	lreq->changeMask = changeMask;
	lreq->tableId = tableId;
	lreq->tableVersion = tableVersion;
	lreq->gci = gci;
	lreq->requestType = AlterTabReq::AlterTableCommit;
	
	sendFragmentedSignal(rg, GSN_ALTER_TAB_REQ, signal, 
			     AlterTabReq::SignalLength, JBB);
      }
    }
    else {
      // (!safeCounter.done())
      jam();
    }
    break;
  }
  case(AlterTabReq::AlterTableRevert):
    jam();
  case(AlterTabReq::AlterTableCommit): {
    SafeCounter safeCounter(c_counterMgr, alterTabPtr.p->m_coordinatorData.m_counter);
    safeCounter.clearWaitingFor(refToNode(senderRef));
    if (safeCounter.done()) {
      jam();
      // We have received all local confirmations
      releaseSections(signal);
      if (alterTabPtr.p->m_alterTableFailed) {
	jam();
	AlterTableRef * apiRef = 
	  (AlterTableRef*)signal->getDataPtrSend();
	*apiRef = alterTabPtr.p->m_alterTableRef;
	sendSignal(alterTabPtr.p->m_senderRef, GSN_ALTER_TABLE_REF, signal, 
		   AlterTableRef::SignalLength, JBB);	
      }
      else {
	jam();
	// Alter table completed, inform API
	AlterTableConf * const apiConf = 
	  (AlterTableConf*)signal->getDataPtrSend();
	apiConf->senderRef = reference();
	apiConf->senderData = alterTabPtr.p->m_senderData;
	apiConf->tableId = tableId;
	apiConf->tableVersion = tableVersion;
	
	//@todo check api failed
	sendSignal(alterTabPtr.p->m_senderRef, GSN_ALTER_TABLE_CONF, signal,
		   AlterTableConf::SignalLength, JBB);
      }
      
      // Release resources
      TableRecordPtr tabPtr;
      c_tableRecordPool.getPtr(tabPtr, alterTabPtr.p->m_tablePtrI);  
      releaseTableObject(tabPtr.i, false);
      c_opCreateTable.release(alterTabPtr);
      c_blockState = BS_IDLE;
    }
    else {
      // (!safeCounter.done())
      jam();
    }
    break;
  }
  default: ndbrequire(false);
  }
}

// For debugging
inline
void Dbdict::printTables()
{
  DLHashTable<TableRecord>::Iterator iter;
  bool moreTables = c_tableRecordHash.first(iter);
  printf("TABLES IN DICT:\n");
  while (moreTables) {
    TableRecordPtr tablePtr = iter.curr;
    printf("%s ", tablePtr.p->tableName);
    moreTables = c_tableRecordHash.next(iter);
  }
  printf("\n");
}

int Dbdict::handleAlterTab(AlterTabReq * req,
			   CreateTableRecord * alterTabPtrP,
			   TableRecordPtr origTablePtr,
			   TableRecordPtr newTablePtr)
{
  Uint32 changeMask = req->changeMask;
  
  if (AlterTableReq::getNameFlag(changeMask)) {
    jam();
    // Table rename
    // Remove from hashtable
#ifdef VM_TRACE
    TableRecordPtr tmp;
    ndbrequire(c_tableRecordHash.find(tmp, *origTablePtr.p));
#endif
    c_tableRecordHash.remove(origTablePtr);
    strcpy(alterTabPtrP->previousTableName, origTablePtr.p->tableName);
    strcpy(origTablePtr.p->tableName, newTablePtr.p->tableName);
    // Set new schema version
    origTablePtr.p->tableVersion = newTablePtr.p->tableVersion;
    // Put it back
#ifdef VM_TRACE
    ndbrequire(!c_tableRecordHash.find(tmp, *origTablePtr.p));
#endif
    c_tableRecordHash.add(origTablePtr);	 
    
    return 0;
  }
  jam();
  return -1;
}

void Dbdict::revertAlterTable(Signal * signal, 
			      Uint32 changeMask, 
			      Uint32 tableId,
			      CreateTableRecord * alterTabPtrP)
{
  if (AlterTableReq::getNameFlag(changeMask)) {
    jam();
    // Table rename
    // Restore previous name
    TableRecordPtr tablePtr;
    c_tableRecordPool.getPtr(tablePtr, tableId);
    // Remove from hashtable
#ifdef VM_TRACE
    TableRecordPtr tmp;
    ndbrequire(c_tableRecordHash.find(tmp, * tablePtr.p));
#endif
    c_tableRecordHash.remove(tablePtr);
    // Restore name
    strcpy(tablePtr.p->tableName, alterTabPtrP->previousTableName);
    // Revert schema version
    tablePtr.p->tableVersion = alter_table_dec_schema_version(tablePtr.p->tableVersion);
    // Put it back
#ifdef VM_TRACE
    ndbrequire(!c_tableRecordHash.find(tmp, * tablePtr.p));
#endif
    c_tableRecordHash.add(tablePtr);	 

    return;
  }

  ndbrequire(false);
}

void
Dbdict::alterTab_writeSchemaConf(Signal* signal, 
				 Uint32 callbackData,
				 Uint32 returnCode)
{
  jam();
  Uint32 key = callbackData;
  CreateTableRecordPtr alterTabPtr;  
  ndbrequire(c_opCreateTable.find(alterTabPtr, key));
  Uint32 tableId = alterTabPtr.p->m_alterTableId;

  Callback callback;
  callback.m_callbackData = alterTabPtr.p->key;
  callback.m_callbackFunction = 
    safe_cast(&Dbdict::alterTab_writeTableConf);
  
  SegmentedSectionPtr tabInfoPtr;
  getSection(tabInfoPtr, alterTabPtr.p->m_tabInfoPtrI);
  
  writeTableFile(signal, tableId, tabInfoPtr, &callback);

  signal->setSection(tabInfoPtr, 0);
  releaseSections(signal);
}

void
Dbdict::alterTab_writeTableConf(Signal* signal, 
				Uint32 callbackData,
				Uint32 returnCode)
{
  jam();
  CreateTableRecordPtr alterTabPtr;  
  ndbrequire(c_opCreateTable.find(alterTabPtr, callbackData));
  Uint32 coordinatorRef = alterTabPtr.p->m_coordinatorRef;
  TableRecordPtr tabPtr;
  c_tableRecordPool.getPtr(tabPtr, alterTabPtr.p->m_alterTableId);

  // Alter table commit request handled successfully 
  AlterTabConf * conf = (AlterTabConf*)signal->getDataPtrSend();
  conf->senderRef = reference();
  conf->senderData = callbackData;
  conf->tableId = tabPtr.p->tableId;
  conf->tableVersion = tabPtr.p->tableVersion;
  conf->gci = tabPtr.p->gciTableCreated;
  conf->requestType = AlterTabReq::AlterTableCommit;
  sendSignal(coordinatorRef, GSN_ALTER_TAB_CONF, signal, 
	       AlterTabConf::SignalLength, JBB);


  {
    ApiBroadcastRep* api= (ApiBroadcastRep*)signal->getDataPtrSend();
    api->gsn = GSN_ALTER_TABLE_REP;
    api->minVersion = MAKE_VERSION(4,1,15);

    AlterTableRep* rep = (AlterTableRep*)api->theData;
    rep->tableId = tabPtr.p->tableId;
    rep->tableVersion = alter_table_dec_schema_version(tabPtr.p->tableVersion);
    rep->changeType = AlterTableRep::CT_ALTERED;
    
    LinearSectionPtr ptr[3];
    ptr[0].p = (Uint32*)alterTabPtr.p->previousTableName;
    ptr[0].sz = (sizeof(alterTabPtr.p->previousTableName) + 3) >> 2;
    
    sendSignal(QMGR_REF, GSN_API_BROADCAST_REP, signal, 
	       ApiBroadcastRep::SignalLength + AlterTableRep::SignalLength,
	       JBB, ptr,1);
  }

  if(coordinatorRef != reference()) {
    jam();
    // Release resources
    c_tableRecordPool.getPtr(tabPtr, alterTabPtr.p->m_tablePtrI);  
    releaseTableObject(tabPtr.i, false);
    c_opCreateTable.release(alterTabPtr);
    c_blockState = BS_IDLE;
  }
}

void
Dbdict::execCREATE_FRAGMENTATION_REF(Signal * signal){
  jamEntry();
  const Uint32 * theData = signal->getDataPtr();
  CreateFragmentationRef * const ref = (CreateFragmentationRef*)theData;
  (void)ref;
  ndbrequire(false);
}

void
Dbdict::execCREATE_FRAGMENTATION_CONF(Signal* signal){
  jamEntry();
  const Uint32 * theData = signal->getDataPtr();
  CreateFragmentationConf * const conf = (CreateFragmentationConf*)theData;

  CreateTableRecordPtr createTabPtr;
  ndbrequire(c_opCreateTable.find(createTabPtr, conf->senderData));

  ndbrequire(signal->getNoOfSections() == 1);

  SegmentedSectionPtr fragDataPtr;
  signal->getSection(fragDataPtr, CreateFragmentationConf::FRAGMENTS);
  signal->header.m_noOfSections = 0;

  /**
   * Get table
   */
  TableRecordPtr tabPtr;
  c_tableRecordPool.getPtr(tabPtr, createTabPtr.p->m_tablePtrI);

  /**
   * Save fragment count
   */
  tabPtr.p->fragmentCount = conf->noOfFragments;

  /**
   * Update table version
   */
  XSchemaFile * xsf = &c_schemaFile[c_schemaRecord.schemaPage != 0];
  SchemaFile::TableEntry * tabEntry = getTableEntry(xsf, tabPtr.i);

  tabPtr.p->tableVersion = create_table_inc_schema_version(tabEntry->m_tableVersion);

  /**
   * Pack
   */
  SimplePropertiesSectionWriter w(getSectionSegmentPool());
  packTableIntoPagesImpl(w, tabPtr);
  
  SegmentedSectionPtr spDataPtr;
  w.getPtr(spDataPtr);
  
  signal->setSection(spDataPtr, CreateTabReq::DICT_TAB_INFO);
  signal->setSection(fragDataPtr, CreateTabReq::FRAGMENTATION);
  
  NodeReceiverGroup rg(DBDICT, c_aliveNodes);
  SafeCounter tmp(c_counterMgr, createTabPtr.p->m_coordinatorData.m_counter);
  createTabPtr.p->m_coordinatorData.m_gsn = GSN_CREATE_TAB_REQ;
  createTabPtr.p->m_coordinatorData.m_requestType = CreateTabReq::CreateTablePrepare;
  tmp.init<CreateTabRef>(rg, GSN_CREATE_TAB_REF, createTabPtr.p->key);
  
  CreateTabReq * const req = (CreateTabReq*)theData;
  req->senderRef = reference();
  req->senderData = createTabPtr.p->key;
  req->clientRef = createTabPtr.p->m_senderRef;
  req->clientData = createTabPtr.p->m_senderData;
  req->requestType = CreateTabReq::CreateTablePrepare;

  req->gci = 0;
  req->tableId = tabPtr.i;
  req->tableVersion = create_table_inc_schema_version(tabEntry->m_tableVersion);
  
  sendFragmentedSignal(rg, GSN_CREATE_TAB_REQ, signal, 
		       CreateTabReq::SignalLength, JBB);

  return;
}

void
Dbdict::execCREATE_TAB_REF(Signal* signal){
  jamEntry();

  CreateTabRef * const ref = (CreateTabRef*)signal->getDataPtr();
  
  CreateTableRecordPtr createTabPtr;
  ndbrequire(c_opCreateTable.find(createTabPtr, ref->senderData));
  
  ndbrequire(createTabPtr.p->m_coordinatorRef == reference());
  ndbrequire(createTabPtr.p->m_coordinatorData.m_gsn == GSN_CREATE_TAB_REQ);

  if(ref->errorCode != CreateTabRef::NF_FakeErrorREF){
    createTabPtr.p->setErrorCode(ref->errorCode);
  }
  createTab_reply(signal, createTabPtr, refToNode(ref->senderRef));
}

void
Dbdict::execCREATE_TAB_CONF(Signal* signal){
  jamEntry();

  ndbrequire(signal->getNoOfSections() == 0);

  CreateTabConf * const conf = (CreateTabConf*)signal->getDataPtr();
  
  CreateTableRecordPtr createTabPtr;
  ndbrequire(c_opCreateTable.find(createTabPtr, conf->senderData));
  
  ndbrequire(createTabPtr.p->m_coordinatorRef == reference());
  ndbrequire(createTabPtr.p->m_coordinatorData.m_gsn == GSN_CREATE_TAB_REQ);

  createTab_reply(signal, createTabPtr, refToNode(conf->senderRef));
}

void
Dbdict::createTab_reply(Signal* signal, 
			CreateTableRecordPtr createTabPtr, 
			Uint32 nodeId)
{

  SafeCounter tmp(c_counterMgr, createTabPtr.p->m_coordinatorData.m_counter);
  if(!tmp.clearWaitingFor(nodeId)){
    jam();
    return;
  }
  
  switch(createTabPtr.p->m_coordinatorData.m_requestType){
  case CreateTabReq::CreateTablePrepare:{

    if(createTabPtr.p->m_errorCode != 0){
      jam();
      /**
       * Failed to prepare on atleast one node -> abort on all
       */
      NodeReceiverGroup rg(DBDICT, c_aliveNodes);
      createTabPtr.p->m_coordinatorData.m_gsn = GSN_CREATE_TAB_REQ;
      createTabPtr.p->m_coordinatorData.m_requestType = CreateTabReq::CreateTableDrop;
      ndbrequire(tmp.init<CreateTabRef>(rg, createTabPtr.p->key));
      
      CreateTabReq * const req = (CreateTabReq*)signal->getDataPtrSend();
      req->senderRef = reference();
      req->senderData = createTabPtr.p->key;
      req->requestType = CreateTabReq::CreateTableDrop;
      
      sendSignal(rg, GSN_CREATE_TAB_REQ, signal, 
		 CreateTabReq::SignalLength, JBB);
      return;
    }
    
    /**
     * Lock mutex before commiting table
     */
    Mutex mutex(signal, c_mutexMgr, createTabPtr.p->m_startLcpMutex);
    Callback c = { safe_cast(&Dbdict::createTab_startLcpMutex_locked),
		   createTabPtr.p->key};

    ndbrequire(mutex.lock(c));
    return;
  }
  case CreateTabReq::CreateTableCommit:{
    jam();
    ndbrequire(createTabPtr.p->m_errorCode == 0);
    
    /**
     * Unlock mutex before commiting table
     */
    Mutex mutex(signal, c_mutexMgr, createTabPtr.p->m_startLcpMutex);
    Callback c = { safe_cast(&Dbdict::createTab_startLcpMutex_unlocked),
		   createTabPtr.p->key};
    mutex.unlock(c);
    return;
  }
  case CreateTabReq::CreateTableDrop:{
    jam();
    CreateTableRef * const ref = (CreateTableRef*)signal->getDataPtr();
    ref->senderRef = reference();
    ref->senderData = createTabPtr.p->m_senderData;
    ref->errorCode = createTabPtr.p->m_errorCode;
    ref->masterNodeId = c_masterNodeId;
    ref->status = 0;
    ref->errorKey = 0;
    ref->errorLine = 0;
    
    //@todo check api failed
    sendSignal(createTabPtr.p->m_senderRef, GSN_CREATE_TABLE_REF, signal, 
	       CreateTableRef::SignalLength, JBB);
    c_opCreateTable.release(createTabPtr);
    c_blockState = BS_IDLE;
    return;
  }
  }
  ndbrequire(false);
}

void
Dbdict::createTab_startLcpMutex_locked(Signal* signal, 
				       Uint32 callbackData,
				       Uint32 retValue){
  jamEntry();

  ndbrequire(retValue == 0);
  
  CreateTableRecordPtr createTabPtr;  
  ndbrequire(c_opCreateTable.find(createTabPtr, callbackData));
  
  NodeReceiverGroup rg(DBDICT, c_aliveNodes);
  createTabPtr.p->m_coordinatorData.m_gsn = GSN_CREATE_TAB_REQ;
  createTabPtr.p->m_coordinatorData.m_requestType = CreateTabReq::CreateTableCommit;
  SafeCounter tmp(c_counterMgr, createTabPtr.p->m_coordinatorData.m_counter);
  tmp.init<CreateTabRef>(rg, GSN_CREATE_TAB_REF, createTabPtr.p->key);
  
  CreateTabReq * const req = (CreateTabReq*)signal->getDataPtrSend();
  req->senderRef = reference();
  req->senderData = createTabPtr.p->key;
  req->requestType = CreateTabReq::CreateTableCommit;
  
  sendSignal(rg, GSN_CREATE_TAB_REQ, signal, 
	     CreateTabReq::SignalLength, JBB);
}

void
Dbdict::createTab_startLcpMutex_unlocked(Signal* signal, 
					 Uint32 callbackData,
					 Uint32 retValue){
  jamEntry();
  
  ndbrequire(retValue == 0);
  
  CreateTableRecordPtr createTabPtr;  
  ndbrequire(c_opCreateTable.find(createTabPtr, callbackData));

  createTabPtr.p->m_startLcpMutex.release(c_mutexMgr);
  
  TableRecordPtr tabPtr;
  c_tableRecordPool.getPtr(tabPtr, createTabPtr.p->m_tablePtrI);
  
  CreateTableConf * const conf = (CreateTableConf*)signal->getDataPtr();
  conf->senderRef = reference();
  conf->senderData = createTabPtr.p->m_senderData;
  conf->tableId = createTabPtr.p->m_tablePtrI;
  conf->tableVersion = tabPtr.p->tableVersion;
  
  //@todo check api failed
  sendSignal(createTabPtr.p->m_senderRef, GSN_CREATE_TABLE_CONF, signal, 
	     CreateTableConf::SignalLength, JBB);
  c_opCreateTable.release(createTabPtr);
  c_blockState = BS_IDLE;
  return;
}

/***********************************************************
 * CreateTable participant code
 **********************************************************/
void
Dbdict::execCREATE_TAB_REQ(Signal* signal){
  jamEntry();

  if(!assembleFragments(signal)){
    jam();
    return;
  }

  CreateTabReq * const req = (CreateTabReq*)signal->getDataPtr();

  CreateTabReq::RequestType rt = (CreateTabReq::RequestType)req->requestType;
  switch(rt){
  case CreateTabReq::CreateTablePrepare:
    CRASH_INSERTION2(6003, getOwnNodeId() != c_masterNodeId);
    createTab_prepare(signal, req);
    return;
  case CreateTabReq::CreateTableCommit:
    CRASH_INSERTION2(6004, getOwnNodeId() != c_masterNodeId);
    createTab_commit(signal, req);
    return;
  case CreateTabReq::CreateTableDrop:
    CRASH_INSERTION2(6005, getOwnNodeId() != c_masterNodeId);
    createTab_drop(signal, req);
    return;
  }
  ndbrequire(false);
}

void
Dbdict::createTab_prepare(Signal* signal, CreateTabReq * req){

  const Uint32 gci = req->gci;
  const Uint32 tableId = req->tableId;
  const Uint32 tableVersion = req->tableVersion;

  SegmentedSectionPtr tabInfoPtr;
  signal->getSection(tabInfoPtr, CreateTabReq::DICT_TAB_INFO);
  
  CreateTableRecordPtr createTabPtr;  
  if(req->senderRef == reference()){
    jam();
    ndbrequire(c_opCreateTable.find(createTabPtr, req->senderData));
  } else {
    jam();
    c_opCreateTable.seize(createTabPtr);
    
    ndbrequire(!createTabPtr.isNull());
    
    createTabPtr.p->key = req->senderData;
    c_opCreateTable.add(createTabPtr);
    createTabPtr.p->m_errorCode = 0;
    createTabPtr.p->m_tablePtrI = tableId;
    createTabPtr.p->m_coordinatorRef = req->senderRef;
    createTabPtr.p->m_senderRef = req->clientRef;
    createTabPtr.p->m_senderData = req->clientData;
    createTabPtr.p->m_dihAddFragPtr = RNIL;
    
    /**
     * Put data into table record
     */
    ParseDictTabInfoRecord parseRecord;
    parseRecord.requestType = DictTabInfo::AddTableFromDict;
    parseRecord.errorCode = 0;
    
    SimplePropertiesSectionReader r(tabInfoPtr, getSectionSegmentPool());
    
    handleTabInfoInit(r, &parseRecord);

    ndbrequire(parseRecord.errorCode == 0);
  }
  
  ndbrequire(!createTabPtr.isNull());

  SegmentedSectionPtr fragPtr;
  signal->getSection(fragPtr, CreateTabReq::FRAGMENTATION);

  createTabPtr.p->m_tabInfoPtrI = tabInfoPtr.i;
  createTabPtr.p->m_fragmentsPtrI = fragPtr.i;
  
  signal->header.m_noOfSections = 0;
  
  TableRecordPtr tabPtr;
  c_tableRecordPool.getPtr(tabPtr, tableId);
  tabPtr.p->packedSize = tabInfoPtr.sz;
  tabPtr.p->tableVersion = tableVersion;
  tabPtr.p->gciTableCreated = gci;

  SchemaFile::TableEntry tabEntry;
  tabEntry.m_tableVersion = tableVersion;
  tabEntry.m_tableType    = tabPtr.p->tableType;
  tabEntry.m_tableState   = SchemaFile::ADD_STARTED;
  tabEntry.m_gcp          = gci;
  tabEntry.m_info_words   = tabInfoPtr.sz;
  memset(tabEntry.m_unused, 0, sizeof(tabEntry.m_unused));
  
  Callback callback;
  callback.m_callbackData = createTabPtr.p->key;
  callback.m_callbackFunction = 
    safe_cast(&Dbdict::createTab_writeSchemaConf1);
  
  updateSchemaState(signal, tableId, &tabEntry, &callback);
}

void getSection(SegmentedSectionPtr & ptr, Uint32 i);

void
Dbdict::createTab_writeSchemaConf1(Signal* signal, 
				   Uint32 callbackData,
				   Uint32 returnCode){
  jam();

  CreateTableRecordPtr createTabPtr;  
  ndbrequire(c_opCreateTable.find(createTabPtr, callbackData));

  Callback callback;
  callback.m_callbackData = createTabPtr.p->key;
  callback.m_callbackFunction = 
    safe_cast(&Dbdict::createTab_writeTableConf);
  
  SegmentedSectionPtr tabInfoPtr;
  getSection(tabInfoPtr, createTabPtr.p->m_tabInfoPtrI);
  writeTableFile(signal, createTabPtr.p->m_tablePtrI, tabInfoPtr, &callback);

  createTabPtr.p->m_tabInfoPtrI = RNIL;
  signal->setSection(tabInfoPtr, 0);
  releaseSections(signal);
}

void
Dbdict::createTab_writeTableConf(Signal* signal, 
				 Uint32 callbackData,
				 Uint32 returnCode){
  jam();

  CreateTableRecordPtr createTabPtr;  
  ndbrequire(c_opCreateTable.find(createTabPtr, callbackData));

  SegmentedSectionPtr fragDataPtr;
  getSection(fragDataPtr, createTabPtr.p->m_fragmentsPtrI);
  
  Callback callback;
  callback.m_callbackData = callbackData;
  callback.m_callbackFunction = 
    safe_cast(&Dbdict::createTab_dihComplete);
  
  createTab_dih(signal, createTabPtr, fragDataPtr, &callback);
}

void
Dbdict::createTab_dih(Signal* signal, 
		      CreateTableRecordPtr createTabPtr, 
		      SegmentedSectionPtr fragDataPtr,
		      Callback * c){
  jam();
  
  createTabPtr.p->m_callback = * c;

  TableRecordPtr tabPtr;
  c_tableRecordPool.getPtr(tabPtr, createTabPtr.p->m_tablePtrI);
  
  DiAddTabReq * req = (DiAddTabReq*)signal->getDataPtrSend();
  req->connectPtr = createTabPtr.p->key;
  req->tableId = tabPtr.i;
  req->fragType = tabPtr.p->fragmentType;
  req->kValue = tabPtr.p->kValue;
  req->noOfReplicas = 0;
  req->storedTable = tabPtr.p->storedTable;
  req->tableType = tabPtr.p->tableType;
  req->schemaVersion = tabPtr.p->tableVersion;
  req->primaryTableId = tabPtr.p->primaryTableId;

  if(!fragDataPtr.isNull()){
    signal->setSection(fragDataPtr, DiAddTabReq::FRAGMENTATION);
  }

  sendSignal(DBDIH_REF, GSN_DIADDTABREQ, signal, 
	     DiAddTabReq::SignalLength, JBB);

  /**
   * Create KeyDescriptor
   */
  KeyDescriptor* desc= g_key_descriptor_pool.getPtr(tabPtr.i);
  new (desc) KeyDescriptor();

  Uint32 key = 0;
  Uint32 tAttr = tabPtr.p->firstAttribute;
  while (tAttr != RNIL) 
  {
    jam();
    AttributeRecord* aRec = c_attributeRecordPool.getPtr(tAttr);
    if (aRec->tupleKey) 
    {
      desc->noOfKeyAttr ++;
      desc->keyAttr[key].attributeDescriptor = aRec->attributeDescriptor;
      
      Uint32 csNumber = (aRec->extPrecision >> 16);
      if(csNumber)
      {
	desc->keyAttr[key].charsetInfo = all_charsets[csNumber];
	ndbrequire(all_charsets[csNumber]);
	desc->hasCharAttr = 1;
      }
      else
      {
	desc->keyAttr[key].charsetInfo = 0;	  
      }
      if(AttributeDescriptor::getDKey(aRec->attributeDescriptor))
      {
	desc->noOfDistrKeys ++;
      }
      key++;
    }
    tAttr = aRec->nextAttrInTable;
  }
  ndbrequire(key == tabPtr.p->noOfPrimkey);
}

static
void
calcLHbits(Uint32 * lhPageBits, Uint32 * lhDistrBits, 
	   Uint32 fid, Uint32 totalFragments) 
{
  Uint32 distrBits = 0;
  Uint32 pageBits = 0;
  
  Uint32 tmp = 1;
  while (tmp < totalFragments) {
    jam();
    tmp <<= 1;
    distrBits++;
  }//while
#ifdef ndb_classical_lhdistrbits
  if (tmp != totalFragments) {
    tmp >>= 1;
    if ((fid >= (totalFragments - tmp)) && (fid < (tmp - 1))) {
      distrBits--;
    }//if
  }//if
#endif
  * lhPageBits = pageBits;
  * lhDistrBits = distrBits;

}//calcLHbits()


void 
Dbdict::execADD_FRAGREQ(Signal* signal) {
  jamEntry();

  AddFragReq * const req = (AddFragReq*)signal->getDataPtr();
  
  Uint32 dihPtr = req->dihPtr;
  Uint32 senderData = req->senderData;
  Uint32 tableId = req->tableId;
  Uint32 fragId = req->fragmentId;
  Uint32 node = req->nodeId;
  Uint32 lcpNo = req->nextLCP;
  Uint32 fragCount = req->totalFragments;
  Uint32 requestInfo = req->requestInfo;
  Uint32 startGci = req->startGci;

  ndbrequire(node == getOwnNodeId());

  CreateTableRecordPtr createTabPtr;  
  ndbrequire(c_opCreateTable.find(createTabPtr, senderData));
  
  createTabPtr.p->m_dihAddFragPtr = dihPtr;
  
  TableRecordPtr tabPtr;
  c_tableRecordPool.getPtr(tabPtr, tableId);

#if 0
  tabPtr.p->gciTableCreated = (startGci > tabPtr.p->gciTableCreated ? startGci:
			       startGci > tabPtr.p->gciTableCreated);
#endif
  
  /**
   * Calc lh3PageBits
   */
  Uint32 lhDistrBits = 0;
  Uint32 lhPageBits = 0;
  ::calcLHbits(&lhPageBits, &lhDistrBits, fragId, fragCount);

  Uint64 maxRows = tabPtr.p->maxRowsLow +
    (((Uint64)tabPtr.p->maxRowsHigh) << 32);
  Uint64 minRows = tabPtr.p->minRowsLow +
    (((Uint64)tabPtr.p->minRowsHigh) << 32);
  maxRows = (maxRows + fragCount - 1) / fragCount;
  minRows = (minRows + fragCount - 1) / fragCount;

  {  
    LqhFragReq* req = (LqhFragReq*)signal->getDataPtrSend();
    req->senderData = senderData;
    req->senderRef = reference();
    req->fragmentId = fragId;
    req->requestInfo = requestInfo;
    req->tableId = tableId;
    req->localKeyLength = tabPtr.p->localKeyLen;
    req->maxLoadFactor = tabPtr.p->maxLoadFactor;
    req->minLoadFactor = tabPtr.p->minLoadFactor;
    req->kValue = tabPtr.p->kValue;
    req->lh3DistrBits = 0; //lhDistrBits;
    req->lh3PageBits = 0; //lhPageBits;
    req->noOfAttributes = tabPtr.p->noOfAttributes;
    req->noOfNullAttributes = tabPtr.p->noOfNullBits;
<<<<<<< HEAD
    req->noOfPagesToPreAllocate = 0;
=======
    req->maxRowsLow = maxRows & 0xFFFFFFFF;
    req->maxRowsHigh = maxRows >> 32;
    req->minRowsLow = minRows & 0xFFFFFFFF;
    req->minRowsHigh = minRows >> 32;
>>>>>>> d2da3c96
    req->schemaVersion = tabPtr.p->tableVersion;
    Uint32 keyLen = tabPtr.p->tupKeyLength;
    req->keyLength = keyLen; // wl-2066 no more "long keys"
    req->nextLCP = lcpNo;

    req->noOfKeyAttr = tabPtr.p->noOfPrimkey;
    req->noOfNewAttr = 0;
    req->noOfCharsets = tabPtr.p->noOfCharsets;
    req->checksumIndicator = 1;
    req->noOfAttributeGroups = 1;
    req->GCPIndicator = 0;
    req->startGci = startGci;
    req->tableType = tabPtr.p->tableType;
    req->primaryTableId = tabPtr.p->primaryTableId;
    sendSignal(DBLQH_REF, GSN_LQHFRAGREQ, signal, 
	       LqhFragReq::SignalLength, JBB);
  }
}

void
Dbdict::execLQHFRAGREF(Signal * signal){
  jamEntry();
  LqhFragRef * const ref = (LqhFragRef*)signal->getDataPtr();
 
  CreateTableRecordPtr createTabPtr;  
  ndbrequire(c_opCreateTable.find(createTabPtr, ref->senderData));
  
  createTabPtr.p->setErrorCode(ref->errorCode);
  
  {
    AddFragRef * const ref = (AddFragRef*)signal->getDataPtr();
    ref->dihPtr = createTabPtr.p->m_dihAddFragPtr;
    sendSignal(DBDIH_REF, GSN_ADD_FRAGREF, signal, 
	       AddFragRef::SignalLength, JBB);
  }
}

void
Dbdict::execLQHFRAGCONF(Signal * signal){
  jamEntry();
  LqhFragConf * const conf = (LqhFragConf*)signal->getDataPtr();

  CreateTableRecordPtr createTabPtr;  
  ndbrequire(c_opCreateTable.find(createTabPtr, conf->senderData));
  
  createTabPtr.p->m_lqhFragPtr = conf->lqhFragPtr;
  
  TableRecordPtr tabPtr;
  c_tableRecordPool.getPtr(tabPtr, createTabPtr.p->m_tablePtrI);
  sendLQHADDATTRREQ(signal, createTabPtr, tabPtr.p->firstAttribute);
}

void
Dbdict::sendLQHADDATTRREQ(Signal* signal,
			  CreateTableRecordPtr createTabPtr,
			  Uint32 attributePtrI){
  jam();
  TableRecordPtr tabPtr;
  c_tableRecordPool.getPtr(tabPtr, createTabPtr.p->m_tablePtrI);
  LqhAddAttrReq * const req = (LqhAddAttrReq*)signal->getDataPtrSend();
  Uint32 i = 0;
  for(i = 0; i<LqhAddAttrReq::MAX_ATTRIBUTES && attributePtrI != RNIL; i++){
    jam();
    AttributeRecordPtr attrPtr;
    c_attributeRecordPool.getPtr(attrPtr, attributePtrI);
    LqhAddAttrReq::Entry& entry = req->attributes[i];
    entry.attrId = attrPtr.p->attributeId;
    entry.attrDescriptor = attrPtr.p->attributeDescriptor;
    entry.extTypeInfo = 0;
    // charset number passed to TUP, TUX in upper half
    entry.extTypeInfo |= (attrPtr.p->extPrecision & ~0xFFFF);
    if (tabPtr.p->isIndex()) {
      Uint32 primaryAttrId;
      if (attrPtr.p->nextAttrInTable != RNIL) {
        getIndexAttr(tabPtr, attributePtrI, &primaryAttrId);
      } else {
        primaryAttrId = ZNIL;
        if (tabPtr.p->isOrderedIndex())
          entry.attrId = 0;     // attribute goes to TUP
      }
      entry.attrId |= (primaryAttrId << 16);
    }
    attributePtrI = attrPtr.p->nextAttrInTable;
  }
  req->lqhFragPtr = createTabPtr.p->m_lqhFragPtr;
  req->senderData = createTabPtr.p->key;
  req->senderAttrPtr = attributePtrI;
  req->noOfAttributes = i;
  
  sendSignal(DBLQH_REF, GSN_LQHADDATTREQ, signal, 
	     LqhAddAttrReq::HeaderLength + LqhAddAttrReq::EntryLength * i, JBB);
}

void
Dbdict::execLQHADDATTREF(Signal * signal){
  jamEntry();
  LqhAddAttrRef * const ref = (LqhAddAttrRef*)signal->getDataPtr();

  CreateTableRecordPtr createTabPtr;  
  ndbrequire(c_opCreateTable.find(createTabPtr, ref->senderData));
  
  createTabPtr.p->setErrorCode(ref->errorCode);
  
  {
    AddFragRef * const ref = (AddFragRef*)signal->getDataPtr();
    ref->dihPtr = createTabPtr.p->m_dihAddFragPtr;
    sendSignal(DBDIH_REF, GSN_ADD_FRAGREF, signal, 
	       AddFragRef::SignalLength, JBB);
  }
  
}

void
Dbdict::execLQHADDATTCONF(Signal * signal){
  jamEntry();
  LqhAddAttrConf * const conf = (LqhAddAttrConf*)signal->getDataPtr();

  CreateTableRecordPtr createTabPtr;
  ndbrequire(c_opCreateTable.find(createTabPtr, conf->senderData));
  
  const Uint32 fragId = conf->fragId;
  const Uint32 nextAttrPtr = conf->senderAttrPtr;
  if(nextAttrPtr != RNIL){
    jam();
    sendLQHADDATTRREQ(signal, createTabPtr, nextAttrPtr);
    return;
  }

  {
    AddFragConf * const conf = (AddFragConf*)signal->getDataPtr();
    conf->dihPtr = createTabPtr.p->m_dihAddFragPtr;
    conf->fragId = fragId;
    sendSignal(DBDIH_REF, GSN_ADD_FRAGCONF, signal, 
	       AddFragConf::SignalLength, JBB);
  }
}

void
Dbdict::execDIADDTABREF(Signal* signal){
  jam();
  
  DiAddTabRef * const ref = (DiAddTabRef*)signal->getDataPtr();
  
  CreateTableRecordPtr createTabPtr;  
  ndbrequire(c_opCreateTable.find(createTabPtr, ref->senderData));
  
  createTabPtr.p->setErrorCode(ref->errorCode);  
  execute(signal, createTabPtr.p->m_callback, 0);
}

void
Dbdict::execDIADDTABCONF(Signal* signal){
  jam();
  
  DiAddTabConf * const conf = (DiAddTabConf*)signal->getDataPtr();
  
  CreateTableRecordPtr createTabPtr;  
  ndbrequire(c_opCreateTable.find(createTabPtr, conf->senderData));

  signal->theData[0] = createTabPtr.p->key;
  signal->theData[1] = reference();
  signal->theData[2] = createTabPtr.p->m_tablePtrI;

  if(createTabPtr.p->m_dihAddFragPtr != RNIL){
    jam();

    /**
     * We did perform at least one LQHFRAGREQ
     */
    sendSignal(DBLQH_REF, GSN_TAB_COMMITREQ, signal, 3, JBB);
    return;
  } else {
    /**
     * No local fragment (i.e. no LQHFRAGREQ)
     */
    execute(signal, createTabPtr.p->m_callback, 0);
    return;
    //sendSignal(DBDIH_REF, GSN_TAB_COMMITREQ, signal, 3, JBB);
  }
}

void 
Dbdict::execTAB_COMMITREF(Signal* signal) {
  jamEntry();
  ndbrequire(false);
}//execTAB_COMMITREF()

void
Dbdict::execTAB_COMMITCONF(Signal* signal){
  jamEntry();

  CreateTableRecordPtr createTabPtr;  
  ndbrequire(c_opCreateTable.find(createTabPtr, signal->theData[0]));
  
  if(refToBlock(signal->getSendersBlockRef()) == DBLQH){

    execute(signal, createTabPtr.p->m_callback, 0);
    return;
  }

  if(refToBlock(signal->getSendersBlockRef()) == DBDIH){
    TableRecordPtr tabPtr;
    c_tableRecordPool.getPtr(tabPtr, createTabPtr.p->m_tablePtrI);
    
    signal->theData[0] = tabPtr.i;
    signal->theData[1] = tabPtr.p->tableVersion;
    signal->theData[2] = (Uint32)tabPtr.p->storedTable;     
    signal->theData[3] = reference();
    signal->theData[4] = (Uint32)tabPtr.p->tableType;
    signal->theData[5] = createTabPtr.p->key;
    signal->theData[6] = (Uint32)tabPtr.p->noOfPrimkey;
    
    sendSignal(DBTC_REF, GSN_TC_SCHVERREQ, signal, 7, JBB);
    return;
  }
  
  ndbrequire(false);
}

void
Dbdict::createTab_dihComplete(Signal* signal, 
			      Uint32 callbackData,
			      Uint32 returnCode){
  jam();

  CreateTableRecordPtr createTabPtr;  
  ndbrequire(c_opCreateTable.find(createTabPtr, callbackData));

  //@todo check for master failed
  
  if(createTabPtr.p->m_errorCode == 0){
    jam();

    CreateTabConf * const conf = (CreateTabConf*)signal->getDataPtr();
    conf->senderRef = reference();
    conf->senderData = createTabPtr.p->key;
    sendSignal(createTabPtr.p->m_coordinatorRef, GSN_CREATE_TAB_CONF,
	       signal, CreateTabConf::SignalLength, JBB);
    return;
  }

  CreateTabRef * const ref = (CreateTabRef*)signal->getDataPtr();
  ref->senderRef = reference();
  ref->senderData = createTabPtr.p->key;
  ref->errorCode = createTabPtr.p->m_errorCode;
  ref->errorLine = 0;
  ref->errorKey = 0;
  ref->errorStatus = 0;

  sendSignal(createTabPtr.p->m_coordinatorRef, GSN_CREATE_TAB_REF,
	     signal, CreateTabRef::SignalLength, JBB);
}

void
Dbdict::createTab_commit(Signal * signal, CreateTabReq * req){
  jam();
  
  CreateTableRecordPtr createTabPtr;  
  ndbrequire(c_opCreateTable.find(createTabPtr, req->senderData));

  TableRecordPtr tabPtr;
  c_tableRecordPool.getPtr(tabPtr, createTabPtr.p->m_tablePtrI);
  
  SchemaFile::TableEntry tabEntry;
  tabEntry.m_tableVersion = tabPtr.p->tableVersion;
  tabEntry.m_tableType    = tabPtr.p->tableType;
  tabEntry.m_tableState   = SchemaFile::TABLE_ADD_COMMITTED;
  tabEntry.m_gcp          = tabPtr.p->gciTableCreated;
  tabEntry.m_info_words   = tabPtr.p->packedSize;
  memset(tabEntry.m_unused, 0, sizeof(tabEntry.m_unused));
  
  Callback callback;
  callback.m_callbackData = createTabPtr.p->key;
  callback.m_callbackFunction = 
    safe_cast(&Dbdict::createTab_writeSchemaConf2);
  
  updateSchemaState(signal, tabPtr.i, &tabEntry, &callback);
}

void
Dbdict::createTab_writeSchemaConf2(Signal* signal, 
				   Uint32 callbackData,
				   Uint32 returnCode){
  jam();
  
  CreateTableRecordPtr createTabPtr;  
  ndbrequire(c_opCreateTable.find(createTabPtr, callbackData));
  
  Callback c;
  c.m_callbackData = callbackData;
  c.m_callbackFunction = safe_cast(&Dbdict::createTab_alterComplete);
  alterTab_activate(signal, createTabPtr, &c);
}

void
Dbdict::createTab_alterComplete(Signal* signal, 
				Uint32 callbackData,
				Uint32 returnCode){
  jam();

  CreateTableRecordPtr createTabPtr;  
  ndbrequire(c_opCreateTable.find(createTabPtr, callbackData));
  
  TableRecordPtr tabPtr;
  c_tableRecordPool.getPtr(tabPtr, createTabPtr.p->m_tablePtrI);
  tabPtr.p->tabState = TableRecord::DEFINED;
  
  //@todo check error
  //@todo check master failed
  
  CreateTabConf * const conf = (CreateTabConf*)signal->getDataPtr();
  conf->senderRef = reference();
  conf->senderData = createTabPtr.p->key;
  sendSignal(createTabPtr.p->m_coordinatorRef, GSN_CREATE_TAB_CONF,
	     signal, CreateTabConf::SignalLength, JBB);

  if(createTabPtr.p->m_coordinatorRef != reference()){
    jam();
    c_opCreateTable.release(createTabPtr);
  }
}

void
Dbdict::createTab_drop(Signal* signal, CreateTabReq * req){
  jam();

  const Uint32 key = req->senderData;

  CreateTableRecordPtr createTabPtr;  
  ndbrequire(c_opCreateTable.find(createTabPtr, key));
  
  TableRecordPtr tabPtr;
  c_tableRecordPool.getPtr(tabPtr, createTabPtr.p->m_tablePtrI);
  tabPtr.p->tabState = TableRecord::DROPPING;

  DropTableRecordPtr dropTabPtr;  
  ndbrequire(c_opDropTable.seize(dropTabPtr));
  
  dropTabPtr.p->key = key;
  c_opDropTable.add(dropTabPtr);
  
  dropTabPtr.p->m_errorCode = 0;
  dropTabPtr.p->m_request.tableId = createTabPtr.p->m_tablePtrI;
  dropTabPtr.p->m_requestType = DropTabReq::CreateTabDrop;
  dropTabPtr.p->m_coordinatorRef = createTabPtr.p->m_coordinatorRef;
  dropTabPtr.p->m_participantData.m_gsn = GSN_DROP_TAB_REQ;
  
  dropTabPtr.p->m_participantData.m_block = 0;
  dropTabPtr.p->m_participantData.m_callback.m_callbackData = req->senderData;
  dropTabPtr.p->m_participantData.m_callback.m_callbackFunction = 
    safe_cast(&Dbdict::createTab_dropComplete);
  dropTab_nextStep(signal, dropTabPtr);  
}

void
Dbdict::createTab_dropComplete(Signal* signal, 
			       Uint32 callbackData,
			       Uint32 returnCode){
  jam();

  CreateTableRecordPtr createTabPtr;  
  ndbrequire(c_opCreateTable.find(createTabPtr, callbackData));
  
  DropTableRecordPtr dropTabPtr;
  ndbrequire(c_opDropTable.find(dropTabPtr, callbackData));

  TableRecordPtr tabPtr;
  c_tableRecordPool.getPtr(tabPtr, createTabPtr.p->m_tablePtrI);
  
  releaseTableObject(tabPtr.i);

  XSchemaFile * xsf = &c_schemaFile[c_schemaRecord.schemaPage != 0];
  SchemaFile::TableEntry * tableEntry = getTableEntry(xsf, tabPtr.i);
  tableEntry->m_tableState = SchemaFile::DROP_TABLE_COMMITTED;
  
  //@todo check error
  //@todo check master failed
  
  CreateTabConf * const conf = (CreateTabConf*)signal->getDataPtr();
  conf->senderRef = reference();
  conf->senderData = createTabPtr.p->key;
  sendSignal(createTabPtr.p->m_coordinatorRef, GSN_CREATE_TAB_CONF,
	     signal, CreateTabConf::SignalLength, JBB);

  if(createTabPtr.p->m_coordinatorRef != reference()){
    jam();
    c_opCreateTable.release(createTabPtr);
  }

  c_opDropTable.release(dropTabPtr);
}

void
Dbdict::alterTab_activate(Signal* signal, CreateTableRecordPtr createTabPtr,
			  Callback * c){

  createTabPtr.p->m_callback = * c;
  
  signal->theData[0] = createTabPtr.p->key;
  signal->theData[1] = reference();
  signal->theData[2] = createTabPtr.p->m_tablePtrI;
  sendSignal(DBDIH_REF, GSN_TAB_COMMITREQ, signal, 3, JBB);
}

void
Dbdict::execTC_SCHVERCONF(Signal* signal){
  jamEntry();

  CreateTableRecordPtr createTabPtr;  
  ndbrequire(c_opCreateTable.find(createTabPtr, signal->theData[1]));

  execute(signal, createTabPtr.p->m_callback, 0);
}

#define tabRequire(cond, error) \
  if (!(cond)) { \
    jam();    \
    parseP->errorCode = error; parseP->errorLine = __LINE__; \
    parseP->errorKey = it.getKey(); \
    return;   \
  }//if

// handleAddTableFailure(signal, __LINE__, allocatedTable);

void Dbdict::handleTabInfoInit(SimpleProperties::Reader & it,
			       ParseDictTabInfoRecord * parseP,
			       bool checkExist) 
{
/* ---------------------------------------------------------------- */
// We always start by handling table name since this must be the first
// item in the list. Through the table name we can derive if it is a
// correct name, a new name or an already existing table.
/* ---------------------------------------------------------------- */

  it.first();

  SimpleProperties::UnpackStatus status;
  DictTabInfo::Table tableDesc; tableDesc.init();
  status = SimpleProperties::unpack(it, &tableDesc, 
				    DictTabInfo::TableMapping, 
				    DictTabInfo::TableMappingSize, 
				    true, true);
  
  if(status != SimpleProperties::Break){
    parseP->errorCode = CreateTableRef::InvalidFormat;
    parseP->status    = status;
    parseP->errorKey  = it.getKey();
    parseP->errorLine = __LINE__;
    return;
  }

  if(parseP->requestType == DictTabInfo::AlterTableFromAPI)
  {  
    ndbrequire(!checkExist);
  }
  if(!checkExist)
  {
    ndbrequire(parseP->requestType == DictTabInfo::AlterTableFromAPI);
  }
  
  /* ---------------------------------------------------------------- */
  // Verify that table name is an allowed table name.
  // TODO
  /* ---------------------------------------------------------------- */
  const Uint32 tableNameLength = strlen(tableDesc.TableName) + 1;

  TableRecord keyRecord;
  tabRequire(tableNameLength <= sizeof(keyRecord.tableName),
	     CreateTableRef::TableNameTooLong);
  strcpy(keyRecord.tableName, tableDesc.TableName);
  
  TableRecordPtr tablePtr;
  c_tableRecordHash.find(tablePtr, keyRecord);
  
  if (checkExist){
    jam();
    /* ---------------------------------------------------------------- */
    // Check if table already existed.
    /* ---------------------------------------------------------------- */
    tabRequire(tablePtr.i == RNIL, CreateTableRef::TableAlreadyExist);
  }

  switch (parseP->requestType) {
  case DictTabInfo::CreateTableFromAPI: {
    jam();
  }
  case DictTabInfo::AlterTableFromAPI:{
    jam();
    tablePtr.i = getFreeTableRecord(tableDesc.PrimaryTableId);
    /* ---------------------------------------------------------------- */
    // Check if no free tables existed.
    /* ---------------------------------------------------------------- */
    tabRequire(tablePtr.i != RNIL, CreateTableRef::NoMoreTableRecords);
    
    c_tableRecordPool.getPtr(tablePtr);
    break;
  }
  case DictTabInfo::AddTableFromDict:
  case DictTabInfo::ReadTableFromDiskSR:
  case DictTabInfo::GetTabInfoConf:
  {
/* ---------------------------------------------------------------- */
// Get table id and check that table doesn't already exist
/* ---------------------------------------------------------------- */
    tablePtr.i = tableDesc.TableId;
    
    if (parseP->requestType == DictTabInfo::ReadTableFromDiskSR) {
      ndbrequire(tablePtr.i == c_restartRecord.activeTable);
    }//if
    if (parseP->requestType == DictTabInfo::GetTabInfoConf) {
      ndbrequire(tablePtr.i == c_restartRecord.activeTable);
    }//if
    
    c_tableRecordPool.getPtr(tablePtr);
    ndbrequire(tablePtr.p->tabState == TableRecord::NOT_DEFINED);
    
    //Uint32 oldTableVersion = tablePtr.p->tableVersion;
    initialiseTableRecord(tablePtr);
    if (parseP->requestType == DictTabInfo::AddTableFromDict) {
      jam();
      tablePtr.p->tabState = TableRecord::DEFINING;
    }//if
#ifdef HAVE_TABLE_REORG
/* ---------------------------------------------------------------- */
// Get id of second table id and check that table doesn't already exist
// and set up links between first and second table.
/* ---------------------------------------------------------------- */
    TableRecordPtr secondTablePtr;
    secondTablePtr.i = tableDesc.SecondTableId;
    c_tableRecordPool.getPtr(secondTablePtr);
    ndbrequire(secondTablePtr.p->tabState == TableRecord::NOT_DEFINED);
    
    initialiseTableRecord(secondTablePtr);
    secondTablePtr.p->tabState = TableRecord::REORG_TABLE_PREPARED;
    secondTablePtr.p->secondTable = tablePtr.i;
    tablePtr.p->secondTable = secondTablePtr.i;
#endif
/* ---------------------------------------------------------------- */
// Set table version
/* ---------------------------------------------------------------- */
    Uint32 tableVersion = tableDesc.TableVersion;
    tablePtr.p->tableVersion = tableVersion;
    
    break;
  }
  default:
    ndbrequire(false);
    break;
  }//switch
  parseP->tablePtr = tablePtr;
  
  strcpy(tablePtr.p->tableName, keyRecord.tableName);  
  if (parseP->requestType != DictTabInfo::AlterTableFromAPI) {
    jam();
#ifdef VM_TRACE
    ndbout_c("Dbdict: name=%s,id=%u", tablePtr.p->tableName, tablePtr.i);
    TableRecordPtr tmp;
    ndbrequire(!c_tableRecordHash.find(tmp, * tablePtr.p));
#endif
    c_tableRecordHash.add(tablePtr);
  }
  
  //tablePtr.p->noOfPrimkey = tableDesc.NoOfKeyAttr;
  //tablePtr.p->noOfNullAttr = tableDesc.NoOfNullable;
  //tablePtr.p->tupKeyLength = tableDesc.KeyLength;
  tablePtr.p->noOfAttributes = tableDesc.NoOfAttributes;
  tablePtr.p->storedTable = tableDesc.TableLoggedFlag;
  tablePtr.p->minLoadFactor = tableDesc.MinLoadFactor;
  tablePtr.p->maxLoadFactor = tableDesc.MaxLoadFactor;
  tablePtr.p->fragmentType = (DictTabInfo::FragmentType)tableDesc.FragmentType;
  tablePtr.p->tableType = (DictTabInfo::TableType)tableDesc.TableType;
  tablePtr.p->kValue = tableDesc.TableKValue;
  tablePtr.p->fragmentCount = tableDesc.FragmentCount;
  tablePtr.p->maxRowsLow = tableDesc.MaxRowsLow;
  tablePtr.p->maxRowsHigh = tableDesc.MaxRowsHigh;
  tablePtr.p->minRowsLow = tableDesc.MinRowsLow;
  tablePtr.p->minRowsHigh = tableDesc.MinRowsHigh;

  Uint64 maxRows =
    (((Uint64)tablePtr.p->maxRowsHigh) << 32) + tablePtr.p->maxRowsLow;
  Uint64 minRows =
    (((Uint64)tablePtr.p->minRowsHigh) << 32) + tablePtr.p->minRowsLow;

  tablePtr.p->frmLen = tableDesc.FrmLen;
  memcpy(tablePtr.p->frmData, tableDesc.FrmData, tableDesc.FrmLen);  

  if(tableDesc.PrimaryTableId != RNIL) {
    
    tablePtr.p->primaryTableId = tableDesc.PrimaryTableId;
    tablePtr.p->indexState = (TableRecord::IndexState)tableDesc.IndexState;
    tablePtr.p->insertTriggerId = tableDesc.InsertTriggerId;
    tablePtr.p->updateTriggerId = tableDesc.UpdateTriggerId;
    tablePtr.p->deleteTriggerId = tableDesc.DeleteTriggerId;
    tablePtr.p->customTriggerId = tableDesc.CustomTriggerId;
  } else {
    tablePtr.p->primaryTableId = RNIL;
    tablePtr.p->indexState = TableRecord::IS_UNDEFINED;
    tablePtr.p->insertTriggerId = RNIL;
    tablePtr.p->updateTriggerId = RNIL;
    tablePtr.p->deleteTriggerId = RNIL;
    tablePtr.p->customTriggerId = RNIL;
  }
  tablePtr.p->buildTriggerId = RNIL;
  tablePtr.p->indexLocal = 0;
  
  handleTabInfo(it, parseP);

  if(parseP->errorCode != 0)
  {
    /**
     * Release table
     */
    releaseTableObject(tablePtr.i, checkExist);
  }
}//handleTabInfoInit()

void Dbdict::handleTabInfo(SimpleProperties::Reader & it,
			   ParseDictTabInfoRecord * parseP)
{
  TableRecordPtr tablePtr = parseP->tablePtr;
  
  SimpleProperties::UnpackStatus status;
  
  Uint32 keyCount = 0;
  Uint32 keyLength = 0;
  Uint32 attrCount = tablePtr.p->noOfAttributes;
  Uint32 nullCount = 0;
  Uint32 nullBits = 0;
  Uint32 noOfCharsets = 0;
  Uint16 charsets[128];
  Uint32 recordLength = 0;
  AttributeRecordPtr attrPtr;
  c_attributeRecordHash.removeAll();
  
  for(Uint32 i = 0; i<attrCount; i++){
    /**
     * Attribute Name
     */
    DictTabInfo::Attribute attrDesc; attrDesc.init();
    status = SimpleProperties::unpack(it, &attrDesc, 
				      DictTabInfo::AttributeMapping, 
				      DictTabInfo::AttributeMappingSize, 
				      true, true);
    if(status != SimpleProperties::Break){
      parseP->errorCode = CreateTableRef::InvalidFormat;
      parseP->status    = status;
      parseP->errorKey  = it.getKey();
      parseP->errorLine = __LINE__;
      return;
    }

    /**
     * Check that attribute is not defined twice
     */
    AttributeRecord tmpAttr;
    {
      strcpy(tmpAttr.attributeName, attrDesc.AttributeName); 
      
      AttributeRecordPtr attrPtr;
      c_attributeRecordHash.find(attrPtr, tmpAttr);
      
      if(attrPtr.i != RNIL){
	parseP->errorCode = CreateTableRef::AttributeNameTwice;
	return;
      }
    }
    
    if(!getNewAttributeRecord(tablePtr, attrPtr)){
      jam();
      parseP->errorCode = CreateTableRef::NoMoreAttributeRecords;
      return;
    }
    
    /**
     * TmpAttrib to Attribute mapping
     */
    strcpy(attrPtr.p->attributeName, attrDesc.AttributeName);
    attrPtr.p->attributeId = attrDesc.AttributeId;
    attrPtr.p->tupleKey = (keyCount + 1) * attrDesc.AttributeKeyFlag;

    attrPtr.p->extPrecision = attrDesc.AttributeExtPrecision;
    attrPtr.p->extScale = attrDesc.AttributeExtScale;
    attrPtr.p->extLength = attrDesc.AttributeExtLength;
    // charset in upper half of precision
    unsigned csNumber = (attrPtr.p->extPrecision >> 16);
    if (csNumber != 0) {
      /*
       * A new charset is first accessed here on this node.
       * TODO use separate thread (e.g. via NDBFS) if need to load from file
       */
      CHARSET_INFO* cs = get_charset(csNumber, MYF(0));
      if (cs == NULL) {
        parseP->errorCode = CreateTableRef::InvalidCharset;
        parseP->errorLine = __LINE__;
        return;
      }
      // XXX should be done somewhere in mysql
      all_charsets[cs->number] = cs;
      unsigned i = 0;
      while (i < noOfCharsets) {
        if (charsets[i] == csNumber)
          break;
        i++;
      }
      if (i == noOfCharsets) {
        noOfCharsets++;
        if (noOfCharsets > sizeof(charsets)/sizeof(charsets[0])) {
          parseP->errorCode = CreateTableRef::InvalidFormat;
          parseP->errorLine = __LINE__;
          return;
        }
        charsets[i] = csNumber;
      }
    }

    // compute attribute size and array size
    bool translateOk = attrDesc.translateExtType();
    tabRequire(translateOk, CreateTableRef::Inconsistency);

    if(attrDesc.AttributeArraySize > 65535){
      parseP->errorCode = CreateTableRef::ArraySizeTooBig;
      parseP->status    = status;
      parseP->errorKey  = it.getKey();
      parseP->errorLine = __LINE__;
      return;
    }
    
    Uint32 desc = 0;
    AttributeDescriptor::setType(desc, attrDesc.AttributeExtType);
    AttributeDescriptor::setSize(desc, attrDesc.AttributeSize);
    AttributeDescriptor::setArray(desc, attrDesc.AttributeArraySize);
    AttributeDescriptor::setNullable(desc, attrDesc.AttributeNullableFlag);
    AttributeDescriptor::setDKey(desc, attrDesc.AttributeDKey);
    AttributeDescriptor::setPrimaryKey(desc, attrDesc.AttributeKeyFlag);
    attrPtr.p->attributeDescriptor = desc;
    attrPtr.p->autoIncrement = attrDesc.AttributeAutoIncrement;
    strcpy(attrPtr.p->defaultValue, attrDesc.AttributeDefaultValue);
    
    tabRequire(attrDesc.AttributeId == i, CreateTableRef::InvalidFormat);
    
    attrCount ++;
    keyCount += attrDesc.AttributeKeyFlag;
    nullCount += attrDesc.AttributeNullableFlag;
    
    const Uint32 aSz = (1 << attrDesc.AttributeSize);
    Uint32 sz;
    if(aSz != 1)
    {
      sz = ((aSz * attrDesc.AttributeArraySize) + 31) >> 5;
    }    
    else
    {
      sz = 0;
      nullBits += attrDesc.AttributeArraySize;      
    }
    
    if(attrDesc.AttributeArraySize == 0)
    {
      parseP->errorCode = CreateTableRef::InvalidArraySize;
      parseP->status    = status;
      parseP->errorKey  = it.getKey();
      parseP->errorLine = __LINE__;
      return;
    }
    
    recordLength += sz;
    if(attrDesc.AttributeKeyFlag){
      keyLength += sz;

      if(attrDesc.AttributeNullableFlag){
	parseP->errorCode = CreateTableRef::NullablePrimaryKey;
	parseP->status    = status;
	parseP->errorKey  = it.getKey();
	parseP->errorLine = __LINE__;
	return;
      }
    }
    
    if (parseP->requestType != DictTabInfo::AlterTableFromAPI)
      c_attributeRecordHash.add(attrPtr);
    
    if(!it.next())
      break;
    
    if(it.getKey() != DictTabInfo::AttributeName)
      break;
  }//while
  
  tablePtr.p->noOfPrimkey = keyCount;
  tablePtr.p->noOfNullAttr = nullCount;
  tablePtr.p->noOfCharsets = noOfCharsets;
  tablePtr.p->tupKeyLength = keyLength;
  tablePtr.p->noOfNullBits = nullCount + nullBits;

  tabRequire(recordLength<= MAX_TUPLE_SIZE_IN_WORDS, 
	     CreateTableRef::RecordTooBig);
  tabRequire(keyLength <= MAX_KEY_SIZE_IN_WORDS, 
	     CreateTableRef::InvalidPrimaryKeySize);
  tabRequire(keyLength > 0, 
	     CreateTableRef::InvalidPrimaryKeySize);
  
}//handleTabInfo()


/* ---------------------------------------------------------------- */
// DICTTABCONF is sent when participants have received all DICTTABINFO
// and successfully handled it.
// Also sent to self (DICT master) when index table creation ready.
/* ---------------------------------------------------------------- */
void Dbdict::execCREATE_TABLE_CONF(Signal* signal) 
{
  jamEntry();
  ndbrequire(signal->getNoOfSections() == 0);

  CreateTableConf * const conf = (CreateTableConf *)signal->getDataPtr();
  // assume part of create index operation
  OpCreateIndexPtr opPtr;
  c_opCreateIndex.find(opPtr, conf->senderData);
  ndbrequire(! opPtr.isNull());
  opPtr.p->m_request.setIndexId(conf->tableId);
  opPtr.p->m_request.setIndexVersion(conf->tableVersion);
  createIndex_fromCreateTable(signal, opPtr);
}//execCREATE_TABLE_CONF()

void Dbdict::execCREATE_TABLE_REF(Signal* signal) 
{
  jamEntry();

  CreateTableRef * const ref = (CreateTableRef *)signal->getDataPtr();
  // assume part of create index operation
  OpCreateIndexPtr opPtr;
  c_opCreateIndex.find(opPtr, ref->senderData);
  ndbrequire(! opPtr.isNull());
  opPtr.p->setError(ref);
  createIndex_fromCreateTable(signal, opPtr);
}//execCREATE_TABLE_REF()

/* ---------------------------------------------------------------- */
// New global checkpoint created.
/* ---------------------------------------------------------------- */
void Dbdict::execWAIT_GCP_CONF(Signal* signal) 
{
#if 0
  TableRecordPtr tablePtr;
  jamEntry();
  WaitGCPConf* const conf = (WaitGCPConf*)&signal->theData[0];
  c_tableRecordPool.getPtr(tablePtr, c_connRecord.connTableId);
  tablePtr.p->gciTableCreated = conf->gcp;
  sendUpdateSchemaState(signal,
                        tablePtr.i,
                        SchemaFile::TABLE_ADD_COMMITTED,
                        c_connRecord.noOfPagesForTable,
                        conf->gcp);
#endif
}//execWAIT_GCP_CONF()

/* ---------------------------------------------------------------- */
// Refused new global checkpoint.
/* ---------------------------------------------------------------- */
void Dbdict::execWAIT_GCP_REF(Signal* signal) 
{
  jamEntry();
  WaitGCPRef* const ref = (WaitGCPRef*)&signal->theData[0];
/* ---------------------------------------------------------------- */
// Error Handling code needed
/* ---------------------------------------------------------------- */
  char buf[32];
  BaseString::snprintf(buf, sizeof(buf), "WAIT_GCP_REF ErrorCode=%d",
		       ref->errorCode);
  progError(__LINE__, NDBD_EXIT_NDBREQUIRE, buf);
}//execWAIT_GCP_REF()


/* **************************************************************** */
/* ---------------------------------------------------------------- */
/* MODULE:          DROP TABLE                 -------------------- */
/* ---------------------------------------------------------------- */
/*                                                                  */
/* This module contains the code used to drop a table.              */
/* ---------------------------------------------------------------- */
/* **************************************************************** */
void
Dbdict::execDROP_TABLE_REQ(Signal* signal){
  jamEntry();
  DropTableReq* req = (DropTableReq*)signal->getDataPtr();

  TableRecordPtr tablePtr;
  c_tableRecordPool.getPtr(tablePtr, req->tableId, false);
  if(tablePtr.isNull()){
    jam();
    dropTableRef(signal, req, DropTableRef::NoSuchTable);
    return;
  }

  if(getOwnNodeId() != c_masterNodeId){
    jam();
    dropTableRef(signal, req, DropTableRef::NotMaster);
    return;
  }

  if(c_blockState == BS_NODE_RESTART){
    jam();
    dropTableRef(signal, req, DropTableRef::BusyWithNR);
    return;
  }

  if(c_blockState != BS_IDLE){
    jam();
    dropTableRef(signal, req, DropTableRef::Busy);
    return;
  }
  
  const TableRecord::TabState tabState = tablePtr.p->tabState;
  bool ok = false;
  switch(tabState){
  case TableRecord::NOT_DEFINED:
  case TableRecord::REORG_TABLE_PREPARED:
  case TableRecord::DEFINING:
  case TableRecord::CHECKED:
    jam();
    dropTableRef(signal, req, DropTableRef::NoSuchTable);
    return;
  case TableRecord::DEFINED:
    ok = true;
    jam();
    break;
  case TableRecord::PREPARE_DROPPING:
  case TableRecord::DROPPING:
    jam();
    dropTableRef(signal, req, DropTableRef::DropInProgress);
    return;
  case TableRecord::BACKUP_ONGOING:
    jam();
    dropTableRef(signal, req, DropTableRef::BackupInProgress);
    return;
  }
  ndbrequire(ok);

  if(tablePtr.p->tableVersion != req->tableVersion){
    jam();
    dropTableRef(signal, req, DropTableRef::InvalidTableVersion);
    return;
  }

  /**
   * Seems ok
   */
  DropTableRecordPtr dropTabPtr;
  c_opDropTable.seize(dropTabPtr);
  
  if(dropTabPtr.isNull()){
    jam();
    dropTableRef(signal, req, DropTableRef::NoDropTableRecordAvailable);
    return;
  }

  c_blockState = BS_BUSY;
  
  dropTabPtr.p->key = ++c_opRecordSequence;
  c_opDropTable.add(dropTabPtr);

  dropTabPtr.p->m_request = * req;
  dropTabPtr.p->m_errorCode = 0;
  dropTabPtr.p->m_requestType = DropTabReq::OnlineDropTab;
  dropTabPtr.p->m_coordinatorRef = reference();
  dropTabPtr.p->m_coordinatorData.m_gsn = GSN_PREP_DROP_TAB_REQ;
  dropTabPtr.p->m_coordinatorData.m_block = 0;
  
  Mutex mutex(signal, c_mutexMgr, dropTabPtr.p->m_define_backup_mutex);
  Callback c = { safe_cast(&Dbdict::dropTable_backup_mutex_locked),
		 dropTabPtr.p->key};
  
  ndbrequire(mutex.lock(c));

}

void
Dbdict::dropTable_backup_mutex_locked(Signal* signal, 
				      Uint32 callbackData,
				      Uint32 retValue){
  jamEntry();
  
  ndbrequire(retValue == 0);
  
  DropTableRecordPtr dropTabPtr;
  ndbrequire(c_opDropTable.find(dropTabPtr, callbackData));
  
  TableRecordPtr tablePtr;
  c_tableRecordPool.getPtr(tablePtr, dropTabPtr.p->m_request.tableId, true);
  
  Mutex mutex(signal, c_mutexMgr, dropTabPtr.p->m_define_backup_mutex);
  mutex.unlock(); // ignore response
  
  if(tablePtr.p->tabState == TableRecord::BACKUP_ONGOING)
  {
    jam();
    dropTableRef(signal, &dropTabPtr.p->m_request,
		 DropTableRef::BackupInProgress);
    
    c_blockState = BS_IDLE;
    c_opDropTable.release(dropTabPtr);
  }
  else
  {
    jam();
    tablePtr.p->tabState = TableRecord::PREPARE_DROPPING;
    prepDropTab_nextStep(signal, dropTabPtr);
  }
}

void
Dbdict::dropTableRef(Signal * signal, 
		     DropTableReq * req, DropTableRef::ErrorCode errCode){

  Uint32 tableId = req->tableId;
  Uint32 tabVersion = req->tableVersion;
  Uint32 senderData = req->senderData;
  Uint32 senderRef = req->senderRef;
  
  DropTableRef * ref = (DropTableRef*)signal->getDataPtrSend();
  ref->tableId = tableId;
  ref->tableVersion = tabVersion;
  ref->senderData = senderData;
  ref->senderRef = reference();
  ref->errorCode = errCode;
  ref->masterNodeId = c_masterNodeId;
  sendSignal(senderRef, GSN_DROP_TABLE_REF, signal, 
	     DropTableRef::SignalLength, JBB);
}

void
Dbdict::prepDropTab_nextStep(Signal* signal, DropTableRecordPtr dropTabPtr){
  
  /**
   * No errors currently allowed
   */
  ndbrequire(dropTabPtr.p->m_errorCode == 0);

  Uint32 block = 0;
  switch(dropTabPtr.p->m_coordinatorData.m_block){
  case 0:
    jam();
    block = dropTabPtr.p->m_coordinatorData.m_block = DBDICT;
    break;
  case DBDICT:
    jam();
    block = dropTabPtr.p->m_coordinatorData.m_block = DBLQH;
    break;
  case DBLQH:
    jam();
    block = dropTabPtr.p->m_coordinatorData.m_block = DBTC;
    break;
  case DBTC:
    jam();
    block = dropTabPtr.p->m_coordinatorData.m_block = DBDIH;
    break;
  case DBDIH:
    jam();
    prepDropTab_complete(signal, dropTabPtr);
    return;
  default:
    ndbrequire(false);
  }

  PrepDropTabReq * prep = (PrepDropTabReq*)signal->getDataPtrSend();
  prep->senderRef = reference();
  prep->senderData = dropTabPtr.p->key;
  prep->tableId = dropTabPtr.p->m_request.tableId;
  prep->requestType = dropTabPtr.p->m_requestType;
  
  dropTabPtr.p->m_coordinatorData.m_signalCounter = c_aliveNodes;
  NodeReceiverGroup rg(block, c_aliveNodes);
  sendSignal(rg, GSN_PREP_DROP_TAB_REQ, signal, 
	     PrepDropTabReq::SignalLength, JBB);
  
#if 0  
  for (Uint32 i = 1; i < MAX_NDB_NODES; i++){
    if(c_aliveNodes.get(i)){
      jam();
      BlockReference ref = numberToRef(block, i);
      
      dropTabPtr.p->m_coordinatorData.m_signalCounter.setWaitingFor(i);
    }
  }
#endif
}

void
Dbdict::execPREP_DROP_TAB_CONF(Signal * signal){
  jamEntry();

  PrepDropTabConf * prep = (PrepDropTabConf*)signal->getDataPtr();

  DropTableRecordPtr dropTabPtr;  
  ndbrequire(c_opDropTable.find(dropTabPtr, prep->senderData));
  
  ndbrequire(dropTabPtr.p->m_coordinatorRef == reference());
  ndbrequire(dropTabPtr.p->m_request.tableId == prep->tableId);
  ndbrequire(dropTabPtr.p->m_coordinatorData.m_gsn == GSN_PREP_DROP_TAB_REQ);
  
  Uint32 nodeId = refToNode(prep->senderRef);
  dropTabPtr.p->m_coordinatorData.m_signalCounter.clearWaitingFor(nodeId);
  
  if(!dropTabPtr.p->m_coordinatorData.m_signalCounter.done()){
    jam();
    return;
  }
  prepDropTab_nextStep(signal, dropTabPtr);
}

void
Dbdict::execPREP_DROP_TAB_REF(Signal* signal){
  jamEntry();

  PrepDropTabRef * prep = (PrepDropTabRef*)signal->getDataPtr();

  DropTableRecordPtr dropTabPtr;  
  ndbrequire(c_opDropTable.find(dropTabPtr, prep->senderData));
  
  ndbrequire(dropTabPtr.p->m_coordinatorRef == reference());
  ndbrequire(dropTabPtr.p->m_request.tableId == prep->tableId);
  ndbrequire(dropTabPtr.p->m_coordinatorData.m_gsn == GSN_PREP_DROP_TAB_REQ);
  
  Uint32 nodeId = refToNode(prep->senderRef);
  dropTabPtr.p->m_coordinatorData.m_signalCounter.clearWaitingFor(nodeId);
  
  Uint32 block = refToBlock(prep->senderRef);
  if((prep->errorCode == PrepDropTabRef::NoSuchTable && block == DBLQH) ||
     (prep->errorCode == PrepDropTabRef::NF_FakeErrorREF)){
    jam();
    /**
     * Ignore errors:
     * 1) no such table and LQH, it might not exists in different LQH's
     * 2) node failure...
     */
  } else {
    dropTabPtr.p->setErrorCode((Uint32)prep->errorCode);
  }
  
  if(!dropTabPtr.p->m_coordinatorData.m_signalCounter.done()){
    jam();
    return;
  }
  prepDropTab_nextStep(signal, dropTabPtr);
}

void
Dbdict::prepDropTab_complete(Signal* signal, DropTableRecordPtr dropTabPtr){
  jam();

  dropTabPtr.p->m_coordinatorData.m_gsn = GSN_DROP_TAB_REQ;
  dropTabPtr.p->m_coordinatorData.m_block = DBDICT;
  
  DropTabReq * req = (DropTabReq*)signal->getDataPtrSend();
  req->senderRef = reference();
  req->senderData = dropTabPtr.p->key;
  req->tableId = dropTabPtr.p->m_request.tableId;
  req->requestType = dropTabPtr.p->m_requestType;

  dropTabPtr.p->m_coordinatorData.m_signalCounter = c_aliveNodes;
  NodeReceiverGroup rg(DBDICT, c_aliveNodes);
  sendSignal(rg, GSN_DROP_TAB_REQ, signal, 
	     DropTabReq::SignalLength, JBB);
}

void
Dbdict::execDROP_TAB_REF(Signal* signal){
  jamEntry();

  DropTabRef * const req = (DropTabRef*)signal->getDataPtr();

  Uint32 block = refToBlock(req->senderRef);
  ndbrequire(req->errorCode == DropTabRef::NF_FakeErrorREF ||
	     (req->errorCode == DropTabRef::NoSuchTable &&
	      (block == DBTUP || block == DBACC || block == DBLQH)));
  
  if(block != DBDICT){
    jam();
    ndbrequire(refToNode(req->senderRef) == getOwnNodeId());
    dropTab_localDROP_TAB_CONF(signal);
    return;
  }
  ndbrequire(false);
}

void
Dbdict::execDROP_TAB_CONF(Signal* signal){
  jamEntry();

  DropTabConf * const req = (DropTabConf*)signal->getDataPtr();

  if(refToBlock(req->senderRef) != DBDICT){
    jam();
    ndbrequire(refToNode(req->senderRef) == getOwnNodeId());
    dropTab_localDROP_TAB_CONF(signal);
    return;
  }

  DropTableRecordPtr dropTabPtr;  
  ndbrequire(c_opDropTable.find(dropTabPtr, req->senderData));
  
  ndbrequire(dropTabPtr.p->m_coordinatorRef == reference());
  ndbrequire(dropTabPtr.p->m_request.tableId == req->tableId);
  ndbrequire(dropTabPtr.p->m_coordinatorData.m_gsn == GSN_DROP_TAB_REQ);

  Uint32 nodeId = refToNode(req->senderRef);
  dropTabPtr.p->m_coordinatorData.m_signalCounter.clearWaitingFor(nodeId);
  
  if(!dropTabPtr.p->m_coordinatorData.m_signalCounter.done()){
    jam();
    return;
  }
  
  DropTableConf* conf = (DropTableConf*)signal->getDataPtrSend();
  conf->senderRef = reference();
  conf->senderData = dropTabPtr.p->m_request.senderData;
  conf->tableId = dropTabPtr.p->m_request.tableId;
  conf->tableVersion = dropTabPtr.p->m_request.tableVersion;
  
  Uint32 ref = dropTabPtr.p->m_request.senderRef;
  sendSignal(ref, GSN_DROP_TABLE_CONF, signal, 
	     DropTableConf::SignalLength, JBB);

  c_opDropTable.release(dropTabPtr);
  c_blockState = BS_IDLE;
}

/**
 * DROP TABLE PARTICIPANT CODE
 */
void
Dbdict::execPREP_DROP_TAB_REQ(Signal* signal){
  jamEntry();
  PrepDropTabReq * prep = (PrepDropTabReq*)signal->getDataPtrSend();  

  DropTableRecordPtr dropTabPtr;  
  if(prep->senderRef == reference()){
    jam();
    ndbrequire(c_opDropTable.find(dropTabPtr, prep->senderData));
    ndbrequire(dropTabPtr.p->m_requestType == prep->requestType);
  } else {
    jam();
    c_opDropTable.seize(dropTabPtr);
    if(!dropTabPtr.isNull()){
      dropTabPtr.p->key = prep->senderData;
      c_opDropTable.add(dropTabPtr);
    }
  }
  
  ndbrequire(!dropTabPtr.isNull());

  dropTabPtr.p->m_errorCode = 0;
  dropTabPtr.p->m_request.tableId = prep->tableId;
  dropTabPtr.p->m_requestType = prep->requestType;
  dropTabPtr.p->m_coordinatorRef = prep->senderRef;
  dropTabPtr.p->m_participantData.m_gsn = GSN_PREP_DROP_TAB_REQ;

  TableRecordPtr tablePtr;
  c_tableRecordPool.getPtr(tablePtr, prep->tableId);
  tablePtr.p->tabState = TableRecord::PREPARE_DROPPING;
  
  /**
   * Modify schema
   */
  XSchemaFile * xsf = &c_schemaFile[c_schemaRecord.schemaPage != 0];
  SchemaFile::TableEntry * tableEntry = getTableEntry(xsf, tablePtr.i);
  SchemaFile::TableState tabState = 
    (SchemaFile::TableState)tableEntry->m_tableState;
  ndbrequire(tabState == SchemaFile::TABLE_ADD_COMMITTED ||
	     tabState == SchemaFile::ALTER_TABLE_COMMITTED);
  tableEntry->m_tableState   = SchemaFile::DROP_TABLE_STARTED;
  computeChecksum(xsf, tablePtr.i / NDB_SF_PAGE_ENTRIES);
  
  ndbrequire(c_writeSchemaRecord.inUse == false);
  c_writeSchemaRecord.inUse = true;
  
  c_writeSchemaRecord.pageId = c_schemaRecord.schemaPage;
  c_writeSchemaRecord.newFile = false;
  c_writeSchemaRecord.firstPage = tablePtr.i / NDB_SF_PAGE_ENTRIES;
  c_writeSchemaRecord.noOfPages = 1;
  c_writeSchemaRecord.m_callback.m_callbackData = dropTabPtr.p->key;
  c_writeSchemaRecord.m_callback.m_callbackFunction = 
    safe_cast(&Dbdict::prepDropTab_writeSchemaConf);
  startWriteSchemaFile(signal);
}

void
Dbdict::prepDropTab_writeSchemaConf(Signal* signal, 
				    Uint32 dropTabPtrI,
				    Uint32 returnCode){
  jam();

  DropTableRecordPtr dropTabPtr;  
  ndbrequire(c_opDropTable.find(dropTabPtr, dropTabPtrI));

  ndbrequire(dropTabPtr.p->m_participantData.m_gsn == GSN_PREP_DROP_TAB_REQ);
  
  /**
   * There probably should be node fail handlign here
   *
   * To check that coordinator hasn't died
   */
  
  PrepDropTabConf * prep = (PrepDropTabConf*)signal->getDataPtr();  
  prep->senderRef = reference();
  prep->senderData = dropTabPtrI;
  prep->tableId = dropTabPtr.p->m_request.tableId;
  
  dropTabPtr.p->m_participantData.m_gsn = GSN_PREP_DROP_TAB_CONF;
  sendSignal(dropTabPtr.p->m_coordinatorRef, GSN_PREP_DROP_TAB_CONF, signal, 
	     PrepDropTabConf::SignalLength, JBB);
}

void
Dbdict::execDROP_TAB_REQ(Signal* signal){
  jamEntry();
  DropTabReq * req = (DropTabReq*)signal->getDataPtrSend();  

  DropTableRecordPtr dropTabPtr;  
  ndbrequire(c_opDropTable.find(dropTabPtr, req->senderData));

  ndbrequire(dropTabPtr.p->m_participantData.m_gsn == GSN_PREP_DROP_TAB_CONF);
  dropTabPtr.p->m_participantData.m_gsn = GSN_DROP_TAB_REQ;

  ndbrequire(dropTabPtr.p->m_requestType == req->requestType);

  TableRecordPtr tablePtr;
  c_tableRecordPool.getPtr(tablePtr, dropTabPtr.p->m_request.tableId);
  tablePtr.p->tabState = TableRecord::DROPPING;

  dropTabPtr.p->m_participantData.m_block = 0;
  dropTabPtr.p->m_participantData.m_callback.m_callbackData = dropTabPtr.p->key;
  dropTabPtr.p->m_participantData.m_callback.m_callbackFunction = 
    safe_cast(&Dbdict::dropTab_complete);
  dropTab_nextStep(signal, dropTabPtr);  
}

#include <DebuggerNames.hpp>

void
Dbdict::dropTab_nextStep(Signal* signal, DropTableRecordPtr dropTabPtr){

  /**
   * No errors currently allowed
   */
  ndbrequire(dropTabPtr.p->m_errorCode == 0);

  TableRecordPtr tablePtr;
  c_tableRecordPool.getPtr(tablePtr, dropTabPtr.p->m_request.tableId);

  Uint32 block = 0;
  switch(dropTabPtr.p->m_participantData.m_block){
  case 0:
    jam();
    block = DBTC;
    break;
  case DBTC:
    jam();
    if (tablePtr.p->isTable() || tablePtr.p->isHashIndex())
      block = DBACC;
    if (tablePtr.p->isOrderedIndex())
      block = DBTUP;
    break;
  case DBACC:
    jam();
    block = DBTUP;
    break;
  case DBTUP:
    jam();
    if (tablePtr.p->isTable() || tablePtr.p->isHashIndex())
      block = DBLQH;
    if (tablePtr.p->isOrderedIndex())
      block = DBTUX;
    break;
  case DBTUX:
    jam();
    block = DBLQH;
    break;
  case DBLQH:
    jam();
    block = DBDIH;
    break;
  case DBDIH:
    jam();
    execute(signal, dropTabPtr.p->m_participantData.m_callback, 0);
    return;
  }
  ndbrequire(block != 0);
  dropTabPtr.p->m_participantData.m_block = block;

  DropTabReq * req = (DropTabReq*)signal->getDataPtrSend();
  req->senderRef = reference();
  req->senderData = dropTabPtr.p->key;
  req->tableId = dropTabPtr.p->m_request.tableId;
  req->requestType = dropTabPtr.p->m_requestType;
  
  const Uint32 nodeId = getOwnNodeId();
  dropTabPtr.p->m_participantData.m_signalCounter.clearWaitingFor();
  dropTabPtr.p->m_participantData.m_signalCounter.setWaitingFor(nodeId);
  BlockReference ref = numberToRef(block, 0);
  sendSignal(ref, GSN_DROP_TAB_REQ, signal, DropTabReq::SignalLength, JBB);
}

void
Dbdict::dropTab_localDROP_TAB_CONF(Signal* signal){
  jamEntry();
  
  DropTabConf * conf = (DropTabConf*)signal->getDataPtr();

  DropTableRecordPtr dropTabPtr;  
  ndbrequire(c_opDropTable.find(dropTabPtr, conf->senderData));
  
  ndbrequire(dropTabPtr.p->m_request.tableId == conf->tableId);
  ndbrequire(dropTabPtr.p->m_participantData.m_gsn == GSN_DROP_TAB_REQ);
  
  Uint32 nodeId = refToNode(conf->senderRef);
  dropTabPtr.p->m_participantData.m_signalCounter.clearWaitingFor(nodeId);
  
  if(!dropTabPtr.p->m_participantData.m_signalCounter.done()){
    jam();
    ndbrequire(false);
    return;
  }
  dropTab_nextStep(signal, dropTabPtr);
}

void
Dbdict::dropTab_complete(Signal* signal, 
			 Uint32 dropTabPtrI,
			 Uint32 returnCode){
  jam();

  DropTableRecordPtr dropTabPtr;  
  ndbrequire(c_opDropTable.find(dropTabPtr, dropTabPtrI));
  
  Uint32 tableId = dropTabPtr.p->m_request.tableId;
  
  /**
   * Write to schema file
   */
  XSchemaFile * xsf = &c_schemaFile[c_schemaRecord.schemaPage != 0];
  SchemaFile::TableEntry * tableEntry = getTableEntry(xsf, tableId);
  SchemaFile::TableState tabState = 
    (SchemaFile::TableState)tableEntry->m_tableState;
  ndbrequire(tabState == SchemaFile::DROP_TABLE_STARTED);
  tableEntry->m_tableState = SchemaFile::DROP_TABLE_COMMITTED;
  computeChecksum(xsf, tableId / NDB_SF_PAGE_ENTRIES);
  
  ndbrequire(c_writeSchemaRecord.inUse == false);
  c_writeSchemaRecord.inUse = true;

  c_writeSchemaRecord.pageId = c_schemaRecord.schemaPage;
  c_writeSchemaRecord.firstPage = tableId / NDB_SF_PAGE_ENTRIES;
  c_writeSchemaRecord.noOfPages = 1;
  c_writeSchemaRecord.m_callback.m_callbackData = dropTabPtr.p->key;
  c_writeSchemaRecord.m_callback.m_callbackFunction = 
    safe_cast(&Dbdict::dropTab_writeSchemaConf);
  startWriteSchemaFile(signal);
}

void
Dbdict::dropTab_writeSchemaConf(Signal* signal, 
				Uint32 dropTabPtrI,
				Uint32 returnCode){
  jam();

  DropTableRecordPtr dropTabPtr;  
  ndbrequire(c_opDropTable.find(dropTabPtr, dropTabPtrI));

  ndbrequire(dropTabPtr.p->m_participantData.m_gsn == GSN_DROP_TAB_REQ);

  dropTabPtr.p->m_participantData.m_gsn = GSN_DROP_TAB_CONF;

  releaseTableObject(dropTabPtr.p->m_request.tableId);

  DropTabConf * conf = (DropTabConf*)signal->getDataPtr();  
  conf->senderRef = reference();
  conf->senderData = dropTabPtrI;
  conf->tableId = dropTabPtr.p->m_request.tableId;
  
  dropTabPtr.p->m_participantData.m_gsn = GSN_DROP_TAB_CONF;
  sendSignal(dropTabPtr.p->m_coordinatorRef, GSN_DROP_TAB_CONF, signal, 
	     DropTabConf::SignalLength, JBB);
  
  if(dropTabPtr.p->m_coordinatorRef != reference()){
    c_opDropTable.release(dropTabPtr);
  }
}

void Dbdict::releaseTableObject(Uint32 tableId, bool removeFromHash) 
{
  TableRecordPtr tablePtr;
  AttributeRecordPtr attrPtr;
  c_tableRecordPool.getPtr(tablePtr, tableId);
  if (removeFromHash)
  {
#ifdef VM_TRACE
    TableRecordPtr tmp;
    ndbrequire(c_tableRecordHash.find(tmp, * tablePtr.p));
#endif
    c_tableRecordHash.remove(tablePtr);
  }
  tablePtr.p->tabState = TableRecord::NOT_DEFINED;

  Uint32 nextAttrRecord = tablePtr.p->firstAttribute;
  while (nextAttrRecord != RNIL) {
    jam();
/* ---------------------------------------------------------------- */
// Release all attribute records
/* ---------------------------------------------------------------- */
    c_attributeRecordPool.getPtr(attrPtr, nextAttrRecord);
    nextAttrRecord = attrPtr.p->nextAttrInTable;
    c_attributeRecordPool.release(attrPtr);
  }//if
#ifdef HAVE_TABLE_REORG
  Uint32 secondTableId = tablePtr.p->secondTable;
  initialiseTableRecord(tablePtr);
  c_tableRecordPool.getPtr(tablePtr, secondTableId);
  initialiseTableRecord(tablePtr);
#endif
  return; 
}//releaseTableObject()

/**
 * DICT receives these on index create and drop.
 */
void Dbdict::execDROP_TABLE_CONF(Signal* signal) 
{
  jamEntry();
  ndbrequire(signal->getNoOfSections() == 0);

  DropTableConf * const conf = (DropTableConf *)signal->getDataPtr();
  // assume part of drop index operation
  OpDropIndexPtr opPtr;
  c_opDropIndex.find(opPtr, conf->senderData);
  ndbrequire(! opPtr.isNull());
  ndbrequire(opPtr.p->m_request.getIndexId() == conf->tableId);
  ndbrequire(opPtr.p->m_request.getIndexVersion() == conf->tableVersion);
  dropIndex_fromDropTable(signal, opPtr);
}

void Dbdict::execDROP_TABLE_REF(Signal* signal) 
{
  jamEntry();

  DropTableRef * const ref = (DropTableRef *)signal->getDataPtr();
  // assume part of drop index operation
  OpDropIndexPtr opPtr;
  c_opDropIndex.find(opPtr, ref->senderData);
  ndbrequire(! opPtr.isNull());
  opPtr.p->setError(ref);
  opPtr.p->m_errorLine = __LINE__;
  dropIndex_fromDropTable(signal, opPtr);
}

/* **************************************************************** */
/* ---------------------------------------------------------------- */
/* MODULE:          EXTERNAL INTERFACE TO DATA -------------------- */
/* ---------------------------------------------------------------- */
/*                                                                  */
/* This module contains the code that is used by other modules to.  */
/* access the data within DBDICT.                                   */
/* ---------------------------------------------------------------- */
/* **************************************************************** */

void Dbdict::execGET_TABLEDID_REQ(Signal * signal) 
{
  jamEntry();
  ndbrequire(signal->getNoOfSections() == 1);  
  GetTableIdReq const * req = (GetTableIdReq *)signal->getDataPtr();
  Uint32 senderData = req->senderData;
  Uint32 senderRef = req->senderRef;
  Uint32 len = req->len;

  if(len>MAX_TAB_NAME_SIZE)
  {
    jam();
    sendGET_TABLEID_REF((Signal*)signal, 
			(GetTableIdReq *)req, 
			GetTableIdRef::TableNameTooLong);
    return;
  }

  char tableName[MAX_TAB_NAME_SIZE];
  TableRecord keyRecord;
  SegmentedSectionPtr ssPtr;
  signal->getSection(ssPtr,GetTableIdReq::TABLE_NAME);
  copy((Uint32*)tableName, ssPtr);
  strcpy(keyRecord.tableName, tableName);
  releaseSections(signal);

  if(len > sizeof(keyRecord.tableName)){
    jam();
    sendGET_TABLEID_REF((Signal*)signal, 
			(GetTableIdReq *)req, 
			GetTableIdRef::TableNameTooLong);
    return;
  }
  
  TableRecordPtr tablePtr;
  if(!c_tableRecordHash.find(tablePtr, keyRecord)) {
    jam();
    sendGET_TABLEID_REF((Signal*)signal, 
			(GetTableIdReq *)req, 
			GetTableIdRef::TableNotDefined);
    return;
  }
  GetTableIdConf * conf = (GetTableIdConf *)req;
  conf->tableId               = tablePtr.p->tableId;
  conf->schemaVersion         = tablePtr.p->tableVersion;
  conf->senderData            = senderData;
  sendSignal(senderRef, GSN_GET_TABLEID_CONF, signal,
	     GetTableIdConf::SignalLength, JBB);  
  
}


void Dbdict::sendGET_TABLEID_REF(Signal* signal, 
				 GetTableIdReq * req,
				 GetTableIdRef::ErrorCode errorCode) 
{
  GetTableIdRef * const ref = (GetTableIdRef *)req;
  /**
   * The format of GetTabInfo Req/Ref is the same
   */
  BlockReference retRef = req->senderRef;
  ref->err  = errorCode;
  sendSignal(retRef, GSN_GET_TABLEID_REF, signal, 
	     GetTableIdRef::SignalLength, JBB);
}//sendGET_TABINFOREF()

/* ---------------------------------------------------------------- */
// Get a full table description.
/* ---------------------------------------------------------------- */
void Dbdict::execGET_TABINFOREQ(Signal* signal) 
{
  jamEntry();
  if(!assembleFragments(signal)) 
  { 
    return;
  }  

  GetTabInfoReq * const req = (GetTabInfoReq *)&signal->theData[0];

  /**
   * If I get a GET_TABINFO_REQ from myself
   * it's is a one from the time queue
   */
  bool fromTimeQueue = (signal->senderBlockRef() == reference());
  
  if (c_retrieveRecord.busyState && fromTimeQueue == true) {
    jam();
    
    sendSignalWithDelay(reference(), GSN_GET_TABINFOREQ, signal, 30, 
			signal->length());
    return;
  }//if

  const Uint32 MAX_WAITERS = 5;
  
  if(c_retrieveRecord.busyState && fromTimeQueue == false){
    jam();
    if(c_retrieveRecord.noOfWaiters < MAX_WAITERS){
      jam();
      c_retrieveRecord.noOfWaiters++;
      
      sendSignalWithDelay(reference(), GSN_GET_TABINFOREQ, signal, 30, 
			  signal->length());
      return;
    }
    
    sendGET_TABINFOREF(signal, req, GetTabInfoRef::Busy);
    return;
  }
  
  if(fromTimeQueue){
    jam();
    c_retrieveRecord.noOfWaiters--;
  } 

  const bool useLongSig = (req->requestType & GetTabInfoReq::LongSignalConf);
  const Uint32 reqType = req->requestType & (~GetTabInfoReq::LongSignalConf);
  
  TableRecordPtr tablePtr;
  if(reqType == GetTabInfoReq::RequestByName){
    jam();
    ndbrequire(signal->getNoOfSections() == 1);  
    const Uint32 len = req->tableNameLen;
    
    TableRecord keyRecord;
    if(len > sizeof(keyRecord.tableName)){
      jam();
      releaseSections(signal);
      sendGET_TABINFOREF(signal, req, GetTabInfoRef::TableNameTooLong);
      return;
    }

    char tableName[MAX_TAB_NAME_SIZE];
    SegmentedSectionPtr ssPtr;
    signal->getSection(ssPtr,GetTabInfoReq::TABLE_NAME);
    SimplePropertiesSectionReader r0(ssPtr, getSectionSegmentPool());
    r0.reset(); // undo implicit first()
    if(r0.getWords((Uint32*)tableName, ((len + 3)/4)))
      memcpy(keyRecord.tableName, tableName, len);
    else {
      jam();
      releaseSections(signal);
      sendGET_TABINFOREF(signal, req, GetTabInfoRef::TableNotDefined);
      return;
    }
    releaseSections(signal);
    //    memcpy(keyRecord.tableName, req->tableName, len);
    //ntohS(&keyRecord.tableName[0], len);
   
    c_tableRecordHash.find(tablePtr, keyRecord);
  } else {
    jam();
    c_tableRecordPool.getPtr(tablePtr, req->tableId, false);
  }
  
  // The table seached for was not found
  if(tablePtr.i == RNIL){
    jam();
    sendGET_TABINFOREF(signal, req, GetTabInfoRef::InvalidTableId);
    return;
  }//if
  
  if (! (tablePtr.p->tabState == TableRecord::DEFINED ||
	 tablePtr.p->tabState == TableRecord::BACKUP_ONGOING)) {
    jam();
    sendGET_TABINFOREF(signal, req, GetTabInfoRef::TableNotDefined);
    return;
  }//if
  
  c_retrieveRecord.busyState = true;
  c_retrieveRecord.blockRef = req->senderRef;
  c_retrieveRecord.m_senderData = req->senderData;
  c_retrieveRecord.tableId = tablePtr.i;
  c_retrieveRecord.currentSent = 0;
  c_retrieveRecord.m_useLongSig = useLongSig;
  
  c_packTable.m_state = PackTable::PTS_GET_TAB;
  
  signal->theData[0] = ZPACK_TABLE_INTO_PAGES;
  signal->theData[1] = tablePtr.i;
  signal->theData[2] = c_retrieveRecord.retrievePage;  
  sendSignal(reference(), GSN_CONTINUEB, signal, 3, JBB);
}//execGET_TABINFOREQ()

void Dbdict::sendGetTabResponse(Signal* signal) 
{
  PageRecordPtr pagePtr;
  DictTabInfo * const conf = (DictTabInfo *)&signal->theData[0];
  conf->senderRef   = reference();
  conf->senderData  = c_retrieveRecord.m_senderData;
  conf->requestType = DictTabInfo::GetTabInfoConf;
  conf->totalLen    = c_retrieveRecord.retrievedNoOfWords;

  c_pageRecordArray.getPtr(pagePtr, c_retrieveRecord.retrievePage);
  Uint32* pagePointer = (Uint32*)&pagePtr.p->word[0] + ZPAGE_HEADER_SIZE;
  
  if(c_retrieveRecord.m_useLongSig){
    jam();
    GetTabInfoConf* conf = (GetTabInfoConf*)signal->getDataPtr();
    conf->gci = 0;
    conf->tableId = c_retrieveRecord.tableId;
    conf->senderData = c_retrieveRecord.m_senderData;
    conf->totalLen = c_retrieveRecord.retrievedNoOfWords;
    
    Callback c = { safe_cast(&Dbdict::initRetrieveRecord), 0 };
    LinearSectionPtr ptr[3];
    ptr[0].p = pagePointer;
    ptr[0].sz = c_retrieveRecord.retrievedNoOfWords;
    sendFragmentedSignal(c_retrieveRecord.blockRef,
			 GSN_GET_TABINFO_CONF,
			 signal, 
			 GetTabInfoConf::SignalLength,
			 JBB,
			 ptr,
			 1,
			 c);
    return;
  }

  ndbrequire(false);
}//sendGetTabResponse()

void Dbdict::sendGET_TABINFOREF(Signal* signal, 
				GetTabInfoReq * req,
				GetTabInfoRef::ErrorCode errorCode) 
{
  jamEntry();
  GetTabInfoRef * const ref = (GetTabInfoRef *)&signal->theData[0];
  /**
   * The format of GetTabInfo Req/Ref is the same
   */
  BlockReference retRef = req->senderRef;
  ref->errorCode = errorCode;
  
  sendSignal(retRef, GSN_GET_TABINFOREF, signal, signal->length(), JBB);
}//sendGET_TABINFOREF()

Uint32 convertEndian(Uint32 in) {
#ifdef WORDS_BIGENDIAN
  Uint32 ut = 0;
  ut += ((in >> 24) & 255);
  ut += (((in >> 16) & 255) << 8);
  ut += (((in >> 8) & 255) << 16);
  ut += ((in & 255) << 24);
  return ut;
#else
  return in;
#endif
}
void
Dbdict::execLIST_TABLES_REQ(Signal* signal)
{
  jamEntry();
  Uint32 i;
  ListTablesReq * req = (ListTablesReq*)signal->getDataPtr();
  Uint32 senderRef  = req->senderRef;
  Uint32 senderData = req->senderData;
  // save req flags
  const Uint32 reqTableId = req->getTableId();
  const Uint32 reqTableType = req->getTableType();
  const bool reqListNames = req->getListNames();
  const bool reqListIndexes = req->getListIndexes();
  // init the confs
  ListTablesConf * conf = (ListTablesConf *)signal->getDataPtrSend();
  conf->senderData = senderData;
  conf->counter = 0;
  Uint32 pos = 0;
  for (i = 0; i < c_tableRecordPool.getSize(); i++) {
    TableRecordPtr tablePtr;
    c_tableRecordPool.getPtr(tablePtr, i);
    // filter
    if (tablePtr.p->tabState == TableRecord::NOT_DEFINED ||
        tablePtr.p->tabState == TableRecord::REORG_TABLE_PREPARED)
      continue;


    if ((reqTableType != (Uint32)0) && (reqTableType != (unsigned)tablePtr.p->tableType))
      continue;
    if (reqListIndexes && reqTableId != tablePtr.p->primaryTableId)
      continue;
    conf->tableData[pos] = 0;
    // id
    conf->setTableId(pos, tablePtr.i);
    // type
    conf->setTableType(pos, tablePtr.p->tableType);
    // state
    if (tablePtr.p->isTable()) {
      switch (tablePtr.p->tabState) {
      case TableRecord::DEFINING:
      case TableRecord::CHECKED:
        conf->setTableState(pos, DictTabInfo::StateBuilding);
        break;
      case TableRecord::PREPARE_DROPPING:
      case TableRecord::DROPPING:
        conf->setTableState(pos, DictTabInfo::StateDropping);
        break;
      case TableRecord::DEFINED:
        conf->setTableState(pos, DictTabInfo::StateOnline);
        break;
      case TableRecord::BACKUP_ONGOING:
        conf->setTableState(pos, DictTabInfo::StateBackup);
	break;
      default:
        conf->setTableState(pos, DictTabInfo::StateBroken);
        break;
      }
    }
    if (tablePtr.p->isIndex()) {
      switch (tablePtr.p->indexState) {
      case TableRecord::IS_OFFLINE:
        conf->setTableState(pos, DictTabInfo::StateOffline);
        break;
      case TableRecord::IS_BUILDING:
        conf->setTableState(pos, DictTabInfo::StateBuilding);
        break;
      case TableRecord::IS_DROPPING:
        conf->setTableState(pos, DictTabInfo::StateDropping);
        break;
      case TableRecord::IS_ONLINE:
        conf->setTableState(pos, DictTabInfo::StateOnline);
        break;
      default:
        conf->setTableState(pos, DictTabInfo::StateBroken);
        break;
      }
    }
    // store
    if (! tablePtr.p->storedTable) {
      conf->setTableStore(pos, DictTabInfo::StoreTemporary);
    } else {
      conf->setTableStore(pos, DictTabInfo::StorePermanent);
    }
    pos++;
    if (pos >= ListTablesConf::DataLength) {
      sendSignal(senderRef, GSN_LIST_TABLES_CONF, signal,
		 ListTablesConf::SignalLength, JBB);
      conf->counter++;
      pos = 0;
    }
    if (! reqListNames)
      continue;
    const Uint32 size = strlen(tablePtr.p->tableName) + 1;
    conf->tableData[pos] = size;
    pos++;
    if (pos >= ListTablesConf::DataLength) {
      sendSignal(senderRef, GSN_LIST_TABLES_CONF, signal,
		 ListTablesConf::SignalLength, JBB);
      conf->counter++;
      pos = 0;
    }
    Uint32 k = 0;
    while (k < size) {
      char* p = (char*)&conf->tableData[pos];
      for (Uint32 j = 0; j < 4; j++) {
        if (k < size)
          *p++ = tablePtr.p->tableName[k++];
        else
          *p++ = 0;
      }
      pos++;
      if (pos >= ListTablesConf::DataLength) {
        sendSignal(senderRef, GSN_LIST_TABLES_CONF, signal,
                   ListTablesConf::SignalLength, JBB);
        conf->counter++;
        pos = 0;
      }
    }
  }
  // XXX merge with above somehow
  for (i = 0; i < c_triggerRecordPool.getSize(); i++) {
    if (reqListIndexes)
      break;
    TriggerRecordPtr triggerPtr;
    c_triggerRecordPool.getPtr(triggerPtr, i);
    if (triggerPtr.p->triggerState == TriggerRecord::TS_NOT_DEFINED)
      continue;
    // constant 10 hardcoded
    Uint32 type = 10 + triggerPtr.p->triggerType;
    if (reqTableType != 0 && reqTableType != type)
      continue;
    conf->tableData[pos] = 0;
    conf->setTableId(pos, triggerPtr.i);
    conf->setTableType(pos, type);
    switch (triggerPtr.p->triggerState) {
    case TriggerRecord::TS_OFFLINE:
      conf->setTableState(pos, DictTabInfo::StateOffline);
      break;
    case TriggerRecord::TS_ONLINE:
      conf->setTableState(pos, DictTabInfo::StateOnline);
      break;
    default:
      conf->setTableState(pos, DictTabInfo::StateBroken);
      break;
    }
    conf->setTableStore(pos, DictTabInfo::StoreTemporary);
    pos++;
    if (pos >= ListTablesConf::DataLength) {
      sendSignal(senderRef, GSN_LIST_TABLES_CONF, signal,
        ListTablesConf::SignalLength, JBB);
      conf->counter++;
      pos = 0;
    }
    if (! reqListNames)
      continue;
    const Uint32 size = strlen(triggerPtr.p->triggerName) + 1;
    conf->tableData[pos] = size;
    pos++;
    if (pos >= ListTablesConf::DataLength) {
      sendSignal(senderRef, GSN_LIST_TABLES_CONF, signal,
		 ListTablesConf::SignalLength, JBB);
      conf->counter++;
      pos = 0;
    }
    Uint32 k = 0;
    while (k < size) {
      char* p = (char*)&conf->tableData[pos];
      for (Uint32 j = 0; j < 4; j++) {
        if (k < size)
          *p++ = triggerPtr.p->triggerName[k++];
        else
          *p++ = 0;
      }
      pos++;
      if (pos >= ListTablesConf::DataLength) {
        sendSignal(senderRef, GSN_LIST_TABLES_CONF, signal,
                   ListTablesConf::SignalLength, JBB);
        conf->counter++;
        pos = 0;
      }
    }
  }
  // last signal must have less than max length
  sendSignal(senderRef, GSN_LIST_TABLES_CONF, signal,
	     ListTablesConf::HeaderLength + pos, JBB);
}

/**
 * MODULE: Create index
 *
 * Create index in DICT via create table operation.  Then invoke alter
 * index opearation to online the index.
 *
 * Request type in CREATE_INDX signals:
 *
 * RT_USER - from API to DICT master
 * RT_DICT_PREPARE - prepare participants
 * RT_DICT_COMMIT - commit participants
 * RT_TC - create index in TC (part of alter index operation)
 */

void
Dbdict::execCREATE_INDX_REQ(Signal* signal)
{
  jamEntry();
  CreateIndxReq* const req = (CreateIndxReq*)signal->getDataPtrSend();
  OpCreateIndexPtr opPtr;
  const Uint32 senderRef = signal->senderBlockRef();
  const CreateIndxReq::RequestType requestType = req->getRequestType();
  if (requestType == CreateIndxReq::RT_USER) {
    jam();
    if (! assembleFragments(signal)) {
      jam();
      return;
    }
    if (signal->getLength() == CreateIndxReq::SignalLength) {
      jam();
      if (getOwnNodeId() != c_masterNodeId) {
        jam();
	
	releaseSections(signal);
	OpCreateIndex opBusy;
	opPtr.p = &opBusy;
	opPtr.p->save(req);
	opPtr.p->m_isMaster = (senderRef == reference());
	opPtr.p->key = 0;
	opPtr.p->m_requestType = CreateIndxReq::RT_DICT_PREPARE;
	opPtr.p->m_errorCode = CreateIndxRef::NotMaster;
	opPtr.p->m_errorLine = __LINE__;
	opPtr.p->m_errorNode = c_masterNodeId;
	createIndex_sendReply(signal, opPtr, true);
	return;
      }
      
      // forward initial request plus operation key to all
      req->setOpKey(++c_opRecordSequence);
      NodeReceiverGroup rg(DBDICT, c_aliveNodes);
      sendSignal(rg, GSN_CREATE_INDX_REQ,
          signal, CreateIndxReq::SignalLength + 1, JBB);
      return;
    }
    // seize operation record
    ndbrequire(signal->getLength() == CreateIndxReq::SignalLength + 1);
    const Uint32 opKey = req->getOpKey();
    OpCreateIndex opBusy;
    if (! c_opCreateIndex.seize(opPtr))
      opPtr.p = &opBusy;
    opPtr.p->save(req);
    opPtr.p->m_coordinatorRef = senderRef;
    opPtr.p->m_isMaster = (senderRef == reference());
    opPtr.p->key = opKey;
    opPtr.p->m_requestType = CreateIndxReq::RT_DICT_PREPARE;
    if (opPtr.p == &opBusy) {
      jam();
      opPtr.p->m_errorCode = CreateIndxRef::Busy;
      opPtr.p->m_errorLine = __LINE__;
      releaseSections(signal);
      createIndex_sendReply(signal, opPtr, opPtr.p->m_isMaster);
      return;
    }
    c_opCreateIndex.add(opPtr);
    // save attribute list
    SegmentedSectionPtr ssPtr;
    signal->getSection(ssPtr, CreateIndxReq::ATTRIBUTE_LIST_SECTION);
    SimplePropertiesSectionReader r0(ssPtr, getSectionSegmentPool());
    r0.reset(); // undo implicit first()
    if (! r0.getWord(&opPtr.p->m_attrList.sz) ||
        ! r0.getWords(opPtr.p->m_attrList.id, opPtr.p->m_attrList.sz)) {
      jam();
      opPtr.p->m_errorCode = CreateIndxRef::InvalidName;
      opPtr.p->m_errorLine = __LINE__;
      releaseSections(signal);
      createIndex_sendReply(signal, opPtr, opPtr.p->m_isMaster);
      return;
    }
    // save name and index table properties
    signal->getSection(ssPtr, CreateIndxReq::INDEX_NAME_SECTION);
    SimplePropertiesSectionReader r1(ssPtr, getSectionSegmentPool());
    DictTabInfo::Table tableDesc;
    tableDesc.init();
    SimpleProperties::UnpackStatus status = SimpleProperties::unpack(
        r1, &tableDesc,
        DictTabInfo::TableMapping, DictTabInfo::TableMappingSize,
        true, true);
    if (status != SimpleProperties::Eof) {
      opPtr.p->m_errorCode = CreateIndxRef::InvalidName;
      opPtr.p->m_errorLine = __LINE__;
      releaseSections(signal);
      createIndex_sendReply(signal, opPtr, opPtr.p->m_isMaster);
      return;
    }
    memcpy(opPtr.p->m_indexName, tableDesc.TableName, MAX_TAB_NAME_SIZE);
    opPtr.p->m_storedIndex = tableDesc.TableLoggedFlag;
    releaseSections(signal);
    // master expects to hear from all
    if (opPtr.p->m_isMaster)
      opPtr.p->m_signalCounter = c_aliveNodes;
    createIndex_slavePrepare(signal, opPtr);
    createIndex_sendReply(signal, opPtr, false);
    return;
  }
  c_opCreateIndex.find(opPtr, req->getConnectionPtr());
  if (! opPtr.isNull()) {
    opPtr.p->m_requestType = requestType;
    if (requestType == CreateIndxReq::RT_DICT_COMMIT ||
        requestType == CreateIndxReq::RT_DICT_ABORT) {
      jam();
      if (requestType == CreateIndxReq::RT_DICT_COMMIT) {
        opPtr.p->m_request.setIndexId(req->getIndexId());
        opPtr.p->m_request.setIndexVersion(req->getIndexVersion());
        createIndex_slaveCommit(signal, opPtr);
      } else {
        createIndex_slaveAbort(signal, opPtr);
      }
      createIndex_sendReply(signal, opPtr, false);
      // done in slave
      if (! opPtr.p->m_isMaster)
        c_opCreateIndex.release(opPtr);
      return;
    }
  }
  jam();
  // return to sender
  releaseSections(signal);
  OpCreateIndex opBad;
  opPtr.p = &opBad;
  opPtr.p->save(req);
  opPtr.p->m_errorCode = CreateIndxRef::BadRequestType;
  opPtr.p->m_errorLine = __LINE__;
  createIndex_sendReply(signal, opPtr, true);
}

void
Dbdict::execCREATE_INDX_CONF(Signal* signal)
{
  jamEntry();
  ndbrequire(signal->getNoOfSections() == 0);
  CreateIndxConf* conf = (CreateIndxConf*)signal->getDataPtrSend();
  createIndex_recvReply(signal, conf, 0);
}

void
Dbdict::execCREATE_INDX_REF(Signal* signal) 
{
  jamEntry();      
  CreateIndxRef* ref = (CreateIndxRef*)signal->getDataPtrSend();
  createIndex_recvReply(signal, ref->getConf(), ref);
}

void
Dbdict::createIndex_recvReply(Signal* signal, const CreateIndxConf* conf,
    const CreateIndxRef* ref)
{
  jam();
  const Uint32 senderRef = signal->senderBlockRef();
  const CreateIndxReq::RequestType requestType = conf->getRequestType();
  const Uint32 key = conf->getConnectionPtr();
  if (requestType == CreateIndxReq::RT_TC) {
    jam();
    // part of alter index operation
    OpAlterIndexPtr opPtr;
    c_opAlterIndex.find(opPtr, key);
    ndbrequire(! opPtr.isNull());
    opPtr.p->setError(ref);
    alterIndex_fromCreateTc(signal, opPtr);
    return;
  }
  OpCreateIndexPtr opPtr;
  c_opCreateIndex.find(opPtr, key);
  ndbrequire(! opPtr.isNull());
  ndbrequire(opPtr.p->m_isMaster);
  ndbrequire(opPtr.p->m_requestType == requestType);
  opPtr.p->setError(ref);
  opPtr.p->m_signalCounter.clearWaitingFor(refToNode(senderRef));
  if (! opPtr.p->m_signalCounter.done()) {
    jam();
    return;
  }
  if (requestType == CreateIndxReq::RT_DICT_COMMIT ||
      requestType == CreateIndxReq::RT_DICT_ABORT) {
    jam();
    // send reply to user
    createIndex_sendReply(signal, opPtr, true);
    c_opCreateIndex.release(opPtr);
    return;
  }
  if (opPtr.p->hasError()) {
    jam();
    opPtr.p->m_requestType = CreateIndxReq::RT_DICT_ABORT;
    createIndex_sendSlaveReq(signal, opPtr);
    return;
  }
  if (requestType == CreateIndxReq::RT_DICT_PREPARE) {
    jam();
    // start index table create
    createIndex_toCreateTable(signal, opPtr);
    if (opPtr.p->hasError()) {
      jam();
      opPtr.p->m_requestType = CreateIndxReq::RT_DICT_ABORT;
      createIndex_sendSlaveReq(signal, opPtr);
      return;
    }
    return;
  }
  ndbrequire(false);
}

void
Dbdict::createIndex_slavePrepare(Signal* signal, OpCreateIndexPtr opPtr)
{
  jam();
  if (ERROR_INSERTED(6006) && ! opPtr.p->m_isMaster) {
    ndbrequire(false);
  }
}

void
Dbdict::createIndex_toCreateTable(Signal* signal, OpCreateIndexPtr opPtr)
{
  Uint32 attrid_map[MAX_ATTRIBUTES_IN_INDEX];
  Uint32 k;
  jam();
  const CreateIndxReq* const req = &opPtr.p->m_request;
  // signal data writer
  Uint32* wbuffer = &c_indexPage.word[0];
  LinearWriter w(wbuffer, sizeof(c_indexPage) >> 2);
  w.first();
  // get table being indexed
  if (! (req->getTableId() < c_tableRecordPool.getSize())) {
    jam();
    opPtr.p->m_errorCode = CreateIndxRef::InvalidPrimaryTable;
    opPtr.p->m_errorLine = __LINE__;
    return;
  }
  TableRecordPtr tablePtr;
  c_tableRecordPool.getPtr(tablePtr, req->getTableId());
  if (tablePtr.p->tabState != TableRecord::DEFINED &&
      tablePtr.p->tabState != TableRecord::BACKUP_ONGOING) {
    jam();
    opPtr.p->m_errorCode = CreateIndxRef::InvalidPrimaryTable;
    opPtr.p->m_errorLine = __LINE__;
    return;
  }
  if (! tablePtr.p->isTable()) {
    jam();
    opPtr.p->m_errorCode = CreateIndxRef::InvalidPrimaryTable;
    opPtr.p->m_errorLine = __LINE__;
    return;
  }
  // compute index table record
  TableRecord indexRec;
  TableRecordPtr indexPtr;
  indexPtr.i = RNIL;            // invalid
  indexPtr.p = &indexRec;
  initialiseTableRecord(indexPtr);
  if (req->getIndexType() == DictTabInfo::UniqueHashIndex) {
    indexPtr.p->storedTable = opPtr.p->m_storedIndex;
    indexPtr.p->fragmentType = tablePtr.p->fragmentType;
  } else if (req->getIndexType() == DictTabInfo::OrderedIndex) {
    // first version will not supported logging
    if (opPtr.p->m_storedIndex) {
      jam();
      opPtr.p->m_errorCode = CreateIndxRef::InvalidIndexType;
      opPtr.p->m_errorLine = __LINE__;
      return;
    }
    indexPtr.p->storedTable = false;
    // follows table fragmentation
    indexPtr.p->fragmentType = tablePtr.p->fragmentType;
  } else {
    jam();
    opPtr.p->m_errorCode = CreateIndxRef::InvalidIndexType;
    opPtr.p->m_errorLine = __LINE__;
    return;
  }
  indexPtr.p->tableType = (DictTabInfo::TableType)req->getIndexType();
  indexPtr.p->primaryTableId = req->getTableId();
  indexPtr.p->noOfAttributes = opPtr.p->m_attrList.sz;
  indexPtr.p->tupKeyLength = 0;
  if (indexPtr.p->noOfAttributes == 0) {
    jam();
    opPtr.p->m_errorCode = CreateIndxRef::InvalidIndexType;
    opPtr.p->m_errorLine = __LINE__;
    return;
  }
  if (indexPtr.p->isOrderedIndex()) {
    // tree node size in words (make configurable later)
    indexPtr.p->tupKeyLength = MAX_TTREE_NODE_SIZE;
  }

  AttributeMask mask;
  mask.clear();
  for (k = 0; k < opPtr.p->m_attrList.sz; k++) {
    jam();
    unsigned current_id= opPtr.p->m_attrList.id[k];
    AttributeRecord* aRec= NULL;
    Uint32 tAttr= tablePtr.p->firstAttribute;
    for (; tAttr != RNIL; tAttr= aRec->nextAttrInTable)
    {
      aRec = c_attributeRecordPool.getPtr(tAttr);
      if (aRec->attributeId != current_id)
        continue;
      jam();
      break;
    }
    if (tAttr == RNIL) {
      jam();
      opPtr.p->m_errorCode = CreateIndxRef::BadRequestType;
      opPtr.p->m_errorLine = __LINE__;
      return;
    }
    if (mask.get(current_id))
    {
      jam();
      opPtr.p->m_errorCode = CreateIndxRef::DuplicateAttributes;
      opPtr.p->m_errorLine = __LINE__;
      return;
    }
    mask.set(current_id);

    const Uint32 a = aRec->attributeDescriptor;
    unsigned kk= k;
    if (indexPtr.p->isHashIndex()) {
      const Uint32 s1 = AttributeDescriptor::getSize(a);
      const Uint32 s2 = AttributeDescriptor::getArraySize(a);
      indexPtr.p->tupKeyLength += ((1 << s1) * s2 + 31) >> 5;
      // reorder the attributes according to the tableid order
      // for unque indexes
      for (; kk > 0 && current_id < attrid_map[kk-1]>>16; kk--)
	attrid_map[kk]= attrid_map[kk-1];
    }
    attrid_map[kk]= k | (current_id << 16);
  }
  indexPtr.p->noOfPrimkey = indexPtr.p->noOfAttributes;
  // plus concatenated primary table key attribute
  indexPtr.p->noOfAttributes += 1;
  indexPtr.p->noOfNullAttr = 0;
  // write index table
  w.add(DictTabInfo::TableName, opPtr.p->m_indexName);
  w.add(DictTabInfo::TableLoggedFlag, indexPtr.p->storedTable);
  w.add(DictTabInfo::FragmentTypeVal, indexPtr.p->fragmentType);
  w.add(DictTabInfo::TableTypeVal, indexPtr.p->tableType);
  w.add(DictTabInfo::PrimaryTable, tablePtr.p->tableName);
  w.add(DictTabInfo::PrimaryTableId, tablePtr.i);
  w.add(DictTabInfo::NoOfAttributes, indexPtr.p->noOfAttributes);
  w.add(DictTabInfo::NoOfKeyAttr, indexPtr.p->noOfPrimkey);
  w.add(DictTabInfo::NoOfNullable, indexPtr.p->noOfNullAttr);
  w.add(DictTabInfo::KeyLength, indexPtr.p->tupKeyLength);
  // write index key attributes
  AttributeRecordPtr aRecPtr;
  c_attributeRecordPool.getPtr(aRecPtr, tablePtr.p->firstAttribute);
  for (k = 0; k < opPtr.p->m_attrList.sz; k++) {
    // insert the attributes in the order decided above in attrid_map
    // k is new order, current_id is in previous order
    // ToDo: make sure "current_id" is stored with the table and
    // passed up to NdbDictionary
    unsigned current_id= opPtr.p->m_attrList.id[attrid_map[k] & 0xffff];
    jam();
    for (Uint32 tAttr = tablePtr.p->firstAttribute; tAttr != RNIL; ) {
      AttributeRecord* aRec = c_attributeRecordPool.getPtr(tAttr);
      tAttr = aRec->nextAttrInTable;
      if (aRec->attributeId != current_id)
        continue;
      jam();
      const Uint32 a = aRec->attributeDescriptor;
      bool isNullable = AttributeDescriptor::getNullable(a);
      Uint32 attrType = AttributeDescriptor::getType(a);
      w.add(DictTabInfo::AttributeName, aRec->attributeName);
      w.add(DictTabInfo::AttributeId, k);
      if (indexPtr.p->isHashIndex()) {
        w.add(DictTabInfo::AttributeKeyFlag, (Uint32)true);
        w.add(DictTabInfo::AttributeNullableFlag, (Uint32)false);
      }
      if (indexPtr.p->isOrderedIndex()) {
        w.add(DictTabInfo::AttributeKeyFlag, (Uint32)false);
        w.add(DictTabInfo::AttributeNullableFlag, (Uint32)isNullable);
      }
      w.add(DictTabInfo::AttributeExtType, attrType);
      w.add(DictTabInfo::AttributeExtPrecision, aRec->extPrecision);
      w.add(DictTabInfo::AttributeExtScale, aRec->extScale);
      w.add(DictTabInfo::AttributeExtLength, aRec->extLength);
      w.add(DictTabInfo::AttributeEnd, (Uint32)true);
    }
  }
  if (indexPtr.p->isHashIndex()) {
    jam();
    // write concatenated primary table key attribute
    w.add(DictTabInfo::AttributeName, "NDB$PK");
    w.add(DictTabInfo::AttributeId, opPtr.p->m_attrList.sz);
    w.add(DictTabInfo::AttributeKeyFlag, (Uint32)false);
    w.add(DictTabInfo::AttributeNullableFlag, (Uint32)false);
    w.add(DictTabInfo::AttributeExtType, (Uint32)DictTabInfo::ExtUnsigned);
    w.add(DictTabInfo::AttributeExtLength, tablePtr.p->tupKeyLength);
    w.add(DictTabInfo::AttributeEnd, (Uint32)true);
  }
  if (indexPtr.p->isOrderedIndex()) {
    jam();
    // write index tree node as Uint32 array attribute
    w.add(DictTabInfo::AttributeName, "NDB$TNODE");
    w.add(DictTabInfo::AttributeId, opPtr.p->m_attrList.sz);
    w.add(DictTabInfo::AttributeKeyFlag, (Uint32)true);
    w.add(DictTabInfo::AttributeNullableFlag, (Uint32)false);
    w.add(DictTabInfo::AttributeExtType, (Uint32)DictTabInfo::ExtUnsigned);
    w.add(DictTabInfo::AttributeExtLength, indexPtr.p->tupKeyLength);
    w.add(DictTabInfo::AttributeEnd, (Uint32)true);
  }
  // finish
  w.add(DictTabInfo::TableEnd, (Uint32)true);
  // remember to...
  releaseSections(signal);
  // send create index table request
  CreateTableReq * const cre = (CreateTableReq*)signal->getDataPtrSend();
  cre->senderRef = reference();
  cre->senderData = opPtr.p->key;
  LinearSectionPtr lsPtr[3];
  lsPtr[0].p = wbuffer;
  lsPtr[0].sz = w.getWordsUsed();
  sendSignal(DBDICT_REF, GSN_CREATE_TABLE_REQ,
      signal, CreateTableReq::SignalLength, JBB, lsPtr, 1);
}

void
Dbdict::createIndex_fromCreateTable(Signal* signal, OpCreateIndexPtr opPtr)
{
  jam();
  if (opPtr.p->hasError()) {
    jam();
    opPtr.p->m_requestType = CreateIndxReq::RT_DICT_ABORT;
    createIndex_sendSlaveReq(signal, opPtr);
    return;
  }
  if (! opPtr.p->m_request.getOnline()) {
    jam();
    opPtr.p->m_requestType = CreateIndxReq::RT_DICT_COMMIT;
    createIndex_sendSlaveReq(signal, opPtr);
    return;
  }
  createIndex_toAlterIndex(signal, opPtr);
}

void
Dbdict::createIndex_toAlterIndex(Signal* signal, OpCreateIndexPtr opPtr)
{
  jam();
  AlterIndxReq* const req = (AlterIndxReq*)signal->getDataPtrSend();
  req->setUserRef(reference());
  req->setConnectionPtr(opPtr.p->key);
  req->setRequestType(AlterIndxReq::RT_CREATE_INDEX);
  req->addRequestFlag(opPtr.p->m_requestFlag);
  req->setTableId(opPtr.p->m_request.getTableId());
  req->setIndexId(opPtr.p->m_request.getIndexId());
  req->setIndexVersion(opPtr.p->m_request.getIndexVersion());
  req->setOnline(true);
  sendSignal(reference(), GSN_ALTER_INDX_REQ,
      signal, AlterIndxReq::SignalLength, JBB);
}

void
Dbdict::createIndex_fromAlterIndex(Signal* signal, OpCreateIndexPtr opPtr)
{
  jam();
  if (opPtr.p->hasError()) {
    jam();
    opPtr.p->m_requestType = CreateIndxReq::RT_DICT_ABORT;
    createIndex_sendSlaveReq(signal, opPtr);
    return;
  }
  opPtr.p->m_requestType = CreateIndxReq::RT_DICT_COMMIT;
  createIndex_sendSlaveReq(signal, opPtr);
}

void
Dbdict::createIndex_slaveCommit(Signal* signal, OpCreateIndexPtr opPtr)
{
  jam();
  const Uint32 indexId = opPtr.p->m_request.getIndexId();
  TableRecordPtr indexPtr;
  c_tableRecordPool.getPtr(indexPtr, indexId);
  if (! opPtr.p->m_request.getOnline()) {
    ndbrequire(indexPtr.p->indexState == TableRecord::IS_UNDEFINED);
    indexPtr.p->indexState = TableRecord::IS_OFFLINE;
  } else {
    ndbrequire(indexPtr.p->indexState == TableRecord::IS_ONLINE);
  }
}

void
Dbdict::createIndex_slaveAbort(Signal* signal, OpCreateIndexPtr opPtr)
{
  jam();
  CreateIndxReq* const req = &opPtr.p->m_request;
  const Uint32 indexId = req->getIndexId();
  if (indexId >= c_tableRecordPool.getSize()) {
    jam();
    return;
  }
  TableRecordPtr indexPtr;
  c_tableRecordPool.getPtr(indexPtr, indexId);
  if (! indexPtr.p->isIndex()) {
    jam();
    return;
  }
  indexPtr.p->indexState = TableRecord::IS_BROKEN;
}

void
Dbdict::createIndex_sendSlaveReq(Signal* signal, OpCreateIndexPtr opPtr)
{
  jam();
  CreateIndxReq* const req = (CreateIndxReq*)signal->getDataPtrSend();
  *req = opPtr.p->m_request;
  req->setUserRef(opPtr.p->m_coordinatorRef);
  req->setConnectionPtr(opPtr.p->key);
  req->setRequestType(opPtr.p->m_requestType);
  req->addRequestFlag(opPtr.p->m_requestFlag);
  opPtr.p->m_signalCounter = c_aliveNodes;
  NodeReceiverGroup rg(DBDICT, c_aliveNodes);
  sendSignal(rg, GSN_CREATE_INDX_REQ,
      signal, CreateIndxReq::SignalLength, JBB);
}

void
Dbdict::createIndex_sendReply(Signal* signal, OpCreateIndexPtr opPtr,
    bool toUser)
{
  CreateIndxRef* rep = (CreateIndxRef*)signal->getDataPtrSend();
  Uint32 gsn = GSN_CREATE_INDX_CONF;
  Uint32 length = CreateIndxConf::InternalLength;
  bool sendRef;
  if (! toUser) {
    sendRef = opPtr.p->hasLastError();
    rep->setUserRef(opPtr.p->m_coordinatorRef);
    rep->setConnectionPtr(opPtr.p->key);
    rep->setRequestType(opPtr.p->m_requestType);
    if (opPtr.p->m_requestType == CreateIndxReq::RT_DICT_ABORT)
      sendRef = false;
  } else {
    sendRef = opPtr.p->hasError();
    rep->setUserRef(opPtr.p->m_request.getUserRef());
    rep->setConnectionPtr(opPtr.p->m_request.getConnectionPtr());
    rep->setRequestType(opPtr.p->m_request.getRequestType());
    length = CreateIndxConf::SignalLength;
  }
  rep->setTableId(opPtr.p->m_request.getTableId());
  rep->setIndexId(opPtr.p->m_request.getIndexId());
  rep->setIndexVersion(opPtr.p->m_request.getIndexVersion());
  if (sendRef) {
    if (opPtr.p->m_errorNode == 0)
      opPtr.p->m_errorNode = getOwnNodeId();
    rep->setErrorCode(opPtr.p->m_errorCode);
    rep->setErrorLine(opPtr.p->m_errorLine);
    rep->setErrorNode(opPtr.p->m_errorNode);
    gsn = GSN_CREATE_INDX_REF;
    length = CreateIndxRef::SignalLength;
  }
  sendSignal(rep->getUserRef(), gsn, signal, length, JBB);
}

/**
 * MODULE: Drop index.
 *
 * Drop index.  First alters the index offline (i.e.  drops metadata in
 * other blocks) and then drops the index table.
 */

void
Dbdict::execDROP_INDX_REQ(Signal* signal)
{
  jamEntry();
  DropIndxReq* const req = (DropIndxReq*)signal->getDataPtrSend();
  OpDropIndexPtr opPtr;

  int err = DropIndxRef::BadRequestType;
  const Uint32 senderRef = signal->senderBlockRef();
  const DropIndxReq::RequestType requestType = req->getRequestType();
  if (requestType == DropIndxReq::RT_USER) {
    jam();
    if (signal->getLength() == DropIndxReq::SignalLength) {
      jam();
      if (getOwnNodeId() != c_masterNodeId) {
        jam();

	err = DropIndxRef::NotMaster;
	goto error;
      }
      // forward initial request plus operation key to all
      Uint32 indexId= req->getIndexId();
      Uint32 indexVersion= req->getIndexVersion();
      TableRecordPtr tmp;
      int res = getMetaTablePtr(tmp, indexId,  indexVersion);
      switch(res){
      case MetaData::InvalidArgument:
	err = DropIndxRef::IndexNotFound;
	goto error;
      case MetaData::TableNotFound:
      case MetaData::InvalidTableVersion:
	err = DropIndxRef::InvalidIndexVersion;
	goto error;
      }

      if (! tmp.p->isIndex()) {
	jam();
	err = DropIndxRef::NotAnIndex;
	goto error;
      }

      if (tmp.p->indexState != TableRecord::IS_ONLINE)
        req->addRequestFlag(RequestFlag::RF_FORCE);

      tmp.p->indexState = TableRecord::IS_DROPPING;

      req->setOpKey(++c_opRecordSequence);
      NodeReceiverGroup rg(DBDICT, c_aliveNodes);
      sendSignal(rg, GSN_DROP_INDX_REQ,
          signal, DropIndxReq::SignalLength + 1, JBB);
      return;
    }
    // seize operation record
    ndbrequire(signal->getLength() == DropIndxReq::SignalLength + 1);
    const Uint32 opKey = req->getOpKey();
    OpDropIndex opBusy;
    if (! c_opDropIndex.seize(opPtr))
      opPtr.p = &opBusy;
    opPtr.p->save(req);
    opPtr.p->m_coordinatorRef = senderRef;
    opPtr.p->m_isMaster = (senderRef == reference());
    opPtr.p->key = opKey;
    opPtr.p->m_requestType = DropIndxReq::RT_DICT_PREPARE;
    if (opPtr.p == &opBusy) {
      jam();
      opPtr.p->m_errorCode = DropIndxRef::Busy;
      opPtr.p->m_errorLine = __LINE__;
      dropIndex_sendReply(signal, opPtr, opPtr.p->m_isMaster);
      return;
    }
    c_opDropIndex.add(opPtr);
    // master expects to hear from all
    if (opPtr.p->m_isMaster)
      opPtr.p->m_signalCounter = c_aliveNodes;
    dropIndex_slavePrepare(signal, opPtr);
    dropIndex_sendReply(signal, opPtr, false);
    return;
  }
  c_opDropIndex.find(opPtr, req->getConnectionPtr());
  if (! opPtr.isNull()) {
    opPtr.p->m_requestType = requestType;
    if (requestType == DropIndxReq::RT_DICT_COMMIT ||
        requestType == DropIndxReq::RT_DICT_ABORT) {
      jam();
      if (requestType == DropIndxReq::RT_DICT_COMMIT)
        dropIndex_slaveCommit(signal, opPtr);
      else
        dropIndex_slaveAbort(signal, opPtr);
      dropIndex_sendReply(signal, opPtr, false);
      // done in slave
      if (! opPtr.p->m_isMaster)
        c_opDropIndex.release(opPtr);
      return;
    }
  }
error:
  jam();
  // return to sender
  OpDropIndex opBad;
  opPtr.p = &opBad;
  opPtr.p->save(req);
  opPtr.p->m_errorCode = (DropIndxRef::ErrorCode)err;
  opPtr.p->m_errorLine = __LINE__;
  opPtr.p->m_errorNode = c_masterNodeId;
  dropIndex_sendReply(signal, opPtr, true);
}

void
Dbdict::execDROP_INDX_CONF(Signal* signal)
{
  jamEntry();
  DropIndxConf* conf = (DropIndxConf*)signal->getDataPtrSend();
  dropIndex_recvReply(signal, conf, 0);
}

void
Dbdict::execDROP_INDX_REF(Signal* signal) 
{
  jamEntry();
  DropIndxRef* ref = (DropIndxRef*)signal->getDataPtrSend();
  dropIndex_recvReply(signal, ref->getConf(), ref);
}

void
Dbdict::dropIndex_recvReply(Signal* signal, const DropIndxConf* conf,
    const DropIndxRef* ref)
{
  jam();
  const Uint32 senderRef = signal->senderBlockRef();
  const DropIndxReq::RequestType requestType = conf->getRequestType();
  const Uint32 key = conf->getConnectionPtr();
  if (requestType == DropIndxReq::RT_TC) {
    jam();
    // part of alter index operation
    OpAlterIndexPtr opPtr;
    c_opAlterIndex.find(opPtr, key);
    ndbrequire(! opPtr.isNull());
    opPtr.p->setError(ref);
    alterIndex_fromDropTc(signal, opPtr);
    return;
  }
  OpDropIndexPtr opPtr;
  c_opDropIndex.find(opPtr, key);
  ndbrequire(! opPtr.isNull());
  ndbrequire(opPtr.p->m_isMaster);
  ndbrequire(opPtr.p->m_requestType == requestType);
  opPtr.p->setError(ref);
  opPtr.p->m_signalCounter.clearWaitingFor(refToNode(senderRef));
  if (! opPtr.p->m_signalCounter.done()) {
    jam();
    return;
  }
  if (requestType == DropIndxReq::RT_DICT_COMMIT ||
      requestType == DropIndxReq::RT_DICT_ABORT) {
    jam();
    // send reply to user
    dropIndex_sendReply(signal, opPtr, true);
    c_opDropIndex.release(opPtr);
    return;
  }
  if (opPtr.p->hasError()) {
    jam();
    opPtr.p->m_requestType = DropIndxReq::RT_DICT_ABORT;
    dropIndex_sendSlaveReq(signal, opPtr);
    return;
  }
  if (requestType == DropIndxReq::RT_DICT_PREPARE) {
    jam();
    // start alter offline
    dropIndex_toAlterIndex(signal, opPtr);
    return;
  }
  ndbrequire(false);
}

void
Dbdict::dropIndex_slavePrepare(Signal* signal, OpDropIndexPtr opPtr)
{
  jam();
  DropIndxReq* const req = &opPtr.p->m_request;
  // check index exists
  TableRecordPtr indexPtr;
  if (! (req->getIndexId() < c_tableRecordPool.getSize())) {
    jam();
    opPtr.p->m_errorCode = DropIndxRef::IndexNotFound;
    opPtr.p->m_errorLine = __LINE__;
    return;
  }
  c_tableRecordPool.getPtr(indexPtr, req->getIndexId());
  if (indexPtr.p->tabState != TableRecord::DEFINED) {
    jam();
    opPtr.p->m_errorCode = DropIndxRef::IndexNotFound;
    opPtr.p->m_errorLine = __LINE__;
    return;
  }
  if (! indexPtr.p->isIndex()) {
    jam();
    opPtr.p->m_errorCode = DropIndxRef::NotAnIndex;
    opPtr.p->m_errorLine = __LINE__;
    return;
  }
  // ignore incoming primary table id
  req->setTableId(indexPtr.p->primaryTableId);
}

void
Dbdict::dropIndex_toAlterIndex(Signal* signal, OpDropIndexPtr opPtr)
{
  jam();
  AlterIndxReq* const req = (AlterIndxReq*)signal->getDataPtrSend();
  req->setUserRef(reference());
  req->setConnectionPtr(opPtr.p->key);
  req->setRequestType(AlterIndxReq::RT_DROP_INDEX);
  req->addRequestFlag(opPtr.p->m_requestFlag);
  req->setTableId(opPtr.p->m_request.getTableId());
  req->setIndexId(opPtr.p->m_request.getIndexId());
  req->setIndexVersion(opPtr.p->m_request.getIndexVersion());
  req->setOnline(false);
  sendSignal(reference(), GSN_ALTER_INDX_REQ,
      signal, AlterIndxReq::SignalLength, JBB);
}

void
Dbdict::dropIndex_fromAlterIndex(Signal* signal, OpDropIndexPtr opPtr)
{
  jam();
  if (opPtr.p->hasError()) {
    jam();
    opPtr.p->m_requestType = DropIndxReq::RT_DICT_ABORT;
    dropIndex_sendSlaveReq(signal, opPtr);
    return;
  }
  dropIndex_toDropTable(signal, opPtr);
}

void
Dbdict::dropIndex_toDropTable(Signal* signal, OpDropIndexPtr opPtr)
{
  jam();
  DropTableReq* const req = (DropTableReq*)signal->getDataPtrSend();
  req->senderRef = reference();
  req->senderData = opPtr.p->key;
  req->tableId = opPtr.p->m_request.getIndexId();
  req->tableVersion = opPtr.p->m_request.getIndexVersion();
  sendSignal(reference(), GSN_DROP_TABLE_REQ,
      signal,DropTableReq::SignalLength, JBB);
}

void
Dbdict::dropIndex_fromDropTable(Signal* signal, OpDropIndexPtr opPtr)
{
  jam();
  if (opPtr.p->hasError()) {
    jam();
    opPtr.p->m_requestType = DropIndxReq::RT_DICT_ABORT;
    dropIndex_sendSlaveReq(signal, opPtr);
    return;
  }
  opPtr.p->m_requestType = DropIndxReq::RT_DICT_COMMIT;
  dropIndex_sendSlaveReq(signal, opPtr);
}

void
Dbdict::dropIndex_slaveCommit(Signal* signal, OpDropIndexPtr opPtr)
{
  jam();
}

void
Dbdict::dropIndex_slaveAbort(Signal* signal, OpDropIndexPtr opPtr)
{
  jam();
  DropIndxReq* const req = &opPtr.p->m_request;
  const Uint32 indexId = req->getIndexId();
  if (indexId >= c_tableRecordPool.getSize()) {
    jam();
    return;
  }
  TableRecordPtr indexPtr;
  c_tableRecordPool.getPtr(indexPtr, indexId);
  indexPtr.p->indexState = TableRecord::IS_BROKEN;
}

void
Dbdict::dropIndex_sendSlaveReq(Signal* signal, OpDropIndexPtr opPtr)
{
  DropIndxReq* const req = (DropIndxReq*)signal->getDataPtrSend();
  *req = opPtr.p->m_request;
  req->setUserRef(opPtr.p->m_coordinatorRef);
  req->setConnectionPtr(opPtr.p->key);
  req->setRequestType(opPtr.p->m_requestType);
  req->addRequestFlag(opPtr.p->m_requestFlag);
  opPtr.p->m_signalCounter = c_aliveNodes;
  NodeReceiverGroup rg(DBDICT, c_aliveNodes);
  sendSignal(rg, GSN_DROP_INDX_REQ,
      signal, DropIndxReq::SignalLength, JBB);
}

void
Dbdict::dropIndex_sendReply(Signal* signal, OpDropIndexPtr opPtr,
    bool toUser)
{
  DropIndxRef* rep = (DropIndxRef*)signal->getDataPtrSend();
  Uint32 gsn = GSN_DROP_INDX_CONF;
  Uint32 length = DropIndxConf::InternalLength;
  bool sendRef;
  if (! toUser) {
    sendRef = opPtr.p->hasLastError();
    rep->setUserRef(opPtr.p->m_coordinatorRef);
    rep->setConnectionPtr(opPtr.p->key);
    rep->setRequestType(opPtr.p->m_requestType);
    if (opPtr.p->m_requestType == DropIndxReq::RT_DICT_ABORT)
      sendRef = false;
  } else {
    sendRef = opPtr.p->hasError();
    rep->setUserRef(opPtr.p->m_request.getUserRef());
    rep->setConnectionPtr(opPtr.p->m_request.getConnectionPtr());
    rep->setRequestType(opPtr.p->m_request.getRequestType());
    length = DropIndxConf::SignalLength;
  }
  rep->setTableId(opPtr.p->m_request.getTableId());
  rep->setIndexId(opPtr.p->m_request.getIndexId());
  rep->setIndexVersion(opPtr.p->m_request.getIndexVersion());
  if (sendRef) {
    if (opPtr.p->m_errorNode == 0)
      opPtr.p->m_errorNode = getOwnNodeId();
    rep->setErrorCode(opPtr.p->m_errorCode);
    rep->setErrorLine(opPtr.p->m_errorLine);
    rep->setErrorNode(opPtr.p->m_errorNode);
    gsn = GSN_DROP_INDX_REF;
    length = DropIndxRef::SignalLength;
  }
  sendSignal(rep->getUserRef(), gsn, signal, length, JBB);
}

/*****************************************************
 *
 * Util signalling
 *
 *****************************************************/

int
Dbdict::sendSignalUtilReq(Callback *pcallback,
			  BlockReference ref, 
			  GlobalSignalNumber gsn, 
			  Signal* signal, 
			  Uint32 length, 
			  JobBufferLevel jbuf,
			  LinearSectionPtr ptr[3],
			  Uint32 noOfSections)
{
  jam();
  EVENT_TRACE;
  OpSignalUtilPtr utilRecPtr;

  // Seize a Util Send record
  if (!c_opSignalUtil.seize(utilRecPtr)) {
    // Failed to allocate util record
    return -1;
  }
  utilRecPtr.p->m_callback = *pcallback;

  // should work for all util signal classes
  UtilPrepareReq *req = (UtilPrepareReq*)signal->getDataPtrSend();
  utilRecPtr.p->m_userData = req->getSenderData();
  req->setSenderData(utilRecPtr.i);

  if (ptr) {
    jam();
    sendSignal(ref, gsn, signal, length, jbuf, ptr, noOfSections);
  } else {
    jam();
    sendSignal(ref, gsn, signal, length, jbuf);
  }

  return 0;
}

int
Dbdict::recvSignalUtilReq(Signal* signal, Uint32 returnCode)
{
  jam();
  EVENT_TRACE;
  UtilPrepareConf * const req = (UtilPrepareConf*)signal->getDataPtr();
  OpSignalUtilPtr utilRecPtr;
  utilRecPtr.i = req->getSenderData();
  if ((utilRecPtr.p = c_opSignalUtil.getPtr(utilRecPtr.i)) == NULL) {
    jam();
    return -1;
  }

  req->setSenderData(utilRecPtr.p->m_userData);
  Callback c = utilRecPtr.p->m_callback;
  c_opSignalUtil.release(utilRecPtr);

  execute(signal, c, returnCode);
  return 0;
}

void Dbdict::execUTIL_PREPARE_CONF(Signal *signal)
{
  jamEntry();
  EVENT_TRACE;
  ndbrequire(recvSignalUtilReq(signal, 0) == 0);
}

void
Dbdict::execUTIL_PREPARE_REF(Signal *signal)
{
  jamEntry();
  EVENT_TRACE;
  ndbrequire(recvSignalUtilReq(signal, 1) == 0);
}

void Dbdict::execUTIL_EXECUTE_CONF(Signal *signal)
{
  jamEntry();
  EVENT_TRACE;
   ndbrequire(recvSignalUtilReq(signal, 0) == 0);
}

void Dbdict::execUTIL_EXECUTE_REF(Signal *signal)
{
  jamEntry();
  EVENT_TRACE;

#ifdef EVENT_DEBUG
  UtilExecuteRef * ref = (UtilExecuteRef *)signal->getDataPtrSend();

  ndbout_c("execUTIL_EXECUTE_REF");
  ndbout_c("senderData %u",ref->getSenderData());
  ndbout_c("errorCode %u",ref->getErrorCode());
  ndbout_c("TCErrorCode %u",ref->getTCErrorCode());
#endif
  
  ndbrequire(recvSignalUtilReq(signal, 1) == 0);
}
void Dbdict::execUTIL_RELEASE_CONF(Signal *signal)
{
  jamEntry();
  EVENT_TRACE;
  ndbrequire(false);
  ndbrequire(recvSignalUtilReq(signal, 0) == 0);
}
void Dbdict::execUTIL_RELEASE_REF(Signal *signal)
{
  jamEntry();
  EVENT_TRACE;
  ndbrequire(false);
  ndbrequire(recvSignalUtilReq(signal, 1) == 0);
}

/**
 * MODULE: Create event
 *
 * Create event in DICT.
 * 
 *
 * Request type in CREATE_EVNT signals:
 *
 * Signalflow see Dbdict.txt
 *
 */

/*****************************************************************
 *
 * Systable stuff
 *
 */

const Uint32 Dbdict::sysTab_NDBEVENTS_0_szs[EVENT_SYSTEM_TABLE_LENGTH] = {
  sizeof(((sysTab_NDBEVENTS_0*)0)->NAME),
  sizeof(((sysTab_NDBEVENTS_0*)0)->EVENT_TYPE),
  sizeof(((sysTab_NDBEVENTS_0*)0)->TABLE_NAME),
  sizeof(((sysTab_NDBEVENTS_0*)0)->ATTRIBUTE_MASK),
  sizeof(((sysTab_NDBEVENTS_0*)0)->SUBID),
  sizeof(((sysTab_NDBEVENTS_0*)0)->SUBKEY)
};

void
Dbdict::prepareTransactionEventSysTable (Callback *pcallback,
					 Signal* signal,
					 Uint32 senderData,
					 UtilPrepareReq::OperationTypeValue prepReq)
{
  // find table id for event system table
  TableRecord keyRecord;
  strcpy(keyRecord.tableName, EVENT_SYSTEM_TABLE_NAME);

  TableRecordPtr tablePtr;
  c_tableRecordHash.find(tablePtr, keyRecord);
  
  ndbrequire(tablePtr.i != RNIL); // system table must exist

  Uint32 tableId = tablePtr.p->tableId; /* System table */
  Uint32 noAttr = tablePtr.p->noOfAttributes;
  ndbrequire(noAttr == EVENT_SYSTEM_TABLE_LENGTH);

  switch (prepReq) {
  case UtilPrepareReq::Update:
  case UtilPrepareReq::Insert:
  case UtilPrepareReq::Write:
  case UtilPrepareReq::Read:
    jam();
    break;
  case UtilPrepareReq::Delete:
    jam();
    noAttr = 1; // only involves Primary key which should be the first
    break;
  }
  prepareUtilTransaction(pcallback, signal, senderData, tableId, NULL,
		      prepReq, noAttr, NULL, NULL);
}

void
Dbdict::prepareUtilTransaction(Callback *pcallback,
			       Signal* signal,
			       Uint32 senderData,
			       Uint32 tableId,
			       const char* tableName,
			       UtilPrepareReq::OperationTypeValue prepReq,
			       Uint32 noAttr,
			       Uint32 attrIds[],
			       const char *attrNames[])
{
  jam();
  EVENT_TRACE;

  UtilPrepareReq * utilPrepareReq = 
    (UtilPrepareReq *)signal->getDataPtrSend();
  
  utilPrepareReq->setSenderRef(reference());
  utilPrepareReq->setSenderData(senderData);

  const Uint32 pageSizeInWords = 128;
  Uint32 propPage[pageSizeInWords];
  LinearWriter w(&propPage[0],128);
  w.first();
  w.add(UtilPrepareReq::NoOfOperations, 1);
  w.add(UtilPrepareReq::OperationType, prepReq);
  if (tableName) {
    jam();
    w.add(UtilPrepareReq::TableName, tableName);
  } else {
    jam();
    w.add(UtilPrepareReq::TableId, tableId);
  }
  for(Uint32 i = 0; i < noAttr; i++)
    if (tableName) {
      jam();
      w.add(UtilPrepareReq::AttributeName, attrNames[i]);
    } else {
      if (attrIds) {
	jam();
	w.add(UtilPrepareReq::AttributeId, attrIds[i]);
      } else {
	jam();
	w.add(UtilPrepareReq::AttributeId, i);
      }
    }
#ifdef EVENT_DEBUG
  // Debugging
  SimplePropertiesLinearReader reader(propPage, w.getWordsUsed());
  printf("Dict::prepareInsertTransactions: Sent SimpleProperties:\n");
  reader.printAll(ndbout);
#endif

  struct LinearSectionPtr sectionsPtr[UtilPrepareReq::NoOfSections];
  sectionsPtr[UtilPrepareReq::PROPERTIES_SECTION].p = propPage;
  sectionsPtr[UtilPrepareReq::PROPERTIES_SECTION].sz = w.getWordsUsed();

  sendSignalUtilReq(pcallback, DBUTIL_REF, GSN_UTIL_PREPARE_REQ, signal,
		    UtilPrepareReq::SignalLength, JBB, 
		    sectionsPtr, UtilPrepareReq::NoOfSections);
}

/*****************************************************************
 *
 * CREATE_EVNT_REQ has three types RT_CREATE, RT_GET (from user)
 * and RT_DICT_AFTER_GET send from master DICT to slaves
 *
 * This function just dscpaches these to
 *
 * createEvent_RT_USER_CREATE
 * createEvent_RT_USER_GET
 * createEvent_RT_DICT_AFTER_GET
 *
 * repectively
 *
 */

void
Dbdict::execCREATE_EVNT_REQ(Signal* signal)
{
  jamEntry();

#if 0
  {
    SafeCounterHandle handle;
    {
      SafeCounter tmp(c_counterMgr, handle);
      tmp.init<CreateEvntRef>(CMVMI, GSN_DUMP_STATE_ORD, /* senderData */ 13);
      tmp.clearWaitingFor();
      tmp.setWaitingFor(3);
      ndbrequire(!tmp.done());
      ndbout_c("Allocted");
    }
    ndbrequire(!handle.done());
    {
      SafeCounter tmp(c_counterMgr, handle);
      tmp.clearWaitingFor(3);
      ndbrequire(tmp.done());
      ndbout_c("Deallocted");
    }
    ndbrequire(handle.done());
  }
  {
    NodeBitmask nodes;
    nodes.clear();

    nodes.set(2);
    nodes.set(3);
    nodes.set(4);
    nodes.set(5);

    {
      Uint32 i = 0;
      while((i = nodes.find(i)) != NodeBitmask::NotFound){
	ndbout_c("1 Node id = %u", i);
	i++;
      }
    }

    NodeReceiverGroup rg(DBDICT, nodes);
    RequestTracker rt2;
    ndbrequire(rt2.done());
    ndbrequire(!rt2.hasRef());
    ndbrequire(!rt2.hasConf());
    rt2.init<CreateEvntRef>(c_counterMgr, rg, GSN_CREATE_EVNT_REF, 13);

    RequestTracker rt3;
    rt3.init<CreateEvntRef>(c_counterMgr, rg, GSN_CREATE_EVNT_REF, 13);

    ndbrequire(!rt2.done());
    ndbrequire(!rt3.done());

    rt2.reportRef(c_counterMgr, 2);
    rt3.reportConf(c_counterMgr, 2);

    ndbrequire(!rt2.done());
    ndbrequire(!rt3.done());

    rt2.reportConf(c_counterMgr, 3);
    rt3.reportConf(c_counterMgr, 3);

    ndbrequire(!rt2.done());
    ndbrequire(!rt3.done());

    rt2.reportConf(c_counterMgr, 4);
    rt3.reportConf(c_counterMgr, 4);

    ndbrequire(!rt2.done());
    ndbrequire(!rt3.done());

    rt2.reportConf(c_counterMgr, 5);
    rt3.reportConf(c_counterMgr, 5);

    ndbrequire(rt2.done());
    ndbrequire(rt3.done());
  }
#endif

  if (! assembleFragments(signal)) {
    jam();
    return;
  }

  CreateEvntReq *req = (CreateEvntReq*)signal->getDataPtr();
  const CreateEvntReq::RequestType requestType = req->getRequestType();
  const Uint32                     requestFlag = req->getRequestFlag();

  OpCreateEventPtr evntRecPtr;
  // Seize a Create Event record
  if (!c_opCreateEvent.seize(evntRecPtr)) {
    // Failed to allocate event record
    jam();
    releaseSections(signal);

    CreateEvntRef * ret = (CreateEvntRef *)signal->getDataPtrSend();
    ret->senderRef = reference();
    ret->setErrorCode(CreateEvntRef::SeizeError);
    ret->setErrorLine(__LINE__);
    ret->setErrorNode(reference());
    sendSignal(signal->senderBlockRef(), GSN_CREATE_EVNT_REF, signal,
	       CreateEvntRef::SignalLength, JBB);
    return;
  }

#ifdef EVENT_DEBUG
  ndbout_c("DBDICT::execCREATE_EVNT_REQ from %u evntRecId = (%d)", refToNode(signal->getSendersBlockRef()), evntRecPtr.i);
#endif
  
  ndbrequire(req->getUserRef() == signal->getSendersBlockRef());

  evntRecPtr.p->init(req,this);

  if (requestFlag & (Uint32)CreateEvntReq::RT_DICT_AFTER_GET) {
    jam();
    EVENT_TRACE;
    createEvent_RT_DICT_AFTER_GET(signal, evntRecPtr);
    return;
  }
  if (requestType == CreateEvntReq::RT_USER_GET) {
    jam();
    EVENT_TRACE;
    createEvent_RT_USER_GET(signal, evntRecPtr);
    return;
  }
  if (requestType == CreateEvntReq::RT_USER_CREATE) {
    jam();
    EVENT_TRACE;
    createEvent_RT_USER_CREATE(signal, evntRecPtr);
    return;
  }

#ifdef EVENT_DEBUG
  ndbout << "Dbdict.cpp: Dbdict::execCREATE_EVNT_REQ other" << endl;
#endif
  jam();
  releaseSections(signal);
    
  evntRecPtr.p->m_errorCode = CreateEvntRef::Undefined;
  evntRecPtr.p->m_errorLine = __LINE__;
  evntRecPtr.p->m_errorNode = reference();
  
  createEvent_sendReply(signal, evntRecPtr);
}

/********************************************************************
 *
 * Event creation
 *
 *****************************************************************/

void
Dbdict::createEvent_RT_USER_CREATE(Signal* signal, OpCreateEventPtr evntRecPtr){
  jam();
  evntRecPtr.p->m_request.setUserRef(signal->senderBlockRef());

#ifdef EVENT_DEBUG
  ndbout << "Dbdict.cpp: Dbdict::execCREATE_EVNT_REQ RT_USER" << endl;
  char buf[128] = {0};
  AttributeMask mask = evntRecPtr.p->m_request.getAttrListBitmask(); 
  mask.getText(buf);
  ndbout_c("mask = %s", buf);
#endif

  // Interpret the long signal

  SegmentedSectionPtr ssPtr;
  // save name and event properties
  signal->getSection(ssPtr, CreateEvntReq::EVENT_NAME_SECTION);

  SimplePropertiesSectionReader r0(ssPtr, getSectionSegmentPool());
#ifdef EVENT_DEBUG
  r0.printAll(ndbout);
#endif
    // event name
  if ((!r0.first()) ||
      (r0.getValueType() != SimpleProperties::StringValue) ||
      (r0.getValueLen() <= 0)) {
    jam();
    releaseSections(signal);

    evntRecPtr.p->m_errorCode = CreateEvntRef::Undefined;
    evntRecPtr.p->m_errorLine = __LINE__;
    evntRecPtr.p->m_errorNode = reference();

    createEvent_sendReply(signal, evntRecPtr);
    return;
  }
  r0.getString(evntRecPtr.p->m_eventRec.NAME);
  {
    int len = strlen(evntRecPtr.p->m_eventRec.NAME);
    memset(evntRecPtr.p->m_eventRec.NAME+len, 0, MAX_TAB_NAME_SIZE-len);
#ifdef EVENT_DEBUG
    printf("CreateEvntReq::RT_USER_CREATE; EventName %s, len %u\n",
	   evntRecPtr.p->m_eventRec.NAME, len);
    for(int i = 0; i < MAX_TAB_NAME_SIZE/4; i++)
      printf("H'%.8x ", ((Uint32*)evntRecPtr.p->m_eventRec.NAME)[i]);
    printf("\n");
#endif
  }
  // table name
  if ((!r0.next()) ||
      (r0.getValueType() != SimpleProperties::StringValue) ||
      (r0.getValueLen() <= 0)) {
    jam();
    releaseSections(signal);
    
    evntRecPtr.p->m_errorCode = CreateEvntRef::Undefined;
    evntRecPtr.p->m_errorLine = __LINE__;
    evntRecPtr.p->m_errorNode = reference();
    
    createEvent_sendReply(signal, evntRecPtr);
    return;
  }
  r0.getString(evntRecPtr.p->m_eventRec.TABLE_NAME);
  {
    int len = strlen(evntRecPtr.p->m_eventRec.TABLE_NAME);
    memset(evntRecPtr.p->m_eventRec.TABLE_NAME+len, 0, MAX_TAB_NAME_SIZE-len);
  }
  
#ifdef EVENT_DEBUG
  ndbout_c("event name: %s",evntRecPtr.p->m_eventRec.NAME);
  ndbout_c("table name: %s",evntRecPtr.p->m_eventRec.TABLE_NAME);
#endif
  
  releaseSections(signal);
  
  // Send request to SUMA

  CreateSubscriptionIdReq * sumaIdReq =
    (CreateSubscriptionIdReq *)signal->getDataPtrSend();
  
  // make sure we save the original sender for later
  sumaIdReq->senderData = evntRecPtr.i;
#ifdef EVENT_DEBUG
  ndbout << "sumaIdReq->senderData = " << sumaIdReq->senderData << endl;
#endif
  sendSignal(SUMA_REF, GSN_CREATE_SUBID_REQ, signal, 
	     CreateSubscriptionIdReq::SignalLength, JBB);
  // we should now return in either execCREATE_SUBID_CONF
  // or execCREATE_SUBID_REF
}

void Dbdict::execCREATE_SUBID_REF(Signal* signal)
{
  jamEntry();      
  EVENT_TRACE;
  CreateSubscriptionIdRef * const ref =
    (CreateSubscriptionIdRef *)signal->getDataPtr();
  OpCreateEventPtr evntRecPtr;

  evntRecPtr.i = ref->senderData;
  ndbrequire((evntRecPtr.p = c_opCreateEvent.getPtr(evntRecPtr.i)) != NULL);

  evntRecPtr.p->m_errorCode = CreateEvntRef::Undefined;
  evntRecPtr.p->m_errorLine = __LINE__;
  evntRecPtr.p->m_errorNode = reference();

  createEvent_sendReply(signal, evntRecPtr);
}

void Dbdict::execCREATE_SUBID_CONF(Signal* signal)
{
  jamEntry();
  EVENT_TRACE;

  CreateSubscriptionIdConf const * sumaIdConf =
    (CreateSubscriptionIdConf *)signal->getDataPtr();

  Uint32 evntRecId = sumaIdConf->senderData;
  OpCreateEvent *evntRec;

  ndbrequire((evntRec = c_opCreateEvent.getPtr(evntRecId)) != NULL);

  evntRec->m_request.setEventId(sumaIdConf->subscriptionId);
  evntRec->m_request.setEventKey(sumaIdConf->subscriptionKey);

  releaseSections(signal);

  Callback c = { safe_cast(&Dbdict::createEventUTIL_PREPARE), 0 };

  prepareTransactionEventSysTable(&c, signal, evntRecId,
				  UtilPrepareReq::Insert);
}

void
Dbdict::createEventComplete_RT_USER_CREATE(Signal* signal,
					   OpCreateEventPtr evntRecPtr){
  jam();
  createEvent_sendReply(signal, evntRecPtr);
}

/*********************************************************************
 *
 * UTIL_PREPARE, UTIL_EXECUTE
 *
 * insert or read systable NDB$EVENTS_0
 */

void interpretUtilPrepareErrorCode(UtilPrepareRef::ErrorCode errorCode,
				   bool& temporary, Uint32& line)
{
  switch (errorCode) {
  case UtilPrepareRef::NO_ERROR:
    jam();
    line = __LINE__;
    EVENT_TRACE;
    break;
  case UtilPrepareRef::PREPARE_SEIZE_ERROR:
    jam();
    temporary = true;
    line = __LINE__;
    EVENT_TRACE;
    break;
  case UtilPrepareRef::PREPARE_PAGES_SEIZE_ERROR:
    jam();
    line = __LINE__;
    EVENT_TRACE;
    break;
  case UtilPrepareRef::PREPARED_OPERATION_SEIZE_ERROR:
    jam();
    line = __LINE__;
    EVENT_TRACE;
    break;
  case UtilPrepareRef::DICT_TAB_INFO_ERROR:
    jam();
    line = __LINE__;
    EVENT_TRACE;
    break;
  case UtilPrepareRef::MISSING_PROPERTIES_SECTION:
    jam();
    line = __LINE__;
    EVENT_TRACE;
    break;
  default:
    jam();
    line = __LINE__;
    EVENT_TRACE;
    break;
  }
}

void 
Dbdict::createEventUTIL_PREPARE(Signal* signal,
				Uint32 callbackData,
				Uint32 returnCode)
{
  jam();
  EVENT_TRACE;
  if (returnCode == 0) {
    UtilPrepareConf* const req = (UtilPrepareConf*)signal->getDataPtr();
    OpCreateEventPtr evntRecPtr;
    jam();
    evntRecPtr.i = req->getSenderData();
    const Uint32 prepareId = req->getPrepareId();
    
    ndbrequire((evntRecPtr.p = c_opCreateEvent.getPtr(evntRecPtr.i)) != NULL);
    
    Callback c = { safe_cast(&Dbdict::createEventUTIL_EXECUTE), 0 };

    switch (evntRecPtr.p->m_requestType) {
    case CreateEvntReq::RT_USER_GET:
#ifdef EVENT_DEBUG
      printf("get type = %d\n", CreateEvntReq::RT_USER_GET);
#endif
      jam();
      executeTransEventSysTable(&c, signal,
				evntRecPtr.i, evntRecPtr.p->m_eventRec,
				prepareId, UtilPrepareReq::Read);
      break;
    case CreateEvntReq::RT_USER_CREATE:
#ifdef EVENT_DEBUG
      printf("create type = %d\n", CreateEvntReq::RT_USER_CREATE);
#endif
      {
	evntRecPtr.p->m_eventRec.EVENT_TYPE = evntRecPtr.p->m_request.getEventType();
	AttributeMask m = evntRecPtr.p->m_request.getAttrListBitmask();
	memcpy(evntRecPtr.p->m_eventRec.ATTRIBUTE_MASK, &m,
	       sizeof(evntRecPtr.p->m_eventRec.ATTRIBUTE_MASK));
	evntRecPtr.p->m_eventRec.SUBID  = evntRecPtr.p->m_request.getEventId();
	evntRecPtr.p->m_eventRec.SUBKEY = evntRecPtr.p->m_request.getEventKey();
      }
      jam();
      executeTransEventSysTable(&c, signal,
				evntRecPtr.i, evntRecPtr.p->m_eventRec,
				prepareId, UtilPrepareReq::Insert);
      break;
    default:
#ifdef EVENT_DEBUG
      printf("type = %d\n", evntRecPtr.p->m_requestType);
      printf("bet type = %d\n", CreateEvntReq::RT_USER_GET);
      printf("create type = %d\n", CreateEvntReq::RT_USER_CREATE);
#endif
      ndbrequire(false);
    }
  } else { // returnCode != 0
    UtilPrepareRef* const ref = (UtilPrepareRef*)signal->getDataPtr();

    const UtilPrepareRef::ErrorCode errorCode =
      (UtilPrepareRef::ErrorCode)ref->getErrorCode();

    OpCreateEventPtr evntRecPtr;
    evntRecPtr.i = ref->getSenderData();
    ndbrequire((evntRecPtr.p = c_opCreateEvent.getPtr(evntRecPtr.i)) != NULL);

    bool temporary = false;
    interpretUtilPrepareErrorCode(errorCode,
				  temporary, evntRecPtr.p->m_errorLine);
    if (temporary) {
      evntRecPtr.p->m_errorCode =
	CreateEvntRef::makeTemporary(CreateEvntRef::Undefined);
    }

    if (evntRecPtr.p->m_errorCode == 0) {
      evntRecPtr.p->m_errorCode = CreateEvntRef::Undefined;
    }
    evntRecPtr.p->m_errorNode = reference();

    createEvent_sendReply(signal, evntRecPtr);
  }
}

void Dbdict::executeTransEventSysTable(Callback *pcallback, Signal *signal,
				       const Uint32 ptrI,
				       sysTab_NDBEVENTS_0& m_eventRec,
				       const Uint32 prepareId,
				       UtilPrepareReq::OperationTypeValue prepReq)
{
  jam();
  const Uint32 noAttr = EVENT_SYSTEM_TABLE_LENGTH;
  Uint32 total_len = 0;

  Uint32* attrHdr = signal->theData + 25;
  Uint32* attrPtr = attrHdr;

  Uint32 id=0;
  // attribute 0 event name: Primary Key
  {
    AttributeHeader::init(attrPtr, id, sysTab_NDBEVENTS_0_szs[id]/4);
    total_len += sysTab_NDBEVENTS_0_szs[id];
    attrPtr++; id++;
  }

  switch (prepReq) {
  case UtilPrepareReq::Read:
    jam();
    EVENT_TRACE;
    // no more
    while ( id < noAttr )
      AttributeHeader::init(attrPtr++, id++, 0);
    ndbrequire(id == (Uint32) noAttr);
    break;
  case UtilPrepareReq::Insert:
    jam();
    EVENT_TRACE;
    while ( id < noAttr ) {
      AttributeHeader::init(attrPtr, id, sysTab_NDBEVENTS_0_szs[id]/4);
      total_len += sysTab_NDBEVENTS_0_szs[id];
      attrPtr++; id++;
    }
    ndbrequire(id == (Uint32) noAttr);
    break;
  case UtilPrepareReq::Delete:
    ndbrequire(id == 1);
    break;
  default:
    ndbrequire(false);
  }
    
  LinearSectionPtr headerPtr;
  LinearSectionPtr dataPtr;
    
  headerPtr.p = attrHdr;
  headerPtr.sz = noAttr;
    
  dataPtr.p = (Uint32*)&m_eventRec;
  dataPtr.sz = total_len/4;

  ndbrequire((total_len == sysTab_NDBEVENTS_0_szs[0]) ||
	     (total_len == sizeof(sysTab_NDBEVENTS_0)));

#if 0
    printf("Header size %u\n", headerPtr.sz);
    for(int i = 0; i < (int)headerPtr.sz; i++)
      printf("H'%.8x ", attrHdr[i]);
    printf("\n");
    
    printf("Data size %u\n", dataPtr.sz);
    for(int i = 0; i < (int)dataPtr.sz; i++)
      printf("H'%.8x ", dataPage[i]);
    printf("\n");
#endif

  executeTransaction(pcallback, signal, 
		     ptrI,
		     prepareId,
		     id,
		     headerPtr,
		     dataPtr);
}

void Dbdict::executeTransaction(Callback *pcallback,
				Signal* signal, 
				Uint32 senderData,
				Uint32 prepareId,
				Uint32 noAttr,
				LinearSectionPtr headerPtr,
				LinearSectionPtr dataPtr)
{
  jam();
  EVENT_TRACE;

  UtilExecuteReq * utilExecuteReq = 
    (UtilExecuteReq *)signal->getDataPtrSend();

  utilExecuteReq->setSenderRef(reference());
  utilExecuteReq->setSenderData(senderData);
  utilExecuteReq->setPrepareId(prepareId);
  utilExecuteReq->setReleaseFlag(); // must be done after setting prepareId

#if 0
  printf("Header size %u\n", headerPtr.sz);
  for(int i = 0; i < (int)headerPtr.sz; i++)
    printf("H'%.8x ", headerBuffer[i]);
  printf("\n");
  
  printf("Data size %u\n", dataPtr.sz);
  for(int i = 0; i < (int)dataPtr.sz; i++)
    printf("H'%.8x ", dataBuffer[i]);
  printf("\n");
#endif

  struct LinearSectionPtr sectionsPtr[UtilExecuteReq::NoOfSections];
  sectionsPtr[UtilExecuteReq::HEADER_SECTION].p = headerPtr.p;
  sectionsPtr[UtilExecuteReq::HEADER_SECTION].sz = noAttr;
  sectionsPtr[UtilExecuteReq::DATA_SECTION].p = dataPtr.p;
  sectionsPtr[UtilExecuteReq::DATA_SECTION].sz = dataPtr.sz;

  sendSignalUtilReq(pcallback, DBUTIL_REF, GSN_UTIL_EXECUTE_REQ, signal,
		    UtilExecuteReq::SignalLength, JBB,
		    sectionsPtr, UtilExecuteReq::NoOfSections);
}

void Dbdict::parseReadEventSys(Signal* signal, sysTab_NDBEVENTS_0& m_eventRec)
{
  SegmentedSectionPtr headerPtr, dataPtr;
  jam();
  signal->getSection(headerPtr, UtilExecuteReq::HEADER_SECTION);
  SectionReader headerReader(headerPtr, getSectionSegmentPool());
      
  signal->getSection(dataPtr, UtilExecuteReq::DATA_SECTION);
  SectionReader dataReader(dataPtr, getSectionSegmentPool());
  
  AttributeHeader header;
  Uint32 *dst = (Uint32*)&m_eventRec;

  for (int i = 0; i < EVENT_SYSTEM_TABLE_LENGTH; i++) {
    headerReader.getWord((Uint32 *)&header);
    int sz = header.getDataSize();
    for (int i=0; i < sz; i++)
      dataReader.getWord(dst++);
  }

  ndbrequire( ((char*)dst-(char*)&m_eventRec) == sizeof(m_eventRec) );

  releaseSections(signal);
}
    
void Dbdict::createEventUTIL_EXECUTE(Signal *signal, 
				     Uint32 callbackData,
				     Uint32 returnCode)
{
  jam();
  EVENT_TRACE;
  if (returnCode == 0) {
    // Entry into system table all set
    UtilExecuteConf* const conf = (UtilExecuteConf*)signal->getDataPtr();
    jam();
    OpCreateEventPtr evntRecPtr;
    evntRecPtr.i = conf->getSenderData();
    
    ndbrequire((evntRecPtr.p = c_opCreateEvent.getPtr(evntRecPtr.i)) != NULL);
    OpCreateEvent *evntRec = evntRecPtr.p;
    
    switch (evntRec->m_requestType) {
    case CreateEvntReq::RT_USER_GET: {
#ifdef EVENT_DEBUG
      printf("get type = %d\n", CreateEvntReq::RT_USER_GET);
#endif
      parseReadEventSys(signal, evntRecPtr.p->m_eventRec);

      evntRec->m_request.setEventType(evntRecPtr.p->m_eventRec.EVENT_TYPE);
      evntRec->m_request.setAttrListBitmask(*(AttributeMask*)evntRecPtr.p->m_eventRec.ATTRIBUTE_MASK);
      evntRec->m_request.setEventId(evntRecPtr.p->m_eventRec.SUBID);
      evntRec->m_request.setEventKey(evntRecPtr.p->m_eventRec.SUBKEY);

#ifdef EVENT_DEBUG
      printf("EventName: %s\n", evntRec->m_eventRec.NAME);
      printf("TableName: %s\n", evntRec->m_eventRec.TABLE_NAME);
#endif
      
      // find table id for event table
      TableRecord keyRecord;
      strcpy(keyRecord.tableName, evntRecPtr.p->m_eventRec.TABLE_NAME);
      
      TableRecordPtr tablePtr;
      c_tableRecordHash.find(tablePtr, keyRecord);
      
      if (tablePtr.i == RNIL) {
	jam();
	evntRecPtr.p->m_errorCode = CreateEvntRef::Undefined;
	evntRecPtr.p->m_errorLine = __LINE__;
	evntRecPtr.p->m_errorNode = reference();
	
	createEvent_sendReply(signal, evntRecPtr);
	return;
      }
      
      evntRec->m_request.setTableId(tablePtr.p->tableId);
      
      createEventComplete_RT_USER_GET(signal, evntRecPtr);
      return;
    }
    case CreateEvntReq::RT_USER_CREATE: {
#ifdef EVENT_DEBUG
      printf("create type = %d\n", CreateEvntReq::RT_USER_CREATE);
#endif
      jam();
      createEventComplete_RT_USER_CREATE(signal, evntRecPtr);
      return;
    }
      break;
    default:
      ndbrequire(false);
    }
  } else { // returnCode != 0
    UtilExecuteRef * const ref = (UtilExecuteRef *)signal->getDataPtr();
    OpCreateEventPtr evntRecPtr;
    evntRecPtr.i = ref->getSenderData();
    ndbrequire((evntRecPtr.p = c_opCreateEvent.getPtr(evntRecPtr.i)) != NULL);
    jam();
    evntRecPtr.p->m_errorNode = reference();
    evntRecPtr.p->m_errorLine = __LINE__;

    switch (ref->getErrorCode()) {
    case UtilExecuteRef::TCError:
      switch (ref->getTCErrorCode()) {
      case ZNOT_FOUND:
	jam();
	evntRecPtr.p->m_errorCode = CreateEvntRef::EventNotFound;
	break;
      case ZALREADYEXIST:
	jam();
	evntRecPtr.p->m_errorCode = CreateEvntRef::EventNameExists;
	break;
      default:
	jam();
	evntRecPtr.p->m_errorCode = CreateEvntRef::UndefinedTCError;
	break;
      }
      break;
    default:
      jam();
      evntRecPtr.p->m_errorCode = CreateEvntRef::Undefined;
      break;
    }
    
    createEvent_sendReply(signal, evntRecPtr);
  }
}

/***********************************************************************
 *
 * NdbEventOperation, reading systable, creating event in suma
 *
 */

void
Dbdict::createEvent_RT_USER_GET(Signal* signal, OpCreateEventPtr evntRecPtr){
  jam();
  EVENT_TRACE;
#ifdef EVENT_PH2_DEBUG
  ndbout_c("DBDICT(Coordinator) got GSN_CREATE_EVNT_REQ::RT_USER_GET evntRecPtr.i = (%d), ref = %u", evntRecPtr.i, evntRecPtr.p->m_request.getUserRef());
#endif

  SegmentedSectionPtr ssPtr;

  signal->getSection(ssPtr, 0);

  SimplePropertiesSectionReader r0(ssPtr, getSectionSegmentPool());
#ifdef EVENT_DEBUG
  r0.printAll(ndbout);
#endif
  if ((!r0.first()) ||
      (r0.getValueType() != SimpleProperties::StringValue) ||
      (r0.getValueLen() <= 0)) {
    jam();
    releaseSections(signal);

    evntRecPtr.p->m_errorCode = CreateEvntRef::Undefined;
    evntRecPtr.p->m_errorLine = __LINE__;
    evntRecPtr.p->m_errorNode = reference();

    createEvent_sendReply(signal, evntRecPtr);
    return;
  }

  r0.getString(evntRecPtr.p->m_eventRec.NAME);
  int len = strlen(evntRecPtr.p->m_eventRec.NAME);
  memset(evntRecPtr.p->m_eventRec.NAME+len, 0, MAX_TAB_NAME_SIZE-len);
  
  releaseSections(signal);
  
  Callback c = { safe_cast(&Dbdict::createEventUTIL_PREPARE), 0 };
  
  prepareTransactionEventSysTable(&c, signal, evntRecPtr.i,
				  UtilPrepareReq::Read);
  /* 
   * Will read systable and fill an OpCreateEventPtr
   * and return below
   */
}

void
Dbdict::createEventComplete_RT_USER_GET(Signal* signal,
					OpCreateEventPtr evntRecPtr){
  jam();

  // Send to oneself and the other DICT's
  CreateEvntReq * req = (CreateEvntReq *)signal->getDataPtrSend();
      
  *req = evntRecPtr.p->m_request;
  req->senderRef = reference();
  req->senderData = evntRecPtr.i;
      
  req->addRequestFlag(CreateEvntReq::RT_DICT_AFTER_GET);
      
#ifdef EVENT_PH2_DEBUG
  ndbout_c("DBDICT(Coordinator) sending GSN_CREATE_EVNT_REQ::RT_DICT_AFTER_GET to DBDICT participants evntRecPtr.i = (%d)", evntRecPtr.i);
#endif

  NodeReceiverGroup rg(DBDICT, c_aliveNodes);
  RequestTracker & p = evntRecPtr.p->m_reqTracker;
  p.init<CreateEvntRef>(c_counterMgr, rg, GSN_CREATE_EVNT_REF, evntRecPtr.i);

  sendSignal(rg, GSN_CREATE_EVNT_REQ, signal, CreateEvntReq::SignalLength, JBB);
}

void
Dbdict::createEvent_nodeFailCallback(Signal* signal, Uint32 eventRecPtrI,
				     Uint32 returnCode){
  OpCreateEventPtr evntRecPtr;
  c_opCreateEvent.getPtr(evntRecPtr, eventRecPtrI);
  createEvent_sendReply(signal, evntRecPtr);
}

void Dbdict::execCREATE_EVNT_REF(Signal* signal) 
{
  jamEntry();      
  EVENT_TRACE;
  CreateEvntRef * const ref = (CreateEvntRef *)signal->getDataPtr();
  OpCreateEventPtr evntRecPtr;

  evntRecPtr.i = ref->getUserData();

  ndbrequire((evntRecPtr.p = c_opCreateEvent.getPtr(evntRecPtr.i)) != NULL);

#ifdef EVENT_PH2_DEBUG
  ndbout_c("DBDICT(Coordinator) got GSN_CREATE_EVNT_REF evntRecPtr.i = (%d)", evntRecPtr.i);
#endif

  if (ref->errorCode == CreateEvntRef::NF_FakeErrorREF){
    jam();
    evntRecPtr.p->m_reqTracker.ignoreRef(c_counterMgr, refToNode(ref->senderRef));
  } else {
    jam();
    evntRecPtr.p->m_reqTracker.reportRef(c_counterMgr, refToNode(ref->senderRef));
  }
  createEvent_sendReply(signal, evntRecPtr);

  return;
}

void Dbdict::execCREATE_EVNT_CONF(Signal* signal)
{
  jamEntry();
  EVENT_TRACE;
  CreateEvntConf * const conf = (CreateEvntConf *)signal->getDataPtr();
  OpCreateEventPtr evntRecPtr;

  evntRecPtr.i = conf->getUserData();

  ndbrequire((evntRecPtr.p = c_opCreateEvent.getPtr(evntRecPtr.i)) != NULL);

#ifdef EVENT_PH2_DEBUG
  ndbout_c("DBDICT(Coordinator) got GSN_CREATE_EVNT_CONF evntRecPtr.i = (%d)", evntRecPtr.i);
#endif

  evntRecPtr.p->m_reqTracker.reportConf(c_counterMgr, refToNode(conf->senderRef));

  // we will only have a valid tablename if it the master DICT sending this
  // but that's ok
  LinearSectionPtr ptr[1];
  ptr[0].p = (Uint32 *)evntRecPtr.p->m_eventRec.TABLE_NAME;
  ptr[0].sz =
    (strlen(evntRecPtr.p->m_eventRec.TABLE_NAME)+4)/4; // to make sure we have a null

  createEvent_sendReply(signal, evntRecPtr, ptr, 1);
    
  return;
}

/************************************************
 *
 * Participant stuff
 *
 */

void
Dbdict::createEvent_RT_DICT_AFTER_GET(Signal* signal, OpCreateEventPtr evntRecPtr){
  jam();
  evntRecPtr.p->m_request.setUserRef(signal->senderBlockRef());
  
#ifdef EVENT_PH2_DEBUG
  ndbout_c("DBDICT(Participant) got CREATE_EVNT_REQ::RT_DICT_AFTER_GET evntRecPtr.i = (%d)", evntRecPtr.i);
#endif

  // the signal comes from the DICT block that got the first user request!
  // This code runs on all DICT nodes, including oneself

  // Seize a Create Event record, the Coordinator will now have two seized
  // but that's ok, it's like a recursion

  SubCreateReq * sumaReq = (SubCreateReq *)signal->getDataPtrSend();
  
  sumaReq->subscriberRef    = reference(); // reference to DICT
  sumaReq->subscriberData   = evntRecPtr.i;
  sumaReq->subscriptionId   = evntRecPtr.p->m_request.getEventId();
  sumaReq->subscriptionKey  = evntRecPtr.p->m_request.getEventKey();
  sumaReq->subscriptionType = SubCreateReq::TableEvent;
  sumaReq->tableId          = evntRecPtr.p->m_request.getTableId();
    
#ifdef EVENT_PH2_DEBUG
  ndbout_c("sending GSN_SUB_CREATE_REQ");
#endif

  sendSignal(SUMA_REF, GSN_SUB_CREATE_REQ, signal,
	     SubCreateReq::SignalLength+1 /*to get table Id*/, JBB);
}

void Dbdict::execSUB_CREATE_REF(Signal* signal)
{
  jamEntry();
  EVENT_TRACE;
  SubCreateRef * const ref = (SubCreateRef *)signal->getDataPtr();
  OpCreateEventPtr evntRecPtr;

  evntRecPtr.i = ref->subscriberData;
  ndbrequire((evntRecPtr.p = c_opCreateEvent.getPtr(evntRecPtr.i)) != NULL);

#ifdef EVENT_PH2_DEBUG
  ndbout_c("DBDICT(Participant) got SUB_CREATE_REF evntRecPtr.i = (%d)", evntRecPtr.i);
#endif

  if (ref->err == GrepError::SUBSCRIPTION_ID_NOT_UNIQUE) {
    jam();
#ifdef EVENT_PH2_DEBUG
    ndbout_c("SUBSCRIPTION_ID_NOT_UNIQUE");
#endif
    createEvent_sendReply(signal, evntRecPtr);
    return;
  }

#ifdef EVENT_PH2_DEBUG
    ndbout_c("Other error");
#endif

  evntRecPtr.p->m_errorCode = CreateEvntRef::Undefined;
  evntRecPtr.p->m_errorLine = __LINE__;
  evntRecPtr.p->m_errorNode = reference();

  createEvent_sendReply(signal, evntRecPtr);
}

void Dbdict::execSUB_CREATE_CONF(Signal* signal)
{
  jamEntry();
  EVENT_TRACE;

  SubCreateConf * const sumaConf = (SubCreateConf *)signal->getDataPtr();

  const Uint32 subscriptionId  = sumaConf->subscriptionId;
  const Uint32 subscriptionKey = sumaConf->subscriptionKey;
  const Uint32 evntRecId       = sumaConf->subscriberData;

  OpCreateEvent *evntRec;
  ndbrequire((evntRec = c_opCreateEvent.getPtr(evntRecId)) != NULL);

#ifdef EVENT_PH2_DEBUG
  ndbout_c("DBDICT(Participant) got SUB_CREATE_CONF evntRecPtr.i = (%d)", evntRecId);
#endif

  SubSyncReq *sumaSync = (SubSyncReq *)signal->getDataPtrSend();

  sumaSync->subscriptionId = subscriptionId;
  sumaSync->subscriptionKey = subscriptionKey;
  sumaSync->part = (Uint32) SubscriptionData::MetaData;
  sumaSync->subscriberData = evntRecId;

  sendSignal(SUMA_REF, GSN_SUB_SYNC_REQ, signal,
	     SubSyncReq::SignalLength, JBB);
}

void Dbdict::execSUB_SYNC_REF(Signal* signal)
{
  jamEntry();
  EVENT_TRACE;
  SubSyncRef * const ref = (SubSyncRef *)signal->getDataPtr();
  OpCreateEventPtr evntRecPtr;

  evntRecPtr.i = ref->subscriberData;
  ndbrequire((evntRecPtr.p = c_opCreateEvent.getPtr(evntRecPtr.i)) != NULL);

  evntRecPtr.p->m_errorCode = CreateEvntRef::Undefined;
  evntRecPtr.p->m_errorLine = __LINE__;
  evntRecPtr.p->m_errorNode = reference();

  createEvent_sendReply(signal, evntRecPtr);
}

void Dbdict::execSUB_SYNC_CONF(Signal* signal) 
{
  jamEntry();
  EVENT_TRACE;

  SubSyncConf * const sumaSyncConf = (SubSyncConf *)signal->getDataPtr();

  //  Uint32 subscriptionId = sumaSyncConf->subscriptionId;
  //  Uint32 subscriptionKey = sumaSyncConf->subscriptionKey;
  OpCreateEventPtr evntRecPtr;

  evntRecPtr.i = sumaSyncConf->subscriberData;
  ndbrequire((evntRecPtr.p = c_opCreateEvent.getPtr(evntRecPtr.i)) != NULL);

  ndbrequire(sumaSyncConf->part == (Uint32)SubscriptionData::MetaData);

  createEvent_sendReply(signal, evntRecPtr);
}

/****************************************************
 *
 * common create reply method
 *
 *******************************************************/

void Dbdict::createEvent_sendReply(Signal* signal,
				   OpCreateEventPtr evntRecPtr,
				   LinearSectionPtr *ptr, int noLSP)
{
  jam();
  EVENT_TRACE;

  // check if we're ready to sent reply
  // if we are the master dict we might be waiting for conf/ref

  if (!evntRecPtr.p->m_reqTracker.done()) {
    jam();
    return; // there's more to come
  }

  if (evntRecPtr.p->m_reqTracker.hasRef()) {
    ptr = NULL; // we don't want to return anything if there's an error
    if (!evntRecPtr.p->hasError()) {
      evntRecPtr.p->m_errorCode = CreateEvntRef::Undefined;
      evntRecPtr.p->m_errorLine = __LINE__;
      evntRecPtr.p->m_errorNode = reference();
      jam();
    } else 
      jam();
  }

  // reference to API if master DICT
  // else reference to master DICT
  Uint32 senderRef = evntRecPtr.p->m_request.getUserRef();
  Uint32 signalLength;
  Uint32 gsn;

  if (evntRecPtr.p->hasError()) {
    jam();
    EVENT_TRACE;
    CreateEvntRef * ret = (CreateEvntRef *)signal->getDataPtrSend();
    
    ret->setEventId(evntRecPtr.p->m_request.getEventId());
    ret->setEventKey(evntRecPtr.p->m_request.getEventKey());
    ret->setUserData(evntRecPtr.p->m_request.getUserData());
    ret->senderRef = reference();
    ret->setTableId(evntRecPtr.p->m_request.getTableId());
    ret->setEventType(evntRecPtr.p->m_request.getEventType());
    ret->setRequestType(evntRecPtr.p->m_request.getRequestType());

    ret->setErrorCode(evntRecPtr.p->m_errorCode);
    ret->setErrorLine(evntRecPtr.p->m_errorLine);
    ret->setErrorNode(evntRecPtr.p->m_errorNode);

    signalLength = CreateEvntRef::SignalLength;
#ifdef EVENT_PH2_DEBUG
    ndbout_c("DBDICT sending GSN_CREATE_EVNT_REF to evntRecPtr.i = (%d) node = %u ref = %u", evntRecPtr.i, refToNode(senderRef), senderRef);
    ndbout_c("errorCode = %u", evntRecPtr.p->m_errorCode);
    ndbout_c("errorLine = %u", evntRecPtr.p->m_errorLine);
#endif
    gsn = GSN_CREATE_EVNT_REF;

  } else {
    jam();
    EVENT_TRACE;
    CreateEvntConf * evntConf = (CreateEvntConf *)signal->getDataPtrSend();
    
    evntConf->setEventId(evntRecPtr.p->m_request.getEventId());
    evntConf->setEventKey(evntRecPtr.p->m_request.getEventKey());
    evntConf->setUserData(evntRecPtr.p->m_request.getUserData());
    evntConf->senderRef = reference();
    evntConf->setTableId(evntRecPtr.p->m_request.getTableId());
    evntConf->setAttrListBitmask(evntRecPtr.p->m_request.getAttrListBitmask());
    evntConf->setEventType(evntRecPtr.p->m_request.getEventType());
    evntConf->setRequestType(evntRecPtr.p->m_request.getRequestType());

    signalLength = CreateEvntConf::SignalLength;
#ifdef EVENT_PH2_DEBUG
    ndbout_c("DBDICT sending GSN_CREATE_EVNT_CONF to evntRecPtr.i = (%d) node = %u ref = %u", evntRecPtr.i, refToNode(senderRef), senderRef);
#endif
    gsn = GSN_CREATE_EVNT_CONF;
  }

  if (ptr) {
    jam();
    sendSignal(senderRef, gsn, signal, signalLength, JBB, ptr, noLSP);
  } else {
    jam();
    sendSignal(senderRef, gsn, signal, signalLength, JBB);
  }

  c_opCreateEvent.release(evntRecPtr);
}

/*************************************************************/

/********************************************************************
 *
 * Start event
 *
 *******************************************************************/

void Dbdict::execSUB_START_REQ(Signal* signal)
{
  jamEntry();

  Uint32 origSenderRef = signal->senderBlockRef();

  OpSubEventPtr subbPtr;
  if (!c_opSubEvent.seize(subbPtr)) {
    SubStartRef * ref = (SubStartRef *)signal->getDataPtrSend();
    { // fix
      Uint32 subcriberRef = ((SubStartReq*)signal->getDataPtr())->subscriberRef;
      ref->subscriberRef = subcriberRef;
    }
    jam();
    //      ret->setErrorCode(SubStartRef::SeizeError);
    //      ret->setErrorLine(__LINE__);
    //      ret->setErrorNode(reference());
    ref->senderRef = reference();
    ref->setTemporary(SubStartRef::Busy);

    sendSignal(origSenderRef, GSN_SUB_START_REF, signal,
	       SubStartRef::SignalLength2, JBB);
    return;
  }

  {
    const SubStartReq* req = (SubStartReq*) signal->getDataPtr();
    subbPtr.p->m_senderRef = req->senderRef;
    subbPtr.p->m_senderData = req->senderData;
    subbPtr.p->m_errorCode = 0;
  }
  
  if (refToBlock(origSenderRef) != DBDICT) {
    /*
     * Coordinator
     */
    jam();
    
    subbPtr.p->m_senderRef = origSenderRef; // not sure if API sets correctly
    NodeReceiverGroup rg(DBDICT, c_aliveNodes);
    RequestTracker & p = subbPtr.p->m_reqTracker;
    p.init<SubStartRef>(c_counterMgr, rg, GSN_SUB_START_REF, subbPtr.i);
    
    SubStartReq* req = (SubStartReq*) signal->getDataPtrSend();
    
    req->senderRef  = reference();
    req->senderData = subbPtr.i;
    
#ifdef EVENT_PH3_DEBUG
    ndbout_c("DBDICT(Coordinator) sending GSN_SUB_START_REQ to DBDICT participants subbPtr.i = (%d)", subbPtr.i);
#endif

    sendSignal(rg, GSN_SUB_START_REQ, signal, SubStartReq::SignalLength2, JBB);
    return;
  }
  /*
   * Participant
   */
  ndbrequire(refToBlock(origSenderRef) == DBDICT);
  
  {
    SubStartReq* req = (SubStartReq*) signal->getDataPtrSend();
    
    req->senderRef = reference();
    req->senderData = subbPtr.i;
    
#ifdef EVENT_PH3_DEBUG
    ndbout_c("DBDICT(Participant) sending GSN_SUB_START_REQ to SUMA subbPtr.i = (%d)", subbPtr.i);
#endif
    sendSignal(SUMA_REF, GSN_SUB_START_REQ, signal, SubStartReq::SignalLength2, JBB);
  }
}

void Dbdict::execSUB_START_REF(Signal* signal)
{
  jamEntry();

  const SubStartRef* ref = (SubStartRef*) signal->getDataPtr();
  Uint32 senderRef  = ref->senderRef;

  OpSubEventPtr subbPtr;
  c_opSubEvent.getPtr(subbPtr, ref->senderData);

  if (refToBlock(senderRef) == SUMA) {
    /*
     * Participant
     */
    jam();

#ifdef EVENT_PH3_DEBUG
    ndbout_c("DBDICT(Participant) got GSN_SUB_START_REF = (%d)", subbPtr.i);
#endif

    if (ref->isTemporary()){
      jam();
      SubStartReq* req = (SubStartReq*)signal->getDataPtrSend();
      { // fix
	Uint32 subscriberRef = ref->subscriberRef;
	req->subscriberRef = subscriberRef;
      }
      req->senderRef  = reference();
      req->senderData = subbPtr.i;
      sendSignal(SUMA_REF, GSN_SUB_START_REQ,
		 signal, SubStartReq::SignalLength2, JBB);
    } else {
      jam();

      SubStartRef* ref = (SubStartRef*) signal->getDataPtrSend();
      ref->senderRef = reference();
      ref->senderData = subbPtr.p->m_senderData;
      sendSignal(subbPtr.p->m_senderRef, GSN_SUB_START_REF,
		 signal, SubStartRef::SignalLength2, JBB);
      c_opSubEvent.release(subbPtr);
    }
    return;
  }
  /*
   * Coordinator
   */
  ndbrequire(refToBlock(senderRef) == DBDICT);
#ifdef EVENT_PH3_DEBUG
  ndbout_c("DBDICT(Coordinator) got GSN_SUB_START_REF = (%d)", subbPtr.i);
#endif
  if (ref->errorCode == SubStartRef::NF_FakeErrorREF){
    jam();
    subbPtr.p->m_reqTracker.ignoreRef(c_counterMgr, refToNode(senderRef));
  } else {
    jam();
    subbPtr.p->m_reqTracker.reportRef(c_counterMgr, refToNode(senderRef));
  }
  completeSubStartReq(signal,subbPtr.i,0);
}

void Dbdict::execSUB_START_CONF(Signal* signal)
{
  jamEntry();

  const SubStartConf* conf = (SubStartConf*) signal->getDataPtr();
  Uint32 senderRef  = conf->senderRef;

  OpSubEventPtr subbPtr;
  c_opSubEvent.getPtr(subbPtr, conf->senderData);

  if (refToBlock(senderRef) == SUMA) {
    /*
     * Participant
     */
    jam();
    SubStartConf* conf = (SubStartConf*) signal->getDataPtrSend();

#ifdef EVENT_PH3_DEBUG
  ndbout_c("DBDICT(Participant) got GSN_SUB_START_CONF = (%d)", subbPtr.i);
#endif

    conf->senderRef = reference();
    conf->senderData = subbPtr.p->m_senderData;

    sendSignal(subbPtr.p->m_senderRef, GSN_SUB_START_CONF,
	       signal, SubStartConf::SignalLength2, JBB);
    c_opSubEvent.release(subbPtr);
    return;
  }
  /*
   * Coordinator
   */
  ndbrequire(refToBlock(senderRef) == DBDICT);
#ifdef EVENT_PH3_DEBUG
  ndbout_c("DBDICT(Coordinator) got GSN_SUB_START_CONF = (%d)", subbPtr.i);
#endif
  subbPtr.p->m_reqTracker.reportConf(c_counterMgr, refToNode(senderRef));
  completeSubStartReq(signal,subbPtr.i,0);
}

/*
 * Coordinator
 */
void Dbdict::completeSubStartReq(Signal* signal,
				 Uint32 ptrI,
				 Uint32 returnCode){
  jam();

  OpSubEventPtr subbPtr;
  c_opSubEvent.getPtr(subbPtr, ptrI);

  if (!subbPtr.p->m_reqTracker.done()){
    jam();
    return;
  }

  if (subbPtr.p->m_reqTracker.hasRef()) {
    jam();
#ifdef EVENT_DEBUG
    ndbout_c("SUB_START_REF");
#endif
    sendSignal(subbPtr.p->m_senderRef, GSN_SUB_START_REF,
	       signal, SubStartRef::SignalLength, JBB);
    if (subbPtr.p->m_reqTracker.hasConf()) {
      //  stopStartedNodes(signal);
    }
    c_opSubEvent.release(subbPtr);
    return;
  }
#ifdef EVENT_DEBUG
  ndbout_c("SUB_START_CONF");
#endif
  sendSignal(subbPtr.p->m_senderRef, GSN_SUB_START_CONF,
	     signal, SubStartConf::SignalLength, JBB);
  c_opSubEvent.release(subbPtr);
}

/********************************************************************
 *
 * Stop event
 *
 *******************************************************************/

void Dbdict::execSUB_STOP_REQ(Signal* signal)
{
  jamEntry();

  Uint32 origSenderRef = signal->senderBlockRef();

  OpSubEventPtr subbPtr;
  if (!c_opSubEvent.seize(subbPtr)) {
    SubStopRef * ref = (SubStopRef *)signal->getDataPtrSend();
    jam();
    //      ret->setErrorCode(SubStartRef::SeizeError);
    //      ret->setErrorLine(__LINE__);
    //      ret->setErrorNode(reference());
    ref->senderRef = reference();
    ref->setTemporary(SubStopRef::Busy);

    sendSignal(origSenderRef, GSN_SUB_STOP_REF, signal,
	       SubStopRef::SignalLength, JBB);
    return;
  }

  {
    const SubStopReq* req = (SubStopReq*) signal->getDataPtr();
    subbPtr.p->m_senderRef = req->senderRef;
    subbPtr.p->m_senderData = req->senderData;
    subbPtr.p->m_errorCode = 0;
  }
  
  if (refToBlock(origSenderRef) != DBDICT) {
    /*
     * Coordinator
     */
    jam();
#ifdef EVENT_DEBUG
    ndbout_c("SUB_STOP_REQ 1");
#endif
    subbPtr.p->m_senderRef = origSenderRef; // not sure if API sets correctly
    NodeReceiverGroup rg(DBDICT, c_aliveNodes);
    RequestTracker & p = subbPtr.p->m_reqTracker;
    p.init<SubStopRef>(c_counterMgr, rg, GSN_SUB_STOP_REF, subbPtr.i);

    SubStopReq* req = (SubStopReq*) signal->getDataPtrSend();

    req->senderRef  = reference();
    req->senderData = subbPtr.i;
    
    sendSignal(rg, GSN_SUB_STOP_REQ, signal, SubStopReq::SignalLength, JBB);
    return;
  }
  /*
   * Participant
   */
#ifdef EVENT_DEBUG
  ndbout_c("SUB_STOP_REQ 2");
#endif
  ndbrequire(refToBlock(origSenderRef) == DBDICT);
  {
    SubStopReq* req = (SubStopReq*) signal->getDataPtrSend();
    
    req->senderRef = reference();
    req->senderData = subbPtr.i;
    
    sendSignal(SUMA_REF, GSN_SUB_STOP_REQ, signal, SubStopReq::SignalLength, JBB);
  }
}

void Dbdict::execSUB_STOP_REF(Signal* signal)
{
  jamEntry();
  const SubStopRef* ref = (SubStopRef*) signal->getDataPtr();
  Uint32 senderRef  = ref->senderRef;

  OpSubEventPtr subbPtr;
  c_opSubEvent.getPtr(subbPtr, ref->senderData);

  if (refToBlock(senderRef) == SUMA) {
    /*
     * Participant
     */
    jam();
    if (ref->isTemporary()){
      jam();
      SubStopReq* req = (SubStopReq*)signal->getDataPtrSend();
      req->senderRef  = reference();
      req->senderData = subbPtr.i;
      sendSignal(SUMA_REF, GSN_SUB_STOP_REQ,
		 signal, SubStopReq::SignalLength, JBB);
    } else {
      jam();
      SubStopRef* ref = (SubStopRef*) signal->getDataPtrSend();
      ref->senderRef = reference();
      ref->senderData = subbPtr.p->m_senderData;
      sendSignal(subbPtr.p->m_senderRef, GSN_SUB_STOP_REF,
		 signal, SubStopRef::SignalLength, JBB);
      c_opSubEvent.release(subbPtr);
    }
    return;
  }
  /*
   * Coordinator
   */
  ndbrequire(refToBlock(senderRef) == DBDICT);
  if (ref->errorCode == SubStopRef::NF_FakeErrorREF){
    jam();
    subbPtr.p->m_reqTracker.ignoreRef(c_counterMgr, refToNode(senderRef));
  } else {
    jam();
    subbPtr.p->m_reqTracker.reportRef(c_counterMgr, refToNode(senderRef));
  }
  completeSubStopReq(signal,subbPtr.i,0);
}

void Dbdict::execSUB_STOP_CONF(Signal* signal)
{
  jamEntry();

  const SubStopConf* conf = (SubStopConf*) signal->getDataPtr();
  Uint32 senderRef  = conf->senderRef;

  OpSubEventPtr subbPtr;
  c_opSubEvent.getPtr(subbPtr, conf->senderData);

  if (refToBlock(senderRef) == SUMA) {
    /*
     * Participant
     */
    jam();
    SubStopConf* conf = (SubStopConf*) signal->getDataPtrSend();

    conf->senderRef = reference();
    conf->senderData = subbPtr.p->m_senderData;

    sendSignal(subbPtr.p->m_senderRef, GSN_SUB_STOP_CONF,
	       signal, SubStopConf::SignalLength, JBB);
    c_opSubEvent.release(subbPtr);
    return;
  }
  /*
   * Coordinator
   */
  ndbrequire(refToBlock(senderRef) == DBDICT);
  subbPtr.p->m_reqTracker.reportConf(c_counterMgr, refToNode(senderRef));
  completeSubStopReq(signal,subbPtr.i,0);
}

/*
 * Coordinator
 */
void Dbdict::completeSubStopReq(Signal* signal,
				Uint32 ptrI,
				Uint32 returnCode){
  OpSubEventPtr subbPtr;
  c_opSubEvent.getPtr(subbPtr, ptrI);

  if (!subbPtr.p->m_reqTracker.done()){
    jam();
    return;
  }

  if (subbPtr.p->m_reqTracker.hasRef()) {
    jam();
#ifdef EVENT_DEBUG
    ndbout_c("SUB_STOP_REF");
#endif
    SubStopRef* ref = (SubStopRef*)signal->getDataPtrSend();

    ref->senderRef      = reference();
    ref->senderData     = subbPtr.p->m_senderData;
    /*
    ref->subscriptionId = subbPtr.p->m_senderData;
    ref->subscriptionKey = subbPtr.p->m_senderData;
    ref->part = subbPtr.p->m_part;  // SubscriptionData::Part
    ref->subscriberData = subbPtr.p->m_subscriberData;
    ref->subscriberRef = subbPtr.p->m_subscriberRef;
    */
    ref->errorCode = subbPtr.p->m_errorCode;


    sendSignal(subbPtr.p->m_senderRef, GSN_SUB_STOP_REF,
	       signal, SubStopRef::SignalLength, JBB);
    if (subbPtr.p->m_reqTracker.hasConf()) {
      //  stopStartedNodes(signal);
    }
    c_opSubEvent.release(subbPtr);
    return;
  }
#ifdef EVENT_DEBUG
  ndbout_c("SUB_STOP_CONF");
#endif
  sendSignal(subbPtr.p->m_senderRef, GSN_SUB_STOP_CONF,
	     signal, SubStopConf::SignalLength, JBB);
  c_opSubEvent.release(subbPtr);
}

/***************************************************************
 * MODULE: Drop event.
 *
 * Drop event.
 * 
 * TODO
 */

void
Dbdict::execDROP_EVNT_REQ(Signal* signal)
{
  jamEntry();
  EVENT_TRACE;

  DropEvntReq *req = (DropEvntReq*)signal->getDataPtr();
  const Uint32 senderRef = signal->senderBlockRef();
  OpDropEventPtr evntRecPtr;

  // Seize a Create Event record
  if (!c_opDropEvent.seize(evntRecPtr)) {
    // Failed to allocate event record
    jam();
    releaseSections(signal);
 
    DropEvntRef * ret = (DropEvntRef *)signal->getDataPtrSend();
    ret->setErrorCode(DropEvntRef::SeizeError);
    ret->setErrorLine(__LINE__);
    ret->setErrorNode(reference());
    sendSignal(senderRef, GSN_DROP_EVNT_REF, signal,
	       DropEvntRef::SignalLength, JBB);
    return;
  }

#ifdef EVENT_DEBUG
  ndbout_c("DBDICT::execDROP_EVNT_REQ evntRecId = (%d)", evntRecPtr.i);
#endif

  OpDropEvent* evntRec = evntRecPtr.p;
  evntRec->init(req);

  SegmentedSectionPtr ssPtr;

  signal->getSection(ssPtr, 0);

  SimplePropertiesSectionReader r0(ssPtr, getSectionSegmentPool());
#ifdef EVENT_DEBUG
  r0.printAll(ndbout);
#endif
  // event name
  if ((!r0.first()) ||
      (r0.getValueType() != SimpleProperties::StringValue) ||
      (r0.getValueLen() <= 0)) {
    jam();
    releaseSections(signal);

    evntRecPtr.p->m_errorCode = DropEvntRef::Undefined;
    evntRecPtr.p->m_errorLine = __LINE__;
    evntRecPtr.p->m_errorNode = reference();

    dropEvent_sendReply(signal, evntRecPtr);
    return;
  }
  r0.getString(evntRecPtr.p->m_eventRec.NAME);
  {
    int len = strlen(evntRecPtr.p->m_eventRec.NAME);
    memset(evntRecPtr.p->m_eventRec.NAME+len, 0, MAX_TAB_NAME_SIZE-len);
#ifdef EVENT_DEBUG
    printf("DropEvntReq; EventName %s, len %u\n",
	   evntRecPtr.p->m_eventRec.NAME, len);
    for(int i = 0; i < MAX_TAB_NAME_SIZE/4; i++)
      printf("H'%.8x ", ((Uint32*)evntRecPtr.p->m_eventRec.NAME)[i]);
    printf("\n");
#endif
  }
  
  releaseSections(signal);

  Callback c = { safe_cast(&Dbdict::dropEventUTIL_PREPARE_READ), 0 };

  prepareTransactionEventSysTable(&c, signal, evntRecPtr.i,
				  UtilPrepareReq::Read);
}

void 
Dbdict::dropEventUTIL_PREPARE_READ(Signal* signal,
				   Uint32 callbackData,
				   Uint32 returnCode)
{
  jam();
  EVENT_TRACE;
  if (returnCode != 0) {
    EVENT_TRACE;
    dropEventUtilPrepareRef(signal, callbackData, returnCode);
    return;
  }

  UtilPrepareConf* const req = (UtilPrepareConf*)signal->getDataPtr();
  OpDropEventPtr evntRecPtr;
  evntRecPtr.i = req->getSenderData();
  const Uint32 prepareId = req->getPrepareId();

  ndbrequire((evntRecPtr.p = c_opDropEvent.getPtr(evntRecPtr.i)) != NULL);

  Callback c = { safe_cast(&Dbdict::dropEventUTIL_EXECUTE_READ), 0 };

  executeTransEventSysTable(&c, signal,
			    evntRecPtr.i, evntRecPtr.p->m_eventRec,
			    prepareId, UtilPrepareReq::Read);
}

void 
Dbdict::dropEventUTIL_EXECUTE_READ(Signal* signal,
				   Uint32 callbackData,
				   Uint32 returnCode)
{
  jam();
  EVENT_TRACE;
  if (returnCode != 0) {
    EVENT_TRACE;
    dropEventUtilExecuteRef(signal, callbackData, returnCode);
    return;
  }

  OpDropEventPtr evntRecPtr;
  UtilExecuteConf * const ref = (UtilExecuteConf *)signal->getDataPtr();
  jam();
  evntRecPtr.i = ref->getSenderData();
  ndbrequire((evntRecPtr.p = c_opDropEvent.getPtr(evntRecPtr.i)) != NULL);

  parseReadEventSys(signal, evntRecPtr.p->m_eventRec);

  NodeReceiverGroup rg(DBDICT, c_aliveNodes);
  RequestTracker & p = evntRecPtr.p->m_reqTracker;
  p.init<SubRemoveRef>(c_counterMgr, rg, GSN_SUB_REMOVE_REF,
						evntRecPtr.i);

  SubRemoveReq* req = (SubRemoveReq*) signal->getDataPtrSend();

  req->senderRef       = reference();
  req->senderData      = evntRecPtr.i;
  req->subscriptionId  = evntRecPtr.p->m_eventRec.SUBID;
  req->subscriptionKey = evntRecPtr.p->m_eventRec.SUBKEY;

  sendSignal(rg, GSN_SUB_REMOVE_REQ, signal, SubRemoveReq::SignalLength, JBB);
}

/*
 * Participant
 */

void
Dbdict::execSUB_REMOVE_REQ(Signal* signal)
{
  jamEntry();

  Uint32 origSenderRef = signal->senderBlockRef();

  OpSubEventPtr subbPtr;
  if (!c_opSubEvent.seize(subbPtr)) {
    SubRemoveRef * ref = (SubRemoveRef *)signal->getDataPtrSend();
    jam();
    ref->senderRef = reference();
    ref->setTemporary(SubRemoveRef::Busy);

    sendSignal(origSenderRef, GSN_SUB_REMOVE_REF, signal,
	       SubRemoveRef::SignalLength, JBB);
    return;
  }

  {
    const SubRemoveReq* req = (SubRemoveReq*) signal->getDataPtr();
    subbPtr.p->m_senderRef = req->senderRef;
    subbPtr.p->m_senderData = req->senderData;
    subbPtr.p->m_errorCode = 0;
  }

  SubRemoveReq* req = (SubRemoveReq*) signal->getDataPtrSend();
  req->senderRef = reference();
  req->senderData = subbPtr.i;

  sendSignal(SUMA_REF, GSN_SUB_REMOVE_REQ, signal, SubRemoveReq::SignalLength, JBB);
}

/*
 * Coordintor/Participant
 */

void
Dbdict::execSUB_REMOVE_REF(Signal* signal)
{
  jamEntry();
  const SubRemoveRef* ref = (SubRemoveRef*) signal->getDataPtr();
  Uint32 senderRef = ref->senderRef;

  if (refToBlock(senderRef) == SUMA) {
    /*
     * Participant
     */
    jam();
    OpSubEventPtr subbPtr;
    c_opSubEvent.getPtr(subbPtr, ref->senderData);
    if (ref->errorCode == (Uint32) GrepError::SUBSCRIPTION_ID_NOT_FOUND) {
      // conf this since this may occur if a nodefailiure has occured
      // earlier so that the systable was not cleared
      SubRemoveConf* conf = (SubRemoveConf*) signal->getDataPtrSend();
      conf->senderRef  = reference();
      conf->senderData = subbPtr.p->m_senderData;
      sendSignal(subbPtr.p->m_senderRef, GSN_SUB_REMOVE_CONF,
		 signal, SubRemoveConf::SignalLength, JBB);
    } else {
      SubRemoveRef* ref = (SubRemoveRef*) signal->getDataPtrSend();
      ref->senderRef = reference();
      ref->senderData = subbPtr.p->m_senderData;
      sendSignal(subbPtr.p->m_senderRef, GSN_SUB_REMOVE_REF,
		 signal, SubRemoveRef::SignalLength, JBB);
    }
    c_opSubEvent.release(subbPtr);
    return;
  }
  /*
   * Coordinator
   */
  ndbrequire(refToBlock(senderRef) == DBDICT);
  OpDropEventPtr eventRecPtr;
  c_opDropEvent.getPtr(eventRecPtr, ref->senderData);
  if (ref->errorCode == SubRemoveRef::NF_FakeErrorREF){
    jam();
    eventRecPtr.p->m_reqTracker.ignoreRef(c_counterMgr, refToNode(senderRef));
  } else {
    jam();
    eventRecPtr.p->m_reqTracker.reportRef(c_counterMgr, refToNode(senderRef));
  }
  completeSubRemoveReq(signal,eventRecPtr.i,0);
}

void
Dbdict::execSUB_REMOVE_CONF(Signal* signal)
{
  jamEntry();
  const SubRemoveConf* conf = (SubRemoveConf*) signal->getDataPtr();
  Uint32 senderRef = conf->senderRef;

  if (refToBlock(senderRef) == SUMA) {
    /*
     * Participant
     */
    jam();
    OpSubEventPtr subbPtr;
    c_opSubEvent.getPtr(subbPtr, conf->senderData);
    SubRemoveConf* conf = (SubRemoveConf*) signal->getDataPtrSend();
    conf->senderRef = reference();
    conf->senderData = subbPtr.p->m_senderData;
    sendSignal(subbPtr.p->m_senderRef, GSN_SUB_REMOVE_CONF,
	       signal, SubRemoveConf::SignalLength, JBB);
    c_opSubEvent.release(subbPtr);
    return;
  }
  /*
   * Coordinator
   */
  ndbrequire(refToBlock(senderRef) == DBDICT);
  OpDropEventPtr eventRecPtr;
  c_opDropEvent.getPtr(eventRecPtr, conf->senderData);
  eventRecPtr.p->m_reqTracker.reportConf(c_counterMgr, refToNode(senderRef));
  completeSubRemoveReq(signal,eventRecPtr.i,0);
}

void
Dbdict::completeSubRemoveReq(Signal* signal, Uint32 ptrI, Uint32 xxx)
{
  OpDropEventPtr evntRecPtr;
  c_opDropEvent.getPtr(evntRecPtr, ptrI);

  if (!evntRecPtr.p->m_reqTracker.done()){
    jam();
    return;
  }

  if (evntRecPtr.p->m_reqTracker.hasRef()) {
    jam();
    evntRecPtr.p->m_errorNode = reference();
    evntRecPtr.p->m_errorLine = __LINE__;
    evntRecPtr.p->m_errorCode = DropEvntRef::Undefined;
    dropEvent_sendReply(signal, evntRecPtr);
    return;
  }

  Callback c = { safe_cast(&Dbdict::dropEventUTIL_PREPARE_DELETE), 0 };

  prepareTransactionEventSysTable(&c, signal, evntRecPtr.i,
				  UtilPrepareReq::Delete);
}

void 
Dbdict::dropEventUTIL_PREPARE_DELETE(Signal* signal,
				     Uint32 callbackData,
				     Uint32 returnCode)
{
  jam();
  EVENT_TRACE;
  if (returnCode != 0) {
    EVENT_TRACE;
    dropEventUtilPrepareRef(signal, callbackData, returnCode);
    return;
  }

  UtilPrepareConf* const req = (UtilPrepareConf*)signal->getDataPtr();
  OpDropEventPtr evntRecPtr;
  jam();
  evntRecPtr.i = req->getSenderData();
  const Uint32 prepareId = req->getPrepareId();
  
  ndbrequire((evntRecPtr.p = c_opDropEvent.getPtr(evntRecPtr.i)) != NULL);
#ifdef EVENT_DEBUG
  printf("DropEvntUTIL_PREPARE; evntRecPtr.i len %u\n",evntRecPtr.i);
#endif    

  Callback c = { safe_cast(&Dbdict::dropEventUTIL_EXECUTE_DELETE), 0 };

  executeTransEventSysTable(&c, signal,
			    evntRecPtr.i, evntRecPtr.p->m_eventRec,
			    prepareId, UtilPrepareReq::Delete);
}

void 
Dbdict::dropEventUTIL_EXECUTE_DELETE(Signal* signal,
				     Uint32 callbackData,
				     Uint32 returnCode)
{
  jam();
  EVENT_TRACE;
  if (returnCode != 0) {
    EVENT_TRACE;
    dropEventUtilExecuteRef(signal, callbackData, returnCode);
    return;
  }

  OpDropEventPtr evntRecPtr;
  UtilExecuteConf * const ref = (UtilExecuteConf *)signal->getDataPtr();
  jam();
  evntRecPtr.i = ref->getSenderData();
  ndbrequire((evntRecPtr.p = c_opDropEvent.getPtr(evntRecPtr.i)) != NULL);

  dropEvent_sendReply(signal, evntRecPtr);
}

void
Dbdict::dropEventUtilPrepareRef(Signal* signal,
				Uint32 callbackData,
				Uint32 returnCode)
{
  jam();
  EVENT_TRACE;
  UtilPrepareRef * const ref = (UtilPrepareRef *)signal->getDataPtr();
  OpDropEventPtr evntRecPtr;
  evntRecPtr.i = ref->getSenderData();
  ndbrequire((evntRecPtr.p = c_opDropEvent.getPtr(evntRecPtr.i)) != NULL);

  bool temporary = false;
  interpretUtilPrepareErrorCode((UtilPrepareRef::ErrorCode)ref->getErrorCode(),
				temporary, evntRecPtr.p->m_errorLine);
  if (temporary) {
    evntRecPtr.p->m_errorCode = (DropEvntRef::ErrorCode)
      ((Uint32) DropEvntRef::Undefined | (Uint32) DropEvntRef::Temporary);
  }

  if (evntRecPtr.p->m_errorCode == 0) {
    evntRecPtr.p->m_errorCode = DropEvntRef::Undefined;
    evntRecPtr.p->m_errorLine = __LINE__;
  }
  evntRecPtr.p->m_errorNode = reference();

  dropEvent_sendReply(signal, evntRecPtr);
}

void
Dbdict::dropEventUtilExecuteRef(Signal* signal,
				Uint32 callbackData,
				Uint32 returnCode)
{
  jam();
  EVENT_TRACE;
  OpDropEventPtr evntRecPtr;
  UtilExecuteRef * const ref = (UtilExecuteRef *)signal->getDataPtr();
  jam();
  evntRecPtr.i = ref->getSenderData();
  ndbrequire((evntRecPtr.p = c_opDropEvent.getPtr(evntRecPtr.i)) != NULL);
    
  evntRecPtr.p->m_errorNode = reference();
  evntRecPtr.p->m_errorLine = __LINE__;

  switch (ref->getErrorCode()) {
  case UtilExecuteRef::TCError:
    switch (ref->getTCErrorCode()) {
    case ZNOT_FOUND:
      jam();
      evntRecPtr.p->m_errorCode = DropEvntRef::EventNotFound;
      break;
    default:
      jam();
      evntRecPtr.p->m_errorCode = DropEvntRef::UndefinedTCError;
      break;
    }
    break;
  default:
    jam();
    evntRecPtr.p->m_errorCode = DropEvntRef::Undefined;
    break;
  }
  dropEvent_sendReply(signal, evntRecPtr);
}

void Dbdict::dropEvent_sendReply(Signal* signal,
				 OpDropEventPtr evntRecPtr)
{
  jam();
  EVENT_TRACE;
  Uint32 senderRef = evntRecPtr.p->m_request.getUserRef();

  if (evntRecPtr.p->hasError()) {
    jam();
    DropEvntRef * ret = (DropEvntRef *)signal->getDataPtrSend();
    
    ret->setUserData(evntRecPtr.p->m_request.getUserData());
    ret->setUserRef(evntRecPtr.p->m_request.getUserRef());

    ret->setErrorCode(evntRecPtr.p->m_errorCode);
    ret->setErrorLine(evntRecPtr.p->m_errorLine);
    ret->setErrorNode(evntRecPtr.p->m_errorNode);

    sendSignal(senderRef, GSN_DROP_EVNT_REF, signal,
	       DropEvntRef::SignalLength, JBB);
  } else {
    jam();
    DropEvntConf * evntConf = (DropEvntConf *)signal->getDataPtrSend();
    
    evntConf->setUserData(evntRecPtr.p->m_request.getUserData());
    evntConf->setUserRef(evntRecPtr.p->m_request.getUserRef());

    sendSignal(senderRef, GSN_DROP_EVNT_CONF, signal,
	       DropEvntConf::SignalLength, JBB);
  }

  c_opDropEvent.release(evntRecPtr);
}

/**
 * MODULE: Alter index
 *
 * Alter index state.  Alter online creates the index in each TC and
 * then invokes create trigger and alter trigger protocols to activate
 * the 3 triggers.  Alter offline does the opposite.
 *
 * Request type received in REQ and returned in CONF/REF:
 *
 * RT_USER - from API to DICT master
 * RT_CREATE_INDEX - part of create index operation
 * RT_DROP_INDEX - part of drop index operation
 * RT_NODERESTART - node restart, activate locally only
 * RT_SYSTEMRESTART - system restart, activate and build if not logged
 * RT_DICT_PREPARE - prepare participants
 * RT_DICT_TC - to local TC via each participant
 * RT_DICT_COMMIT - commit in each participant
 */

void
Dbdict::execALTER_INDX_REQ(Signal* signal)
{
  jamEntry();
  AlterIndxReq* const req = (AlterIndxReq*)signal->getDataPtrSend();
  OpAlterIndexPtr opPtr;
  const Uint32 senderRef = signal->senderBlockRef();
  const AlterIndxReq::RequestType requestType = req->getRequestType();
  if (requestType == AlterIndxReq::RT_USER ||
      requestType == AlterIndxReq::RT_CREATE_INDEX ||
      requestType == AlterIndxReq::RT_DROP_INDEX ||
      requestType == AlterIndxReq::RT_NODERESTART ||
      requestType == AlterIndxReq::RT_SYSTEMRESTART) {
    jam();
    const bool isLocal = req->getRequestFlag() & RequestFlag::RF_LOCAL;
    NdbNodeBitmask receiverNodes = c_aliveNodes;
    if (isLocal) {
      receiverNodes.clear();
      receiverNodes.set(getOwnNodeId());
    }
    if (signal->getLength() == AlterIndxReq::SignalLength) {
      jam();
      if (! isLocal && getOwnNodeId() != c_masterNodeId) {
        jam();

	releaseSections(signal);
	OpAlterIndex opBad;
	opPtr.p = &opBad;
	opPtr.p->save(req);
	opPtr.p->m_errorCode = AlterIndxRef::NotMaster;
	opPtr.p->m_errorLine = __LINE__;
	opPtr.p->m_errorNode = c_masterNodeId;
	alterIndex_sendReply(signal, opPtr, true);
        return;
      }
      // forward initial request plus operation key to all
      req->setOpKey(++c_opRecordSequence);
      NodeReceiverGroup rg(DBDICT, receiverNodes);
      sendSignal(rg, GSN_ALTER_INDX_REQ,
          signal, AlterIndxReq::SignalLength + 1, JBB);
      return;
    }
    // seize operation record
    ndbrequire(signal->getLength() == AlterIndxReq::SignalLength + 1);
    const Uint32 opKey = req->getOpKey();
    OpAlterIndex opBusy;
    if (! c_opAlterIndex.seize(opPtr))
      opPtr.p = &opBusy;
    opPtr.p->save(req);
    opPtr.p->m_coordinatorRef = senderRef;
    opPtr.p->m_isMaster = (senderRef == reference());
    opPtr.p->key = opKey;
    opPtr.p->m_requestType = AlterIndxReq::RT_DICT_PREPARE;
    if (opPtr.p == &opBusy) {
      jam();
      opPtr.p->m_errorCode = AlterIndxRef::Busy;
      opPtr.p->m_errorLine = __LINE__;
      alterIndex_sendReply(signal, opPtr, opPtr.p->m_isMaster);
      return;
    }
    c_opAlterIndex.add(opPtr);
    // master expects to hear from all
    if (opPtr.p->m_isMaster)
      opPtr.p->m_signalCounter = receiverNodes;
    // check request in all participants
    alterIndex_slavePrepare(signal, opPtr);
    alterIndex_sendReply(signal, opPtr, false);
    return;
  }
  c_opAlterIndex.find(opPtr, req->getConnectionPtr());
  if (! opPtr.isNull()) {
    opPtr.p->m_requestType = requestType;
    if (requestType == AlterIndxReq::RT_DICT_TC) {
      jam();
      if (opPtr.p->m_request.getOnline())
        alterIndex_toCreateTc(signal, opPtr);
      else
        alterIndex_toDropTc(signal, opPtr);
      return;
    }
    if (requestType == AlterIndxReq::RT_DICT_COMMIT ||
        requestType == AlterIndxReq::RT_DICT_ABORT) {
      jam();
      if (requestType == AlterIndxReq::RT_DICT_COMMIT)
        alterIndex_slaveCommit(signal, opPtr);
      else
        alterIndex_slaveAbort(signal, opPtr);
      alterIndex_sendReply(signal, opPtr, false);
      // done in slave
      if (! opPtr.p->m_isMaster)
        c_opAlterIndex.release(opPtr);
      return;
    }
  }
  jam();
  // return to sender
  OpAlterIndex opBad;
  opPtr.p = &opBad;
  opPtr.p->save(req);
  opPtr.p->m_errorCode = AlterIndxRef::BadRequestType;
  opPtr.p->m_errorLine = __LINE__;
  alterIndex_sendReply(signal, opPtr, true);
}

void
Dbdict::execALTER_INDX_CONF(Signal* signal)
{
  jamEntry();
  ndbrequire(signal->getNoOfSections() == 0);
  AlterIndxConf* conf = (AlterIndxConf*)signal->getDataPtrSend();
  alterIndex_recvReply(signal, conf, 0);
}

void
Dbdict::execALTER_INDX_REF(Signal* signal)
{
  jamEntry();
  AlterIndxRef* ref = (AlterIndxRef*)signal->getDataPtrSend();
  alterIndex_recvReply(signal, ref->getConf(), ref);
}

void
Dbdict::alterIndex_recvReply(Signal* signal, const AlterIndxConf* conf,
    const AlterIndxRef* ref)
{
  jam();
  const Uint32 senderRef = signal->senderBlockRef();
  const AlterIndxReq::RequestType requestType = conf->getRequestType();
  const Uint32 key = conf->getConnectionPtr();
  if (requestType == AlterIndxReq::RT_CREATE_INDEX) {
    jam();
    // part of create index operation
    OpCreateIndexPtr opPtr;
    c_opCreateIndex.find(opPtr, key);
    ndbrequire(! opPtr.isNull());
    opPtr.p->setError(ref);
    createIndex_fromAlterIndex(signal, opPtr);
    return;
  }
  if (requestType == AlterIndxReq::RT_DROP_INDEX) {
    jam();
    // part of drop index operation
    OpDropIndexPtr opPtr;
    c_opDropIndex.find(opPtr, key);
    ndbrequire(! opPtr.isNull());
    opPtr.p->setError(ref);
    dropIndex_fromAlterIndex(signal, opPtr);
    return;
  }
  if (requestType == AlterIndxReq::RT_TC ||
      requestType == AlterIndxReq::RT_TUX) {
    jam();
    // part of build index operation
    OpBuildIndexPtr opPtr;
    c_opBuildIndex.find(opPtr, key);
    ndbrequire(! opPtr.isNull());
    opPtr.p->setError(ref);
    buildIndex_fromOnline(signal, opPtr);
    return;
  }
  if (requestType == AlterIndxReq::RT_NODERESTART) {
    jam();
    if (ref == 0) {
      infoEvent("DICT: index %u activated", (unsigned)key);
    } else {
      warningEvent("DICT: index %u activation failed: code=%d line=%d",
          (unsigned)key,
          ref->getErrorCode(), ref->getErrorLine());
    }
    activateIndexes(signal, key + 1);
    return;
  }
  if (requestType == AlterIndxReq::RT_SYSTEMRESTART) {
    jam();
    if (ref == 0) {
      infoEvent("DICT: index %u activated done", (unsigned)key);
    } else {
      warningEvent("DICT: index %u activated failed: code=%d line=%d node=%d",
          (unsigned)key,
          ref->getErrorCode(), ref->getErrorLine(), ref->getErrorNode());
    }
    activateIndexes(signal, key + 1);
    return;
  }
  OpAlterIndexPtr opPtr;
  c_opAlterIndex.find(opPtr, key);
  ndbrequire(! opPtr.isNull());
  ndbrequire(opPtr.p->m_isMaster);
  ndbrequire(opPtr.p->m_requestType == requestType);
  opPtr.p->setError(ref);
  opPtr.p->m_signalCounter.clearWaitingFor(refToNode(senderRef));
  if (! opPtr.p->m_signalCounter.done()) {
    jam();
    return;
  }
  if (requestType == AlterIndxReq::RT_DICT_COMMIT ||
      requestType == AlterIndxReq::RT_DICT_ABORT) {
    jam();
    // send reply to user
    alterIndex_sendReply(signal, opPtr, true);
    c_opAlterIndex.release(opPtr);
    return;
  }
  if (opPtr.p->hasError()) {
    jam();
    opPtr.p->m_requestType = AlterIndxReq::RT_DICT_ABORT;
    alterIndex_sendSlaveReq(signal, opPtr);
    return;
  }
  TableRecordPtr indexPtr;
  c_tableRecordPool.getPtr(indexPtr, opPtr.p->m_request.getIndexId());
  if (indexPtr.p->isHashIndex()) {
    if (requestType == AlterIndxReq::RT_DICT_PREPARE) {
      jam();
      if (opPtr.p->m_request.getOnline()) {
        opPtr.p->m_requestType = AlterIndxReq::RT_DICT_TC;
        alterIndex_sendSlaveReq(signal, opPtr);
      } else {
        // start drop triggers
        alterIndex_toDropTrigger(signal, opPtr);
      }
      return;
    }
    if (requestType == AlterIndxReq::RT_DICT_TC) {
      jam();
      if (opPtr.p->m_request.getOnline()) {
        // start create triggers
        alterIndex_toCreateTrigger(signal, opPtr);
      } else {
        opPtr.p->m_requestType = AlterIndxReq::RT_DICT_COMMIT;
        alterIndex_sendSlaveReq(signal, opPtr);
      }
      return;
    }
  }
  if (indexPtr.p->isOrderedIndex()) {
    if (requestType == AlterIndxReq::RT_DICT_PREPARE) {
      jam();
      if (opPtr.p->m_request.getOnline()) {
        // start create triggers
        alterIndex_toCreateTrigger(signal, opPtr);
      } else {
        // start drop triggers
        alterIndex_toDropTrigger(signal, opPtr);
      }
      return;
    }
  }
  ndbrequire(false);
}

void
Dbdict::alterIndex_slavePrepare(Signal* signal, OpAlterIndexPtr opPtr)
{
  jam();
  const AlterIndxReq* const req = &opPtr.p->m_request;
  if (! (req->getIndexId() < c_tableRecordPool.getSize())) {
    jam();
    opPtr.p->m_errorCode = AlterIndxRef::Inconsistency;
    opPtr.p->m_errorLine = __LINE__;
    return;
  }
  TableRecordPtr indexPtr;
  c_tableRecordPool.getPtr(indexPtr, req->getIndexId());
  if (indexPtr.p->tabState != TableRecord::DEFINED) {
    jam();
    opPtr.p->m_errorCode = AlterIndxRef::IndexNotFound;
    opPtr.p->m_errorLine = __LINE__;
    return;
  }
  if (! indexPtr.p->isIndex()) {
    jam();
    opPtr.p->m_errorCode = AlterIndxRef::NotAnIndex;
    opPtr.p->m_errorLine = __LINE__;
    return;
  }
  if (req->getOnline())
    indexPtr.p->indexState = TableRecord::IS_BUILDING;
  else
    indexPtr.p->indexState = TableRecord::IS_DROPPING;
}

void
Dbdict::alterIndex_toCreateTc(Signal* signal, OpAlterIndexPtr opPtr)
{
  jam();
  TableRecordPtr indexPtr;
  c_tableRecordPool.getPtr(indexPtr, opPtr.p->m_request.getIndexId());
  // request to create index in local TC
  CreateIndxReq* const req = (CreateIndxReq*)signal->getDataPtrSend();
  req->setUserRef(reference());
  req->setConnectionPtr(opPtr.p->key);
  req->setRequestType(CreateIndxReq::RT_TC);
  req->setIndexType(indexPtr.p->tableType);
  req->setTableId(indexPtr.p->primaryTableId);
  req->setIndexId(indexPtr.i);
  req->setOnline(true);
  getIndexAttrList(indexPtr, opPtr.p->m_attrList);
  // send
  LinearSectionPtr lsPtr[3];
  lsPtr[0].p = (Uint32*)&opPtr.p->m_attrList;
  lsPtr[0].sz = 1 + opPtr.p->m_attrList.sz;
  sendSignal(calcTcBlockRef(getOwnNodeId()), GSN_CREATE_INDX_REQ,
      signal, CreateIndxReq::SignalLength, JBB, lsPtr, 1);
}

void
Dbdict::alterIndex_fromCreateTc(Signal* signal, OpAlterIndexPtr opPtr)
{
  jam();
  // mark created in local TC
  if (! opPtr.p->hasLastError()) {
    TableRecordPtr indexPtr;
    c_tableRecordPool.getPtr(indexPtr, opPtr.p->m_request.getIndexId());
    indexPtr.p->indexLocal |= TableRecord::IL_CREATED_TC;
  }
  // forward CONF or REF to master
  ndbrequire(opPtr.p->m_requestType == AlterIndxReq::RT_DICT_TC);
  alterIndex_sendReply(signal, opPtr, false);
}

void
Dbdict::alterIndex_toDropTc(Signal* signal, OpAlterIndexPtr opPtr)
{
  jam();
  TableRecordPtr indexPtr;
  c_tableRecordPool.getPtr(indexPtr, opPtr.p->m_request.getIndexId());
  // broken index allowed if force
  if (! (indexPtr.p->indexLocal & TableRecord::IL_CREATED_TC)) {
    jam();
    ndbassert(opPtr.p->m_requestFlag & RequestFlag::RF_FORCE);
    alterIndex_sendReply(signal, opPtr, false);
    return;
  }
  // request to drop in local TC
  DropIndxReq* const req = (DropIndxReq*)signal->getDataPtrSend();
  req->setUserRef(reference());
  req->setConnectionPtr(opPtr.p->key);
  req->setRequestType(DropIndxReq::RT_TC);
  req->setTableId(indexPtr.p->primaryTableId);
  req->setIndexId(indexPtr.i);
  req->setIndexVersion(indexPtr.p->tableVersion);
  // send
  sendSignal(calcTcBlockRef(getOwnNodeId()), GSN_DROP_INDX_REQ,
      signal, DropIndxReq::SignalLength, JBB);
}

void
Dbdict::alterIndex_fromDropTc(Signal* signal, OpAlterIndexPtr opPtr)
{
  jam();
  ndbrequire(opPtr.p->m_requestType == AlterIndxReq::RT_DICT_TC);
  // mark dropped locally
  if (! opPtr.p->hasLastError()) {
    TableRecordPtr indexPtr;
    c_tableRecordPool.getPtr(indexPtr, opPtr.p->m_request.getIndexId());
    indexPtr.p->indexLocal &= ~TableRecord::IL_CREATED_TC;
  }
  // forward CONF or REF to master
  alterIndex_sendReply(signal, opPtr, false);
}

void
Dbdict::alterIndex_toCreateTrigger(Signal* signal, OpAlterIndexPtr opPtr)
{
  jam();
  TableRecordPtr indexPtr;
  c_tableRecordPool.getPtr(indexPtr, opPtr.p->m_request.getIndexId());
  // start creation of index triggers
  CreateTrigReq* const req = (CreateTrigReq*)signal->getDataPtrSend();
  req->setUserRef(reference());
  req->setConnectionPtr(opPtr.p->key);
  req->setRequestType(CreateTrigReq::RT_ALTER_INDEX);
  req->addRequestFlag(opPtr.p->m_requestFlag);
  req->setTableId(opPtr.p->m_request.getTableId());
  req->setIndexId(opPtr.p->m_request.getIndexId());
  req->setTriggerId(RNIL);
  req->setTriggerActionTime(TriggerActionTime::TA_AFTER);
  req->setMonitorAllAttributes(false);
  req->setOnline(true);         // alter online after create
  req->setReceiverRef(0);       // implicit for index triggers
  getIndexAttrMask(indexPtr, req->getAttributeMask());
  // name section
  char triggerName[MAX_TAB_NAME_SIZE];
  Uint32 buffer[2 + ((MAX_TAB_NAME_SIZE + 3) >> 2)];    // SP string
  LinearWriter w(buffer, sizeof(buffer) >> 2);
  LinearSectionPtr lsPtr[3];
  if (indexPtr.p->isHashIndex()) {
    req->setTriggerType(TriggerType::SECONDARY_INDEX);
    req->setMonitorReplicas(false);
    // insert
    if (opPtr.p->m_requestFlag & RequestFlag::RF_LOCAL)
      req->setTriggerId(indexPtr.p->insertTriggerId);
    req->setTriggerEvent(TriggerEvent::TE_INSERT);
    sprintf(triggerName, "NDB$INDEX_%u_INSERT", opPtr.p->m_request.getIndexId());
    w.reset();
    w.add(CreateTrigReq::TriggerNameKey, triggerName);
    lsPtr[0].p = buffer;
    lsPtr[0].sz = w.getWordsUsed();
    sendSignal(reference(), GSN_CREATE_TRIG_REQ, 
        signal, CreateTrigReq::SignalLength, JBB, lsPtr, 1);
    // update
    if (opPtr.p->m_requestFlag & RequestFlag::RF_LOCAL)
      req->setTriggerId(indexPtr.p->updateTriggerId);
    req->setTriggerEvent(TriggerEvent::TE_UPDATE);
    sprintf(triggerName, "NDB$INDEX_%u_UPDATE", opPtr.p->m_request.getIndexId());
    w.reset();
    w.add(CreateTrigReq::TriggerNameKey, triggerName);
    lsPtr[0].p = buffer;
    lsPtr[0].sz = w.getWordsUsed();
    sendSignal(reference(), GSN_CREATE_TRIG_REQ, 
        signal, CreateTrigReq::SignalLength, JBB, lsPtr, 1);
    // delete
    if (opPtr.p->m_requestFlag & RequestFlag::RF_LOCAL)
      req->setTriggerId(indexPtr.p->deleteTriggerId);
    req->setTriggerEvent(TriggerEvent::TE_DELETE);
    sprintf(triggerName, "NDB$INDEX_%u_DELETE", opPtr.p->m_request.getIndexId());
    w.reset();
    w.add(CreateTrigReq::TriggerNameKey, triggerName);
    lsPtr[0].p = buffer;
    lsPtr[0].sz = w.getWordsUsed();
    sendSignal(reference(), GSN_CREATE_TRIG_REQ, 
        signal, CreateTrigReq::SignalLength, JBB, lsPtr, 1);
    // triggers left to create
    opPtr.p->m_triggerCounter = 3;
    return;
  }
  if (indexPtr.p->isOrderedIndex()) {
    req->addRequestFlag(RequestFlag::RF_NOTCTRIGGER);
    req->setTriggerType(TriggerType::ORDERED_INDEX);
    req->setTriggerActionTime(TriggerActionTime::TA_CUSTOM);
    req->setMonitorReplicas(true);
    // one trigger for 5 events (insert, update, delete, commit, abort)
    if (opPtr.p->m_requestFlag & RequestFlag::RF_LOCAL)
      req->setTriggerId(indexPtr.p->customTriggerId);
    req->setTriggerEvent(TriggerEvent::TE_CUSTOM);
    sprintf(triggerName, "NDB$INDEX_%u_CUSTOM", opPtr.p->m_request.getIndexId());
    w.reset();
    w.add(CreateTrigReq::TriggerNameKey, triggerName);
    lsPtr[0].p = buffer;
    lsPtr[0].sz = w.getWordsUsed();
    sendSignal(reference(), GSN_CREATE_TRIG_REQ, 
        signal, CreateTrigReq::SignalLength, JBB, lsPtr, 1);
    // triggers left to create
    opPtr.p->m_triggerCounter = 1;
    return;
  }
  ndbrequire(false);
}

void
Dbdict::alterIndex_fromCreateTrigger(Signal* signal, OpAlterIndexPtr opPtr)
{
  jam();
  ndbrequire(opPtr.p->m_triggerCounter != 0);
  if (--opPtr.p->m_triggerCounter != 0) {
    jam();
    return;
  }
  if (opPtr.p->hasError()) {
    jam();
    opPtr.p->m_requestType = AlterIndxReq::RT_DICT_ABORT;
    alterIndex_sendSlaveReq(signal, opPtr);
    return;
  }
  if(opPtr.p->m_requestType != AlterIndxReq::RT_SYSTEMRESTART){
    // send build request
    alterIndex_toBuildIndex(signal, opPtr);
    return;
  }
  
  /**
   * During system restart, 
   *   leave index in activated but not build state.
   *
   * Build a bit later when REDO has been run
   */
  alterIndex_sendReply(signal, opPtr, true);
}

void
Dbdict::alterIndex_toDropTrigger(Signal* signal, OpAlterIndexPtr opPtr)
{
  jam();
  TableRecordPtr indexPtr;
  c_tableRecordPool.getPtr(indexPtr, opPtr.p->m_request.getIndexId());
  // start drop of index triggers
  DropTrigReq* const req = (DropTrigReq*)signal->getDataPtrSend();
  req->setUserRef(reference());
  req->setConnectionPtr(opPtr.p->key);
  req->setRequestType(DropTrigReq::RT_ALTER_INDEX);
  req->addRequestFlag(opPtr.p->m_requestFlag);
  req->setTableId(opPtr.p->m_request.getTableId());
  req->setIndexId(opPtr.p->m_request.getIndexId());
  req->setTriggerInfo(0);       // not used
  opPtr.p->m_triggerCounter = 0;
  if (indexPtr.p->isHashIndex()) {
    // insert
    req->setTriggerId(indexPtr.p->insertTriggerId);
    sendSignal(reference(), GSN_DROP_TRIG_REQ, 
        signal, DropTrigReq::SignalLength, JBB);
    opPtr.p->m_triggerCounter++;
    // update
    req->setTriggerId(indexPtr.p->updateTriggerId);
    sendSignal(reference(), GSN_DROP_TRIG_REQ, 
        signal, DropTrigReq::SignalLength, JBB);
    opPtr.p->m_triggerCounter++;
    // delete
    req->setTriggerId(indexPtr.p->deleteTriggerId);
    sendSignal(reference(), GSN_DROP_TRIG_REQ, 
        signal, DropTrigReq::SignalLength, JBB);
    opPtr.p->m_triggerCounter++;
    // build
    if (indexPtr.p->buildTriggerId != RNIL) {
      req->setTriggerId(indexPtr.p->buildTriggerId);
      sendSignal(reference(), GSN_DROP_TRIG_REQ, 
          signal, DropTrigReq::SignalLength, JBB);
      opPtr.p->m_triggerCounter++;
    }
    return;
  }
  if (indexPtr.p->isOrderedIndex()) {
    // custom
    req->addRequestFlag(RequestFlag::RF_NOTCTRIGGER);
    req->setTriggerId(indexPtr.p->customTriggerId);
    sendSignal(reference(), GSN_DROP_TRIG_REQ, 
        signal, DropTrigReq::SignalLength, JBB);
    opPtr.p->m_triggerCounter++;
    return;
  }
  ndbrequire(false);
}

void
Dbdict::alterIndex_fromDropTrigger(Signal* signal, OpAlterIndexPtr opPtr)
{
  jam();
  ndbrequire(opPtr.p->m_triggerCounter != 0);
  if (--opPtr.p->m_triggerCounter != 0) {
    jam();
    return;
  }
  // finally drop index in each TC
  TableRecordPtr indexPtr;
  c_tableRecordPool.getPtr(indexPtr, opPtr.p->m_request.getIndexId());
  const bool isHashIndex = indexPtr.p->isHashIndex();
  const bool isOrderedIndex = indexPtr.p->isOrderedIndex();
  ndbrequire(isHashIndex != isOrderedIndex);    // xor
  if (isHashIndex)
    opPtr.p->m_requestType = AlterIndxReq::RT_DICT_TC;
  if (isOrderedIndex)
    opPtr.p->m_requestType = AlterIndxReq::RT_DICT_COMMIT;
  alterIndex_sendSlaveReq(signal, opPtr);
}

void
Dbdict::alterIndex_toBuildIndex(Signal* signal, OpAlterIndexPtr opPtr)
{
  jam();
  // get index and table records
  TableRecordPtr indexPtr;
  c_tableRecordPool.getPtr(indexPtr, opPtr.p->m_request.getIndexId());
  TableRecordPtr tablePtr;
  c_tableRecordPool.getPtr(tablePtr, indexPtr.p->primaryTableId);
  // build request to self (short signal)
  BuildIndxReq* const req = (BuildIndxReq*)signal->getDataPtrSend();
  req->setUserRef(reference());
  req->setConnectionPtr(opPtr.p->key);
  req->setRequestType(BuildIndxReq::RT_ALTER_INDEX);
  req->addRequestFlag(opPtr.p->m_requestFlag);
  req->setBuildId(0);   // not used
  req->setBuildKey(0);  // not used
  req->setIndexType(indexPtr.p->tableType);
  req->setIndexId(indexPtr.i);
  req->setTableId(indexPtr.p->primaryTableId);
  req->setParallelism(16);
  // send
  sendSignal(reference(), GSN_BUILDINDXREQ,
      signal, BuildIndxReq::SignalLength, JBB);
}

void
Dbdict::alterIndex_fromBuildIndex(Signal* signal, OpAlterIndexPtr opPtr)
{
  jam();
  if (opPtr.p->hasError()) {
    jam();
    opPtr.p->m_requestType = AlterIndxReq::RT_DICT_ABORT;
    alterIndex_sendSlaveReq(signal, opPtr);
    return;
  }
  opPtr.p->m_requestType = AlterIndxReq::RT_DICT_COMMIT;
  alterIndex_sendSlaveReq(signal, opPtr);
}

void
Dbdict::alterIndex_slaveCommit(Signal* signal, OpAlterIndexPtr opPtr)
{
  jam();
  // get index record
  TableRecordPtr indexPtr;
  c_tableRecordPool.getPtr(indexPtr, opPtr.p->m_request.getIndexId());
  indexPtr.p->indexState = TableRecord::IS_ONLINE;
}

void
Dbdict::alterIndex_slaveAbort(Signal* signal, OpAlterIndexPtr opPtr)
{
  jam();
  // find index record
  const Uint32 indexId = opPtr.p->m_request.getIndexId();
  if (indexId >= c_tableRecordPool.getSize())
    return;
  TableRecordPtr indexPtr;
  c_tableRecordPool.getPtr(indexPtr, indexId);
  if (! indexPtr.p->isIndex())
    return;
  // mark broken
  indexPtr.p->indexState = TableRecord::IS_BROKEN;
}

void
Dbdict::alterIndex_sendSlaveReq(Signal* signal, OpAlterIndexPtr opPtr)
{
  AlterIndxReq* const req = (AlterIndxReq*)signal->getDataPtrSend();
  *req = opPtr.p->m_request;
  req->setUserRef(opPtr.p->m_coordinatorRef);
  req->setConnectionPtr(opPtr.p->key);
  req->setRequestType(opPtr.p->m_requestType);
  req->addRequestFlag(opPtr.p->m_requestFlag);
  NdbNodeBitmask receiverNodes = c_aliveNodes;
  if (opPtr.p->m_requestFlag & RequestFlag::RF_LOCAL) {
    receiverNodes.clear();
    receiverNodes.set(getOwnNodeId());
  }
  opPtr.p->m_signalCounter = receiverNodes;
  NodeReceiverGroup rg(DBDICT, receiverNodes);
  sendSignal(rg, GSN_ALTER_INDX_REQ,
      signal, AlterIndxReq::SignalLength, JBB);
}

void
Dbdict::alterIndex_sendReply(Signal* signal, OpAlterIndexPtr opPtr,
    bool toUser)
{
  AlterIndxRef* rep = (AlterIndxRef*)signal->getDataPtrSend();
  Uint32 gsn = GSN_ALTER_INDX_CONF;
  Uint32 length = AlterIndxConf::InternalLength;
  bool sendRef;
  if (! toUser) {
    sendRef = opPtr.p->hasLastError();
    rep->setUserRef(opPtr.p->m_coordinatorRef);
    rep->setConnectionPtr(opPtr.p->key);
    rep->setRequestType(opPtr.p->m_requestType);
    if (opPtr.p->m_requestType == AlterIndxReq::RT_DICT_ABORT)
      sendRef = false;
  } else {
    sendRef = opPtr.p->hasError();
    rep->setUserRef(opPtr.p->m_request.getUserRef());
    rep->setConnectionPtr(opPtr.p->m_request.getConnectionPtr());
    rep->setRequestType(opPtr.p->m_request.getRequestType());
    length = AlterIndxConf::SignalLength;
  }
  rep->setTableId(opPtr.p->m_request.getTableId());
  rep->setIndexId(opPtr.p->m_request.getIndexId());
  if (sendRef) {
    if (opPtr.p->m_errorNode == 0)
      opPtr.p->m_errorNode = getOwnNodeId();
    rep->setErrorCode(opPtr.p->m_errorCode);
    rep->setErrorLine(opPtr.p->m_errorLine);
    rep->setErrorNode(opPtr.p->m_errorNode);
    gsn = GSN_ALTER_INDX_REF;
    length = AlterIndxRef::SignalLength;
  }
  sendSignal(rep->getUserRef(), gsn, signal, length, JBB);
}

/**
 * MODULE: Build index
 *
 * Build index or all indexes on a table.  Request type:
 *
 * RT_USER - normal user request, not yet used
 * RT_ALTER_INDEX - from alter index
 * RT_SYSTEM_RESTART - 
 * RT_DICT_PREPARE - prepare participants
 * RT_DICT_TRIX - to participant on way to local TRIX
 * RT_DICT_COMMIT - commit in each participant
 * RT_DICT_ABORT - abort
 * RT_TRIX - to local TRIX
 */

void
Dbdict::execBUILDINDXREQ(Signal* signal)
{
  jamEntry();
  BuildIndxReq* const req = (BuildIndxReq*)signal->getDataPtrSend();
  OpBuildIndexPtr opPtr;
  const Uint32 senderRef = signal->senderBlockRef();
  const BuildIndxReq::RequestType requestType = req->getRequestType();
  if (requestType == BuildIndxReq::RT_USER ||
      requestType == BuildIndxReq::RT_ALTER_INDEX ||
      requestType == BuildIndxReq::RT_SYSTEMRESTART) {
    jam();

    const bool isLocal = req->getRequestFlag() & RequestFlag::RF_LOCAL;
    NdbNodeBitmask receiverNodes = c_aliveNodes;
    if (isLocal) {
      receiverNodes.clear();
      receiverNodes.set(getOwnNodeId());
    }
    
    if (signal->getLength() == BuildIndxReq::SignalLength) {
      jam();
      
      if (!isLocal && getOwnNodeId() != c_masterNodeId) {
        jam();
	
	releaseSections(signal);
	OpBuildIndex opBad;
	opPtr.p = &opBad;
	opPtr.p->save(req);
	opPtr.p->m_errorCode = BuildIndxRef::NotMaster;
	opPtr.p->m_errorLine = __LINE__;
	opPtr.p->m_errorNode = c_masterNodeId;
	buildIndex_sendReply(signal, opPtr, true);
        return;
      }
      // forward initial request plus operation key to all
      req->setOpKey(++c_opRecordSequence);
      NodeReceiverGroup rg(DBDICT, receiverNodes);
      sendSignal(rg, GSN_BUILDINDXREQ,
		 signal, BuildIndxReq::SignalLength + 1, JBB);
      return;
    }
    // seize operation record
    ndbrequire(signal->getLength() == BuildIndxReq::SignalLength + 1);
    const Uint32 opKey = req->getOpKey();
    OpBuildIndex opBusy;
    if (! c_opBuildIndex.seize(opPtr))
      opPtr.p = &opBusy;
    opPtr.p->save(req);
    opPtr.p->m_coordinatorRef = senderRef;
    opPtr.p->m_isMaster = (senderRef == reference());
    opPtr.p->key = opKey;
    opPtr.p->m_requestType = BuildIndxReq::RT_DICT_PREPARE;
    if (opPtr.p == &opBusy) {
      jam();
      opPtr.p->m_errorCode = BuildIndxRef::Busy;
      opPtr.p->m_errorLine = __LINE__;
      buildIndex_sendReply(signal, opPtr, opPtr.p->m_isMaster);
      return;
    }
    c_opBuildIndex.add(opPtr);
    // master expects to hear from all
    opPtr.p->m_signalCounter = receiverNodes;
    buildIndex_sendReply(signal, opPtr, false);
    return;
  }
  c_opBuildIndex.find(opPtr, req->getConnectionPtr());
  if (! opPtr.isNull()) {
    opPtr.p->m_requestType = requestType;
    if (requestType == BuildIndxReq::RT_DICT_TRIX) {
      jam();
      buildIndex_buildTrix(signal, opPtr);
      return;
    }
    if (requestType == BuildIndxReq::RT_DICT_TC ||
        requestType == BuildIndxReq::RT_DICT_TUX) {
      jam();
      buildIndex_toOnline(signal, opPtr);
      return;
    }
    if (requestType == BuildIndxReq::RT_DICT_COMMIT ||
        requestType == BuildIndxReq::RT_DICT_ABORT) {
      jam();
      buildIndex_sendReply(signal, opPtr, false);
      // done in slave
      if (! opPtr.p->m_isMaster)
        c_opBuildIndex.release(opPtr);
      return;
    }
  }
  jam();
  // return to sender
  OpBuildIndex opBad;
  opPtr.p = &opBad;
  opPtr.p->save(req);
  opPtr.p->m_errorCode = BuildIndxRef::BadRequestType;
  opPtr.p->m_errorLine = __LINE__;
  buildIndex_sendReply(signal, opPtr, true);
}

void
Dbdict::execBUILDINDXCONF(Signal* signal)
{
  jamEntry();
  ndbrequire(signal->getNoOfSections() == 0);
  BuildIndxConf* conf = (BuildIndxConf*)signal->getDataPtrSend();
  buildIndex_recvReply(signal, conf, 0);
}

void
Dbdict::execBUILDINDXREF(Signal* signal)
{
  jamEntry();
  BuildIndxRef* ref = (BuildIndxRef*)signal->getDataPtrSend();
  buildIndex_recvReply(signal, ref->getConf(), ref);
}

void
Dbdict::buildIndex_recvReply(Signal* signal, const BuildIndxConf* conf,
    const BuildIndxRef* ref)
{
  jam();
  const Uint32 senderRef = signal->senderBlockRef();
  const BuildIndxReq::RequestType requestType = conf->getRequestType();
  const Uint32 key = conf->getConnectionPtr();
  if (requestType == BuildIndxReq::RT_ALTER_INDEX) {
    jam();
    // part of alter index operation
    OpAlterIndexPtr opPtr;
    c_opAlterIndex.find(opPtr, key);
    ndbrequire(! opPtr.isNull());
    opPtr.p->setError(ref);
    alterIndex_fromBuildIndex(signal, opPtr);
    return;
  }

  if (requestType == BuildIndxReq::RT_SYSTEMRESTART) {
    jam();
    if (ref == 0) {
      infoEvent("DICT: index %u rebuild done", (unsigned)key);
    } else {
      warningEvent("DICT: index %u rebuild failed: code=%d line=%d node=%d",
		   (unsigned)key, ref->getErrorCode());
    }
    rebuildIndexes(signal, key + 1);
    return;
  }

  OpBuildIndexPtr opPtr;
  c_opBuildIndex.find(opPtr, key);
  ndbrequire(! opPtr.isNull());
  opPtr.p->setError(ref);
  if (requestType == BuildIndxReq::RT_TRIX) {
    jam();
    // forward to master
    opPtr.p->m_requestType = BuildIndxReq::RT_DICT_TRIX;
    buildIndex_sendReply(signal, opPtr, false);
    return;
  }
  ndbrequire(opPtr.p->m_isMaster);
  ndbrequire(opPtr.p->m_requestType == requestType);
  opPtr.p->m_signalCounter.clearWaitingFor(refToNode(senderRef));
  if (! opPtr.p->m_signalCounter.done()) {
    jam();
    return;
  }
  if (requestType == BuildIndxReq::RT_DICT_COMMIT ||
      requestType == BuildIndxReq::RT_DICT_ABORT) {
    jam();
    // send reply to user
    buildIndex_sendReply(signal, opPtr, true);
    c_opBuildIndex.release(opPtr);
    return;
  }
  if (opPtr.p->hasError()) {
    jam();
    opPtr.p->m_requestType = BuildIndxReq::RT_DICT_ABORT;
    buildIndex_sendSlaveReq(signal, opPtr);
    return;
  }
  TableRecordPtr indexPtr;
  c_tableRecordPool.getPtr(indexPtr, opPtr.p->m_request.getIndexId());
  if (indexPtr.p->isHashIndex()) {
    if (requestType == BuildIndxReq::RT_DICT_PREPARE) {
      jam();
      if (! (opPtr.p->m_requestFlag & RequestFlag::RF_NOBUILD)) {
        buildIndex_toCreateConstr(signal, opPtr);
      } else {
        opPtr.p->m_requestType = BuildIndxReq::RT_DICT_TC;
        buildIndex_sendSlaveReq(signal, opPtr);
      }
      return;
    }
    if (requestType == BuildIndxReq::RT_DICT_TRIX) {
      jam();
      ndbrequire(! (opPtr.p->m_requestFlag & RequestFlag::RF_NOBUILD));
      buildIndex_toDropConstr(signal, opPtr);
      return;
    }
    if (requestType == BuildIndxReq::RT_DICT_TC) {
      jam();
      opPtr.p->m_requestType = BuildIndxReq::RT_DICT_COMMIT;
      buildIndex_sendSlaveReq(signal, opPtr);
      return;
    }
  }
  if (indexPtr.p->isOrderedIndex()) {
    if (requestType == BuildIndxReq::RT_DICT_PREPARE) {
      jam();
      if (! (opPtr.p->m_requestFlag & RequestFlag::RF_NOBUILD)) {
        opPtr.p->m_requestType = BuildIndxReq::RT_DICT_TRIX;
        buildIndex_sendSlaveReq(signal, opPtr);
      } else {
        opPtr.p->m_requestType = BuildIndxReq::RT_DICT_TUX;
        buildIndex_sendSlaveReq(signal, opPtr);
      }
      return;
    }
    if (requestType == BuildIndxReq::RT_DICT_TRIX) {
      jam();
      ndbrequire(! (opPtr.p->m_requestFlag & RequestFlag::RF_NOBUILD));
      opPtr.p->m_requestType = BuildIndxReq::RT_DICT_TUX;
      buildIndex_sendSlaveReq(signal, opPtr);
      return;
    }
    if (requestType == BuildIndxReq::RT_DICT_TUX) {
      jam();
      opPtr.p->m_requestType = BuildIndxReq::RT_DICT_COMMIT;
      buildIndex_sendSlaveReq(signal, opPtr);
      return;
    }
  }
  ndbrequire(false);
} 

void
Dbdict::buildIndex_toCreateConstr(Signal* signal, OpBuildIndexPtr opPtr)
{
  jam();
  TableRecordPtr indexPtr;
  c_tableRecordPool.getPtr(indexPtr, opPtr.p->m_request.getIndexId());
  // request to create constraint trigger
  CreateTrigReq* req = (CreateTrigReq*)signal->getDataPtrSend();
  req->setUserRef(reference());
  req->setConnectionPtr(opPtr.p->key);
  req->setRequestType(CreateTrigReq::RT_BUILD_INDEX);
  req->addRequestFlag(0);       // none
  req->setTableId(indexPtr.i);
  req->setIndexId(RNIL);
  req->setTriggerId(RNIL);
  req->setTriggerType(TriggerType::READ_ONLY_CONSTRAINT);
  req->setTriggerActionTime(TriggerActionTime::TA_AFTER);
  req->setTriggerEvent(TriggerEvent::TE_UPDATE);
  req->setMonitorReplicas(false);
  req->setMonitorAllAttributes(false);
  req->setOnline(true);         // alter online after create
  req->setReceiverRef(0);       // no receiver, REF-ed by TUP
  req->getAttributeMask().clear();
  // NDB$PK is last attribute
  req->getAttributeMask().set(indexPtr.p->noOfAttributes - 1);
  // name section
  char triggerName[MAX_TAB_NAME_SIZE];
  Uint32 buffer[2 + ((MAX_TAB_NAME_SIZE + 3) >> 2)];    // SP string
  LinearWriter w(buffer, sizeof(buffer) >> 2);
  LinearSectionPtr lsPtr[3];
  sprintf(triggerName, "NDB$INDEX_%u_BUILD", indexPtr.i);
  w.reset();
  w.add(CreateTrigReq::TriggerNameKey, triggerName);
  lsPtr[0].p = buffer;
  lsPtr[0].sz = w.getWordsUsed();
  sendSignal(reference(), GSN_CREATE_TRIG_REQ,
      signal, CreateTrigReq::SignalLength, JBB, lsPtr, 1);
}

void
Dbdict::buildIndex_fromCreateConstr(Signal* signal, OpBuildIndexPtr opPtr)
{
  jam();
  if (opPtr.p->hasError()) {
    jam();
    opPtr.p->m_requestType = BuildIndxReq::RT_DICT_ABORT;
    buildIndex_sendSlaveReq(signal, opPtr);
    return;
  }
  opPtr.p->m_requestType = BuildIndxReq::RT_DICT_TRIX;
  buildIndex_sendSlaveReq(signal, opPtr);
}

void
Dbdict::buildIndex_buildTrix(Signal* signal, OpBuildIndexPtr opPtr)
{
  jam();
  TableRecordPtr indexPtr;
  c_tableRecordPool.getPtr(indexPtr, opPtr.p->m_request.getIndexId());
  TableRecordPtr tablePtr;
  c_tableRecordPool.getPtr(tablePtr, indexPtr.p->primaryTableId);
  // build request
  BuildIndxReq* const req = (BuildIndxReq*)signal->getDataPtrSend();
  req->setUserRef(reference());
  req->setConnectionPtr(opPtr.p->key);
  req->setRequestType(BuildIndxReq::RT_TRIX);
  req->setBuildId(0);   // not yet..
  req->setBuildKey(0);  // ..in use
  req->setIndexType(indexPtr.p->tableType);
  req->setIndexId(indexPtr.i);
  req->setTableId(indexPtr.p->primaryTableId);
  req->setParallelism(16);
  if (indexPtr.p->isHashIndex()) {
    jam();
    getIndexAttrList(indexPtr, opPtr.p->m_attrList);
    getTableKeyList(tablePtr, opPtr.p->m_tableKeyList);
    // send
    LinearSectionPtr lsPtr[3];
    lsPtr[0].sz = opPtr.p->m_attrList.sz;
    lsPtr[0].p = opPtr.p->m_attrList.id;
    lsPtr[1].sz = opPtr.p->m_tableKeyList.sz;
    lsPtr[1].p = opPtr.p->m_tableKeyList.id;
    sendSignal(calcTrixBlockRef(getOwnNodeId()), GSN_BUILDINDXREQ,
        signal, BuildIndxReq::SignalLength, JBB, lsPtr, 2);
    return;
  }
  if (indexPtr.p->isOrderedIndex()) {
    jam();
    sendSignal(calcTupBlockRef(getOwnNodeId()), GSN_BUILDINDXREQ,
        signal, BuildIndxReq::SignalLength, JBB);
    return;
  }
  ndbrequire(false);
}

void
Dbdict::buildIndex_toDropConstr(Signal* signal, OpBuildIndexPtr opPtr)
{
  jam();
  TableRecordPtr indexPtr;
  c_tableRecordPool.getPtr(indexPtr, opPtr.p->m_request.getIndexId());
  // request to drop constraint trigger
  DropTrigReq* req = (DropTrigReq*)signal->getDataPtrSend();
  req->setUserRef(reference());
  req->setConnectionPtr(opPtr.p->key);
  req->setRequestType(DropTrigReq::RT_BUILD_INDEX);
  req->addRequestFlag(0);       // none
  req->setTableId(indexPtr.i);
  req->setIndexId(RNIL);
  req->setTriggerId(opPtr.p->m_constrTriggerId);
  req->setTriggerInfo(0);       // not used
  sendSignal(reference(), GSN_DROP_TRIG_REQ,
      signal, DropTrigReq::SignalLength, JBB);
}

void
Dbdict::buildIndex_fromDropConstr(Signal* signal, OpBuildIndexPtr opPtr)
{
  jam();
  if (opPtr.p->hasError()) {
    jam();
    opPtr.p->m_requestType = BuildIndxReq::RT_DICT_ABORT;
    buildIndex_sendSlaveReq(signal, opPtr);
    return;
  }
  opPtr.p->m_requestType = BuildIndxReq::RT_DICT_TC;
  buildIndex_sendSlaveReq(signal, opPtr);
}

void
Dbdict::buildIndex_toOnline(Signal* signal, OpBuildIndexPtr opPtr)
{
  jam();
  TableRecordPtr indexPtr;
  c_tableRecordPool.getPtr(indexPtr, opPtr.p->m_request.getIndexId());
  TableRecordPtr tablePtr;
  c_tableRecordPool.getPtr(tablePtr, indexPtr.p->primaryTableId);
  // request to set index online in TC or TUX
  AlterIndxReq* const req = (AlterIndxReq*)signal->getDataPtrSend();
  req->setUserRef(reference());
  req->setConnectionPtr(opPtr.p->key);
  if (opPtr.p->m_requestType == BuildIndxReq::RT_DICT_TC) {
    jam();
    req->setRequestType(AlterIndxReq::RT_TC);
  } else if (opPtr.p->m_requestType == BuildIndxReq::RT_DICT_TUX) {
    jam();
    req->setRequestType(AlterIndxReq::RT_TUX);
  } else {
    ndbrequire(false);
  }
  req->setTableId(tablePtr.i);
  req->setIndexId(indexPtr.i);
  req->setIndexVersion(indexPtr.p->tableVersion);
  req->setOnline(true);
  BlockReference blockRef = 0;
  if (opPtr.p->m_requestType == BuildIndxReq::RT_DICT_TC) {
    jam();
    blockRef = calcTcBlockRef(getOwnNodeId());
  } else if (opPtr.p->m_requestType == BuildIndxReq::RT_DICT_TUX) {
    jam();
    blockRef = calcTuxBlockRef(getOwnNodeId());
  } else {
    ndbrequire(false);
  }
  // send
  sendSignal(blockRef, GSN_ALTER_INDX_REQ,
      signal, BuildIndxReq::SignalLength, JBB);
}

void
Dbdict::buildIndex_fromOnline(Signal* signal, OpBuildIndexPtr opPtr)
{
  jam();
  // forward to master
  buildIndex_sendReply(signal, opPtr, false);
}

void
Dbdict::buildIndex_sendSlaveReq(Signal* signal, OpBuildIndexPtr opPtr)
{
  BuildIndxReq* const req = (BuildIndxReq*)signal->getDataPtrSend();
  *req = opPtr.p->m_request;
  req->setUserRef(opPtr.p->m_coordinatorRef);
  req->setConnectionPtr(opPtr.p->key);
  req->setRequestType(opPtr.p->m_requestType);
  req->addRequestFlag(opPtr.p->m_requestFlag);
  if(opPtr.p->m_requestFlag & RequestFlag::RF_LOCAL) {
    jam();
    opPtr.p->m_signalCounter.clearWaitingFor();
    opPtr.p->m_signalCounter.setWaitingFor(getOwnNodeId());
    sendSignal(reference(), GSN_BUILDINDXREQ,
	       signal, BuildIndxReq::SignalLength, JBB);
  } else {
    jam();
    opPtr.p->m_signalCounter = c_aliveNodes;
    NodeReceiverGroup rg(DBDICT, c_aliveNodes);
    sendSignal(rg, GSN_BUILDINDXREQ,
	       signal, BuildIndxReq::SignalLength, JBB);
  }
}

void
Dbdict::buildIndex_sendReply(Signal* signal, OpBuildIndexPtr opPtr,
    bool toUser)
{
  BuildIndxRef* rep = (BuildIndxRef*)signal->getDataPtrSend();
  Uint32 gsn = GSN_BUILDINDXCONF;
  Uint32 length = BuildIndxConf::InternalLength;
  bool sendRef;
  if (! toUser) {
    sendRef = opPtr.p->hasLastError();
    rep->setUserRef(opPtr.p->m_coordinatorRef);
    rep->setConnectionPtr(opPtr.p->key);
    rep->setRequestType(opPtr.p->m_requestType);
    if (opPtr.p->m_requestType == BuildIndxReq::RT_DICT_ABORT)
      sendRef = false;
  } else {
    sendRef = opPtr.p->hasError();
    rep->setUserRef(opPtr.p->m_request.getUserRef());
    rep->setConnectionPtr(opPtr.p->m_request.getConnectionPtr());
    rep->setRequestType(opPtr.p->m_request.getRequestType());
    length = BuildIndxConf::SignalLength;
  }
  rep->setIndexType(opPtr.p->m_request.getIndexType());
  rep->setTableId(opPtr.p->m_request.getTableId());
  rep->setIndexId(opPtr.p->m_request.getIndexId());
  if (sendRef) {
    rep->setErrorCode(opPtr.p->m_errorCode);
    rep->masterNodeId = opPtr.p->m_errorNode;
    gsn = GSN_BUILDINDXREF;
    length = BuildIndxRef::SignalLength;
  }
  sendSignal(rep->getUserRef(), gsn, signal, length, JBB);
}

/**
 * MODULE: Create trigger
 *
 * Create trigger in all DICT blocks.  Optionally start alter trigger
 * operation to set the trigger online.
 *
 * Request type received in REQ and returned in CONF/REF:
 *
 * RT_USER - normal user e.g. BACKUP
 * RT_ALTER_INDEX - from alter index online
 * RT_DICT_PREPARE - seize operation in each DICT
 * RT_DICT_COMMIT - commit create in each DICT
 * RT_TC - sending to TC (operation alter trigger)
 * RT_LQH - sending to LQH (operation alter trigger)
 */

void
Dbdict::execCREATE_TRIG_REQ(Signal* signal) 
{
  jamEntry();
  CreateTrigReq* const req = (CreateTrigReq*)signal->getDataPtrSend();
  OpCreateTriggerPtr opPtr;
  const Uint32 senderRef = signal->senderBlockRef();
  const CreateTrigReq::RequestType requestType = req->getRequestType();
  if (requestType == CreateTrigReq::RT_USER ||
      requestType == CreateTrigReq::RT_ALTER_INDEX ||
      requestType == CreateTrigReq::RT_BUILD_INDEX) {
    jam();
    if (! assembleFragments(signal)) {
      jam();
      return;
    }
    const bool isLocal = req->getRequestFlag() & RequestFlag::RF_LOCAL;
    NdbNodeBitmask receiverNodes = c_aliveNodes;
    if (isLocal) {
      receiverNodes.clear();
      receiverNodes.set(getOwnNodeId());
    }
    if (signal->getLength() == CreateTrigReq::SignalLength) {
      jam();
      if (! isLocal && getOwnNodeId() != c_masterNodeId) {
        jam();

	releaseSections(signal);
	OpCreateTrigger opBad;
	opPtr.p = &opBad;
	opPtr.p->save(req);
	opPtr.p->m_errorCode = CreateTrigRef::NotMaster;
	opPtr.p->m_errorLine = __LINE__;
	opPtr.p->m_errorNode = c_masterNodeId;
	createTrigger_sendReply(signal,  opPtr, true);
        return;
      }
      // forward initial request plus operation key to all
      req->setOpKey(++c_opRecordSequence);
      NodeReceiverGroup rg(DBDICT, receiverNodes);
      sendSignal(rg, GSN_CREATE_TRIG_REQ,
          signal, CreateTrigReq::SignalLength + 1, JBB);
      return;
    }
    // seize operation record
    ndbrequire(signal->getLength() == CreateTrigReq::SignalLength + 1);
    const Uint32 opKey = req->getOpKey();
    OpCreateTrigger opBusy;
    if (! c_opCreateTrigger.seize(opPtr))
      opPtr.p = &opBusy;
    opPtr.p->save(req);
    opPtr.p->m_coordinatorRef = senderRef;
    opPtr.p->m_isMaster = (senderRef == reference());
    opPtr.p->key = opKey;
    opPtr.p->m_requestType = CreateTrigReq::RT_DICT_PREPARE;
    if (opPtr.p == &opBusy) {
      jam();
      opPtr.p->m_errorCode = CreateTrigRef::Busy;
      opPtr.p->m_errorLine = __LINE__;
      releaseSections(signal);
      createTrigger_sendReply(signal, opPtr, opPtr.p->m_isMaster);
      return;
    }
    c_opCreateTrigger.add(opPtr);
    {
      // save name
      SegmentedSectionPtr ssPtr;
      signal->getSection(ssPtr, CreateTrigReq::TRIGGER_NAME_SECTION);
      SimplePropertiesSectionReader ssReader(ssPtr, getSectionSegmentPool());
      if (ssReader.getKey() != CreateTrigReq::TriggerNameKey ||
	  ! ssReader.getString(opPtr.p->m_triggerName)) {
	jam();
	opPtr.p->m_errorCode = CreateTrigRef::InvalidName;
	opPtr.p->m_errorLine = __LINE__;
	releaseSections(signal);
	createTrigger_sendReply(signal, opPtr, opPtr.p->m_isMaster);
	return;
      }
    }
    releaseSections(signal);
    {
      // check that trigger name is unique
      TriggerRecordPtr triggerPtr;
      TriggerRecord keyRecord;
      strcpy(keyRecord.triggerName, opPtr.p->m_triggerName);
      c_triggerRecordHash.find(triggerPtr, keyRecord);
      if (triggerPtr.i != RNIL) {
	jam();
	opPtr.p->m_errorCode = CreateTrigRef::TriggerExists;
	opPtr.p->m_errorLine = __LINE__;
	createTrigger_sendReply(signal, opPtr, opPtr.p->m_isMaster);
	return;
      }
    }

    // master expects to hear from all
    if (opPtr.p->m_isMaster)
      opPtr.p->m_signalCounter = receiverNodes;
    // check request in all participants
    createTrigger_slavePrepare(signal, opPtr);
    createTrigger_sendReply(signal, opPtr, false);
    return;
  }
  c_opCreateTrigger.find(opPtr, req->getConnectionPtr());
  if (! opPtr.isNull()) {
    opPtr.p->m_requestType = requestType;
    if (requestType == CreateTrigReq::RT_DICT_CREATE) {
      jam();
      // master has set trigger id
      opPtr.p->m_request.setTriggerId(req->getTriggerId());
      createTrigger_slaveCreate(signal, opPtr);
      createTrigger_sendReply(signal, opPtr, false);
      return;
    }
    if (requestType == CreateTrigReq::RT_DICT_COMMIT ||
        requestType == CreateTrigReq::RT_DICT_ABORT) {
      jam();
      if (requestType == CreateTrigReq::RT_DICT_COMMIT)
        createTrigger_slaveCommit(signal, opPtr);
      else
        createTrigger_slaveAbort(signal, opPtr);
      createTrigger_sendReply(signal, opPtr, false);
      // done in slave
      if (! opPtr.p->m_isMaster)
        c_opCreateTrigger.release(opPtr);
      return;
    }
  }
  jam();
  // return to sender
  releaseSections(signal);
  OpCreateTrigger opBad;
  opPtr.p = &opBad;
  opPtr.p->save(req);
  opPtr.p->m_errorCode = CreateTrigRef::BadRequestType;
  opPtr.p->m_errorLine = __LINE__;
  createTrigger_sendReply(signal,  opPtr, true);
}

void
Dbdict::execCREATE_TRIG_CONF(Signal* signal) 
{
  jamEntry();
  ndbrequire(signal->getNoOfSections() == 0);
  CreateTrigConf* conf = (CreateTrigConf*)signal->getDataPtrSend();
  createTrigger_recvReply(signal, conf, 0);
}

void
Dbdict::execCREATE_TRIG_REF(Signal* signal) 
{
  jamEntry();
  CreateTrigRef* ref = (CreateTrigRef*)signal->getDataPtrSend();
  createTrigger_recvReply(signal, ref->getConf(), ref);
}

void
Dbdict::createTrigger_recvReply(Signal* signal, const CreateTrigConf* conf,
    const CreateTrigRef* ref)
{
  jam();
  const Uint32 senderRef = signal->senderBlockRef();
  const CreateTrigReq::RequestType requestType = conf->getRequestType();
  const Uint32 key = conf->getConnectionPtr();
  if (requestType == CreateTrigReq::RT_ALTER_INDEX) {
    jam();
    // part of alter index operation
    OpAlterIndexPtr opPtr;
    c_opAlterIndex.find(opPtr, key);
    ndbrequire(! opPtr.isNull());
    opPtr.p->setError(ref);
    alterIndex_fromCreateTrigger(signal, opPtr);
    return;
  }
  if (requestType == CreateTrigReq::RT_BUILD_INDEX) {
    jam();
    // part of build index operation
    OpBuildIndexPtr opPtr;
    c_opBuildIndex.find(opPtr, key);
    ndbrequire(! opPtr.isNull());
    opPtr.p->setError(ref);
    // fill in trigger id
    opPtr.p->m_constrTriggerId = conf->getTriggerId();
    buildIndex_fromCreateConstr(signal, opPtr);
    return;
  }
  if (requestType == CreateTrigReq::RT_TC ||
      requestType == CreateTrigReq::RT_LQH) {
    jam();
    // part of alter trigger operation
    OpAlterTriggerPtr opPtr;
    c_opAlterTrigger.find(opPtr, key);
    ndbrequire(! opPtr.isNull());
    opPtr.p->setError(ref);
    alterTrigger_fromCreateLocal(signal, opPtr);
    return;
  }
  OpCreateTriggerPtr opPtr;
  c_opCreateTrigger.find(opPtr, key);
  ndbrequire(! opPtr.isNull());
  ndbrequire(opPtr.p->m_isMaster);
  ndbrequire(opPtr.p->m_requestType == requestType);
  opPtr.p->setError(ref);
  opPtr.p->m_signalCounter.clearWaitingFor(refToNode(senderRef));
  if (! opPtr.p->m_signalCounter.done()) {
    jam();
    return;
  }
  if (requestType == CreateTrigReq::RT_DICT_COMMIT ||
      requestType == CreateTrigReq::RT_DICT_ABORT) {
    jam();
    // send reply to user
    createTrigger_sendReply(signal, opPtr, true);
    c_opCreateTrigger.release(opPtr);
    return;
  }
  if (opPtr.p->hasError()) {
    jam();
    opPtr.p->m_requestType = CreateTrigReq::RT_DICT_ABORT;
    createTrigger_sendSlaveReq(signal, opPtr);
    return;
  }
  if (requestType == CreateTrigReq::RT_DICT_PREPARE) {
    jam();
    // seize trigger id in master
    createTrigger_masterSeize(signal, opPtr);
    if (opPtr.p->hasError()) {
      jam();
      opPtr.p->m_requestType = CreateTrigReq::RT_DICT_ABORT;
      createTrigger_sendSlaveReq(signal, opPtr);
      return;
    }
    opPtr.p->m_requestType = CreateTrigReq::RT_DICT_CREATE;
    createTrigger_sendSlaveReq(signal, opPtr);
    return;
  }
  if (requestType == CreateTrigReq::RT_DICT_CREATE) {
    jam();
    if (opPtr.p->m_request.getOnline()) {
      jam();
      // start alter online
      createTrigger_toAlterTrigger(signal, opPtr);
      return;
    }
    opPtr.p->m_requestType = CreateTrigReq::RT_DICT_COMMIT;
    createTrigger_sendSlaveReq(signal, opPtr);
    return;
  }
  ndbrequire(false);
}

void
Dbdict::createTrigger_slavePrepare(Signal* signal, OpCreateTriggerPtr opPtr)
{
  jam();
  const CreateTrigReq* const req = &opPtr.p->m_request;
  // check trigger type
  if (req->getRequestType() == CreateTrigReq::RT_USER &&
      req->getTriggerType() == TriggerType::SUBSCRIPTION ||
      req->getRequestType() == CreateTrigReq::RT_ALTER_INDEX &&
      req->getTriggerType() == TriggerType::SECONDARY_INDEX ||
      req->getRequestType() == CreateTrigReq::RT_ALTER_INDEX &&
      req->getTriggerType() == TriggerType::ORDERED_INDEX ||
      req->getRequestType() == CreateTrigReq::RT_BUILD_INDEX &&
      req->getTriggerType() == TriggerType::READ_ONLY_CONSTRAINT) {
    ;
  } else {
    jam();
    opPtr.p->m_errorCode = CreateTrigRef::UnsupportedTriggerType;
    opPtr.p->m_errorLine = __LINE__;
    return;
  }
  // check the table
  const Uint32 tableId = req->getTableId();
  if (! (tableId < c_tableRecordPool.getSize())) {
    jam();
    opPtr.p->m_errorCode = CreateTrigRef::InvalidTable;
    opPtr.p->m_errorLine = __LINE__;
    return;
  }
  TableRecordPtr tablePtr;
  c_tableRecordPool.getPtr(tablePtr, tableId);
  if (tablePtr.p->tabState != TableRecord::DEFINED &&
      tablePtr.p->tabState != TableRecord::BACKUP_ONGOING) {
    jam();
    opPtr.p->m_errorCode = CreateTrigRef::InvalidTable;
    opPtr.p->m_errorLine = __LINE__;
    return;
  }
}

void
Dbdict::createTrigger_masterSeize(Signal* signal, OpCreateTriggerPtr opPtr)
{
  TriggerRecordPtr triggerPtr;
  if (opPtr.p->m_requestFlag & RequestFlag::RF_LOCAL) {
    triggerPtr.i = opPtr.p->m_request.getTriggerId();
  } else {
    triggerPtr.i = getFreeTriggerRecord();
    if (triggerPtr.i == RNIL) {
      jam();
      opPtr.p->m_errorCode = CreateTrigRef::TooManyTriggers;
      opPtr.p->m_errorLine = __LINE__;
      return;
    }
  }
  c_triggerRecordPool.getPtr(triggerPtr);
  initialiseTriggerRecord(triggerPtr);
  triggerPtr.p->triggerState = TriggerRecord::TS_DEFINING;
  opPtr.p->m_request.setTriggerId(triggerPtr.i);
}

void
Dbdict::createTrigger_slaveCreate(Signal* signal, OpCreateTriggerPtr opPtr)
{
  jam();
  const CreateTrigReq* const req = &opPtr.p->m_request;
  // get the trigger record
  const Uint32 triggerId = req->getTriggerId();
  TriggerRecordPtr triggerPtr;
  c_triggerRecordPool.getPtr(triggerPtr, triggerId);
  initialiseTriggerRecord(triggerPtr);
  // fill in trigger data
  strcpy(triggerPtr.p->triggerName, opPtr.p->m_triggerName);
  triggerPtr.p->triggerId = triggerId;
  triggerPtr.p->tableId = req->getTableId();
  triggerPtr.p->indexId = RNIL;
  triggerPtr.p->triggerType = req->getTriggerType();
  triggerPtr.p->triggerActionTime = req->getTriggerActionTime();
  triggerPtr.p->triggerEvent = req->getTriggerEvent();
  triggerPtr.p->monitorReplicas = req->getMonitorReplicas();
  triggerPtr.p->monitorAllAttributes = req->getMonitorAllAttributes();
  triggerPtr.p->attributeMask = req->getAttributeMask();
  triggerPtr.p->triggerState = TriggerRecord::TS_OFFLINE;
  // add to hash table
  //  ndbout_c("++++++++++++ Adding trigger id %u, %s", triggerPtr.p->triggerId, triggerPtr.p->triggerName);
  c_triggerRecordHash.add(triggerPtr);
  if (triggerPtr.p->triggerType == TriggerType::SECONDARY_INDEX ||
      triggerPtr.p->triggerType == TriggerType::ORDERED_INDEX) {
    jam();
    // connect to index record  XXX should be done in caller instead
    triggerPtr.p->indexId = req->getIndexId();
    TableRecordPtr indexPtr;
    c_tableRecordPool.getPtr(indexPtr, triggerPtr.p->indexId);
    switch (triggerPtr.p->triggerEvent) {
    case TriggerEvent::TE_INSERT:
      indexPtr.p->insertTriggerId = triggerPtr.p->triggerId;
      break;
    case TriggerEvent::TE_UPDATE:
      indexPtr.p->updateTriggerId = triggerPtr.p->triggerId;
      break;
    case TriggerEvent::TE_DELETE:
      indexPtr.p->deleteTriggerId = triggerPtr.p->triggerId;
      break;
    case TriggerEvent::TE_CUSTOM:
      indexPtr.p->customTriggerId = triggerPtr.p->triggerId;
      break;
    default:
      ndbrequire(false);
      break;
    }
  }
  if (triggerPtr.p->triggerType == TriggerType::READ_ONLY_CONSTRAINT) {
    jam();
    // connect to index record  XXX should be done in caller instead
    triggerPtr.p->indexId = req->getTableId();
    TableRecordPtr indexPtr;
    c_tableRecordPool.getPtr(indexPtr, triggerPtr.p->indexId);
    indexPtr.p->buildTriggerId = triggerPtr.p->triggerId;
  }
}

void
Dbdict::createTrigger_toAlterTrigger(Signal* signal, OpCreateTriggerPtr opPtr)
{
  jam();
  AlterTrigReq* req = (AlterTrigReq*)signal->getDataPtrSend();
  req->setUserRef(reference());
  req->setConnectionPtr(opPtr.p->key);
  req->setRequestType(AlterTrigReq::RT_CREATE_TRIGGER);
  req->addRequestFlag(opPtr.p->m_requestFlag);
  req->setTableId(opPtr.p->m_request.getTableId());
  req->setTriggerId(opPtr.p->m_request.getTriggerId());
  req->setTriggerInfo(0);       // not used
  req->setOnline(true);
  req->setReceiverRef(opPtr.p->m_request.getReceiverRef());
  sendSignal(reference(), GSN_ALTER_TRIG_REQ,
      signal, AlterTrigReq::SignalLength, JBB);
}

void
Dbdict::createTrigger_fromAlterTrigger(Signal* signal, OpCreateTriggerPtr opPtr)
{
  jam();
  if (opPtr.p->hasError()) {
    jam();
    opPtr.p->m_requestType = CreateTrigReq::RT_DICT_ABORT;
    createTrigger_sendSlaveReq(signal, opPtr);
    return;
  }
  opPtr.p->m_requestType = CreateTrigReq::RT_DICT_COMMIT;
  createTrigger_sendSlaveReq(signal, opPtr);
}

void
Dbdict::createTrigger_slaveCommit(Signal* signal, OpCreateTriggerPtr opPtr)
{
  jam();
  const CreateTrigReq* const req = &opPtr.p->m_request;
  // get the trigger record
  const Uint32 triggerId = req->getTriggerId();
  TriggerRecordPtr triggerPtr;
  c_triggerRecordPool.getPtr(triggerPtr, triggerId);
  if (! req->getOnline()) {
    triggerPtr.p->triggerState = TriggerRecord::TS_OFFLINE;
  } else {
    ndbrequire(triggerPtr.p->triggerState == TriggerRecord::TS_ONLINE);
  }
}

void
Dbdict::createTrigger_slaveAbort(Signal* signal, OpCreateTriggerPtr opPtr)
{
  jam();
}

void
Dbdict::createTrigger_sendSlaveReq(Signal* signal, OpCreateTriggerPtr opPtr)
{
  CreateTrigReq* const req = (CreateTrigReq*)signal->getDataPtrSend();
  *req = opPtr.p->m_request;
  req->setUserRef(opPtr.p->m_coordinatorRef);
  req->setConnectionPtr(opPtr.p->key);
  req->setRequestType(opPtr.p->m_requestType);
  req->addRequestFlag(opPtr.p->m_requestFlag);
  NdbNodeBitmask receiverNodes = c_aliveNodes;
  if (opPtr.p->m_requestFlag & RequestFlag::RF_LOCAL) {
    receiverNodes.clear();
    receiverNodes.set(getOwnNodeId());
  }
  opPtr.p->m_signalCounter = receiverNodes;
  NodeReceiverGroup rg(DBDICT, receiverNodes);
  sendSignal(rg, GSN_CREATE_TRIG_REQ,
      signal, CreateTrigReq::SignalLength, JBB);
}

void
Dbdict::createTrigger_sendReply(Signal* signal, OpCreateTriggerPtr opPtr,
    bool toUser)
{
  CreateTrigRef* rep = (CreateTrigRef*)signal->getDataPtrSend();
  Uint32 gsn = GSN_CREATE_TRIG_CONF;
  Uint32 length = CreateTrigConf::InternalLength;
  bool sendRef;
  if (! toUser) {
    sendRef = opPtr.p->hasLastError();
    rep->setUserRef(opPtr.p->m_coordinatorRef);
    rep->setConnectionPtr(opPtr.p->key);
    rep->setRequestType(opPtr.p->m_requestType);
    if (opPtr.p->m_requestType == CreateTrigReq::RT_DICT_ABORT)
      sendRef = false;
  } else {
    sendRef = opPtr.p->hasError();
    rep->setUserRef(opPtr.p->m_request.getUserRef());
    rep->setConnectionPtr(opPtr.p->m_request.getConnectionPtr());
    rep->setRequestType(opPtr.p->m_request.getRequestType());
    length = CreateTrigConf::SignalLength;
  }
  rep->setTableId(opPtr.p->m_request.getTableId());
  rep->setIndexId(opPtr.p->m_request.getIndexId());
  rep->setTriggerId(opPtr.p->m_request.getTriggerId());
  rep->setTriggerInfo(opPtr.p->m_request.getTriggerInfo());
  if (sendRef) {
    if (opPtr.p->m_errorNode == 0)
      opPtr.p->m_errorNode = getOwnNodeId();
    rep->setErrorCode(opPtr.p->m_errorCode);
    rep->setErrorLine(opPtr.p->m_errorLine);
    rep->setErrorNode(opPtr.p->m_errorNode);
    gsn = GSN_CREATE_TRIG_REF;
    length = CreateTrigRef::SignalLength;
  }
  sendSignal(rep->getUserRef(), gsn, signal, length, JBB);
}

/**
 * MODULE: Drop trigger.
 */

void
Dbdict::execDROP_TRIG_REQ(Signal* signal) 
{
  jamEntry();
  DropTrigReq* const req = (DropTrigReq*)signal->getDataPtrSend();
  OpDropTriggerPtr opPtr;
  const Uint32 senderRef = signal->senderBlockRef();
  const DropTrigReq::RequestType requestType = req->getRequestType();

  if (signal->getNoOfSections() > 0) {
    ndbrequire(signal->getNoOfSections() == 1);
    jam();
    TriggerRecord keyRecord;
    OpDropTrigger opTmp;
    opPtr.p=&opTmp;

    SegmentedSectionPtr ssPtr;
    signal->getSection(ssPtr, DropTrigReq::TRIGGER_NAME_SECTION);
    SimplePropertiesSectionReader ssReader(ssPtr, getSectionSegmentPool());
    if (ssReader.getKey() != DropTrigReq::TriggerNameKey ||
	! ssReader.getString(keyRecord.triggerName)) {
      jam();
      opPtr.p->m_errorCode = DropTrigRef::InvalidName;
      opPtr.p->m_errorLine = __LINE__;
      releaseSections(signal);
      dropTrigger_sendReply(signal, opPtr, opPtr.p->m_isMaster);
      return;
    }
    releaseSections(signal);

    TriggerRecordPtr triggerPtr;

    //    ndbout_c("++++++++++++++ Looking for trigger %s", keyRecord.triggerName);
    c_triggerRecordHash.find(triggerPtr, keyRecord);
    if (triggerPtr.i == RNIL) {
      jam();
      req->setTriggerId(RNIL);
    } else {
      jam();
      //      ndbout_c("++++++++++ Found trigger %s", triggerPtr.p->triggerName);
      req->setTriggerId(triggerPtr.p->triggerId);
      req->setTableId(triggerPtr.p->tableId);
    }
  }
  if (requestType == DropTrigReq::RT_USER ||
      requestType == DropTrigReq::RT_ALTER_INDEX ||
      requestType == DropTrigReq::RT_BUILD_INDEX) {
    jam();
    if (signal->getLength() == DropTrigReq::SignalLength) {
      if (getOwnNodeId() != c_masterNodeId) {
	jam();
	// forward to DICT master
	sendSignal(calcDictBlockRef(c_masterNodeId), GSN_DROP_TRIG_REQ,
		   signal, signal->getLength(), JBB);
	return;
      }
      if (!c_triggerRecordPool.findId(req->getTriggerId())) {
	jam();
	// return to sender
	OpDropTrigger opBad;
	opPtr.p = &opBad;
	opPtr.p->save(req);
        if (! (req->getRequestFlag() & RequestFlag::RF_FORCE)) {
          opPtr.p->m_errorCode = DropTrigRef::TriggerNotFound;
          opPtr.p->m_errorLine = __LINE__;
        }
	dropTrigger_sendReply(signal,  opPtr, true);
	return;
      }
      // forward initial request plus operation key to all
      req->setOpKey(++c_opRecordSequence);
      NodeReceiverGroup rg(DBDICT, c_aliveNodes);
      sendSignal(rg, GSN_DROP_TRIG_REQ,
		 signal, DropTrigReq::SignalLength + 1, JBB);
      return;
    }
    // seize operation record
    ndbrequire(signal->getLength() == DropTrigReq::SignalLength + 1);
    const Uint32 opKey = req->getOpKey();
    OpDropTrigger opBusy;
    if (! c_opDropTrigger.seize(opPtr))
      opPtr.p = &opBusy;
    opPtr.p->save(req);
    opPtr.p->m_coordinatorRef = senderRef;
    opPtr.p->m_isMaster = (senderRef == reference());
    opPtr.p->key = opKey;
    opPtr.p->m_requestType = DropTrigReq::RT_DICT_PREPARE;
    if (opPtr.p == &opBusy) {
      jam();
      opPtr.p->m_errorCode = DropTrigRef::Busy;
      opPtr.p->m_errorLine = __LINE__;
      dropTrigger_sendReply(signal, opPtr, opPtr.p->m_isMaster);
      return;
    }
    c_opDropTrigger.add(opPtr);
      // master expects to hear from all
    if (opPtr.p->m_isMaster)
	opPtr.p->m_signalCounter = c_aliveNodes;
    dropTrigger_slavePrepare(signal, opPtr);
    dropTrigger_sendReply(signal, opPtr, false);
    return;
  }
  c_opDropTrigger.find(opPtr, req->getConnectionPtr());
  if (! opPtr.isNull()) {
    opPtr.p->m_requestType = requestType;
    if (requestType == DropTrigReq::RT_DICT_COMMIT ||
	requestType == DropTrigReq::RT_DICT_ABORT) {
      jam();
      if (requestType == DropTrigReq::RT_DICT_COMMIT)
	dropTrigger_slaveCommit(signal, opPtr);
      else
	dropTrigger_slaveAbort(signal, opPtr);
      dropTrigger_sendReply(signal, opPtr, false);
      // done in slave
      if (! opPtr.p->m_isMaster)
	c_opDropTrigger.release(opPtr);
      return;
    }
  }
  jam();
  // return to sender
  OpDropTrigger opBad;
  opPtr.p = &opBad;
  opPtr.p->save(req);
  opPtr.p->m_errorCode = DropTrigRef::BadRequestType;
  opPtr.p->m_errorLine = __LINE__;
  dropTrigger_sendReply(signal,  opPtr, true);
}

void
Dbdict::execDROP_TRIG_CONF(Signal* signal) 
{
  jamEntry();
  DropTrigConf* conf = (DropTrigConf*)signal->getDataPtrSend();
  dropTrigger_recvReply(signal, conf, 0);
}

void
Dbdict::execDROP_TRIG_REF(Signal* signal) 
{
  jamEntry();
  DropTrigRef* ref = (DropTrigRef*)signal->getDataPtrSend();
  dropTrigger_recvReply(signal, ref->getConf(), ref);
}

void
Dbdict::dropTrigger_recvReply(Signal* signal, const DropTrigConf* conf,
    const DropTrigRef* ref)
{
  jam();
  const Uint32 senderRef = signal->senderBlockRef();
  const DropTrigReq::RequestType requestType = conf->getRequestType();
  const Uint32 key = conf->getConnectionPtr();
  if (requestType == DropTrigReq::RT_ALTER_INDEX) {
    jam();
    // part of alter index operation
    OpAlterIndexPtr opPtr;
    c_opAlterIndex.find(opPtr, key);
    ndbrequire(! opPtr.isNull());
    opPtr.p->setError(ref);
    alterIndex_fromDropTrigger(signal, opPtr);
    return;
  }
  if (requestType == DropTrigReq::RT_BUILD_INDEX) {
    jam();
    // part of build index operation
    OpBuildIndexPtr opPtr;
    c_opBuildIndex.find(opPtr, key);
    ndbrequire(! opPtr.isNull());
    opPtr.p->setError(ref);
    buildIndex_fromDropConstr(signal, opPtr);
    return;
  }
  if (requestType == DropTrigReq::RT_TC ||
      requestType == DropTrigReq::RT_LQH) {
    jam();
    // part of alter trigger operation
    OpAlterTriggerPtr opPtr;
    c_opAlterTrigger.find(opPtr, key);
    ndbrequire(! opPtr.isNull());
    opPtr.p->setError(ref);
    alterTrigger_fromDropLocal(signal, opPtr);
    return;
  }
  OpDropTriggerPtr opPtr;
  c_opDropTrigger.find(opPtr, key);
  ndbrequire(! opPtr.isNull());
  ndbrequire(opPtr.p->m_isMaster);
  ndbrequire(opPtr.p->m_requestType == requestType);
  opPtr.p->setError(ref);
  opPtr.p->m_signalCounter.clearWaitingFor(refToNode(senderRef));
  if (! opPtr.p->m_signalCounter.done()) {
    jam();
    return;
  }
  if (requestType == DropTrigReq::RT_DICT_COMMIT ||
      requestType == DropTrigReq::RT_DICT_ABORT) {
    jam();
    // send reply to user
    dropTrigger_sendReply(signal, opPtr, true);
    c_opDropTrigger.release(opPtr);
    return;
  }
  if (opPtr.p->hasError()) {
    jam();
    opPtr.p->m_requestType = DropTrigReq::RT_DICT_ABORT;
    dropTrigger_sendSlaveReq(signal, opPtr);
    return;
  }
  if (requestType == DropTrigReq::RT_DICT_PREPARE) {
    jam();
    // start alter offline
    dropTrigger_toAlterTrigger(signal, opPtr);
    return;
  }
  ndbrequire(false);
}

void
Dbdict::dropTrigger_slavePrepare(Signal* signal, OpDropTriggerPtr opPtr)
{
  jam();
}

void
Dbdict::dropTrigger_toAlterTrigger(Signal* signal, OpDropTriggerPtr opPtr)
{
  jam();
  AlterTrigReq* req = (AlterTrigReq*)signal->getDataPtrSend();
  req->setUserRef(reference());
  req->setConnectionPtr(opPtr.p->key);
  req->setRequestType(AlterTrigReq::RT_DROP_TRIGGER);
  req->addRequestFlag(opPtr.p->m_requestFlag);
  req->setTableId(opPtr.p->m_request.getTableId());
  req->setTriggerId(opPtr.p->m_request.getTriggerId());
  req->setTriggerInfo(0);       // not used
  req->setOnline(false);
  req->setReceiverRef(0);
  sendSignal(reference(), GSN_ALTER_TRIG_REQ,
      signal, AlterTrigReq::SignalLength, JBB);
}

void
Dbdict::dropTrigger_fromAlterTrigger(Signal* signal, OpDropTriggerPtr opPtr)
{
  jam();
  // remove in all
  opPtr.p->m_requestType = DropTrigReq::RT_DICT_COMMIT;
  dropTrigger_sendSlaveReq(signal, opPtr);
}

void
Dbdict::dropTrigger_sendSlaveReq(Signal* signal, OpDropTriggerPtr opPtr)
{
  DropTrigReq* const req = (DropTrigReq*)signal->getDataPtrSend();
  *req = opPtr.p->m_request;
  req->setUserRef(opPtr.p->m_coordinatorRef);
  req->setConnectionPtr(opPtr.p->key);
  req->setRequestType(opPtr.p->m_requestType);
  req->addRequestFlag(opPtr.p->m_requestFlag);
  opPtr.p->m_signalCounter = c_aliveNodes;
  NodeReceiverGroup rg(DBDICT, c_aliveNodes);
  sendSignal(rg, GSN_DROP_TRIG_REQ,
      signal, DropTrigReq::SignalLength, JBB);
}

void
Dbdict::dropTrigger_slaveCommit(Signal* signal, OpDropTriggerPtr opPtr)
{
  jam();
  const DropTrigReq* const req = &opPtr.p->m_request;
  // get trigger record
  const Uint32 triggerId = req->getTriggerId();
  TriggerRecordPtr triggerPtr;
  c_triggerRecordPool.getPtr(triggerPtr, triggerId);
  if (triggerPtr.p->triggerType == TriggerType::SECONDARY_INDEX ||
      triggerPtr.p->triggerType == TriggerType::ORDERED_INDEX) {
    jam();
    // disconnect from index if index trigger  XXX move to drop index
    triggerPtr.p->indexId = req->getIndexId();
    TableRecordPtr indexPtr;
    c_tableRecordPool.getPtr(indexPtr, triggerPtr.p->indexId);
    ndbrequire(! indexPtr.isNull());
    switch (triggerPtr.p->triggerEvent) {
    case TriggerEvent::TE_INSERT:
      indexPtr.p->insertTriggerId = RNIL;
      break;
    case TriggerEvent::TE_UPDATE:
      indexPtr.p->updateTriggerId = RNIL;
      break;
    case TriggerEvent::TE_DELETE:
      indexPtr.p->deleteTriggerId = RNIL;
      break;
    case TriggerEvent::TE_CUSTOM:
      indexPtr.p->customTriggerId = RNIL;
      break;
    default:
      ndbrequire(false);
      break;
    }
  }
  if (triggerPtr.p->triggerType == TriggerType::READ_ONLY_CONSTRAINT) {
    jam();
    // disconnect from index record  XXX should be done in caller instead
    triggerPtr.p->indexId = req->getTableId();
    TableRecordPtr indexPtr;
    c_tableRecordPool.getPtr(indexPtr, triggerPtr.p->indexId);
    indexPtr.p->buildTriggerId = RNIL;
  }
  // remove trigger
  //  ndbout_c("++++++++++++ Removing trigger id %u, %s", triggerPtr.p->triggerId, triggerPtr.p->triggerName);
  c_triggerRecordHash.remove(triggerPtr);
  triggerPtr.p->triggerState = TriggerRecord::TS_NOT_DEFINED;
}

void
Dbdict::dropTrigger_slaveAbort(Signal* signal, OpDropTriggerPtr opPtr)
{
  jam();
}

void
Dbdict::dropTrigger_sendReply(Signal* signal, OpDropTriggerPtr opPtr,
    bool toUser)
{
  DropTrigRef* rep = (DropTrigRef*)signal->getDataPtrSend();
  Uint32 gsn = GSN_DROP_TRIG_CONF;
  Uint32 length = DropTrigConf::InternalLength;
  bool sendRef;
  if (! toUser) {
    sendRef = opPtr.p->hasLastError();
    rep->setUserRef(opPtr.p->m_coordinatorRef);
    rep->setConnectionPtr(opPtr.p->key);
    rep->setRequestType(opPtr.p->m_requestType);
    if (opPtr.p->m_requestType == DropTrigReq::RT_DICT_ABORT)
      sendRef = false;
  } else {
    sendRef = opPtr.p->hasError();
    rep->setUserRef(opPtr.p->m_request.getUserRef());
    rep->setConnectionPtr(opPtr.p->m_request.getConnectionPtr());
    rep->setRequestType(opPtr.p->m_request.getRequestType());
    length = DropTrigConf::SignalLength;
  }
  rep->setTableId(opPtr.p->m_request.getTableId());
  rep->setIndexId(opPtr.p->m_request.getIndexId());
  rep->setTriggerId(opPtr.p->m_request.getTriggerId());
  if (sendRef) {
    if (opPtr.p->m_errorNode == 0)
      opPtr.p->m_errorNode = getOwnNodeId();
    rep->setErrorCode(opPtr.p->m_errorCode);
    rep->setErrorLine(opPtr.p->m_errorLine);
    rep->setErrorNode(opPtr.p->m_errorNode);
    gsn = GSN_DROP_TRIG_REF;
    length = CreateTrigRef::SignalLength;
  }
  sendSignal(rep->getUserRef(), gsn, signal, length, JBB);
}

/**
 * MODULE: Alter trigger.
 *
 * Alter trigger state.  Alter online creates the trigger first in all
 * TC (if index trigger) and then in all LQH-TUP.
 *
 * Request type received in REQ and returned in CONF/REF:
 *
 * RT_USER - normal user e.g. BACKUP
 * RT_CREATE_TRIGGER - from create trigger
 * RT_DROP_TRIGGER - from drop trigger
 * RT_DICT_PREPARE - seize operations and check request
 * RT_DICT_TC - master to each DICT on way to TC
 * RT_DICT_LQH - master to each DICT on way to LQH-TUP
 * RT_DICT_COMMIT - commit state change in each DICT (no reply)
 */

void
Dbdict::execALTER_TRIG_REQ(Signal* signal) 
{
  jamEntry();
  AlterTrigReq* const req = (AlterTrigReq*)signal->getDataPtrSend();
  OpAlterTriggerPtr opPtr;
  const Uint32 senderRef = signal->senderBlockRef();
  const AlterTrigReq::RequestType requestType = req->getRequestType();
  if (requestType == AlterTrigReq::RT_USER ||
      requestType == AlterTrigReq::RT_CREATE_TRIGGER ||
      requestType == AlterTrigReq::RT_DROP_TRIGGER) {
    jam();
    const bool isLocal = req->getRequestFlag() & RequestFlag::RF_LOCAL;
    NdbNodeBitmask receiverNodes = c_aliveNodes;
    if (isLocal) {
      receiverNodes.clear();
      receiverNodes.set(getOwnNodeId());
    }
    if (signal->getLength() == AlterTrigReq::SignalLength) {
      jam();
      if (! isLocal && getOwnNodeId() != c_masterNodeId) {
        jam();
        // forward to DICT master
        sendSignal(calcDictBlockRef(c_masterNodeId), GSN_ALTER_TRIG_REQ,
            signal, AlterTrigReq::SignalLength, JBB);
        return;
      }
      // forward initial request plus operation key to all
      req->setOpKey(++c_opRecordSequence);
      NodeReceiverGroup rg(DBDICT, receiverNodes);
      sendSignal(rg, GSN_ALTER_TRIG_REQ,
          signal, AlterTrigReq::SignalLength + 1, JBB);
      return;
    }
    // seize operation record
    ndbrequire(signal->getLength() == AlterTrigReq::SignalLength + 1);
    const Uint32 opKey = req->getOpKey();
    OpAlterTrigger opBusy;
    if (! c_opAlterTrigger.seize(opPtr))
      opPtr.p = &opBusy;
    opPtr.p->save(req);
    opPtr.p->m_coordinatorRef = senderRef;
    opPtr.p->m_isMaster = (senderRef == reference());
    opPtr.p->key = opKey;
    opPtr.p->m_requestType = AlterTrigReq::RT_DICT_PREPARE;
    if (opPtr.p == &opBusy) {
      jam();
      opPtr.p->m_errorCode = AlterTrigRef::Busy;
      opPtr.p->m_errorLine = __LINE__;
      alterTrigger_sendReply(signal, opPtr, opPtr.p->m_isMaster);
      return;
    }
    c_opAlterTrigger.add(opPtr);
    // master expects to hear from all
    if (opPtr.p->m_isMaster) {
      opPtr.p->m_nodes = receiverNodes;
      opPtr.p->m_signalCounter = receiverNodes;
    }
    alterTrigger_slavePrepare(signal, opPtr);
    alterTrigger_sendReply(signal, opPtr, false);
    return;
  }
  c_opAlterTrigger.find(opPtr, req->getConnectionPtr());
  if (! opPtr.isNull()) {
    opPtr.p->m_requestType = requestType;
    if (requestType == AlterTrigReq::RT_DICT_TC ||
        requestType == AlterTrigReq::RT_DICT_LQH) {
      jam();
      if (req->getOnline())
        alterTrigger_toCreateLocal(signal, opPtr);
      else
        alterTrigger_toDropLocal(signal, opPtr);
      return;
    }
    if (requestType == AlterTrigReq::RT_DICT_COMMIT ||
        requestType == AlterTrigReq::RT_DICT_ABORT) {
      jam();
      if (requestType == AlterTrigReq::RT_DICT_COMMIT)
        alterTrigger_slaveCommit(signal, opPtr);
      else
        alterTrigger_slaveAbort(signal, opPtr);
      alterTrigger_sendReply(signal, opPtr, false);
      // done in slave
      if (! opPtr.p->m_isMaster)
        c_opAlterTrigger.release(opPtr);
      return;
    }
  }
  jam();
  // return to sender
  OpAlterTrigger opBad;
  opPtr.p = &opBad;
  opPtr.p->save(req);
  opPtr.p->m_errorCode = AlterTrigRef::BadRequestType;
  opPtr.p->m_errorLine = __LINE__;
  alterTrigger_sendReply(signal, opPtr, true);
  return;
}

void
Dbdict::execALTER_TRIG_CONF(Signal* signal) 
{
  jamEntry();
  AlterTrigConf* conf = (AlterTrigConf*)signal->getDataPtrSend();
  alterTrigger_recvReply(signal, conf, 0);
}

void
Dbdict::execALTER_TRIG_REF(Signal* signal) 
{
  jamEntry();
  AlterTrigRef* ref = (AlterTrigRef*)signal->getDataPtrSend();
  alterTrigger_recvReply(signal, ref->getConf(), ref);
}

void
Dbdict::alterTrigger_recvReply(Signal* signal, const AlterTrigConf* conf,
    const AlterTrigRef* ref)
{
  jam();
  const Uint32 senderRef = signal->senderBlockRef();
  const AlterTrigReq::RequestType requestType = conf->getRequestType();
  const Uint32 key = conf->getConnectionPtr();
  if (requestType == AlterTrigReq::RT_CREATE_TRIGGER) {
    jam();
    // part of create trigger operation
    OpCreateTriggerPtr opPtr;
    c_opCreateTrigger.find(opPtr, key);
    ndbrequire(! opPtr.isNull());
    opPtr.p->setError(ref);
    createTrigger_fromAlterTrigger(signal, opPtr);
    return;
  }
  if (requestType == AlterTrigReq::RT_DROP_TRIGGER) {
    jam();
    // part of drop trigger operation
    OpDropTriggerPtr opPtr;
    c_opDropTrigger.find(opPtr, key);
    ndbrequire(! opPtr.isNull());
    opPtr.p->setError(ref);
    dropTrigger_fromAlterTrigger(signal, opPtr);
    return;
  }
  OpAlterTriggerPtr opPtr;
  c_opAlterTrigger.find(opPtr, key);
  ndbrequire(! opPtr.isNull());
  ndbrequire(opPtr.p->m_isMaster);
  ndbrequire(opPtr.p->m_requestType == requestType);
  /* 
   * If refuse on drop trig, because of non-existent trigger,
   * comes from anyone but the master node - ignore it and
   * remove the node from forter ALTER_TRIG communication
   * This will happen if a new node has started since the
   * trigger whas created.
   */
  if (ref &&
      refToNode(senderRef) != refToNode(reference()) &&
      opPtr.p->m_request.getRequestType() == AlterTrigReq::RT_DROP_TRIGGER &&
      ref->getErrorCode() == AlterTrigRef::TriggerNotFound) {
    jam();
    ref = 0;                                      // ignore this error
    opPtr.p->m_nodes.clear(refToNode(senderRef)); // remove this from group
  }
  opPtr.p->setError(ref);
  opPtr.p->m_signalCounter.clearWaitingFor(refToNode(senderRef));
  if (! opPtr.p->m_signalCounter.done()) {
    jam();
    return;
  }
  if (requestType == AlterTrigReq::RT_DICT_COMMIT ||
      requestType == AlterTrigReq::RT_DICT_ABORT) {
    jam();
    // send reply to user
    alterTrigger_sendReply(signal, opPtr, true);
    c_opAlterTrigger.release(opPtr);
    return;
  }
  if (opPtr.p->hasError()) {
    jam();
    opPtr.p->m_requestType = AlterTrigReq::RT_DICT_ABORT;
    alterTrigger_sendSlaveReq(signal, opPtr);
    return;
  }
  if (! (opPtr.p->m_request.getRequestFlag() & RequestFlag::RF_NOTCTRIGGER)) {
    if (requestType == AlterTrigReq::RT_DICT_PREPARE) {
      jam();
      if (opPtr.p->m_request.getOnline()) {
        jam();
        opPtr.p->m_requestType = AlterTrigReq::RT_DICT_TC;
      } else {
        jam();
        opPtr.p->m_requestType = AlterTrigReq::RT_DICT_LQH;
      }
      alterTrigger_sendSlaveReq(signal, opPtr);
      return;
    }
    if (requestType == AlterTrigReq::RT_DICT_TC) {
      jam();
      if (opPtr.p->m_request.getOnline()) {
        jam();
        opPtr.p->m_requestType = AlterTrigReq::RT_DICT_LQH;
      } else {
        jam();
        opPtr.p->m_requestType = AlterTrigReq::RT_DICT_COMMIT;
      }
      alterTrigger_sendSlaveReq(signal, opPtr);
      return;
    }
    if (requestType == AlterTrigReq::RT_DICT_LQH) {
      jam();
      if (opPtr.p->m_request.getOnline()) {
        jam();
        opPtr.p->m_requestType = AlterTrigReq::RT_DICT_COMMIT;
      } else {
        jam();
        opPtr.p->m_requestType = AlterTrigReq::RT_DICT_TC;
      }
      alterTrigger_sendSlaveReq(signal, opPtr);
      return;
    }
  } else {
    if (requestType == AlterTrigReq::RT_DICT_PREPARE) {
      jam();
      opPtr.p->m_requestType = AlterTrigReq::RT_DICT_LQH;
      alterTrigger_sendSlaveReq(signal, opPtr);
      return;
    }
    if (requestType == AlterTrigReq::RT_DICT_LQH) {
      jam();
      opPtr.p->m_requestType = AlterTrigReq::RT_DICT_COMMIT;
      alterTrigger_sendSlaveReq(signal, opPtr);
      return;
    }
  }
  ndbrequire(false);
}

void
Dbdict::alterTrigger_slavePrepare(Signal* signal, OpAlterTriggerPtr opPtr)
{
  jam();
  const AlterTrigReq* const req = &opPtr.p->m_request;
  const Uint32 triggerId = req->getTriggerId();
  TriggerRecordPtr triggerPtr;
  if (! (triggerId < c_triggerRecordPool.getSize())) {
    jam();
    opPtr.p->m_errorCode = AlterTrigRef::TriggerNotFound;
    opPtr.p->m_errorLine = __LINE__;
    return;
  }
  c_triggerRecordPool.getPtr(triggerPtr, triggerId);
  if (triggerPtr.p->triggerState == TriggerRecord::TS_NOT_DEFINED) {
    jam();
    opPtr.p->m_errorCode = AlterTrigRef::TriggerNotFound;
    opPtr.p->m_errorLine = __LINE__;
    return;
  }

  if (triggerPtr.p->triggerType == TriggerType::SUBSCRIPTION)
  {
    opPtr.p->m_request.addRequestFlag(RequestFlag::RF_NOTCTRIGGER);
  }
}

void
Dbdict::alterTrigger_toCreateLocal(Signal* signal, OpAlterTriggerPtr opPtr)
{
  jam();
  // find trigger record
  const Uint32 triggerId = opPtr.p->m_request.getTriggerId();
  TriggerRecordPtr triggerPtr;
  c_triggerRecordPool.getPtr(triggerPtr, triggerId);
  CreateTrigReq* const req = (CreateTrigReq*)signal->getDataPtrSend();
  req->setUserRef(reference());
  req->setConnectionPtr(opPtr.p->key);
  if (opPtr.p->m_requestType == AlterTrigReq::RT_DICT_TC) {
    jam();
    req->setRequestType(CreateTrigReq::RT_TC);
  } else if (opPtr.p->m_requestType == AlterTrigReq::RT_DICT_LQH) {
    jam();
    req->setRequestType(CreateTrigReq::RT_LQH);
  } else {
    ndbassert(false);
  }
  req->setTableId(triggerPtr.p->tableId);
  req->setIndexId(triggerPtr.p->indexId);
  req->setTriggerId(triggerPtr.i);
  req->setTriggerType(triggerPtr.p->triggerType);
  req->setTriggerActionTime(triggerPtr.p->triggerActionTime);
  req->setTriggerEvent(triggerPtr.p->triggerEvent);
  req->setMonitorReplicas(triggerPtr.p->monitorReplicas);
  req->setMonitorAllAttributes(triggerPtr.p->monitorAllAttributes);
  req->setOnline(true);
  req->setReceiverRef(opPtr.p->m_request.getReceiverRef());
  BlockReference blockRef = 0;
  if (opPtr.p->m_requestType == AlterTrigReq::RT_DICT_TC) {
    jam();
    blockRef = calcTcBlockRef(getOwnNodeId());
  } else if (opPtr.p->m_requestType == AlterTrigReq::RT_DICT_LQH) {
    jam();
    blockRef = calcLqhBlockRef(getOwnNodeId());
  } else {
    ndbassert(false);
  }
  req->setAttributeMask(triggerPtr.p->attributeMask);
  sendSignal(blockRef, GSN_CREATE_TRIG_REQ,
      signal, CreateTrigReq::SignalLength, JBB);
}

void
Dbdict::alterTrigger_fromCreateLocal(Signal* signal, OpAlterTriggerPtr opPtr)
{
  jam();
  if (! opPtr.p->hasLastError()) {
    // mark created locally
    TriggerRecordPtr triggerPtr;
    c_triggerRecordPool.getPtr(triggerPtr, opPtr.p->m_request.getTriggerId());
    if (opPtr.p->m_requestType == AlterTrigReq::RT_DICT_TC) {
      jam();
      triggerPtr.p->triggerLocal |= TriggerRecord::TL_CREATED_TC;
    } else if (opPtr.p->m_requestType == AlterTrigReq::RT_DICT_LQH) {
      jam();
      triggerPtr.p->triggerLocal |= TriggerRecord::TL_CREATED_LQH;
    } else {
      ndbrequire(false);
    }
  }
  // forward CONF or REF to master
  alterTrigger_sendReply(signal, opPtr, false);
}

void
Dbdict::alterTrigger_toDropLocal(Signal* signal, OpAlterTriggerPtr opPtr)
{
  jam();
  TriggerRecordPtr triggerPtr;
  c_triggerRecordPool.getPtr(triggerPtr, opPtr.p->m_request.getTriggerId());
  DropTrigReq* const req = (DropTrigReq*)signal->getDataPtrSend();
  req->setUserRef(reference());
  req->setConnectionPtr(opPtr.p->key);
  if (opPtr.p->m_requestType == AlterTrigReq::RT_DICT_TC) {
    jam();
    // broken trigger allowed if force
    if (! (triggerPtr.p->triggerLocal & TriggerRecord::TL_CREATED_TC)) {
      jam();
      ndbassert(opPtr.p->m_requestFlag & RequestFlag::RF_FORCE);
      alterTrigger_sendReply(signal, opPtr, false);
      return;
    }
    req->setRequestType(DropTrigReq::RT_TC);
  } else if (opPtr.p->m_requestType == AlterTrigReq::RT_DICT_LQH) {
    jam();
    // broken trigger allowed if force
    if (! (triggerPtr.p->triggerLocal & TriggerRecord::TL_CREATED_LQH)) {
      jam();
      ndbassert(opPtr.p->m_requestFlag & RequestFlag::RF_FORCE);
      alterTrigger_sendReply(signal, opPtr, false);
      return;
    }
    req->setRequestType(DropTrigReq::RT_LQH);
  } else {
    ndbassert(false);
  }
  req->setTableId(triggerPtr.p->tableId);
  req->setIndexId(triggerPtr.p->indexId);
  req->setTriggerId(triggerPtr.i);
  req->setTriggerType(triggerPtr.p->triggerType);
  req->setTriggerActionTime(triggerPtr.p->triggerActionTime);
  req->setTriggerEvent(triggerPtr.p->triggerEvent);
  req->setMonitorReplicas(triggerPtr.p->monitorReplicas);
  req->setMonitorAllAttributes(triggerPtr.p->monitorAllAttributes);
  BlockReference blockRef = 0;
  if (opPtr.p->m_requestType == AlterTrigReq::RT_DICT_TC) {
    jam();
    blockRef = calcTcBlockRef(getOwnNodeId());
  } else if (opPtr.p->m_requestType == AlterTrigReq::RT_DICT_LQH) {
    jam();
    blockRef = calcLqhBlockRef(getOwnNodeId());
  } else {
    ndbassert(false);
  }
  sendSignal(blockRef, GSN_DROP_TRIG_REQ,
      signal, DropTrigReq::SignalLength, JBB);
}

void
Dbdict::alterTrigger_fromDropLocal(Signal* signal, OpAlterTriggerPtr opPtr)
{
  jam();
  if (! opPtr.p->hasLastError()) {
    // mark dropped locally
    TriggerRecordPtr triggerPtr;
    c_triggerRecordPool.getPtr(triggerPtr, opPtr.p->m_request.getTriggerId());
    if (opPtr.p->m_requestType == AlterTrigReq::RT_DICT_TC) {
      jam();
      triggerPtr.p->triggerLocal &= ~TriggerRecord::TL_CREATED_TC;
    } else if (opPtr.p->m_requestType == AlterTrigReq::RT_DICT_LQH) {
      jam();
      triggerPtr.p->triggerLocal &= ~TriggerRecord::TL_CREATED_LQH;
    } else {
      ndbrequire(false);
    }
  }
  // forward CONF or REF to master
  alterTrigger_sendReply(signal, opPtr, false);
}

void
Dbdict::alterTrigger_slaveCommit(Signal* signal, OpAlterTriggerPtr opPtr)
{
  jam();
  TriggerRecordPtr triggerPtr;
  c_triggerRecordPool.getPtr(triggerPtr, opPtr.p->m_request.getTriggerId());
  // set state
  triggerPtr.p->triggerState = TriggerRecord::TS_ONLINE;
}

void
Dbdict::alterTrigger_slaveAbort(Signal* signal, OpAlterTriggerPtr opPtr)
{
  jam();
}

void
Dbdict::alterTrigger_sendSlaveReq(Signal* signal, OpAlterTriggerPtr opPtr)
{
  AlterTrigReq* const req = (AlterTrigReq*)signal->getDataPtrSend();
  *req = opPtr.p->m_request;
  req->setUserRef(opPtr.p->m_coordinatorRef);
  req->setConnectionPtr(opPtr.p->key);
  req->setRequestType(opPtr.p->m_requestType);
  req->addRequestFlag(opPtr.p->m_requestFlag);
  NdbNodeBitmask receiverNodes = c_aliveNodes;
  if (opPtr.p->m_requestFlag & RequestFlag::RF_LOCAL) {
    receiverNodes.clear();
    receiverNodes.set(getOwnNodeId());
  } else {
    opPtr.p->m_nodes.bitAND(receiverNodes);
    receiverNodes = opPtr.p->m_nodes;
  }
  opPtr.p->m_signalCounter = receiverNodes;
  NodeReceiverGroup rg(DBDICT, receiverNodes);
  sendSignal(rg, GSN_ALTER_TRIG_REQ,
      signal, AlterTrigReq::SignalLength, JBB);
}

void
Dbdict::alterTrigger_sendReply(Signal* signal, OpAlterTriggerPtr opPtr,
    bool toUser)
{
  jam();
  AlterTrigRef* rep = (AlterTrigRef*)signal->getDataPtrSend();
  Uint32 gsn = GSN_ALTER_TRIG_CONF;
  Uint32 length = AlterTrigConf::InternalLength;
  bool sendRef;
  if (! toUser) {
    sendRef = opPtr.p->hasLastError();
    rep->setUserRef(opPtr.p->m_coordinatorRef);
    rep->setConnectionPtr(opPtr.p->key);
    rep->setRequestType(opPtr.p->m_requestType);
    if (opPtr.p->m_requestType == AlterTrigReq::RT_DICT_ABORT) {
      jam();
      sendRef = false;
    } else {
      jam();
    }
  } else {
    sendRef = opPtr.p->hasError();
    jam();
    rep->setUserRef(opPtr.p->m_request.getUserRef());
    rep->setConnectionPtr(opPtr.p->m_request.getConnectionPtr());
    rep->setRequestType(opPtr.p->m_request.getRequestType());
    length = AlterTrigConf::SignalLength;
  }
  rep->setTableId(opPtr.p->m_request.getTableId());
  rep->setTriggerId(opPtr.p->m_request.getTriggerId());
  if (sendRef) {
    if (opPtr.p->m_errorNode == 0) {
      jam();
      opPtr.p->m_errorNode = getOwnNodeId();
    } else {
      jam();
    }
    rep->setErrorCode(opPtr.p->m_errorCode);
    rep->setErrorLine(opPtr.p->m_errorLine);
    rep->setErrorNode(opPtr.p->m_errorNode);
    gsn = GSN_ALTER_TRIG_REF;
    length = AlterTrigRef::SignalLength;
  }
  sendSignal(rep->getUserRef(), gsn, signal, length, JBB);
}

/**
 * MODULE: Support routines for index and trigger.
 */

void
Dbdict::getTableKeyList(TableRecordPtr tablePtr, AttributeList& list)
{
  jam();
  list.sz = 0;
  for (Uint32 tAttr = tablePtr.p->firstAttribute; tAttr != RNIL; ) {
    AttributeRecord* aRec = c_attributeRecordPool.getPtr(tAttr);
    if (aRec->tupleKey)
      list.id[list.sz++] = aRec->attributeId;
    tAttr = aRec->nextAttrInTable;
  }
}

// XXX should store the primary attribute id
void
Dbdict::getIndexAttr(TableRecordPtr indexPtr, Uint32 itAttr, Uint32* id)
{
  jam();
  TableRecordPtr tablePtr;
  c_tableRecordPool.getPtr(tablePtr, indexPtr.p->primaryTableId);
  AttributeRecord* iaRec = c_attributeRecordPool.getPtr(itAttr);
  for (Uint32 tAttr = tablePtr.p->firstAttribute; tAttr != RNIL; ) {
    AttributeRecord* aRec = c_attributeRecordPool.getPtr(tAttr);
    if (iaRec->equal(*aRec)) {
      id[0] = aRec->attributeId;
      return;
    }
    tAttr = aRec->nextAttrInTable;
  }
  ndbrequire(false);
}

void
Dbdict::getIndexAttrList(TableRecordPtr indexPtr, AttributeList& list)
{
  jam();
  TableRecordPtr tablePtr;
  c_tableRecordPool.getPtr(tablePtr, indexPtr.p->primaryTableId);
  list.sz = 0;
  memset(list.id, 0, sizeof(list.id));
  ndbrequire(indexPtr.p->noOfAttributes >= 2);
  Uint32 itAttr = indexPtr.p->firstAttribute;
  for (Uint32 i = 0; i < (Uint32)indexPtr.p->noOfAttributes - 1; i++) {
    getIndexAttr(indexPtr, itAttr, &list.id[list.sz++]);
    AttributeRecord* iaRec = c_attributeRecordPool.getPtr(itAttr);
    itAttr = iaRec->nextAttrInTable;
  }
}

void
Dbdict::getIndexAttrMask(TableRecordPtr indexPtr, AttributeMask& mask)
{
  jam();
  TableRecordPtr tablePtr;
  c_tableRecordPool.getPtr(tablePtr, indexPtr.p->primaryTableId);
  mask.clear();
  ndbrequire(indexPtr.p->noOfAttributes >= 2);
  Uint32 itAttr = indexPtr.p->firstAttribute;
  for (Uint32 i = 0; i < (Uint32)indexPtr.p->noOfAttributes - 1; i++) {
    Uint32 id;
    getIndexAttr(indexPtr, itAttr, &id);
    mask.set(id);
    AttributeRecord* iaRec = c_attributeRecordPool.getPtr(itAttr);
    itAttr = iaRec->nextAttrInTable;
  }
}

// DICT lock master

const Dbdict::DictLockType*
Dbdict::getDictLockType(Uint32 lockType)
{
  static const DictLockType lt[] = {
    { DictLockReq::NodeRestartLock, BS_NODE_RESTART, "NodeRestart" }
  };
  for (int i = 0; i < sizeof(lt)/sizeof(lt[0]); i++) {
    if (lt[i].lockType == lockType)
      return &lt[i];
  }
  return NULL;
}

void
Dbdict::sendDictLockInfoEvent(Uint32 pollCount)
{
  DictLockPtr loopPtr;
  c_dictLockQueue.first(loopPtr);
  unsigned count = 0;

  char queue_buf[100];
  char *p = &queue_buf[0];
  const char *const q = &queue_buf[sizeof(queue_buf)];
  *p = 0;

  while (loopPtr.i != RNIL) {
    jam();
    my_snprintf(p, q-p, "%s%u%s",
                ++count == 1 ? "" : " ",
                (unsigned)refToNode(loopPtr.p->req.userRef),
                loopPtr.p->locked ? "L" : "");
    p += strlen(p);
    c_dictLockQueue.next(loopPtr);
  }

  infoEvent("DICT: lock bs: %d ops: %d poll: %d cnt: %d queue: %s",
      (int)c_blockState,
      c_opRecordPool.getSize() - c_opRecordPool.getNoOfFree(),
      c_dictLockPoll, (int)pollCount, queue_buf);
}

void
Dbdict::sendDictLockInfoEvent(DictLockPtr lockPtr, const char* text)
{
  infoEvent("DICT: %s %u for %s",
      text,
      (unsigned)refToNode(lockPtr.p->req.userRef), lockPtr.p->lt->text);
}

void
Dbdict::execDICT_LOCK_REQ(Signal* signal)
{
  jamEntry();
  const DictLockReq* req = (const DictLockReq*)&signal->theData[0];

  // make sure bad request crashes slave, not master (us)

  if (getOwnNodeId() != c_masterNodeId) {
    jam();
    sendDictLockRef(signal, *req, DictLockRef::NotMaster);
    return;
  }

  const DictLockType* lt = getDictLockType(req->lockType);
  if (lt == NULL) {
    jam();
    sendDictLockRef(signal, *req, DictLockRef::InvalidLockType);
    return;
  }

  if (req->userRef != signal->getSendersBlockRef() ||
      getNodeInfo(refToNode(req->userRef)).m_type != NodeInfo::DB) {
    jam();
    sendDictLockRef(signal, *req, DictLockRef::BadUserRef);
    return;
  }

  if (c_aliveNodes.get(refToNode(req->userRef))) {
    jam();
    sendDictLockRef(signal, *req, DictLockRef::TooLate);
    return;
  }

  DictLockPtr lockPtr;
  if (! c_dictLockQueue.seize(lockPtr)) {
    jam();
    sendDictLockRef(signal, *req, DictLockRef::TooManyRequests);
    return;
  }

  lockPtr.p->req = *req;
  lockPtr.p->locked = false;
  lockPtr.p->lt = lt;

  checkDictLockQueue(signal, false);

  if (! lockPtr.p->locked)
    sendDictLockInfoEvent(lockPtr, "lock request by node");
}

void
Dbdict::checkDictLockQueue(Signal* signal, bool poll)
{
  Uint32 pollCount = ! poll ? 0 : signal->theData[1];

  DictLockPtr lockPtr;

  do {
    if (! c_dictLockQueue.first(lockPtr)) {
      jam();
      setDictLockPoll(signal, false, pollCount);
      return;
    }

    if (lockPtr.p->locked) {
      jam();
      ndbrequire(c_blockState == lockPtr.p->lt->blockState);
      break;
    }

    if (c_opRecordPool.getNoOfFree() != c_opRecordPool.getSize()) {
      jam();
      break;
    }

    ndbrequire(c_blockState == BS_IDLE);
    lockPtr.p->locked = true;
    c_blockState = lockPtr.p->lt->blockState;
    sendDictLockConf(signal, lockPtr);

    sendDictLockInfoEvent(lockPtr, "locked by node");
  } while (0);

  // poll while first request is open
  // this routine is called again when it is removed for any reason

  bool on = ! lockPtr.p->locked;
  setDictLockPoll(signal, on, pollCount);
}

void
Dbdict::execDICT_UNLOCK_ORD(Signal* signal)
{
  jamEntry();
  const DictUnlockOrd* ord = (const DictUnlockOrd*)&signal->theData[0];

  DictLockPtr lockPtr;
  c_dictLockQueue.getPtr(lockPtr, ord->lockPtr);
  ndbrequire(lockPtr.p->lt->lockType == ord->lockType);

  if (lockPtr.p->locked) {
    jam();
    ndbrequire(c_blockState == lockPtr.p->lt->blockState);
    ndbrequire(c_opRecordPool.getNoOfFree() == c_opRecordPool.getSize());
    ndbrequire(! c_dictLockQueue.hasPrev(lockPtr));

    c_blockState = BS_IDLE;
    sendDictLockInfoEvent(lockPtr, "unlocked by node");
  } else {
    sendDictLockInfoEvent(lockPtr, "lock request removed by node");
  }

  c_dictLockQueue.release(lockPtr);

  checkDictLockQueue(signal, false);
}

void
Dbdict::sendDictLockConf(Signal* signal, DictLockPtr lockPtr)
{
  DictLockConf* conf = (DictLockConf*)&signal->theData[0];
  const DictLockReq& req = lockPtr.p->req;

  conf->userPtr = req.userPtr;
  conf->lockType = req.lockType;
  conf->lockPtr = lockPtr.i;

  sendSignal(req.userRef, GSN_DICT_LOCK_CONF, signal,
      DictLockConf::SignalLength, JBB);
}

void
Dbdict::sendDictLockRef(Signal* signal, DictLockReq req, Uint32 errorCode)
{
  DictLockRef* ref = (DictLockRef*)&signal->theData[0];

  ref->userPtr = req.userPtr;
  ref->lockType = req.lockType;
  ref->errorCode = errorCode;

  sendSignal(req.userRef, GSN_DICT_LOCK_REF, signal,
      DictLockRef::SignalLength, JBB);
}

// control polling

void
Dbdict::setDictLockPoll(Signal* signal, bool on, Uint32 pollCount)
{
  if (on) {
    jam();
    signal->theData[0] = ZDICT_LOCK_POLL;
    signal->theData[1] = pollCount + 1;
    sendSignalWithDelay(reference(), GSN_CONTINUEB, signal, 100, 2);
  }

  bool change = (c_dictLockPoll != on);

  if (change) {
    jam();
    c_dictLockPoll = on;
  }

  // avoid too many messages if master is stuck busy (BS_NODE_FAILURE)
  bool periodic =
    pollCount < 8 ||
    pollCount < 64 && pollCount % 8 == 0 ||
    pollCount < 512 && pollCount % 64 == 0 ||
    pollCount < 4096 && pollCount % 512 == 0 ||
    pollCount % 4096 == 0; // about every 6 minutes

  if (change || periodic)
    sendDictLockInfoEvent(pollCount);
}

// NF handling

void
Dbdict::removeStaleDictLocks(Signal* signal, const Uint32* theFailedNodes)
{
  DictLockPtr loopPtr;
  c_dictLockQueue.first(loopPtr);

  if (getOwnNodeId() != c_masterNodeId) {
    ndbrequire(loopPtr.i == RNIL);
    return;
  }

  while (loopPtr.i != RNIL) {
    jam();
    DictLockPtr lockPtr = loopPtr;
    c_dictLockQueue.next(loopPtr);

    Uint32 nodeId = refToNode(lockPtr.p->req.userRef);

    if (NodeBitmask::get(theFailedNodes, nodeId)) {
      if (lockPtr.p->locked) {
        jam();
        ndbrequire(c_blockState == lockPtr.p->lt->blockState);
        ndbrequire(c_opRecordPool.getNoOfFree() == c_opRecordPool.getSize());
        ndbrequire(! c_dictLockQueue.hasPrev(lockPtr));

        c_blockState = BS_IDLE;

        sendDictLockInfoEvent(lockPtr, "remove lock by failed node");
      } else {
        sendDictLockInfoEvent(lockPtr, "remove lock request by failed node");
      }

      c_dictLockQueue.release(lockPtr);
    }
  }

  checkDictLockQueue(signal, false);
}


/* **************************************************************** */
/* ---------------------------------------------------------------- */
/* MODULE:          STORE/RESTORE SCHEMA FILE---------------------- */
/* ---------------------------------------------------------------- */
/*                                                                  */
/* General module used to store the schema file on disk and         */
/* similar function to restore it from disk.                        */
/* ---------------------------------------------------------------- */
/* **************************************************************** */

void
Dbdict::initSchemaFile(XSchemaFile * xsf, Uint32 firstPage, Uint32 lastPage,
                       bool initEntries)
{
  ndbrequire(lastPage <= xsf->noOfPages);
  for (Uint32 n = firstPage; n < lastPage; n++) {
    SchemaFile * sf = &xsf->schemaPage[n];
    if (initEntries)
      memset(sf, 0, NDB_SF_PAGE_SIZE);

    Uint32 ndb_version = NDB_VERSION;
    if (ndb_version < NDB_SF_VERSION_5_0_6)
      ndb_version = NDB_SF_VERSION_5_0_6;
<<<<<<< HEAD

    memcpy(sf->Magic, NDB_SF_MAGIC, sizeof(sf->Magic));
    sf->ByteOrder = 0x12345678;
    sf->NdbVersion =  ndb_version;
    sf->FileSize = xsf->noOfPages * NDB_SF_PAGE_SIZE;
    sf->PageNumber = n;
    sf->CheckSum = 0;
    sf->NoOfTableEntries = NDB_SF_PAGE_ENTRIES;

    computeChecksum(xsf, n);
  }
}

void
Dbdict::resizeSchemaFile(XSchemaFile * xsf, Uint32 noOfPages)
{
  ndbrequire(noOfPages <= NDB_SF_MAX_PAGES);
  if (xsf->noOfPages < noOfPages) {
    jam();
    Uint32 firstPage = xsf->noOfPages;
    xsf->noOfPages = noOfPages;
    initSchemaFile(xsf, 0, firstPage, false);
    initSchemaFile(xsf, firstPage, xsf->noOfPages, true);
  }
  if (xsf->noOfPages > noOfPages) {
    jam();
    Uint32 tableId = noOfPages * NDB_SF_PAGE_ENTRIES;
    while (tableId < xsf->noOfPages * NDB_SF_PAGE_ENTRIES) {
      SchemaFile::TableEntry * te = getTableEntry(xsf, tableId);
      if (te->m_tableState != SchemaFile::INIT &&
          te->m_tableState != SchemaFile::DROP_TABLE_COMMITTED) {
        ndbrequire(false);
      }
      tableId++;
    }
    xsf->noOfPages = noOfPages;
    initSchemaFile(xsf, 0, xsf->noOfPages, false);
  }
}

void
=======

    memcpy(sf->Magic, NDB_SF_MAGIC, sizeof(sf->Magic));
    sf->ByteOrder = 0x12345678;
    sf->NdbVersion =  ndb_version;
    sf->FileSize = xsf->noOfPages * NDB_SF_PAGE_SIZE;
    sf->PageNumber = n;
    sf->CheckSum = 0;
    sf->NoOfTableEntries = NDB_SF_PAGE_ENTRIES;

    computeChecksum(xsf, n);
  }
}

void
Dbdict::resizeSchemaFile(XSchemaFile * xsf, Uint32 noOfPages)
{
  ndbrequire(noOfPages <= NDB_SF_MAX_PAGES);
  if (xsf->noOfPages < noOfPages) {
    jam();
    Uint32 firstPage = xsf->noOfPages;
    xsf->noOfPages = noOfPages;
    initSchemaFile(xsf, 0, firstPage, false);
    initSchemaFile(xsf, firstPage, xsf->noOfPages, true);
  }
  if (xsf->noOfPages > noOfPages) {
    jam();
    Uint32 tableId = noOfPages * NDB_SF_PAGE_ENTRIES;
    while (tableId < xsf->noOfPages * NDB_SF_PAGE_ENTRIES) {
      SchemaFile::TableEntry * te = getTableEntry(xsf, tableId);
      if (te->m_tableState != SchemaFile::INIT &&
          te->m_tableState != SchemaFile::DROP_TABLE_COMMITTED) {
        ndbrequire(false);
      }
      tableId++;
    }
    xsf->noOfPages = noOfPages;
    initSchemaFile(xsf, 0, xsf->noOfPages, false);
  }
}

void
>>>>>>> d2da3c96
Dbdict::computeChecksum(XSchemaFile * xsf, Uint32 pageNo){ 
  SchemaFile * sf = &xsf->schemaPage[pageNo];
  sf->CheckSum = 0;
  sf->CheckSum = computeChecksum((Uint32*)sf, NDB_SF_PAGE_SIZE_IN_WORDS);
}

bool 
Dbdict::validateChecksum(const XSchemaFile * xsf){
  
  for (Uint32 n = 0; n < xsf->noOfPages; n++) {
    SchemaFile * sf = &xsf->schemaPage[n];
    Uint32 c = computeChecksum((Uint32*)sf, NDB_SF_PAGE_SIZE_IN_WORDS);
    if ( c != 0)
      return false;
  }
  return true;
}

Uint32
Dbdict::computeChecksum(const Uint32 * src, Uint32 len){
  Uint32 ret = 0;
  for(Uint32 i = 0; i<len; i++)
    ret ^= src[i];
  return ret;
}

SchemaFile::TableEntry * 
Dbdict::getTableEntry(XSchemaFile * xsf, Uint32 tableId)
{
  Uint32 n = tableId / NDB_SF_PAGE_ENTRIES;
  Uint32 i = tableId % NDB_SF_PAGE_ENTRIES;
  ndbrequire(n < xsf->noOfPages);

  SchemaFile * sf = &xsf->schemaPage[n];
  return &sf->TableEntries[i];
}

// global metadata support

int
Dbdict::getMetaTablePtr(TableRecordPtr& tablePtr, Uint32 tableId, Uint32 tableVersion)
{
  if (tableId >= c_tableRecordPool.getSize()) {
    return MetaData::InvalidArgument;
  }
  c_tableRecordPool.getPtr(tablePtr, tableId);
  if (tablePtr.p->tabState == TableRecord::NOT_DEFINED) {
    return MetaData::TableNotFound;
  }
  if (tablePtr.p->tableVersion != tableVersion) {
    return MetaData::InvalidTableVersion;
  }
  // online flag is not maintained by DICT
  tablePtr.p->online =
    tablePtr.p->isTable() && 
    (tablePtr.p->tabState == TableRecord::DEFINED ||
     tablePtr.p->tabState == TableRecord::BACKUP_ONGOING) ||
    tablePtr.p->isIndex() && tablePtr.p->indexState == TableRecord::IS_ONLINE;
  return 0;
}

int
Dbdict::getMetaTable(MetaData::Table& table, Uint32 tableId, Uint32 tableVersion)
{
  int ret;
  TableRecordPtr tablePtr;
  if ((ret = getMetaTablePtr(tablePtr, tableId, tableVersion)) < 0) {
    return ret;
  }
  new (&table) MetaData::Table(*tablePtr.p);
  return 0;
}

int
Dbdict::getMetaTable(MetaData::Table& table, const char* tableName)
{
  int ret;
  TableRecordPtr tablePtr;
  if (strlen(tableName) + 1 > MAX_TAB_NAME_SIZE) {
    return MetaData::InvalidArgument;
  }
  TableRecord keyRecord;
  strcpy(keyRecord.tableName, tableName);
  c_tableRecordHash.find(tablePtr, keyRecord);
  if (tablePtr.i == RNIL) {
    return MetaData::TableNotFound;
  }
  if ((ret = getMetaTablePtr(tablePtr, tablePtr.i, tablePtr.p->tableVersion)) < 0) {
    return ret;
  }
  new (&table) MetaData::Table(*tablePtr.p);
  return 0;
}

int
Dbdict::getMetaAttribute(MetaData::Attribute& attr, const MetaData::Table& table, Uint32 attributeId)
{
  int ret;
  TableRecordPtr tablePtr;
  if ((ret = getMetaTablePtr(tablePtr, table.tableId, table.tableVersion)) < 0) {
    return ret;
  }
  AttributeRecordPtr attrPtr;
  attrPtr.i = tablePtr.p->firstAttribute;
  while (attrPtr.i != RNIL) {
    c_attributeRecordPool.getPtr(attrPtr);
    if (attrPtr.p->attributeId == attributeId)
      break;
    attrPtr.i = attrPtr.p->nextAttrInTable;
  }
  if (attrPtr.i == RNIL) {
    return MetaData::AttributeNotFound;
  }
  new (&attr) MetaData::Attribute(*attrPtr.p);
  return 0;
}

int
Dbdict::getMetaAttribute(MetaData::Attribute& attr, const MetaData::Table& table, const char* attributeName)
{
  int ret;
  TableRecordPtr tablePtr;
  if ((ret = getMetaTablePtr(tablePtr, table.tableId, table.tableVersion)) < 0) {
    return ret;
  }
  AttributeRecordPtr attrPtr;
  attrPtr.i = tablePtr.p->firstAttribute;
  while (attrPtr.i != RNIL) {
    c_attributeRecordPool.getPtr(attrPtr);
    if (strcmp(attrPtr.p->attributeName, attributeName) == 0)
      break;
    attrPtr.i = attrPtr.p->nextAttrInTable;
  }
  if (attrPtr.i == RNIL) {
    return MetaData::AttributeNotFound;
  }
  new (&attr) MetaData::Attribute(*attrPtr.p);
  return 0;
}

CArray<KeyDescriptor> g_key_descriptor_pool;<|MERGE_RESOLUTION|>--- conflicted
+++ resolved
@@ -286,13 +286,10 @@
   w.add(DictTabInfo::TableKValue, tablePtr.p->kValue);
   w.add(DictTabInfo::FragmentTypeVal, tablePtr.p->fragmentType);
   w.add(DictTabInfo::TableTypeVal, tablePtr.p->tableType);
-<<<<<<< HEAD
-=======
   w.add(DictTabInfo::MaxRowsLow, tablePtr.p->maxRowsLow);
   w.add(DictTabInfo::MaxRowsHigh, tablePtr.p->maxRowsHigh);
   w.add(DictTabInfo::MinRowsLow, tablePtr.p->minRowsLow);
   w.add(DictTabInfo::MinRowsHigh, tablePtr.p->minRowsHigh);
->>>>>>> d2da3c96
   
   if(!signal)
   {
@@ -1785,14 +1782,6 @@
   c_opCreateTrigger.setSize(8);
   c_opDropTrigger.setSize(8);
   c_opAlterTrigger.setSize(8);
-  
-  // Initialize schema file copies
-  c_schemaFile[0].schemaPage =
-    (SchemaFile*)c_schemaPageRecordArray.getPtr(0 * NDB_SF_MAX_PAGES);
-  c_schemaFile[0].noOfPages = 0;
-  c_schemaFile[1].schemaPage =
-    (SchemaFile*)c_schemaPageRecordArray.getPtr(1 * NDB_SF_MAX_PAGES);
-  c_schemaFile[1].noOfPages = 0;
 
   c_dictLockPool.setSize(32);
   
@@ -4542,14 +4531,10 @@
     req->lh3PageBits = 0; //lhPageBits;
     req->noOfAttributes = tabPtr.p->noOfAttributes;
     req->noOfNullAttributes = tabPtr.p->noOfNullBits;
-<<<<<<< HEAD
-    req->noOfPagesToPreAllocate = 0;
-=======
     req->maxRowsLow = maxRows & 0xFFFFFFFF;
     req->maxRowsHigh = maxRows >> 32;
     req->minRowsLow = minRows & 0xFFFFFFFF;
     req->minRowsHigh = minRows >> 32;
->>>>>>> d2da3c96
     req->schemaVersion = tabPtr.p->tableVersion;
     Uint32 keyLen = tabPtr.p->tupKeyLength;
     req->keyLength = keyLen; // wl-2066 no more "long keys"
@@ -12546,7 +12531,6 @@
     Uint32 ndb_version = NDB_VERSION;
     if (ndb_version < NDB_SF_VERSION_5_0_6)
       ndb_version = NDB_SF_VERSION_5_0_6;
-<<<<<<< HEAD
 
     memcpy(sf->Magic, NDB_SF_MAGIC, sizeof(sf->Magic));
     sf->ByteOrder = 0x12345678;
@@ -12588,49 +12572,6 @@
 }
 
 void
-=======
-
-    memcpy(sf->Magic, NDB_SF_MAGIC, sizeof(sf->Magic));
-    sf->ByteOrder = 0x12345678;
-    sf->NdbVersion =  ndb_version;
-    sf->FileSize = xsf->noOfPages * NDB_SF_PAGE_SIZE;
-    sf->PageNumber = n;
-    sf->CheckSum = 0;
-    sf->NoOfTableEntries = NDB_SF_PAGE_ENTRIES;
-
-    computeChecksum(xsf, n);
-  }
-}
-
-void
-Dbdict::resizeSchemaFile(XSchemaFile * xsf, Uint32 noOfPages)
-{
-  ndbrequire(noOfPages <= NDB_SF_MAX_PAGES);
-  if (xsf->noOfPages < noOfPages) {
-    jam();
-    Uint32 firstPage = xsf->noOfPages;
-    xsf->noOfPages = noOfPages;
-    initSchemaFile(xsf, 0, firstPage, false);
-    initSchemaFile(xsf, firstPage, xsf->noOfPages, true);
-  }
-  if (xsf->noOfPages > noOfPages) {
-    jam();
-    Uint32 tableId = noOfPages * NDB_SF_PAGE_ENTRIES;
-    while (tableId < xsf->noOfPages * NDB_SF_PAGE_ENTRIES) {
-      SchemaFile::TableEntry * te = getTableEntry(xsf, tableId);
-      if (te->m_tableState != SchemaFile::INIT &&
-          te->m_tableState != SchemaFile::DROP_TABLE_COMMITTED) {
-        ndbrequire(false);
-      }
-      tableId++;
-    }
-    xsf->noOfPages = noOfPages;
-    initSchemaFile(xsf, 0, xsf->noOfPages, false);
-  }
-}
-
-void
->>>>>>> d2da3c96
 Dbdict::computeChecksum(XSchemaFile * xsf, Uint32 pageNo){ 
   SchemaFile * sf = &xsf->schemaPage[pageNo];
   sf->CheckSum = 0;
