--- conflicted
+++ resolved
@@ -143,15 +143,12 @@
     m_length = 4;
     m_cs = default_cs;
     break;
-<<<<<<< HEAD
-=======
   case Time:
     m_precision = 0;
     m_scale = 0;
     m_length = 1;
     m_cs = NULL;
     break;
->>>>>>> 91a3e90b
   case Bit:
     m_precision = 0;
     m_scale = 0;
