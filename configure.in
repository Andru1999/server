dnl -*- ksh -*-
dnl Process this file with autoconf to produce a configure script.

AC_PREREQ(2.52)dnl		Minimum Autoconf version required.

AC_INIT(sql/mysqld.cc)
AC_CANONICAL_SYSTEM
# The Docs Makefile.am parses this line!
# remember to also change ndb version below and update version.c in ndb
AM_INIT_AUTOMAKE(mysql, 5.1.15-beta)
AM_CONFIG_HEADER(config.h)

PROTOCOL_VERSION=10
DOT_FRM_VERSION=6
# See the libtool docs for information on how to do shared lib versions.
SHARED_LIB_MAJOR_VERSION=15
SHARED_LIB_VERSION=$SHARED_LIB_MAJOR_VERSION:0:0
# Set all version vars based on $VERSION. How do we do this more elegant ?
# Remember that regexps needs to quote [ and ] since this is run through m4
MYSQL_NO_DASH_VERSION=`echo $VERSION | sed -e "s|[[a-z]]*-.*$||"`
MYSQL_BASE_VERSION=`echo $MYSQL_NO_DASH_VERSION | sed -e "s|\.[[^.]]*$||"`
MYSQL_VERSION_ID=`echo $MYSQL_NO_DASH_VERSION. | sed -e 's/[[^0-9.]]//g; s/\./  /g; s/ \([[0-9]]\) / 0\\1 /g; s/ //g'`

# The port should be constant for a LONG time
MYSQL_TCP_PORT_DEFAULT=3306
MYSQL_UNIX_ADDR_DEFAULT="/tmp/mysql.sock"

dnl Include m4 
sinclude(config/ac-macros/alloca.m4)
sinclude(config/ac-macros/check_cpu.m4)
sinclude(config/ac-macros/character_sets.m4)
sinclude(config/ac-macros/compiler_flag.m4)
sinclude(config/ac-macros/plugins.m4)
sinclude(config/ac-macros/ha_ndbcluster.m4)
sinclude(config/ac-macros/large_file.m4)
sinclude(config/ac-macros/misc.m4)
sinclude(config/ac-macros/readline.m4)
sinclude(config/ac-macros/replication.m4)
sinclude(config/ac-macros/ssl.m4)
sinclude(config/ac-macros/zlib.m4)

# Remember to add a directory sql/share/LANGUAGE
AVAILABLE_LANGUAGES="\
czech danish dutch english estonian french german greek hungarian \
italian japanese korean norwegian norwegian-ny polish portuguese \
romanian russian serbian slovak spanish swedish ukrainian"

#####
#####

AC_SUBST(MYSQL_NO_DASH_VERSION)
AC_SUBST(MYSQL_BASE_VERSION)
AC_SUBST(MYSQL_VERSION_ID)
AC_SUBST(PROTOCOL_VERSION)
AC_DEFINE_UNQUOTED([PROTOCOL_VERSION], [$PROTOCOL_VERSION],
                   [mysql client protocol version])
AC_SUBST(DOT_FRM_VERSION)
AC_DEFINE_UNQUOTED([DOT_FRM_VERSION], [$DOT_FRM_VERSION],
                   [Version of .frm files])
AC_SUBST(SHARED_LIB_MAJOR_VERSION)
AC_SUBST(SHARED_LIB_VERSION)
AC_SUBST(AVAILABLE_LANGUAGES)


# Canonicalize the configuration name.
SYSTEM_TYPE="$host_vendor-$host_os"
MACHINE_TYPE="$host_cpu"
AC_SUBST(SYSTEM_TYPE)
AC_DEFINE_UNQUOTED([SYSTEM_TYPE], ["$SYSTEM_TYPE"],
                   [Name of system, eg solaris])
AC_SUBST(MACHINE_TYPE)
AC_DEFINE_UNQUOTED([MACHINE_TYPE], ["$MACHINE_TYPE"],
                   [Machine type name, eg sun10])

# Detect intel x86 like processor
BASE_MACHINE_TYPE=$MACHINE_TYPE
case $MACHINE_TYPE in
  i?86) BASE_MACHINE_TYPE=i386 ;;
esac

# Save some variables and the command line options for mysqlbug
SAVE_ASFLAGS="$ASFLAGS"
SAVE_CFLAGS="$CFLAGS"
SAVE_CXXFLAGS="$CXXFLAGS"
SAVE_LDFLAGS="$LDFLAGS"
SAVE_CXXLDFLAGS="$CXXLDFLAGS"
CONF_COMMAND="$0 $ac_configure_args"
AC_SUBST(CONF_COMMAND)
AC_SUBST(SAVE_ASFLAGS)
AC_SUBST(SAVE_CFLAGS)
AC_SUBST(SAVE_CXXFLAGS)
AC_SUBST(SAVE_LDFLAGS)
AC_SUBST(SAVE_CXXLDFLAGS)
AC_SUBST(CXXLDFLAGS)

#AC_ARG_PROGRAM			# Automaticly invoked by AM_INIT_AUTOMAKE

AM_SANITY_CHECK
# This is needed is SUBDIRS is set
AC_PROG_MAKE_SET

##############################################################################
# The below section needs to be done before AC_PROG_CC
##############################################################################

# Hack for OS X/Darwin and Metrowerks CodeWarrior
AC_ARG_WITH(darwin-mwcc,
[  --with-darwin-mwcc      Use Metrowerks CodeWarrior wrappers on OS X/Darwin],[
 if [ "with_darwin_mwcc" = yes ] ; then
  builddir=`pwd`
  ccwrapper="$builddir/support-files/MacOSX/mwcc-wrapper"
  arwrapper="$builddir/support-files/MacOSX/mwar-wrapper"
  CC="$ccwrapper"
  CXX="$ccwrapper"
  LD="$ccwrapper"
  AR="$arwrapper"
  RANLIB=:
  export CC CXX LD AR RANLIB
  AC_SUBST(AR)
  AC_SUBST(RANLIB)
 fi
])

AM_CONDITIONAL(DARWIN_MWCC, test x$with_darwin_mwcc = xyes)

if test "x${CFLAGS-}" = x ; then
  cflags_is_set=no
else
  cflags_is_set=yes
fi

if test "x${CPPFLAGS-}" = x ; then
  cppflags_is_set=no
else
  cppflags_is_set=yes
fi

if test "x${LDFLAGS-}" = x ; then
  ldflags_is_set=no
else
  ldflags_is_set=yes
fi

################ End of section to be done before AC_PROG_CC #################

# The following hack should ensure that configure doesn't add optimizing
# or debugging flags to CFLAGS or CXXFLAGS
# C_EXTRA_FLAGS are flags that are automaticly added to both
# CFLAGS and CXXFLAGS
CFLAGS="$CFLAGS $C_EXTRA_FLAGS "
CXXFLAGS="$CXXFLAGS $C_EXTRA_FLAGS "

dnl Checks for programs.
AC_PROG_AWK
AC_PROG_CC
AC_PROG_CXX
AC_PROG_CPP

# Print version of CC and CXX compiler (if they support --version)
case $SYSTEM_TYPE in
  *netware*)
CC_VERSION=`$CC -version | grep -i version`
    ;;
  *)
CC_VERSION=`$CC --version | sed 1q`
    ;;
esac
if test $? -eq "0"
then
  AC_MSG_CHECKING("C Compiler version");
  AC_MSG_RESULT("$CC $CC_VERSION")
else
CC_VERSION=""
fi
AC_SUBST(CC_VERSION)
MYSQL_CHECK_CXX_VERSION

# Fix for sgi gcc / sgiCC which tries to emulate gcc
if test "$CC" = "sgicc"
then
  ac_cv_prog_gcc="no"
fi
if test "$CXX" = "sgi++"
then
  GXX="no"
fi

if test "$ac_cv_prog_gcc" = "yes"
then
  AS="$CC -c"
  AC_SUBST(AS)
else
  AC_PATH_PROG(AS, as, as)
fi

# Still need ranlib for readline; local static use only so no libtool.
AC_PROG_RANLIB
# We use libtool
#AC_LIBTOOL_WIN32_DLL
AC_PROG_LIBTOOL

# Ensure that we have --preserve-dup-deps defines, otherwise we get link
# problems of 'mysql' with CXX=g++
LIBTOOL="$LIBTOOL --preserve-dup-deps"
AC_SUBST(LIBTOOL)dnl

AC_SUBST(NM)dnl

# NM= "$NM -X64"
#archive_expsym_cmds= `echo "$archive_expsym_cmds" | sed -e '/"$(CC)"//'`
#archive_expsym_cmds= "$CC -q64 $archive_expsym_cmds"
#  CXXFLAGS=`echo "$CXXFLAGS -Werror" | sed -e 's/-fbranch-probabilities//; s/-Wall//; s/-ansi//; s/-pedantic//; s/-Wcheck//'`

#AC_LIBTOOL_DLOPEN AC_LIBTOOL_WIN32_DLL AC_DISABLE_FAST_INSTALL AC_DISABLE_SHARED AC_DISABLE_STATIC

# AC_PROG_INSTALL
AC_PROG_INSTALL
test -z "$INSTALL_SCRIPT" && INSTALL_SCRIPT='${INSTALL_PROGRAM}'

# Not critical since the generated file is distributed
AC_CHECK_PROGS(YACC, ['bison -y -p MYSQL'])
AC_CHECK_PROG(PDFMANUAL, pdftex, manual.pdf)
AC_CHECK_PROG(DVIS,      tex,    manual.dvi)

AC_MSG_CHECKING("return type of sprintf")

#check the return type of sprintf
case $SYSTEM_TYPE in
  *netware*)
    AC_DEFINE(SPRINTF_RETURNS_INT, [1]) AC_MSG_RESULT("int")
    ;;
  *)
AC_TRY_RUN([
  int main()
    {
      char* s = "hello";
      char buf[6];
      if((int)sprintf(buf, s) == strlen(s))
	return 0;
      
      return -1;
     }
   ],
   [AC_DEFINE(SPRINTF_RETURNS_INT, [1], [POSIX sprintf])
   AC_MSG_RESULT("int")],
   [AC_TRY_RUN([
 int main()
   {
     char* s = "hello";
     char buf[6];
     if((char*)sprintf(buf,s) == buf + strlen(s))
       return 0;
     return -1;
   }           ],
               [AC_DEFINE(SPRINTF_RETURNS_PTR, [1], [Broken sprintf])
                AC_MSG_RESULT("ptr")],
               [AC_DEFINE(SPRINTF_RETURNS_GARBAGE, [1], [Broken sprintf])
                AC_MSG_RESULT("garbage")])
   ])
    ;;
esac

AC_PATH_PROG(uname_prog, uname, no)

# We should go through this and put all the explictly system dependent
# stuff in one place
AC_MSG_CHECKING(operating system)
AC_CACHE_VAL(mysql_cv_sys_os,
[
if test "$uname_prog" != "no"; then
  mysql_cv_sys_os="`uname`"
else
  mysql_cv_sys_os="Not Solaris"
fi
])
AC_MSG_RESULT($mysql_cv_sys_os)

# This should be rewritten to use $target_os
case "$target_os" in
  sco3.2v5*) 
     CFLAGS="$CFLAGS -DSCO"
     CXXFLAGS="$CXXFLAGS -DSCO"
     LD='$(CC) $(CFLAGS)'
     case "$CFLAGS" in
       *-belf*) 
         AC_SYS_COMPILER_FLAG(-belf,sco_belf_option,CFLAGS,[],[
         case "$LDFLAGS" in
           *-belf*) ;;
           *) AC_MSG_WARN([Adding -belf option to ldflags.])
              LDFLAGS="$LDFLAGS -belf"
           ;;
         esac
         ])
       ;;
       *)
         AC_SYS_COMPILER_FLAG(-belf,sco_belf_option,CFLAGS,[],[
         case "$LDFLAGS" in
           *-belf*) ;;
           *)
	     AC_MSG_WARN([Adding -belf option to ldflags.])
             LDFLAGS="$LDFLAGS -belf"
           ;;
         esac
         ])
       ;;
     esac
  ;;
  sysv5UnixWare* | sysv5OpenUNIX8*) 
    if test "$GCC" != "yes"; then
      # Use the built-in alloca()
      CFLAGS="$CFLAGS -Kalloca"
    fi
    CXXFLAGS="$CXXFLAGS -DNO_CPLUSPLUS_ALLOCA"
  ;;
  sysv5SCO_SV6.0.0*)
    if test "$GCC" != "yes"; then
      # Use the built-in alloca()
      CFLAGS="$CFLAGS -Kalloca"
      CXXFLAGS="$CFLAGS -Kalloca"
      # Use no_implicit for templates
      CXXFLAGS="$CXXFLAGS -Tno_implicit"
      AC_DEFINE([HAVE_EXPLICIT_TEMPLATE_INSTANTIATION],
        [1], [Defined by configure. Use explicit template instantiation.])
    fi
  ;;
esac
AC_SUBST(CC)
AC_SUBST(CFLAGS)
AC_SUBST(CXX)
AC_SUBST(CXXFLAGS)
AC_SUBST(LD)
AC_SUBST(INSTALL_SCRIPT)

export CC CXX CFLAGS LD LDFLAGS AR ARFLAGS

if test "$GCC" = "yes"
then
  # mysqld requires -fno-implicit-templates.
  # Disable exceptions as they seams to create problems with gcc and threads.
  # mysqld doesn't use run-time-type-checking, so we disable it.
  # We should use -Wno-invalid-offsetof flag to disable some warnings from gcc
  # regarding offset() usage in C++ which are done in a safe manner in the
  # server
  CXXFLAGS="$CXXFLAGS -fno-implicit-templates -fno-exceptions -fno-rtti"
  AC_DEFINE([HAVE_EXPLICIT_TEMPLATE_INSTANTIATION],
    [1], [Defined by configure. Use explicit template instantiation.])
fi

MYSQL_PROG_AR

# libmysqlclient versioning when linked with GNU ld.
if $LD --version 2>/dev/null|grep -q GNU; then
  LD_VERSION_SCRIPT="-Wl,--version-script=\$(top_builddir)/libmysql/libmysql.ver"
  AC_CONFIG_FILES(libmysql/libmysql.ver)
fi
AC_SUBST(LD_VERSION_SCRIPT)

# Avoid bug in fcntl on some versions of linux
AC_MSG_CHECKING([if we should use 'skip-external-locking' as default for $target_os])
# Any variation of Linux
if expr "$target_os" : "[[Ll]]inux.*" > /dev/null
then
  MYSQLD_DEFAULT_SWITCHES="--skip-external-locking"
  TARGET_LINUX="true"
  AC_MSG_RESULT([yes])
  AC_DEFINE([TARGET_OS_LINUX], [1], [Whether we build for Linux])
else
  MYSQLD_DEFAULT_SWITCHES=""
  TARGET_LINUX="false"
  AC_MSG_RESULT([no])
fi
AC_SUBST(MYSQLD_DEFAULT_SWITCHES)
AC_SUBST(TARGET_LINUX)

dnl Find paths to some shell programs
AC_PATH_PROG(LN, ln, ln)
# This must be able to take a -f flag like normal unix ln.
AC_PATH_PROG(LN_CP_F, ln, ln)
if ! ( expr "$SYSTEM_TYPE" : ".*netware.*" > /dev/null ); then
# If ln -f does not exists use -s (AFS systems)
if test -n "$LN_CP_F"; then
  LN_CP_F="$LN_CP_F -s"
fi
fi

AC_PATH_PROG(MV, mv, mv)
AC_PATH_PROG(RM, rm, rm)
AC_PATH_PROG(CP, cp, cp)
AC_PATH_PROG(SED, sed, sed)
AC_PATH_PROG(CMP, cmp, cmp)
AC_PATH_PROG(CHMOD, chmod, chmod)
AC_PATH_PROG(HOSTNAME, hostname, hostname)
# Check for a GNU tar named 'gtar', or 'gnutar' (MacOS X) and
# fall back to 'tar' otherwise and hope that it's a GNU tar as well
AC_CHECK_PROGS(TAR, gnutar gtar tar)

dnl We use a path for perl so the script startup works
dnl We make sure to use perl, not perl5, in hopes that the RPMs will
dnl not depend on the perl5 binary being installed (probably a bug in RPM)
AC_PATH_PROG(PERL, perl, no)
if test "$PERL" != "no" && $PERL -e 'require 5' > /dev/null 2>&1
then
  PERL5=$PERL
else
  AC_PATH_PROG(PERL5, perl5, no)
  if test "$PERL5" != no
  then
    PERL=$PERL5
    ac_cv_path_PERL=$ac_cv_path_PERL5
  fi
fi

AC_SUBST(HOSTNAME)
AC_SUBST(PERL)
AC_SUBST(PERL5)

# icheck, used for ABI check
AC_PATH_PROG(ICHECK, icheck, no)
AC_SUBST(ICHECK)

# Lock for PS
AC_PATH_PROG(PS, ps, ps)
AC_MSG_CHECKING("how to check if pid exists")
PS=$ac_cv_path_PS
# Linux style
if $PS p $$ 2> /dev/null | grep `echo $0 | sed s/\-//` > /dev/null
then
  FIND_PROC="$PS p \$\$PID | grep -v grep | grep \$\$MYSQLD > /dev/null"
# Solaris
elif $PS -fp $$ 2> /dev/null | grep $0 > /dev/null
then
  FIND_PROC="$PS -p \$\$PID | grep -v grep | grep \$\$MYSQLD > /dev/null"
# BSD style
elif $PS -uaxww 2> /dev/null | grep $0 > /dev/null
then
  FIND_PROC="$PS -uaxww | grep -v grep | grep \$\$MYSQLD | grep \" \$\$PID \" > /dev/null"
# SysV style
elif $PS -ef 2> /dev/null | grep $0 > /dev/null
then
  FIND_PROC="$PS -ef | grep -v grep | grep \$\$MYSQLD | grep \" \$\$PID \" > /dev/null"
# Do anybody use this?
elif $PS $$ 2> /dev/null | grep $0 > /dev/null
then
  FIND_PROC="$PS \$\$PID | grep -v grep | grep \$\$MYSQLD > /dev/null"
else
  case $SYSTEM_TYPE in
    *freebsd*)
      FIND_PROC="$PS p \$\$PID | grep -v grep | grep \$\$MYSQLD > /dev/null"
      ;;
    *darwin*)
      FIND_PROC="$PS -uaxww | grep -v grep | grep \$\$MYSQLD | grep \" \$\$PID \" > /dev/null"
      ;;
    *cygwin*)
      FIND_PROC="$PS -e | grep -v grep | grep \$\$MYSQLD | grep \" \$\$PID \" > /dev/null"
      ;;
    *netware*)
      FIND_PROC=
      ;;
    *)
      AC_MSG_ERROR([Could not find the right ps switches. Which OS is this ?. See the Installation chapter in the Reference Manual.])
  esac
fi
AC_SUBST(FIND_PROC)
AC_MSG_RESULT("$FIND_PROC")

# Check if a pid is valid
AC_PATH_PROG(KILL, kill, kill)
AC_MSG_CHECKING("for kill switches")
if $ac_cv_path_KILL -0 $$
then
  CHECK_PID="$ac_cv_path_KILL -0 \$\$PID > /dev/null 2> /dev/null"
elif kill -s 0 $$
then
  CHECK_PID="$ac_cv_path_KILL -s 0 \$\$PID > /dev/null 2> /dev/null"
else
  AC_MSG_WARN([kill -0 to check for pid seems to fail])
    CHECK_PID="$ac_cv_path_KILL -s SIGCONT \$\$PID > /dev/null 2> /dev/null"
fi
AC_SUBST(CHECK_PID)
AC_MSG_RESULT("$CHECK_PID")

# We need an ANSI C compiler
AM_PROG_CC_STDC

# We need an assembler, too
AM_PROG_AS
CCASFLAGS="$CCASFLAGS $ASFLAGS"

# Check if we need noexec stack for assembler
AC_CHECK_NOEXECSTACK

if test "$am_cv_prog_cc_stdc" = "no"
then
  AC_MSG_ERROR([MySQL requires an ANSI C compiler (and a C++ compiler). Try gcc. See the Installation chapter in the Reference Manual.])
fi

NOINST_LDFLAGS="-static"

static_nss=""
STATIC_NSS_FLAGS=""
OTHER_LIBC_LIB=""
AC_ARG_WITH(other-libc,
 [  --with-other-libc=DIR   Link against libc and other standard libraries 
                          installed in the specified non-standard location 
                          overriding default. Originally added to be able to
                          link against glibc 2.2 without making the user 
                          upgrade the standard libc installation.],
 [
   other_libc_include="$withval/include"
   other_libc_lib="$withval/lib"
   with_other_libc="yes"
   enable_shared="no"
   all_is_static="yes"
   CFLAGS="$CFLAGS -I$other_libc_include"
   # There seems to be a feature in gcc that treats system and libc headers
   # silently when they violatate ANSI C++ standard, but it is strict otherwise
   # since gcc cannot now recognize that our headers are libc, we work around
   # by telling it to be permissive. Note that this option only works with
   # new versions of gcc (2.95.x and above)
   CXXFLAGS="$CXXFLAGS -fpermissive -I$other_libc_include"
   if test -f "$other_libc_lib/libnss_files.a"
   then
     # libc has been compiled with --enable-static-nss
     # we need special flags, but we will have to add those later
     STATIC_NSS_FLAGS="-lc -lnss_files -lnss_dns -lresolv"
     STATIC_NSS_FLAGS="$STATIC_NSS_FLAGS $STATIC_NSS_FLAGS"
     OTHER_LIBC_LIB="-static -L$other_libc_lib"
     static_nss=1
   else
     # this is a dirty hack. We if we detect static nss glibc in the special
     # location, we do not re-direct the linker to get libraries from there
     # during check. The reason is that if we did, we would have to find a
     # way to append the special static nss flags to LIBS every time we do
     # any check - this is definitely feasible, but not worthwhile the risk
     # of breaking other things. So for our purposes it would be sufficient
     # to assume that whoever is using static NSS knows what he is doing and
     # has sensible libraries in the regular location
     LDFLAGS="$LDFLAGS -static -L$other_libc_lib "
   fi
   
   # When linking against custom libc installed separately, we want to force
   # all binary builds to be static, including the build done by configure
   # itself to test for system features.
   with_mysqld_ldflags="-all-static"
   with_client_ldflags="-all-static"
   NOINST_LDFLAGS="-all-static"
 ],
 [
  other_libc_include=
  other_libc_lib=
  with_other_libc="no"
 ]
)
AC_SUBST(NOINST_LDFLAGS)

#
# Check if we are using Linux and a glibc compiled with static nss
# (this is true on the MySQL build machines to avoid NSS problems)
#

if test "$TARGET_LINUX" = "true" -a "$static_nss" = ""
then
  tmp=`nm /usr/lib/libc.a  | grep _nss_files_getaliasent_r`
  if test -n "$tmp"
  then
     STATIC_NSS_FLAGS="-lc -lnss_files -lnss_dns -lresolv"
     STATIC_NSS_FLAGS="$STATIC_NSS_FLAGS $STATIC_NSS_FLAGS"
     static_nss=1
  fi
fi


AC_ARG_WITH(server-suffix,
    [  --with-server-suffix    Append value to the version string.],
    [ MYSQL_SERVER_SUFFIX=`echo "$withval" | sed -e  's/^\(...................................\)..*$/\1/'` ],
    [ MYSQL_SERVER_SUFFIX= ]
    )
AC_SUBST(MYSQL_SERVER_SUFFIX)

# Set flags if we want to force to use pthreads
AC_ARG_WITH(pthread,
    [  --with-pthread          Force use of pthread library.],
    [ with_pthread=$withval ],
    [ with_pthread=no ]
    )

# Force use of thread libs LIBS
AC_ARG_WITH(named-thread-libs,
    [  --with-named-thread-libs=ARG
                          Use specified thread libraries instead of 
                          those automatically found by configure.],
    [ with_named_thread=$withval ],
    [ with_named_thread=no ]
    )

# Force use of a curses libs
AC_ARG_WITH(named-curses-libs,
    [  --with-named-curses-libs=ARG
                          Use specified curses libraries instead of 
                          those automatically found by configure.],
    [ with_named_curses=$withval ],
    [ with_named_curses=no ]
    )

# Make thread safe client
AC_ARG_ENABLE(thread-safe-client,
    [  --disable-thread-safe-client   
                          Compile the client without threads.],
    [ THREAD_SAFE_CLIENT=$enableval ],
    [ THREAD_SAFE_CLIENT=yes ]
    )

# compile with strings functions in assembler
AC_ARG_ENABLE(assembler,
    [  --enable-assembler      Use assembler versions of some string 
                          functions if available.],
    [ ENABLE_ASSEMBLER=$enableval ],
    [ ENABLE_ASSEMBLER=no ]
    )

AC_MSG_CHECKING(if we should use assembler functions)
# For now we only support assembler on i386 and sparc systems
AM_CONDITIONAL(ASSEMBLER_x86, test "$ENABLE_ASSEMBLER" = "yes" -a "$BASE_MACHINE_TYPE" = "i386" && $AS strings/strings-x86.s -o checkassembler >/dev/null 2>&1 && test -f checkassembler && (rm -f checkassembler; exit 0;))
AM_CONDITIONAL(ASSEMBLER_sparc32, test "$ENABLE_ASSEMBLER" = "yes" -a "$BASE_MACHINE_TYPE" = "sparc")
AM_CONDITIONAL(ASSEMBLER_sparc64, test "$ENABLE_ASSEMBLER" = "yes" -a "$BASE_MACHINE_TYPE" = "sparcv9")
AM_CONDITIONAL(ASSEMBLER, test "$ASSEMBLER_x86_TRUE" = "" -o "$ASSEMBLER_sparc32_TRUE" = "")

if test "$ASSEMBLER_TRUE" = ""
then
  AC_MSG_RESULT([yes])
else
  AC_MSG_RESULT([no])
fi


# Use this to set the place used for unix socket used to local communication.
AC_ARG_WITH(unix-socket-path,
    [  --with-unix-socket-path=SOCKET
                          Where to put the unix-domain socket.  SOCKET must be 
                          an absolute file name.],
    [ MYSQL_UNIX_ADDR=$withval ],
    [ MYSQL_UNIX_ADDR=$MYSQL_UNIX_ADDR_DEFAULT ]
    )
AC_SUBST(MYSQL_UNIX_ADDR)

AC_ARG_WITH(tcp-port,
    [  --with-tcp-port=port-number
                          Which port to use for MySQL services (default 3306)],
    [ MYSQL_TCP_PORT=$withval ],
    [ MYSQL_TCP_PORT=$MYSQL_TCP_PORT_DEFAULT ]
    )
AC_SUBST(MYSQL_TCP_PORT)
# We might want to document the assigned port in the manual.
AC_SUBST(MYSQL_TCP_PORT_DEFAULT)

# Use this to set the place used for unix socket used to local communication.
AC_ARG_WITH(mysqld-user,
    [  --with-mysqld-user=username   
                          What user the mysqld daemon shall be run as.],
    [ MYSQLD_USER=$withval ],
    [ MYSQLD_USER=mysql ]
    )
AC_SUBST(MYSQLD_USER)

# If we should allow LOAD DATA LOCAL
AC_MSG_CHECKING(If we should should enable LOAD DATA LOCAL by default)
AC_ARG_ENABLE(local-infile,
    [  --enable-local-infile   Enable LOAD DATA LOCAL INFILE (default: disabled)],
    [ ENABLED_LOCAL_INFILE=$enableval ],
    [ ENABLED_LOCAL_INFILE=no ]
    )
if test "$ENABLED_LOCAL_INFILE" = "yes"
then
  AC_MSG_RESULT([yes])
  AC_DEFINE([ENABLED_LOCAL_INFILE], [1],
            [If LOAD DATA LOCAL INFILE should be enabled by default])
else
  AC_MSG_RESULT([no])
fi

  
MYSQL_SYS_LARGEFILE

# Types that must be checked AFTER large file support is checked
AC_TYPE_SIZE_T

#--------------------------------------------------------------------
# Check for system header files
#--------------------------------------------------------------------

AC_HEADER_DIRENT
AC_HEADER_STDC
AC_HEADER_SYS_WAIT
AC_CHECK_HEADERS(fcntl.h float.h floatingpoint.h ieeefp.h limits.h \
 memory.h pwd.h select.h \
 stdlib.h stddef.h \
 strings.h string.h synch.h sys/mman.h sys/socket.h netinet/in.h arpa/inet.h \
 sys/timeb.h sys/types.h sys/un.h sys/vadvise.h sys/wait.h term.h \
 unistd.h utime.h sys/utime.h termio.h termios.h sched.h crypt.h alloca.h \
 sys/ioctl.h malloc.h sys/malloc.h sys/ipc.h sys/shm.h linux/config.h \
 sys/resource.h sys/param.h)

AC_CHECK_HEADERS([xfs/xfs.h])

#--------------------------------------------------------------------
# Check for system libraries. Adds the library to $LIBS
# and defines HAVE_LIBM etc
#--------------------------------------------------------------------

AC_CHECK_LIB(m, floor, [], AC_CHECK_LIB(m, __infinity))

AC_CHECK_LIB(nsl_r, gethostbyname_r, [],
  AC_CHECK_LIB(nsl, gethostbyname_r))
AC_CHECK_FUNC(gethostbyname_r)

AC_CHECK_FUNC(setsockopt, , AC_CHECK_LIB(socket, setsockopt))
AC_CHECK_FUNC(yp_get_default_domain, ,
  AC_CHECK_LIB(nsl, yp_get_default_domain))
AC_CHECK_FUNC(p2open, , AC_CHECK_LIB(gen, p2open))
# This may get things to compile even if bind-8 is installed
AC_CHECK_FUNC(bind, , AC_CHECK_LIB(bind, bind))
# Check if crypt() exists in libc or libcrypt, sets LIBS if needed
AC_SEARCH_LIBS(crypt, crypt, AC_DEFINE(HAVE_CRYPT, 1, [crypt]))

# For sem_xxx functions on Solaris 2.6
AC_CHECK_FUNC(sem_init, , AC_CHECK_LIB(posix4, sem_init))
MYSQL_CHECK_ZLIB_WITH_COMPRESS

# For large pages support
if test "$TARGET_LINUX" = "true"
then
  # For SHM_HUGETLB on Linux
  AC_CHECK_DECLS(SHM_HUGETLB, 
      AC_DEFINE([HAVE_LARGE_PAGES], [1], 
                [Define if you have large pages support])
      AC_DEFINE([HUGETLB_USE_PROC_MEMINFO], [1],
                [Define if /proc/meminfo shows the huge page size (Linux only)])
      , ,
      [
#include <sys/shm.h>
      ]
  )
fi

#--------------------------------------------------------------------
# Check for TCP wrapper support
#--------------------------------------------------------------------

AC_ARG_WITH(libwrap,
[  --with-libwrap[=DIR]      Compile in libwrap (tcp_wrappers) support],[
  case "$with_libwrap" in
  no) : ;;
  yes|*)
    _cppflags=${CPPFLAGS}
    _ldflags=${LDFLAGS}

    if test "$with_libwrap" != "yes"; then
      CPPFLAGS="${CPPFLAGS} -I$with_libwrap/include"
      LDFLAGS="${LDFLAGS} -L$with_libwrap/lib"
    fi

    _libs=${LIBS}
    AC_CHECK_HEADER(tcpd.h,
      LIBS="-lwrap $LIBS"
      AC_MSG_CHECKING(for TCP wrappers library -lwrap)
      AC_TRY_LINK([#include <tcpd.h>
int allow_severity = 0;
int deny_severity  = 0;

struct request_info *req;
],[hosts_access (req)],
        AC_MSG_RESULT(yes)
        AC_DEFINE([LIBWRAP], [1], [Define if you have -lwrap])
        AC_DEFINE([HAVE_LIBWRAP], [1], [Define if have -lwrap])
	if test "$with_libwrap" != "yes"; then
	    WRAPLIBS="-L${with_libwrap}/lib"
	fi
	WRAPLIBS="${WRAPLIBS} -lwrap",
        AC_MSG_RESULT(no)
        CPPFLAGS=${_cppflags} LDFLAGS=${_ldflags}),
      CPPFLAGS=${_cppflags} LDFLAGS=${_ldflags})
    LDFLAGS=${_ldflags} LIBS=${_libs}
    ;;
  esac
])
AC_SUBST(WRAPLIBS)

if test "$TARGET_LINUX" = "true"; then
  AC_ARG_WITH(pstack,
    [  --with-pstack           Use the pstack backtrace library],
    [ USE_PSTACK=$withval ],
    [ USE_PSTACK=no ])
  pstack_libs=
  pstack_dirs=
  if test "$USE_PSTACK" = yes -a "$TARGET_LINUX" = "true" -a "$BASE_MACHINE_TYPE" = "i386"
  then
    have_libiberty= have_libbfd=
    my_save_LIBS="$LIBS"
dnl I have no idea if this is a good test - can not find docs for libiberty  
    AC_CHECK_LIB([iberty], [fdmatch],
      [have_libiberty=yes
       AC_CHECK_LIB([bfd], [bfd_openr], [have_libbfd=yes], , [-liberty])])
    LIBS="$my_save_LIBS"

    if test x"$have_libiberty" = xyes -a x"$have_libbfd" = xyes
    then
      pstack_dirs='$(top_srcdir)'/pstack
      pstack_libs="../pstack/libpstack.a -lbfd -liberty"
      # We must link staticly when using pstack
      with_mysqld_ldflags="-all-static"
      AC_SUBST([pstack_dirs])
      AC_SUBST([pstack_libs])
      AC_DEFINE([USE_PSTACK], [1], [the pstack backtrace library])
dnl This check isn't needed, but might be nice to give some feedback....
dnl    AC_CHECK_HEADER(libiberty.h,
dnl      have_libiberty_h=yes,
dnl      have_libiberty_h=no)
    else
      USE_PSTACK="no"
    fi
  else
    USE_PSTACK="no"
  fi
fi
AM_CONDITIONAL(COMPILE_PSTACK, test "$USE_PSTACK" = "yes")
AC_MSG_CHECKING([if we should use pstack])
AC_MSG_RESULT([$USE_PSTACK])

# Check for gtty if termio.h doesn't exists
if test "$ac_cv_header_termio_h" = "no" -a "$ac_cv_header_termios_h" = "no"
then
  AC_CHECK_FUNC(gtty, , AC_CHECK_LIB(compat, gtty))
fi

# We make a special variable for non-threaded version of LIBS to avoid
# including thread libs into non-threaded version of MySQL client library.
# Later in this script LIBS will be augmented with a threads library.
NON_THREADED_LIBS="$LIBS"

AC_CHECK_TYPES([int8, uint8, int16, uint16, int32, uint32, int64, uint64,
                uchar, uint, ulong],[],[], [
#include <sys/types.h>
])
AC_CHECK_TYPES([in_addr_t], [], [], [
#include <sys/types.h>
#include <sys/socket.h>
#include <netinet/in.h>
#include <arpa/inet.h>
])
AC_CHECK_TYPES([fp_except], [], [], [
#include <sys/types.h>
#include <ieeefp.h>
])

#
# Some system specific hacks
#

MAX_C_OPTIMIZE="-O3"
MAX_CXX_OPTIMIZE="-O3"

case $SYSTEM_TYPE in
  *solaris2.7*)
    # Solaris 2.7 has a broken /usr/include/widec.h
    # Make a fixed copy in ./include
    AC_MSG_WARN([Fixing broken include files for $SYSTEM_TYPE])
    echo "  - Creating local copy of widec.h"
    if test ! -d include
    then
      mkdir ./include
    fi
    builddir=`pwd`
    sed -e "s|^#if[ 	]*!defined(lint) && !defined(__lint)|#if !defined\(lint\) \&\& !defined\(__lint\) \&\& !defined\(getwc\)|" < /usr/include/widec.h > include/widec.h
    CFLAGS="$CFLAGS -DHAVE_CURSES_H -I$builddir/include -DHAVE_RWLOCK_T"
    CXXFLAGS="$CXXFLAGS -DHAVE_CURSES_H -I$builddir/include -DHAVE_RWLOCK_T"
    ;;
  *solaris2.8*)
    # Solaris 2.8 has a broken /usr/include/widec.h
    # Make a fixed copy in ./include
    AC_MSG_WARN([Fixing broken include files for $SYSTEM_TYPE])
    echo "  - Creating local copy of widec.h"
    if test ! -d include
    then
      mkdir ./include
    fi
    builddir=`pwd`
    sed -e "s|^#if[ 	]*!defined(__lint)|#if !defined\(__lint\) \&\& !defined\(getwc\)|" < /usr/include/widec.h > include/widec.h
    CFLAGS="$CFLAGS -DHAVE_CURSES_H -I$builddir/include -DHAVE_RWLOCK_T"
    CXXFLAGS="$CXXFLAGS -DHAVE_CURSES_H -I$builddir/include -DHAVE_RWLOCK_T"
    ;;
  *solaris2.5.1*)
    AC_MSG_WARN([Enabling getpass() workaround for Solaris 2.5.1])
    CFLAGS="$CFLAGS -DHAVE_BROKEN_GETPASS -DSOLARIS -DHAVE_RWLOCK_T";
    CXXFLAGS="$CXXFLAGS -DHAVE_RWLOCK_T -DSOLARIS"
    ;;
  *solaris*)
    CFLAGS="$CFLAGS -DHAVE_RWLOCK_T"
    CXXFLAGS="$CXXFLAGS -DHAVE_RWLOCK_T"
    ;;
  *SunOS*)
    AC_MSG_WARN([Enabling getpass() workaround for SunOS])
    CFLAGS="$CFLAGS -DHAVE_BROKEN_GETPASS -DSOLARIS";
    ;;
  *hpux10.20*)
    AC_MSG_WARN([Enabling workarounds for hpux 10.20])
    CFLAGS="$CFLAGS -DHAVE_BROKEN_SNPRINTF -DSIGNALS_DONT_BREAK_READ -DDO_NOT_REMOVE_THREAD_WRAPPERS -DHPUX10 -DSIGNAL_WITH_VIO_CLOSE -DHAVE_BROKEN_PTHREAD_COND_TIMEDWAIT -DHAVE_POSIX1003_4a_MUTEX"
    CXXFLAGS="$CXXFLAGS -DHAVE_BROKEN_SNPRINTF -D_INCLUDE_LONGLONG -DSIGNALS_DONT_BREAK_READ -DDO_NOT_REMOVE_THREAD_WRAPPERS -DHPUX10 -DSIGNAL_WITH_VIO_CLOSE -DHAVE_BROKEN_PTHREAD_COND_TIMEDWAIT -DHAVE_POSIX1003_4a_MUTEX"
    if test "$with_named_thread" = "no"
    then 
      AC_MSG_WARN([Using --with-named-thread=-lpthread])
      with_named_thread="-lcma"
    fi
    ;;
  *hpux11.*)
    AC_MSG_WARN([Enabling workarounds for hpux 11])
    CFLAGS="$CFLAGS -DHPUX11  -DSNPRINTF_RETURN_TRUNC -DHAVE_BROKEN_PREAD -DDONT_USE_FINITE -DHAVE_BROKEN_GETPASS -DNO_FCNTL_NONBLOCK -DDO_NOT_REMOVE_THREAD_WRAPPERS -DHAVE_BROKEN_PTHREAD_COND_TIMEDWAIT"
    CXXFLAGS="$CXXFLAGS -DHPUX11  -DSNPRINTF_RETURN_TRUNC -DHAVE_BROKEN_PREAD -DDONT_USE_FINITE -D_INCLUDE_LONGLONG -DNO_FCNTL_NONBLOCK -DDO_NOT_REMOVE_THREAD_WRAPPERS -DHAVE_BROKEN_PTHREAD_COND_TIMEDWAIT"
    if test "$with_named_thread" = "no"
    then 
      AC_MSG_WARN([Using --with-named-thread=-lpthread])
      with_named_thread="-lpthread"
    fi
    # Fixes for HPUX 11.0 compiler
    if test "$ac_cv_prog_gcc" = "no"
    then
      CFLAGS="$CFLAGS -DHAVE_BROKEN_INLINE"
# set working flags first in line, letting override it (i. e. for debug):
      CXXFLAGS="+O2 $CXXFLAGS"
      MAX_C_OPTIMIZE=""
      MAX_CXX_OPTIMIZE=""
      ndb_cxxflags_fix="$ndb_cxxflags_fix -Aa"
    fi
    ;;
  *rhapsody*)
    if test "$ac_cv_prog_gcc" = "yes"
    then
      CPPFLAGS="$CPPFLAGS -traditional-cpp "
      CFLAGS="-DHAVE_CTHREADS_WRAPPER -DDO_NOT_REMOVE_THREAD_WRAPPERS"
      CXXFLAGS="-DHAVE_CTHREADS_WRAPPER"
      if test $with_named_curses = "no"
      then
	with_named_curses=""
      fi
    fi
    ;;
  *darwin5*)
    if test "$ac_cv_prog_gcc" = "yes"
    then
      FLAGS="-traditional-cpp -DHAVE_DARWIN5_THREADS -D_P1003_1B_VISIBLE -DSIGNAL_WITH_VIO_CLOSE -DSIGNALS_DONT_BREAK_READ -DHAVE_BROKEN_REALPATH"
      CFLAGS="$CFLAGS $FLAGS"
      CXXFLAGS="$CXXFLAGS $FLAGS"
      MAX_C_OPTIMIZE="-O"
      with_named_curses=""
    fi
    ;;
  *darwin6*)
    if test "$ac_cv_prog_gcc" = "yes"
    then
      FLAGS="-D_P1003_1B_VISIBLE -DSIGNAL_WITH_VIO_CLOSE -DSIGNALS_DONT_BREAK_READ -DHAVE_BROKEN_REALPATH"
      CFLAGS="$CFLAGS $FLAGS"
      CXXFLAGS="$CXXFLAGS $FLAGS"
      MAX_C_OPTIMIZE="-O"
    fi
    ;;
  *darwin*)
    if test "$ac_cv_prog_gcc" = "yes"
    then
      FLAGS="-D_P1003_1B_VISIBLE -DSIGNAL_WITH_VIO_CLOSE -DSIGNALS_DONT_BREAK_READ -DIGNORE_SIGHUP_SIGQUIT"
      CFLAGS="$CFLAGS $FLAGS"
      CXXFLAGS="$CXXFLAGS $FLAGS"
      MAX_C_OPTIMIZE="-O"
    fi
    ;;
  *freebsd*)
    AC_MSG_WARN([Adding fix for interrupted reads])
    OSVERSION=`sysctl -a | grep osreldate | awk '{ print $2 }'`
    if test "$OSVERSION" -gt "480100" && \
       test "$OSVERSION" -lt "500000" || \
       test "$OSVERSION" -gt "500109"
    then
       CXXFLAGS="$CXXFLAGS -DMYSQLD_NET_RETRY_COUNT=1000000"
    else
       CFLAGS="$CFLAGS -DHAVE_BROKEN_REALPATH"
       CXXFLAGS="$CXXFLAGS -DMYSQLD_NET_RETRY_COUNT=1000000 -DHAVE_BROKEN_REALPATH"
    fi
    ;;
  *netbsd*)
    AC_MSG_WARN([Adding flag -Dunix])
    CFLAGS="$CFLAGS -Dunix"
    CXXFLAGS="$CXXFLAGS -Dunix"
    OVERRIDE_MT_LD_ADD="\$(top_srcdir)/mit-pthreads/obj/libpthread.a"
    ;;
  *bsdi*)
    AC_MSG_WARN([Adding fix for BSDI])
    CFLAGS="$CFLAGS -D__BSD__ -DHAVE_BROKEN_REALPATH"
    AC_DEFINE_UNQUOTED([SOCKOPT_OPTLEN_TYPE], [size_t],
                       [Last argument to get/setsockopt])
    ;;
   *sgi-irix6*)
    if test "$with_named_thread" = "no"
    then 
      AC_MSG_WARN([Using --with-named-thread=-lpthread])
      with_named_thread="-lpthread"
    fi
    CXXFLAGS="$CXXFLAGS -D_BOOL"
    ;;
    *aix4.3*)
      AC_MSG_WARN([Adding defines for AIX])
      CFLAGS="$CFLAGS -Wa,-many -DUNDEF_HAVE_INITGROUPS -DSIGNALS_DONT_BREAK_READ"
      CXXFLAGS="$CXXFLAGS -Wa,-many -DUNDEF_HAVE_INITGROUPS -DSIGNALS_DONT_BREAK_READ"
    ;;
dnl Is this the right match for DEC OSF on alpha?
    *dec-osf*)
      if test "$ac_cv_prog_gcc" = "yes" && test "$host_cpu" = "alpha"
      then
	  AC_MSG_WARN([Adding defines for DEC OSF on alpha])
	  CFLAGS="$CFLAGS -mieee"
	  CXXFLAGS="$CXXFLAGS -mieee"
      fi
      AC_MSG_WARN([Adding defines for OSF1])
      # gethostbyname_r is deprecated and doesn't work ok on OSF1
      CFLAGS="$CFLAGS -DUNDEF_HAVE_GETHOSTBYNAME_R -DSNPRINTF_RETURN_TRUNC"
      CXXFLAGS="$CXXFLAGS -DUNDEF_HAVE_GETHOSTBYNAME_R -DSNPRINTF_RETURN_TRUNC"
      # fix to handle include of <stdint.h> correctly on OSF1 with cxx compiler
      CXXFLAGS="$CXXFLAGS -I/usr/include/cxx -I/usr/include/cxx_cname -I/usr/include -I/usr/include.dtk"
    ;;
  *netware*)
    # No need for curses library so set it to null
    with_named_curses=""

    # No thread library - in LibC
    with_named_thread=""
    
    #
    # Edit Makefile.in files.
    #
    echo -n "configuring Makefile.in files for NetWare... "
    for file in sql/Makefile.in extra/Makefile.in client/Makefile.in
    do
    # echo "#### $file ####"
      filedir="`dirname $file`"
      filebase="`basename $file`"
      filesed=$filedir/$filebase.sed
      #
      # Backup and always use original file
      #
      if test -f $file.bk
      then
        cp -fp $file.bk $file
      else
        cp -fp $file $file.bk
      fi
      case $file in
        sql/Makefile.in)
          # Use gen_lex_hash.linux instead of gen_lex_hash
          # Add library dependencies to mysqld_DEPENDENCIES
          lib_DEPENDENCIES="\$(pstack_libs) \$(openssl_libs) \$(yassl_libs)"
          cat > $filesed << EOF
s,\(\./gen_lex_hash\)\$(EXEEXT),\1.linux,
s%\(mysqld_DEPENDENCIES = \)%\1$lib_DEPENDENCIES %
EOF
          ;;
        extra/Makefile.in)
          cat > $filesed << EOF
s,\(extra/comp_err\)\$(EXEEXT),\1.linux,
EOF
          ;;
        libmysql/Makefile.in)
          cat > $filesed << EOF
s,libyassl.la,.libs/libyassl.a,
s,libtaocrypt.la,.libs/libtaocrypt.a,
EOF
          ;;
        libmysql_r/Makefile.in)
          cat > $filesed << EOF
s,libyassl.la,.libs/libyassl.a,
s,libtaocrypt.la,.libs/libtaocrypt.a,
EOF
          ;;
        client/Makefile.in)
          #
          cat > $filesed << EOF
s,libmysqlclient.la,.libs/libmysqlclient.a,
EOF
          ;;
      esac
      if `sed -f $filesed $file > $file.nw`;\
      then
        mv -f $file.nw $file
        rm -f $filesed
      else
        exit 1
      fi
      # wait for file system changes to complete
      sleep 1
    done
    echo "done"

    #
    # Make sure the following files are writable.
    #
    # When the files are retrieved from some source code control systems they are read-only.
    #
    echo -n "making sure specific build files are writable... "
    for file in \
        Docs/manual.chm \
        Docs/mysql.info \
        Docs/INSTALL-BINARY \
        INSTALL-SOURCE \
        COPYING
    do
      if test -e $file; then
        chmod +w $file
      fi
    done
    echo "done"

    ;;
esac


#---START: Used in for client configure
# Check if we threads are in libc or if we should use
# -lpthread, -lpthreads or mit-pthreads
# We have to check libc last because else it fails on Solaris 2.6

with_posix_threads="no"
# Search thread lib on Linux
if test "$with_named_thread" = "no"
then
    AC_MSG_CHECKING("Linux threads")
    if test "$TARGET_LINUX" = "true"
    then
        AC_MSG_RESULT("starting")
        # use getconf to check glibc contents
        AC_MSG_CHECKING("getconf GNU_LIBPTHREAD_VERSION")
        case `getconf GNU_LIBPTHREAD_VERSION | tr abcdefghijklmnopqrstuvwxyz ABCDEFGHIJKLMNOPQRSTUVWXYZ` in
        NPTL* )
                AC_MSG_RESULT("NPTL")
                AC_DEFINE([HAVE_NPTL], [1], [NPTL threads implementation])
                with_named_thread="-lpthread"
                ;;
        LINUXTHREADS* )
                AC_MSG_RESULT("Linuxthreads")
                AC_DEFINE([HAVE_LINUXTHREADS], [1], 
                      [Whether we are using Xavier Leroy's LinuxThreads])
                with_named_thread="-lpthread"
                ;;
        * )
                AC_MSG_RESULT("unknown")
                ;;
        esac
        if test "$with_named_thread" = "no"
        then
          # old method, check headers
          # Look for LinuxThreads.
          AC_MSG_CHECKING("LinuxThreads in header file comment")
          res=`grep Linuxthreads /usr/include/pthread.h 2>/dev/null | wc -l`
          if test "$res" -gt 0
          then
            AC_MSG_RESULT("Found")
            AC_DEFINE([HAVE_LINUXTHREADS], [1],
                  [Whether we are using Xavier Leroy's LinuxThreads])
            # Linux 2.0 sanity check
            AC_TRY_COMPILE([#include <sched.h>], [int a = sched_get_priority_min(1);], ,
                  AC_MSG_ERROR([Syntax error in sched.h. Change _P to __P in the /usr/include/sched.h file. See the Installation chapter in the Reference Manual]))
            # RedHat 5.0 does not work with dynamic linking of this. -static also
            # gives a speed increase in linux so it does not hurt on other systems.
            with_named_thread="-lpthread"
          else
            AC_MSG_RESULT("Not found")
            # If this is a linux machine we should barf
            AC_MSG_ERROR([This is a Linux system without a working getconf, 
and Linuxthreads was not found. Please install it (or a new glibc) and try again.  
See the Installation chapter in the Reference Manual for more information.])
          fi
        else
            AC_MSG_RESULT("no need to check headers")
        fi
        
        AC_MSG_CHECKING("for pthread_create in -lpthread");
        ac_save_LIBS="$LIBS"
        LIBS="$LIBS -lpthread"
        AC_TRY_LINK( [#include <pthread.h>],
              [ (void) pthread_create((pthread_t*) 0,(pthread_attr_t*) 0, 0, 0); ],
              AC_MSG_RESULT("yes"),
              [ AC_MSG_RESULT("no")
                AC_MSG_ERROR([
This is a Linux system claiming to support threads, either Linuxthreads or NPTL, but linking a test program failed.  
Please install one of these (or a new glibc) and try again.  
See the Installation chapter in the Reference Manual for more information.]) ]
              )
        LIBS="$ac_save_LIBS"
    else
        AC_MSG_RESULT("no")
    fi  # "$TARGET_LINUX" 
fi  # "$with_named_thread" = "no" -a "$with_mit_threads" = "no"


# Hack for DEC-UNIX (OSF1 -> Tru64)
if test "$with_named_thread" = "no" -a "$with_mit_threads" = "no"
then
    AC_MSG_CHECKING("DEC threads post OSF/1 3.2")
    if test -f /usr/shlib/libpthread.so -a -f /usr/lib/libmach.a -a -f /usr/ccs/lib/cmplrs/cc/libexc.a
    then
      with_named_thread="-lpthread -lmach -lexc"
      CFLAGS="$CFLAGS -D_REENTRANT"
      CXXFLAGS="$CXXFLAGS -D_REENTRANT"
      AC_DEFINE(HAVE_DEC_THREADS, [1], [Whether we are using DEC threads])
      AC_MSG_RESULT("yes")
    else
      AC_MSG_RESULT("no")
    fi  # DEC threads
fi  # "$with_named_thread" = "no" -a "$with_mit_threads" = "no"


dnl This is needed because -lsocket has to come after the thread
dnl library on SCO.
AC_DEFUN([MYSQL_REMOVE_SOCKET_FROM_LIBS_HACK], [
  LIBS=`echo " $LIBS " | sed -e 's/ -lsocket / /g'`
])
# Hack for SCO UNIX
if test "$with_named_thread" = "no"
then
  AC_MSG_CHECKING("SCO threads")
  if expr "$SYSTEM_TYPE" : ".*sco.*" > /dev/null
  then
    if test -f /usr/lib/libgthreads.a -o -f /usr/lib/libgthreads.so
    then
      MYSQL_REMOVE_SOCKET_FROM_LIBS_HACK
      with_named_thread="-lgthreads -lsocket -lgthreads"
      # sched.h conflicts with fsu-threads
      touch ./include/sched.h
      touch ./include/semaphore.h

      # We must have gcc
      if expr "$CC" : ".*gcc.*"
      then
	AC_MSG_RESULT("yes")
      else
	AC_MSG_ERROR([On SCO UNIX MySQL must be compiled with gcc. See the Installation chapter in the Reference Manual.]);
      fi
      AC_MSG_RESULT("yes")
    elif test -f /usr/local/lib/libpthread.a -o -f /usr/local/lib/libpthread.so
    then
      MYSQL_REMOVE_SOCKET_FROM_LIBS_HACK
      with_named_thread="-lpthread -lsocket"
      # sched.h conflicts with fsu-threads
      # touch ./include/sched.h

      AC_MSG_CHECKING("for gcc")
      # We must have gcc
      if expr "$CC" : ".*gcc.*"
      then
	AC_MSG_RESULT("yes")
      else
	AC_MSG_ERROR([On SCO UNIX MySQL must be compiled with gcc. See the Installation chapter in the Reference Manual.]);
      fi
      AC_MSG_RESULT("yes")
    # Hack for SCO UnixWare 7.1.x
    #
    elif test "$with_named_thread" = "no"
    then
      AC_MSG_RESULT("no")
      AC_MSG_CHECKING("SCO UnixWare 7.1.x native threads")
      if expr "$SYSTEM_TYPE" : ".*sco.*" > /dev/null
      then
        if test -f /usr/lib/libthread.so -o -f /usr/lib/libthreadT.so
        then
	  MYSQL_REMOVE_SOCKET_FROM_LIBS_HACK
          if expr "$CC" : ".*gcc.*"
          then
            with_named_thread="-pthread -lsocket -lnsl"
          else
            with_named_thread="-Kthread -lsocket -lnsl"
          fi
          if expr "$SYSTEM_TYPE" : ".*unixware7.0.0" > /dev/null
          then
            AC_DEFINE(HAVE_UNIXWARE7_THREADS, [1])
          fi
          AC_MSG_RESULT("yes")
          # We must have cc
          AC_MSG_CHECKING("for gcc")
          if expr "$CC" : ".*gcc.*"
          then
	    CC="$CC -pthread -DUNIXWARE_7 -DHAVE_BROKEN_RWLOCK"
	    CXX="$CXX -pthread -DUNIXWARE_7 -DHAVE_BROKEN_RWLOCK"
          else
	    CC="$CC -Kthread -DUNIXWARE_7 -DHAVE_BROKEN_RWLOCK"
	    CXX="$CXX -Kthread -DUNIXWARE_7 -DHAVE_BROKEN_RWLOCK"
          fi
        else
          AC_MSG_ERROR([configure: error: Can't find thread libs on SCO UnixWare7. See the Installation chapter in the Reference Manual.]) 
        fi
      else
        AC_MSG_RESULT("no")
      fi
    else
      AC_MSG_ERROR([On SCO UNIX MySQL requires that the FSUThreads package is installed. See the Installation chapter in the Reference Manual.])
    fi
  else
    AC_MSG_RESULT("no")
  fi
fi

#
# Check for SCO threading libraries
#
if test "$with_named_thread" = "no"
then
  AC_MSG_CHECKING([SCO OpenServer 6, UnixWare 7 or OpenUNIX 8 native threads])
  if expr "$SYSTEM_TYPE" : ".*UnixWare.*" > /dev/null || \
     expr "$SYSTEM_TYPE" : ".*SCO_SV6.*" > /dev/null || \
     expr "$SYSTEM_TYPE" : ".*OpenUNIX.*" > /dev/null
  then
    if test -f /usr/lib/libthread.so -o -f /usr/lib/libthreadT.so
    then
      MYSQL_REMOVE_SOCKET_FROM_LIBS_HACK
      if expr "$CC" : ".*gcc.*" > /dev/null
      then
        with_named_thread="-pthread -lsocket -lnsl"
	CC="$CC -pthread -DUNIXWARE_7 -DHAVE_BROKEN_RWLOCK";
	CXX="$CXX -pthread -DUNIXWARE_7 -DHAVE_BROKEN_RWLOCK";
      else
        with_named_thread="-Kthread -lsocket -lnsl"
	CC="$CC -Kthread -DUNIXWARE_7 -DHAVE_BROKEN_RWLOCK";
	CXX="$CXX -Kthread -DUNIXWARE_7 -DHAVE_BROKEN_RWLOCK";
      fi
      if expr "$SYSTEM_TYPE" : ".*unixware7.0.0" > /dev/null
      then
        AC_DEFINE(HAVE_UNIXWARE7_THREADS, [1], [Have UnixWare 7 (or similar) almost-POSIX threading library])
      fi
      AC_MSG_RESULT(yes)
    else
      AC_MSG_ERROR([configure: error: Can't find thread library on SCO/Caldera system. See the Installation chapter in the Reference Manual.]) 
    fi
  else
    AC_MSG_RESULT(no)
  fi
fi

# Hack for Siemens UNIX
if test "$with_named_thread" = "no"
then
  AC_MSG_CHECKING("Siemens threads")
  if test -f /usr/lib/libxnet.so -a "$SYSTEM_TYPE" = "sni-sysv4"
  then
    LIBS="-lxnet $LIBS"
    NON_THREADED_LIBS="-lxnet $NON_THREADED_LIBS"
    with_named_thread="-Kthread $LDFLAGS -lxnet"
    LD_FLAGS=""
    CFLAGS="-Kthread $CFLAGS"
    CXXFLAGS="-Kthread $CXXFLAGS"
    AC_MSG_RESULT("yes")
  else
    AC_MSG_RESULT("no")
  fi
fi

# Use library named -lpthread
if test "$with_named_thread" = "no" -a "$with_pthread" = "yes"
then
    with_named_thread="-lpthread"
fi

#---END:

# Hack for Solaris >= 2.5
# We want both the new and the old interface
 
if test "$with_named_thread" = "no"
then
  AC_MSG_CHECKING("Solaris threads")
  if test -f /usr/lib/libpthread.so -a -f /usr/lib/libthread.so
  then
    with_named_thread="-lpthread -lthread"
    AC_MSG_RESULT("yes")
  else
    AC_MSG_RESULT("no")
  fi
fi

# Should we use named pthread library ?
AC_MSG_CHECKING("named thread libs:")
if test "$with_named_thread" != "no"
then
  LIBS="$with_named_thread $LIBS $with_named_thread"
  CLIENT_THREAD_LIBS="$with_named_thread"
  with_posix_threads="yes"
  AC_MSG_RESULT("$with_named_thread")
else
  AC_MSG_RESULT("no")
  # pthread_create is in standard libraries (As in BSDI 3.0)
  AC_MSG_CHECKING("for pthread_create in -libc");
  AC_TRY_LINK(
  [#include <pthread.h>],
  [ (void) pthread_create((pthread_t*) 0,(pthread_attr_t*) 0, 0, 0); ],
  with_posix_threads=yes, with_posix_threads=no)
  AC_MSG_RESULT("$with_posix_threads")
  if test "$with_posix_threads" = "no"
  then
    AC_MSG_CHECKING("for pthread_create in -lpthread");
    ac_save_LIBS="$LIBS"
    LIBS="$LIBS -lpthread"
    CLIENT_THREAD_LIBS="-lpthread"
    AC_TRY_LINK(
    [#include <pthread.h>],
    [ (void) pthread_create((pthread_t*) 0,(pthread_attr_t*) 0, 0, 0); ],
    with_posix_threads=yes, with_posix_threads=no)
    AC_MSG_RESULT("$with_posix_threads")
    if test "$with_posix_threads" = "no"
    then
      LIBS=" $ac_save_LIBS -lpthreads"
      CLIENT_THREAD_LIBS="-lpthreads"
      AC_MSG_CHECKING("for pthread_create in -lpthreads");
      AC_TRY_LINK(
      [#include <pthread.h>],
      [ pthread_create((pthread_t*) 0,(pthread_attr_t*) 0, 0, 0); ],
      with_posix_threads=yes, with_posix_threads=no)
      AC_MSG_RESULT("$with_posix_threads")
      if test "$with_posix_threads" = "no"
      then
        # This is for FreeBSD
        LIBS="$ac_save_LIBS -pthread"
        CLIENT_THREAD_LIBS="-pthread"
        AC_MSG_CHECKING("for pthread_create in -pthread");
        AC_TRY_LINK(
        [#include <pthread.h>],
        [ pthread_create((pthread_t*) 0,(pthread_attr_t*) 0, 0, 0); ],
        with_posix_threads=yes, with_posix_threads=no)
        AC_MSG_RESULT("$with_posix_threads")
      fi
    fi
  fi
fi

#---START: Used in for client configure
# Must be checked after, because strtok_r may be in -lpthread
# On AIX strtok_r is in libc_r

my_save_LIBS="$LIBS"
AC_CHECK_LIB(pthread,strtok_r)
LIBS="$my_save_LIBS"
if test "$ac_cv_lib_pthread_strtok_r" = "no"
then
  AC_CHECK_LIB(c_r,strtok_r)
  case "$with_osf32_threads---$target_os" in
    # Don't keep -lc_r in LIBS; -pthread handles it magically
    yes---* | *---freebsd* | *---hpux*) LIBS="$my_save_LIBS" ;;

  esac
  AC_CHECK_FUNCS(strtok_r pthread_init)
else
  AC_CHECK_FUNCS(strtok_r)
fi
#---END:

# dlopen, dlerror
case "$with_mysqld_ldflags " in

  *"-all-static "*)
    # No need to check for dlopen when mysqld is linked with
    # -all-static as it won't be able to load any functions.
    # NOTE! It would be better if it was possible to test if dlopen
    # can be used, but a good way to test it couldn't be found

    ;;

  *)
    # Check for dlopen, needed for user definable functions
    # This must be checked after threads on AIX
    # We only need this for mysqld, not for the clients.

    my_save_LIBS="$LIBS"
    LIBS=""
    AC_CHECK_LIB(dl,dlopen)
    LIBDL=$LIBS
    LIBS="$my_save_LIBS"
    AC_SUBST(LIBDL)

    my_save_LIBS="$LIBS"
    LIBS="$LIBS $LIBDL"
    AC_CHECK_FUNCS(dlopen dlerror)
    LIBS="$my_save_LIBS"

    ;;
esac


# System characteristics
case $SYSTEM_TYPE in
  *netware*) ;;
  *)
AC_SYS_RESTARTABLE_SYSCALLS
    ;;
esac

# Build optimized or debug version ?
# First check for gcc and g++
if test "$ac_cv_prog_gcc" = "yes"
then
  DEBUG_CFLAGS="-g"
  DEBUG_OPTIMIZE_CC="-O"
  OPTIMIZE_CFLAGS="$MAX_C_OPTIMIZE"
else
  DEBUG_CFLAGS="-g"
  DEBUG_OPTIMIZE_CC=""
  OPTIMIZE_CFLAGS="-O"
fi
if test "$ac_cv_prog_cxx_g" = "yes"
then
  DEBUG_CXXFLAGS="-g"
  DEBUG_OPTIMIZE_CXX="-O"
  OPTIMIZE_CXXFLAGS="$MAX_CXX_OPTIMIZE"
else
  DEBUG_CXXFLAGS="-g"
  DEBUG_OPTIMIZE_CXX=""
  OPTIMIZE_CXXFLAGS="-O"
fi

if expr "$SYSTEM_TYPE" : ".*netware.*" > /dev/null; then
  DEBUG_CFLAGS="-g -DDEBUG -sym internal,codeview4"
  DEBUG_CXXFLAGS="-g -DDEBUG -sym internal,codeview4"
  DEBUG_OPTIMIZE_CC="-DDEBUG"
  DEBUG_OPTIMIZE_CXX="-DDEBUG"
  OPTIMIZE_CFLAGS="-O3 -DNDEBUG"
  OPTIMIZE_CXXFLAGS="-O3 -DNDEBUG"
fi

# If the user specified CFLAGS, we won't add any optimizations
if test -n "$SAVE_CFLAGS"
then
  OPTIMIZE_CFLAGS=""
  DEBUG_OPTIMIZE_CC=""
fi
# Ditto for CXXFLAGS
if test -n "$SAVE_CXXFLAGS"
then
  OPTIMIZE_CXXFLAGS=""
  DEBUG_OPTIMIZE_CXX=""
fi

AC_ARG_WITH(debug,
    [  --with-debug            Add debug code
  --with-debug=full       Add debug code (adds memory checker, very slow)],
    [with_debug=$withval],
    [with_debug=no])
if test "$with_debug" = "yes"
then
  # Medium debug.
  AC_DEFINE([DBUG_ON], [1], [Use libdbug])
  CFLAGS="$DEBUG_CFLAGS $DEBUG_OPTIMIZE_CC -DSAFE_MUTEX $CFLAGS"
  CXXFLAGS="$DEBUG_CXXFLAGS $DEBUG_OPTIMIZE_CXX -DSAFE_MUTEX $CXXFLAGS"
elif test "$with_debug" = "full"
then
  # Full debug. Very slow in some cases
  AC_DEFINE([DBUG_ON], [1], [Use libdbug])
  CFLAGS="$DEBUG_CFLAGS -DSAFE_MUTEX -DSAFEMALLOC $CFLAGS"
  CXXFLAGS="$DEBUG_CXXFLAGS -DSAFE_MUTEX -DSAFEMALLOC $CXXFLAGS"
else
  # Optimized version. No debug
  AC_DEFINE([DBUG_OFF], [1], [Don't use libdbug])
  CFLAGS="$OPTIMIZE_CFLAGS $CFLAGS"
  CXXFLAGS="$OPTIMIZE_CXXFLAGS $CXXFLAGS"
fi

# If we should allow error injection tests
AC_ARG_WITH(error-inject,
    AC_HELP_STRING([--with-error-inject],[Enable error injection in MySQL Server]),
    [ with_error_inject=$withval ],
    [ with_error_inject=no ])

if test $with_debug != "no"
then
  if test "$with_error_inject" = "yes"
  then
    AC_DEFINE([ERROR_INJECT_SUPPORT], [1],
              [Enable error injection in MySQL Server])
  fi
fi

AC_ARG_WITH([fast-mutexes],
	    AC_HELP_STRING([--with-fast-mutexes], 
	    [Compile with fast mutexes (default is disabled)]),
	    [with_fast_mutexes=$withval], [with_fast_mutexes=no])

if test "$with_fast_mutexes" != "no"
then
  if test "$with_debug" != "no"
  then
    AC_MSG_WARN(['--with-fast-mutexes' ignored when '--with-debug' is given])
  else
    AC_DEFINE([MY_PTHREAD_FASTMUTEX], [1], 
	      [Define to 1 if you want to use fast mutexes])
  fi
fi

AC_ARG_WITH([atomic-ops],
	    AC_HELP_STRING([--with-atomic-ops=rwlocks|smp|up],
	    [Implement atomic operations using pthread rwlocks or atomic CPU
             instructions for multi-processor (default) or uniprocessor
             configuration]), , [with_atomic_ops=smp])
case "$with_atomic_ops" in
  "up") AC_DEFINE([MY_ATOMIC_MODE_DUMMY], [1],
                  [Assume single-CPU mode, no concurrency]) ;;
  "rwlocks") AC_DEFINE([MY_ATOMIC_MODE_RWLOCKS], [1],
                  [Use pthread rwlocks for atomic ops]) ;;
  "smp") ;;
   *) AC_MSG_ERROR(["$with_atomic_ops" is not a valid value for --with-atomic-ops]) ;;
esac

# Force static compilation to avoid linking problems/get more speed
AC_ARG_WITH(mysqld-ldflags,
    [  --with-mysqld-ldflags   Extra linking arguments for mysqld],
    [MYSQLD_EXTRA_LDFLAGS=$withval],
    [MYSQLD_EXTRA_LDFLAGS=])
AC_SUBST(MYSQLD_EXTRA_LDFLAGS)

AC_ARG_WITH(client-ldflags,
    [  --with-client-ldflags   Extra linking arguments for clients],
    [CLIENT_EXTRA_LDFLAGS=$withval],
    [CLIENT_EXTRA_LDFLAGS=])
AC_SUBST(CLIENT_EXTRA_LDFLAGS)

AC_ARG_WITH(lib-ccflags,
    [  --with-lib-ccflags      Extra CC options for libraries],
    [LIB_EXTRA_CCFLAGS=$withval],
    [LIB_EXTRA_CCFLAGS=])
AC_SUBST(LIB_EXTRA_CCFLAGS)

# Avoid stupid bug on some OS 
AC_ARG_WITH(low-memory,
    [  --with-low-memory       Try to use less memory to compile to avoid 
                          memory limitations.],
    [with_lowmem=$withval],
    [with_lowmem=no])
if test "$with_lowmem" = "yes"
then
  if test "$ac_cv_prog_gcc" = "yes" 
  then 
    LM_CFLAGS="-fno-inline"
  else
    LM_CFLAGS="-O0"
  fi
else
  LM_CFLAGS=""
fi
AC_SUBST(LM_CFLAGS)

AC_ARG_WITH(comment,
    [  --with-comment          Comment about compilation environment.],
    [with_comment=$withval],
    [with_comment=no])
if test "$with_comment" != "no"
then
  COMPILATION_COMMENT=$with_comment
else
  COMPILATION_COMMENT="Source distribution"
fi
AC_SUBST(COMPILATION_COMMENT)

AC_MSG_CHECKING("need of special linking flags")
if test "$TARGET_LINUX" = "true" -a "$ac_cv_prog_gcc" = "yes" -a "$all_is_static" != "yes"
then
  LDFLAGS="$LDFLAGS -rdynamic"
  AC_MSG_RESULT("-rdynamic")
else
  AC_MSG_RESULT("none")
fi

dnl Checks for typedefs, structures, and compiler characteristics.
AC_C_CONST
AC_C_INLINE
AC_TYPE_OFF_T
AC_STRUCT_ST_RDEV
AC_HEADER_TIME
AC_STRUCT_TM
MYSQL_NEEDS_MYSYS_NEW
# AC_CHECK_SIZEOF return 0 when it does not find the size of a
# type. We want a error instead.
AC_CHECK_SIZEOF(char, 1)
if test "$ac_cv_sizeof_char" -eq 0
then
  AC_MSG_ERROR([No size for char type.
A likely cause for this could be that there isn't any
static libraries installed. You can verify this by checking if you have libm.a
in /lib, /usr/lib or some other standard place.  If this is the problem,
install the static libraries and try again.  If this isn't the problem,
examine config.log for possible errors.  If you want to report this, use
'scripts/mysqlbug' and include at least the last 20 rows from config.log!])
fi
AC_CHECK_SIZEOF(char*, 4)
AC_CHECK_SIZEOF(short, 2)
AC_CHECK_SIZEOF(int, 4)
if test "$ac_cv_sizeof_int" -eq 0
then
  AC_MSG_ERROR("No size for int type.")
fi
AC_CHECK_SIZEOF(long, 4)
if test "$ac_cv_sizeof_long" -eq 0
then
  AC_MSG_ERROR("No size for long type.")
fi
AC_CHECK_SIZEOF(long long, 8)
if test "$ac_cv_sizeof_long_long" -eq 0
then
  AC_MSG_ERROR("MySQL needs a long long type.")
fi
# off_t is not a builtin type
AC_CHECK_SIZEOF(off_t, 4)
if test "$ac_cv_sizeof_off_t" -eq 0
then
  AC_MSG_ERROR("MySQL needs a off_t type.")
fi

dnl
dnl check if time_t is unsigned
dnl

MYSQL_CHECK_TIME_T


# do we need #pragma interface/#pragma implementation ?
# yes if it's gcc 2.x, and not icc pretending to be gcc, and not cygwin
AC_MSG_CHECKING(the need for @%:@pragma interface/implementation)
# instead of trying to match SYSTEM_TYPE and CC_VERSION (that doesn't
# follow any standard), we'll use well-defined preprocessor macros:
AC_TRY_CPP([
#if !defined(__CYGWIN__) && !defined(__INTEL_COMPILER) && defined(__GNUC__) && (__GNUC__ < 3)
#error USE_PRAGMA_IMPLEMENTATION
#endif
],AC_MSG_RESULT(no) ,AC_MSG_RESULT(yes) ; CXXFLAGS="$CXXFLAGS -DUSE_PRAGMA_IMPLEMENTATION")

# This always gives a warning. Ignore it unless you are cross compiling
AC_C_BIGENDIAN
#---START: Used in for client configure
# Check base type of last arg to accept
MYSQL_TYPE_ACCEPT
#---END:
# Figure out what type of struct rlimit to use with setrlimit
MYSQL_TYPE_STRUCT_RLIMIT
# Find where the stack goes
MYSQL_STACK_DIRECTION
# We want to skip alloca on irix unconditionally. It may work on some version..
MYSQL_FUNC_ALLOCA
# Do struct timespec have members tv_sec or ts_sec
MYSQL_TIMESPEC_TS
# Do we have the tzname variable
MYSQL_TZNAME
# Do the c++ compiler have a bool type
MYSQL_CXX_BOOL
# Check some common bugs with gcc 2.8.# on sparc
if ! ( expr "$SYSTEM_TYPE" : ".*netware.*" > /dev/null ); then
MYSQL_CHECK_LONGLONG_TO_FLOAT
if test "$ac_cv_conv_longlong_to_float" != "yes"
then
  AC_MSG_ERROR([Your compiler cannot convert a longlong value to a float!
If you are using gcc 2.8.# you should upgrade to egcs 1.0.3 or newer and try
again]);
fi
fi
AC_CHECK_TYPES([sigset_t, off_t], [], [], [#include <sys/types.h>])
AC_CHECK_TYPES([size_t], [], [], [#include <stdio.h>])
AC_CHECK_TYPES([u_int32_t])

MYSQL_PTHREAD_YIELD

######################################################################
# For readline/libedit (We simply move the mimimum amount of stuff from
# the readline/libedit configure.in here)

dnl Checks for header files.
AC_CHECK_HEADERS(malloc.h sys/cdefs.h)

dnl Checks for library functions.
AC_FUNC_ALLOCA
AC_PROG_GCC_TRADITIONAL
AC_TYPE_SIGNAL
AC_CHECK_FUNCS(re_comp regcomp strdup)

dnl Sun compilers have their own vis.h that is about something
dnl totally different. So, not to change the libedit source, we
dnl do some additional checks before we define HAVE_VIS_H.
AC_CHECK_HEADER(vis.h,
  [AC_CHECK_FUNC(strvis,
    [AC_DEFINE([HAVE_VIS_H], [1],[Found vis.h and the strvis() function])])])

AC_CHECK_FUNCS(strlcat strlcpy)
AC_CHECK_FUNCS(issetugid)
AC_CHECK_FUNCS(fgetln)
AC_CHECK_FUNCS(getline flockfile)

# from old readline settting:

MAKE_SHELL=/bin/sh
AC_SUBST(MAKE_SHELL)

# Already-done: stdlib.h string.h unistd.h termios.h
AC_CHECK_HEADERS(varargs.h stdarg.h dirent.h locale.h ndir.h sys/dir.h \
 sys/file.h sys/ndir.h sys/ptem.h sys/pte.h sys/select.h sys/stream.h \
 sys/mman.h curses.h termcap.h termio.h termbits.h asm/termbits.h grp.h \
paths.h semaphore.h)

# Already-done: strcasecmp
AC_CHECK_FUNCS(lstat putenv select setenv setlocale strcoll tcgetattr)

AC_STAT_MACROS_BROKEN
MYSQL_SIGNAL_CHECK
MYSQL_CHECK_GETPW_FUNCS
MYSQL_HAVE_TIOCGWINSZ
MYSQL_HAVE_FIONREAD
MYSQL_HAVE_TIOCSTAT
MYSQL_STRUCT_DIRENT_D_INO
MYSQL_STRUCT_DIRENT_D_NAMLEN
MYSQL_TYPE_SIGHANDLER
MYSQL_CHECK_MULTIBYTE
if test "$with_named_curses" = "no"
then
  MYSQL_CHECK_LIB_TERMCAP
else
  TERMCAP_LIB="$with_named_curses"
fi
AC_SUBST(TERMCAP_LIB)

LIBEDIT_LOBJECTS=""
AC_CHECK_FUNC(strunvis, ,[LIBEDIT_LOBJECTS="$LIBEDIT_LOBJECTS unvis.o"])
AC_CHECK_FUNC(strvis,   ,[LIBEDIT_LOBJECTS="$LIBEDIT_LOBJECTS vis.o"])
AC_CHECK_FUNC(strlcpy,  ,[LIBEDIT_LOBJECTS="$LIBEDIT_LOBJECTS strlcpy.o"])
AC_CHECK_FUNC(strlcat,  ,[LIBEDIT_LOBJECTS="$LIBEDIT_LOBJECTS strlcat.o"])
AC_CHECK_FUNC(fgetln,   ,[LIBEDIT_LOBJECTS="$LIBEDIT_LOBJECTS fgetln.o"])
AC_SUBST(LIBEDIT_LOBJECTS)
enable_readline="yes"

# End of readline/libedit stuff
#########################################################################

dnl Checks for library functions.

#
# The following code disables intrinsic function support while we test for
# library functions.  This is to avoid configure problems with Intel ecc
# compiler

ORG_CFLAGS="$CFLAGS"
if test "$GCC" != "yes"; then
  AC_SYS_COMPILER_FLAG(-nolib_inline,nolib_inline,CFLAGS,[],[])
fi

#AC_FUNC_MMAP
AC_TYPE_SIGNAL
MYSQL_TYPE_QSORT
AC_FUNC_UTIME_NULL
AC_FUNC_VPRINTF

AC_CHECK_FUNCS(alarm bcmp bfill bmove bsearch bzero \
  chsize cuserid fchmod fcntl \
  fconvert fdatasync finite fpresetsticky fpsetmask fsync ftruncate \
  getcwd gethostbyaddr_r gethostbyname_r getpass getpassphrase getpwnam \
  getpwuid getrlimit getrusage getwd gmtime_r index initgroups isnan \
  localtime_r locking longjmp lrand48 madvise mallinfo memcpy memmove \
  mkstemp mlockall perror poll pread pthread_attr_create mmap mmap64 getpagesize \
  pthread_attr_getstacksize pthread_attr_setprio pthread_attr_setschedparam \
  pthread_attr_setstacksize pthread_condattr_create pthread_getsequence_np \
  pthread_key_delete pthread_rwlock_rdlock pthread_setprio \
  pthread_setprio_np pthread_setschedparam pthread_sigmask readlink \
  realpath rename rint rwlock_init setupterm \
  shmget shmat shmdt shmctl sigaction sigemptyset sigaddset \
  sighold sigset sigthreadmask sleep \
  snprintf socket stpcpy strcasecmp strerror strsignal strnlen strpbrk strstr strtol \
  strtoll strtoul strtoull tell tempnam thr_setconcurrency vidattr \
  posix_fallocate)

#
#
#
case "$target" in
 *-*-aix4* | *-*-sco*)
	# (grr) aix 4.3 has a stub for clock_gettime, (returning ENOSYS)
	# and using AC_TRY_RUN is hard when cross-compiling
	# We also disable for SCO for the time being, the headers for the
	# thread library we use conflicts with other headers.
    ;;
 *) AC_CHECK_FUNCS(clock_gettime)
    ;;
esac

# isinf() could be a function or a macro (HPUX)
AC_MSG_CHECKING(for isinf with <math.h>)
AC_TRY_LINK([#include <math.h>], [float f = 0.0; int r = isinf(f); return r],
 AC_MSG_RESULT(yes)
 AC_DEFINE(HAVE_ISINF, [1], [isinf() macro or function]),
 AC_MSG_RESULT(no))
 
CFLAGS="$ORG_CFLAGS"

# Sanity check: We chould not have any fseeko symbol unless
# large_file_support=yes
AC_CHECK_FUNC(fseeko,
[if test "$large_file_support" = no -a "$TARGET_LINUX" = "true";
then
  AC_MSG_ERROR("Found fseeko symbol but large_file_support is not enabled!");
fi]
)

# Check definition of gethostbyaddr_r (glibc2 defines this with 8 arguments)
ac_save_CXXFLAGS="$CXXFLAGS"
AC_CACHE_CHECK([style of gethost* routines], mysql_cv_gethost_style,
AC_LANG_SAVE
AC_LANG_CPLUSPLUS

# Test whether madvise() is declared in C++ code -- it is not on some
# systems, such as Solaris
AC_CHECK_DECLS(madvise, [], [], [#if HAVE_SYS_MMAN_H
#include <sys/types.h>
#include <sys/mman.h>
#endif])

# Do not treat warnings as errors if we are linking against other libc
# this is to work around gcc not being permissive on non-system includes
# with respect to ANSI C++
# We also remove the -fbranch-probabilities option as this will give warnings
# about not profiled code, which confuses configure
# We also must remove -W and -Wcheck which on icc produces warnings that
# we don't want to catch with -Werror

if test "$ac_cv_prog_gxx" = "yes" -a "$with_other_libc" = "no"
then
  CXXFLAGS=`echo "$CXXFLAGS -Werror" | sed -e 's/-fbranch-probabilities//; s/-Wall//; s/-ansi//; s/-pedantic//; s/-Wcheck//'`
fi

AC_TRY_COMPILE(
[#undef inline
#if !defined(SCO) && !defined(__osf__) && !defined(_REENTRANT)
#define _REENTRANT
#endif
#include <pthread.h>
#include <sys/types.h>
#include <sys/socket.h>
#include <netinet/in.h>
#include <arpa/inet.h>
#include <netdb.h>],
[int skr;
 struct hostent *foo = gethostbyaddr_r((const char *) 0,
  0, 0, (struct hostent *) 0, (char *) NULL,  0, &skr); return (foo == 0);],
mysql_cv_gethost_style=solaris, mysql_cv_gethost_style=other))
AC_LANG_RESTORE
CXXFLAGS="$ac_save_CXXFLAGS"
if test "$mysql_cv_gethost_style" = "solaris"
then
  AC_DEFINE([HAVE_SOLARIS_STYLE_GETHOST], [1],
            [Solaris define gethostbyaddr_r with 7 arguments. glibc2 defines this with 8 arguments])
fi

#---START: Used in for client configure

# Check definition of gethostbyname_r (glibc2.0.100 is different from Solaris)
ac_save_CXXFLAGS="$CXXFLAGS"
AC_CACHE_CHECK([style of gethostbyname_r routines], mysql_cv_gethostbyname_style,
AC_LANG_SAVE
AC_LANG_CPLUSPLUS
if test "$ac_cv_prog_gxx" = "yes" -a "$with_other_libc" = "no"
then
  CXXFLAGS=`echo "$CXXFLAGS -Werror" | sed -e 's/-fbranch-probabilities//; s/-Wall//; s/-ansi//; s/-pedantic//; s/-Wcheck//'`
fi
AC_TRY_COMPILE(
[#undef inline
#if !defined(SCO) && !defined(__osf__) && !defined(_REENTRANT)
#define _REENTRANT
#endif
#include <pthread.h>
#include <sys/types.h>
#include <sys/socket.h>
#include <netinet/in.h>
#include <arpa/inet.h>
#include <netdb.h>],
[int skr;

 skr = gethostbyname_r((const char *) 0,
  (struct hostent*) 0, (char*) 0, 0, (struct hostent **) 0, &skr);],
mysql_cv_gethostbyname_style=glibc2, mysql_cv_gethostbyname_style=other))
AC_LANG_RESTORE
CXXFLAGS="$ac_save_CXXFLAGS"
if test "$mysql_cv_gethostbyname_style" = "glibc2"
then
  AC_DEFINE([HAVE_GETHOSTBYNAME_R_GLIBC2_STYLE], [1],
            [Solaris define gethostbyname_r with 5 arguments. glibc2 defines this with 6 arguments])
fi

# Check 3rd argument of getthostbyname_r
ac_save_CXXFLAGS="$CXXFLAGS"
AC_CACHE_CHECK([3 argument to gethostbyname_r routines], mysql_cv_gethostbyname_arg,
AC_LANG_SAVE
AC_LANG_CPLUSPLUS
if test "$ac_cv_prog_gxx" = "yes" -a "$with_other_libc" = "no"
then
  CXXFLAGS=`echo "$CXXFLAGS -Werror" | sed -e 's/-fbranch-probabilities//; s/-Wall//; s/-ansi//; s/-pedantic//; s/-Wcheck//'`
fi
AC_TRY_COMPILE(
[#undef inline
#if !defined(SCO) && !defined(__osf__) && !defined(_REENTRANT)
#define _REENTRANT
#endif
#include <pthread.h>
#include <sys/types.h>
#include <sys/socket.h>
#include <netinet/in.h>
#include <arpa/inet.h>
#include <netdb.h>],
[int skr;

 skr = gethostbyname_r((const char *) 0, (struct hostent*) 0, (struct hostent_data*) 0);],
mysql_cv_gethostbyname_arg=hostent_data, mysql_cv_gethostbyname_arg=char))
AC_LANG_RESTORE
CXXFLAGS="$ac_save_CXXFLAGS"
if test "$mysql_cv_gethostbyname_arg" = "hostent_data"
then
  AC_DEFINE([HAVE_GETHOSTBYNAME_R_RETURN_INT], [1],
            [In OSF 4.0f the 3'd argument to gethostbyname_r is hostent_data *])
fi


# Check definition of pthread_getspecific
AC_CACHE_CHECK("args to pthread_getspecific", mysql_cv_getspecific_args,
AC_TRY_COMPILE(
[#if !defined(SCO) && !defined(__osf__) && !defined(_REENTRANT)
#define _REENTRANT
#endif
#define _POSIX_PTHREAD_SEMANTICS 
#include <pthread.h> ],
[ void *pthread_getspecific(pthread_key_t key);
pthread_getspecific((pthread_key_t) NULL); ],
mysql_cv_getspecific_args=POSIX, mysql_cv_getspecific_args=other))
  if test "$mysql_cv_getspecific_args" = "other"
  then
    AC_DEFINE([HAVE_NONPOSIX_PTHREAD_GETSPECIFIC], [1],
              [For some non posix threads])
  fi

  # Check definition of pthread_mutex_init
  AC_CACHE_CHECK("args to pthread_mutex_init", mysql_cv_mutex_init_args,
  AC_TRY_COMPILE(
[#if !defined(SCO) && !defined(__osf__)
#define _REENTRANT
#endif
#define _POSIX_PTHREAD_SEMANTICS 
#include <pthread.h> ],
[ 
  pthread_mutexattr_t attr;
  pthread_mutex_t mp;
  pthread_mutex_init(&mp,&attr); ],
mysql_cv_mutex_init_args=POSIX, mysql_cv_mutex_init_args=other))
  if test "$mysql_cv_mutex_init_args" = "other"
  then
    AC_DEFINE([HAVE_NONPOSIX_PTHREAD_MUTEX_INIT], [1],
              [For some non posix threads])
  fi
#---END:

#---START: Used in for client configure
# Check definition of readdir_r
AC_CACHE_CHECK("args to readdir_r", mysql_cv_readdir_r,
AC_TRY_LINK(
[#if !defined(SCO) && !defined(__osf__)
#define _REENTRANT
#endif
#define _POSIX_PTHREAD_SEMANTICS 
#include <pthread.h>
#include <dirent.h>],
[ int readdir_r(DIR *dirp, struct dirent *entry, struct dirent **result);
readdir_r((DIR *) NULL, (struct dirent *) NULL, (struct dirent **) NULL); ],
mysql_cv_readdir_r=POSIX, mysql_cv_readdir_r=other))
if test "$mysql_cv_readdir_r" = "POSIX"
then
  AC_DEFINE([HAVE_READDIR_R], [1], [POSIX readdir_r])
fi

# Check definition of posix sigwait()
AC_CACHE_CHECK("style of sigwait", mysql_cv_sigwait,
AC_TRY_LINK(
[#if !defined(SCO) && !defined(__osf__)
#define _REENTRANT
#endif
#define _POSIX_PTHREAD_SEMANTICS 
#include <pthread.h>
#include <signal.h>],
[#ifndef _AIX
sigset_t set;
int sig;
sigwait(&set,&sig);
#endif],
mysql_cv_sigwait=POSIX, mysql_cv_sigwait=other))
if test "$mysql_cv_sigwait" = "POSIX"
then
  AC_DEFINE([HAVE_SIGWAIT], [1], [POSIX sigwait])
fi

if test "$mysql_cv_sigwait" != "POSIX"
then
unset mysql_cv_sigwait
# Check definition of posix sigwait()
AC_CACHE_CHECK("style of sigwait", mysql_cv_sigwait,
AC_TRY_LINK(
[#if !defined(SCO) && !defined(__osf__)
#define _REENTRANT
#endif
#define _POSIX_PTHREAD_SEMANTICS 
#include <pthread.h>
#include <signal.h>],
[sigset_t set;
int sig;
sigwait(&set);],
mysql_cv_sigwait=NONPOSIX, mysql_cv_sigwait=other))
if test "$mysql_cv_sigwait" = "NONPOSIX"
then
  AC_DEFINE([HAVE_NONPOSIX_SIGWAIT], [1], [sigwait with one argument])
fi
fi
#---END:

# Check if pthread_attr_setscope() exists
AC_CACHE_CHECK("for pthread_attr_setscope", mysql_cv_pthread_attr_setscope,
AC_TRY_LINK(
[#if !defined(SCO) && !defined(__osf__)
#define _REENTRANT
#endif
#define _POSIX_PTHREAD_SEMANTICS 
#include <pthread.h>],
[pthread_attr_t thr_attr;
pthread_attr_setscope(&thr_attr,0);],
mysql_cv_pthread_attr_setscope=yes, mysql_cv_pthread_attr_setscope=no))
if test "$mysql_cv_pthread_attr_setscope" = "yes"
then
  AC_DEFINE([HAVE_PTHREAD_ATTR_SETSCOPE], [1], [pthread_attr_setscope])
fi

# Check for bad includes
AC_MSG_CHECKING("can netinet files be included")
AC_TRY_COMPILE(
[#include <sys/types.h>
#include <sys/socket.h>
#include <netinet/in_systm.h>
#include <netinet/in.h>
#include <netinet/ip.h>
#include <netinet/tcp.h>],
[ printf("1\n"); ],
netinet_inc=yes, netinet_inc=no)
if test "$netinet_inc" = "no"
then
  AC_DEFINE([HAVE_BROKEN_NETINET_INCLUDES], [1], [Can netinet be included])
fi
AC_MSG_RESULT("$netinet_inc")

#--------------------------------------------------------------------
# Check for requested features
#--------------------------------------------------------------------

MYSQL_CHECK_BIG_TABLES
MYSQL_CHECK_MAX_INDEXES
MYSQL_CHECK_REPLICATION
MYSQL_CHECK_VIO
MYSQL_CHECK_SSL

#--------------------------------------------------------------------
# Declare our plugin modules
# Has to be done late, as the plugin may need to check for existence of
# functions tested above
#--------------------------------------------------------------------

MYSQL_STORAGE_ENGINE(partition, partition, [Partition Support],
        [MySQL Partitioning Support], [max,max-no-ndb])

dnl -- ndbcluster requires partition to be enabled

MYSQL_CONFIGURE_PLUGINS([none])

# Only build client code?
AC_ARG_WITH(server,
    [  --without-server        Only build the client.],
    [with_server=$withval],
    [with_server=yes]
)

AC_ARG_WITH(embedded-server,
    [  --with-embedded-server  Build the embedded server (libmysqld).],
    [with_embedded_server=$withval],
    [with_embedded_server=no]
)

AC_ARG_WITH(query_cache,
    [  --without-query-cache   Do not build query cache.],
    [with_query_cache=$withval],
    [with_query_cache=yes]
)

if test "$with_query_cache" = "yes"
then
  AC_DEFINE([HAVE_QUERY_CACHE], [1], [If we want to have query cache])
fi

AC_ARG_WITH(geometry,
    [  --without-geometry      Do not build geometry-related parts.],
    [with_geometry=$withval],
    [with_geometry=yes]
)

if test "$with_geometry" = "yes"
then
  AC_DEFINE([HAVE_SPATIAL], [1], [Spatial extentions])
  AC_DEFINE([HAVE_RTREE_KEYS], [1], [RTree keys])
fi

AC_ARG_WITH(embedded_privilege_control,
    [  --with-embedded-privilege-control
                          Build parts to check user's privileges.
			  Only affects embedded library.],
    [with_embedded_privilege_control=$withval],
    [with_embedded_privilege_control=no]
)

if test "$with_embedded_privilege_control" = "yes"
then
  AC_DEFINE([HAVE_EMBEDDED_PRIVILEGE_CONTROL], [1],
            [Access checks in embedded library])
fi

tools_dirs=""

AC_ARG_WITH([mysqlmanager],
  AC_HELP_STRING([--with-mysqlmanager], [Build the mysqlmanager binary: yes/no (default: build if server is built.)]),,)

if test "$with_mysqlmanager" = "yes" -o \
        '(' "$with_mysqlmanager:$with_server" = ":yes" -a \
            -d "$srcdir/server-tools" ')' ; then
  tools_dirs="$tools_dirs server-tools"
  AC_CONFIG_FILES(server-tools/Makefile server-tools/instance-manager/Makefile)
fi

AC_SUBST(tools_dirs)

#MYSQL_CHECK_CPU

libmysqld_dirs=
linked_libmysqld_targets=
if test "$with_embedded_server" = "yes"
then
  libmysqld_dirs=libmysqld
  linked_libmysqld_targets="linked_libmysqld_sources linked_libmysqldex_sources"
  AC_CONFIG_FILES(libmysqld/Makefile libmysqld/examples/Makefile)
  # We can't build embedded library without building the server, because
  # we depend on libmysys, libmystrings, libmyisam, etc.
  with_server=yes
fi
# XXX: We need to add @libmysqld_extra_libs@ (or whatever) so that
# mysql_config --libmysqld-libs will print out something like
# -L/path/to/lib/mysql -lmysqld -lmyisam -lmysys -lmystrings -ldbug ...
AC_SUBST([libmysqld_dirs])
AC_SUBST([linked_libmysqld_targets])

# Shall we build the docs?
AC_ARG_WITH(docs,
    [  --without-docs          Skip building of the documentation.],
    [with_docs=$withval],
    [with_docs=yes]
)

if test "$with_docs" = "yes"
then
  docs_dirs="Docs"
else
  docs_dirs=""
fi
AC_SUBST(docs_dirs)

# Shall we build the man pages?
AC_ARG_WITH(man,
    [  --without-man          Skip building of the man pages.],
    [with_man=$withval],
    [with_man=yes]
)

if test "$with_man" = "yes"
then
  man_dirs="man"
  man1_files=`ls -1 $srcdir/man/*.1 | sed -e 's;^.*man/;;'`
  man1_files=`echo $man1_files`
  man8_files=`ls -1 $srcdir/man/*.8 | sed -e 's;^.*man/;;'`
  man8_files=`echo $man8_files`
else
  man_dirs=""
  man1_files=""
  man8_files=""
fi
AC_SUBST(man_dirs)
AC_SUBST(man1_files)
AC_SUBST(man8_files)

# Don't build readline, i have it already
AC_ARG_WITH(readline,
    [  --without-readline      Use system readline instead of bundled copy.],
    [ with_readline=$withval ],
    [ with_readline=undefined ]
    )
    
AC_ARG_WITH(libedit,
    [  --without-libedit       Use system libedit instead of bundled copy.],
    [ with_libedit=$withval ],
    [ with_libedit=undefined ]
    )

if test "$with_readline/$with_libedit" = "undefined/undefined" -a ! -e "$srcdir/cmd-line-utils"
then
  with_readline=no
  with_libedit=no
fi

#
# We support next variants of compilation:
#                              --with-readline
#                |       yes      |  no  |               undefined
# --with-libedit |                |      |
# ---------------+----------------+------+----------------------------------
#       yes      |      ERROR!    |   use libedit from mysql sources
# ---------------+----------------+------+----------------------------------
#       no       | use readline   | use system readline or external libedit
#                | from mysql     | according to results of m4 tests
# ---------------+ sources (if it +      +----------------------------------
#    undefined   | is presented)  |      | use libedit from mysql sources
                   

compile_readline="no"
compile_libedit="no"

if [test "$with_libedit" = "yes"] && [test "$with_readline" = "yes"]
then
    AC_MSG_ERROR([You can not use --with-readline and --with-libedit at the same time, please choose one of it])
fi

readline_topdir=""
readline_basedir=""
readline_dir=""
readline_h_ln_cmd=""
readline_link=""

if expr "$SYSTEM_TYPE" : ".*netware.*" > /dev/null
then
    # For NetWare, do not need readline
    echo "Skipping readline"
else

if [test "$with_libedit" = "yes"] || [test "$with_libedit" = "undefined"] && [test "$with_readline" = "undefined"]
then
    readline_topdir="cmd-line-utils"
    readline_basedir="libedit"
    readline_dir="$readline_topdir/$readline_basedir"
    readline_link="\$(top_builddir)/cmd-line-utils/libedit/libedit.a"
    readline_h_ln_cmd="\$(LN) -s \$(top_srcdir)/cmd-line-utils/libedit/readline readline"
    compile_libedit=yes
    AC_DEFINE_UNQUOTED(HAVE_HIST_ENTRY, 1)
    AC_DEFINE_UNQUOTED(USE_LIBEDIT_INTERFACE, 1)
elif test "$with_readline" = "yes"
then
    readline_topdir="cmd-line-utils"
    readline_basedir="readline"
    readline_dir="$readline_topdir/$readline_basedir"
    readline_link="\$(top_builddir)/cmd-line-utils/readline/libreadline.a"
    readline_h_ln_cmd="\$(LN) -s \$(top_srcdir)/cmd-line-utils/readline readline"
    compile_readline=yes
    AC_DEFINE_UNQUOTED(USE_NEW_READLINE_INTERFACE, 1)
else
    # Use system readline library
    AC_LANG_SAVE
    AC_LANG_CPLUSPLUS
    MYSQL_CHECK_LIBEDIT_INTERFACE
    MYSQL_CHECK_NEW_RL_INTERFACE
    MYSQL_CHECK_READLINE_DECLARES_HIST_ENTRY
    AC_LANG_RESTORE
    if [test "$mysql_cv_new_rl_interface" = "yes"]
    then
        # Use the new readline interface
        readline_link="-lreadline"
    elif [test "$mysql_cv_libedit_interface" = "yes"]
    then
        # Use libedit
        readline_link="-ledit"
    else
       AC_MSG_ERROR([Could not find system readline or libedit libraries
          Use --with-readline or --with-libedit to use the bundled
          versions of libedit or readline])
    fi
fi
#
# if either readline or libedit is enabled - generate Makefile's for both
# (to make sure both are included in 'make dist')
#
if test -n "$readline_basedir"
then
  AC_CONFIG_FILES(cmd-line-utils/Makefile dnl
                  cmd-line-utils/libedit/Makefile dnl
                  cmd-line-utils/readline/Makefile)
fi
fi

AC_SUBST(readline_dir)
AC_SUBST(readline_topdir)
AC_SUBST(readline_basedir)
AC_SUBST(readline_link)
AC_SUBST(readline_h_ln_cmd)


# If we have threads generate some library functions and test programs
sql_server_dirs=
sql_server=
server_scripts=
thread_dirs=

dnl This probably should be cleaned up more - for now the threaded
dnl client is just using plain-old libs.
sql_client_dirs=
linked_client_targets="linked_libmysql_sources"

<<<<<<< HEAD
AM_CONDITIONAL(THREAD_SAFE_CLIENT, test "$THREAD_SAFE_CLIENT" != "no")

if test "$THREAD_SAFE_CLIENT" != "no"
=======
if test "$THREAD_SAFE_CLIENT" = "no"
>>>>>>> 6c2883fc
then
  sql_client_dirs="strings regex mysys extra libmysql client"
else
  sql_client_dirs="strings regex mysys extra libmysql libmysql_r client"
  linked_client_targets="$linked_client_targets linked_libmysql_r_sources"
  AC_CONFIG_FILES(libmysql_r/Makefile)
  AC_DEFINE([THREAD_SAFE_CLIENT], [1], [Should the client be thread safe])
fi

CLIENT_LIBS="$NON_THREADED_LIBS $openssl_libs $ZLIB_LIBS $STATIC_NSS_FLAGS"

AC_SUBST(CLIENT_LIBS)
AC_SUBST(CLIENT_THREAD_LIBS)
AC_SUBST(NON_THREADED_LIBS)
AC_SUBST(STATIC_NSS_FLAGS)
AC_SUBST(sql_client_dirs)
AC_SUBST(linked_client_targets)

# If configuring for NetWare, set up to link sources from and build the netware directory
netware_dir=
linked_netware_sources=
if expr "$SYSTEM_TYPE" : ".*netware.*" > /dev/null
then
  netware_dir="netware"
  linked_netware_sources="linked_netware_sources"
fi
AC_SUBST(netware_dir)
AC_SUBST(linked_netware_sources)
AM_CONDITIONAL(HAVE_NETWARE, test "$netware_dir" = "netware")

<<<<<<< HEAD
if test "$with_server" = "yes" -o "$THREAD_SAFE_CLIENT" != "no"
=======
# Ensure that table handlers gets all modifications to CFLAGS/CXXFLAGS
export CC CXX CFLAGS CXXFLAGS LD LDFLAGS AR
ac_configure_args="$ac_configure_args CFLAGS='$CFLAGS' CXXFLAGS='$CXXFLAGS'"

if test "$with_server" != "no" -o "$THREAD_SAFE_CLIENT" != "no"
>>>>>>> 6c2883fc
then
  AC_DEFINE([THREAD], [1],
            [Define if you want to have threaded code. This may be undef on client code])
  # Avoid _PROGRAMS names
  THREAD_LOBJECTS="thr_alarm.o thr_lock.o thr_mutex.o thr_rwlock.o my_pthread.o my_thr_init.o mf_keycache.o"
  AC_SUBST(THREAD_LOBJECTS)
fi

if test "$with_server" != "no"
then
  server_scripts="mysqld_safe mysql_install_db"
  sql_server_dirs="strings mysys dbug extra regex"

  sql_server="$sql_server vio sql"
fi

# IMPORTANT - do not modify LIBS past this line - this hack is the only way
# I know to add the static NSS magic if we have static NSS libraries with
# glibc - Sasha

LDFLAGS="$LDFLAGS $OTHER_LIBC_LIB"
LIBS="$LIBS $STATIC_NSS_FLAGS"

AC_SUBST(sql_server_dirs)
AC_SUBST(sql_server)
AC_SUBST(thread_dirs)
AC_SUBST(server_scripts)

AC_SUBST(mysql_plugin_dirs)
AC_SUBST(mysql_plugin_libs)
AC_SUBST(mysql_plugin_defs)


# Now that sql_client_dirs and sql_server_dirs are stable, determine the union.
# Start with the (longer) server list, add each client item not yet present.
sql_union_dirs=" $sql_server_dirs "
for DIR in $sql_client_dirs
do
  if echo " $sql_union_dirs " | grep " $DIR " >/dev/null
  then
    :  # already present, skip
  else
    sql_union_dirs="$sql_union_dirs $DIR "
  fi
done
AC_SUBST(sql_union_dirs)

# Some usefull subst
AC_SUBST(CC)
AC_SUBST(GXX)

# Set configuration options for make_binary_distribution
AC_SUBST(MAKE_BINARY_DISTRIBUTION_OPTIONS)

# Output results
AC_CONFIG_FILES(Makefile extra/Makefile mysys/Makefile dnl
 unittest/Makefile unittest/mytap/Makefile unittest/mytap/t/Makefile dnl
 unittest/mysys/Makefile unittest/examples/Makefile dnl
 strings/Makefile regex/Makefile storage/Makefile dnl
 man/Makefile BUILD/Makefile vio/Makefile dnl
 libmysql/Makefile client/Makefile dnl
 pstack/Makefile pstack/aout/Makefile sql/Makefile sql/share/Makefile dnl
 sql/sql_builtin.cc sql-common/Makefile dnl
 dbug/Makefile scripts/Makefile include/Makefile dnl
 tests/Makefile Docs/Makefile support-files/Makefile dnl
 support-files/MacOSX/Makefile mysql-test/Makefile dnl
 mysql-test/ndb/Makefile netware/Makefile sql-bench/Makefile dnl
 include/mysql_version.h plugin/Makefile win/Makefile)

AC_CONFIG_COMMANDS([default], , test -z "$CONFIG_HEADERS" || echo timestamp > stamp-h)

# Ensure that table handlers gets all modifications to CFLAGS/CXXFLAGS
AC_CONFIG_COMMANDS_POST(ac_configure_args="$ac_configure_args CFLAGS='$CFLAGS' CXXFLAGS='$CXXFLAGS'")

AC_OUTPUT

echo
echo "MySQL has a Web site at http://www.mysql.com/ which carries details on the"
echo "latest release, upcoming features, and other information to make your"
echo "work or play with MySQL more productive. There you can also find"
echo "information about mailing lists for MySQL discussion."
echo
echo "Remember to check the platform specific part of the reference manual for"
echo "hints about installing MySQL on your platform. Also have a look at the"
echo "files in the Docs directory."
echo
# The following text is checked in ./Do-compile to verify that configure
# ended sucessfully - don't remove it.
echo "Thank you for choosing MySQL!"
echo<|MERGE_RESOLUTION|>--- conflicted
+++ resolved
@@ -2418,13 +2418,9 @@
 sql_client_dirs=
 linked_client_targets="linked_libmysql_sources"
 
-<<<<<<< HEAD
 AM_CONDITIONAL(THREAD_SAFE_CLIENT, test "$THREAD_SAFE_CLIENT" != "no")
 
-if test "$THREAD_SAFE_CLIENT" != "no"
-=======
 if test "$THREAD_SAFE_CLIENT" = "no"
->>>>>>> 6c2883fc
 then
   sql_client_dirs="strings regex mysys extra libmysql client"
 else
@@ -2455,15 +2451,7 @@
 AC_SUBST(linked_netware_sources)
 AM_CONDITIONAL(HAVE_NETWARE, test "$netware_dir" = "netware")
 
-<<<<<<< HEAD
-if test "$with_server" = "yes" -o "$THREAD_SAFE_CLIENT" != "no"
-=======
-# Ensure that table handlers gets all modifications to CFLAGS/CXXFLAGS
-export CC CXX CFLAGS CXXFLAGS LD LDFLAGS AR
-ac_configure_args="$ac_configure_args CFLAGS='$CFLAGS' CXXFLAGS='$CXXFLAGS'"
-
 if test "$with_server" != "no" -o "$THREAD_SAFE_CLIENT" != "no"
->>>>>>> 6c2883fc
 then
   AC_DEFINE([THREAD], [1],
             [Define if you want to have threaded code. This may be undef on client code])
