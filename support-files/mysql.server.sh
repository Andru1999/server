--- conflicted
+++ resolved
@@ -360,11 +360,6 @@
     else
       # Try to find appropriate mysqld process
       mysqld_pid=`pidof $libexecdir/mysqld`
-<<<<<<< HEAD
-      if test -z $mysqld_pid ; then 
-        if test -f "$lock_file_path" ; then 
-          log_failure_msg "MySQL is not running, but lock file ($lock_file_path) exists"
-=======
 
       # test if multiple pids exist
       pid_count=`echo $mysqld_pid | wc -w`
@@ -372,14 +367,8 @@
         log_failure_msg "Multiple MySQL running but PID file could not be found ($mysqld_pid)"
         exit 5
       elif test -z $mysqld_pid ; then 
-        if test "$use_mysqld_safe" = "0" ; then 
-          lockfile=/var/lock/subsys/mysqlmanager
-        else
-          lockfile=/var/lock/subsys/mysql
-        fi 
-        if test -f $lockfile ; then 
-          log_failure_msg "MySQL is not running, but lock exists"
->>>>>>> 9e2d6f1b
+        if test -f "$lock_file_path" ; then 
+          log_failure_msg "MySQL is not running, but lock file ($lock_file_path) exists"
           exit 2
         fi 
         log_failure_msg "MySQL is not running"
