/* Copyright (c) 2013, Kristian Nielsen and MariaDB Services Ab.

   This program is free software; you can redistribute it and/or modify
   it under the terms of the GNU General Public License as published by
   the Free Software Foundation; version 2 of the License.

   This program is distributed in the hope that it will be useful,
   but WITHOUT ANY WARRANTY; without even the implied warranty of
   MERCHANTABILITY or FITNESS FOR A PARTICULAR PURPOSE.  See the
   GNU General Public License for more details.

   You should have received a copy of the GNU General Public License
   along with this program; if not, write to the Free Software
   Foundation, Inc., 51 Franklin St, Fifth Floor, Boston, MA 02110-1301  USA */

#ifndef RPL_GTID_H
#define RPL_GTID_H

#include "hash.h"
#include "queues.h"


/* Definitions for MariaDB global transaction ID (GTID). */


extern const LEX_CSTRING rpl_gtid_slave_state_table_name;

class String;

struct rpl_gtid
{
  uint32 domain_id;
  uint32 server_id;
  uint64 seq_no;
};

inline bool operator==(const rpl_gtid& lhs, const rpl_gtid& rhs)
{
  return
    lhs.domain_id == rhs.domain_id &&
    lhs.server_id == rhs.server_id &&
    lhs.seq_no    == rhs.seq_no;
};

enum enum_gtid_skip_type {
  GTID_SKIP_NOT, GTID_SKIP_STANDALONE, GTID_SKIP_TRANSACTION
};


/*
  Structure to keep track of threads waiting in MASTER_GTID_WAIT().

  Since replication is (mostly) single-threaded, we want to minimise the
  performance impact on that from MASTER_GTID_WAIT(). To achieve this, we
  are careful to keep the common lock between replication threads and
  MASTER_GTID_WAIT threads held for as short as possible. We keep only
  a single thread waiting to be notified by the replication threads; this
  thread then handles all the (potentially heavy) lifting of dealing with
  all current waiting threads.
*/
struct gtid_waiting {
  /* Elements in the hash, basically a priority queue for each domain. */
  struct hash_element {
    QUEUE queue;
    uint32 domain_id;
  };
  /* A priority queue to handle waiters in one domain in seq_no order. */
  struct queue_element {
    uint64 wait_seq_no;
    THD *thd;
    int queue_idx;
    /*
      do_small_wait is true if we have responsibility for ensuring that there
      is a small waiter.
    */
    bool do_small_wait;
    /*
      The flag `done' is set when the wait is completed (either due to reaching
      the position waited for, or due to timeout or kill). The queue_element
      is in the queue if and only if `done' is true.
    */
    bool done;
  };

  mysql_mutex_t LOCK_gtid_waiting;
  HASH hash;

  void init();
  void destroy();
  hash_element *get_entry(uint32 domain_id);
  int wait_for_pos(THD *thd, String *gtid_str, longlong timeout_us);
  void promote_new_waiter(gtid_waiting::hash_element *he);
  int wait_for_gtid(THD *thd, rpl_gtid *wait_gtid, struct timespec *wait_until);
  void process_wait_hash(uint64 wakeup_seq_no, gtid_waiting::hash_element *he);
  int register_in_wait_queue(THD *thd, rpl_gtid *wait_gtid, hash_element *he,
                             queue_element *elem);
  void remove_from_wait_queue(hash_element *he, queue_element *elem);
};


class Relay_log_info;
struct rpl_group_info;
class Gtid_list_log_event;

/*
  Replication slave state.

  For every independent replication stream (identified by domain_id), this
  remembers the last gtid applied on the slave within this domain.

  Since events are always committed in-order within a single domain, this is
  sufficient to maintain the state of the replication slave.
*/
struct rpl_slave_state
{
  /* Elements in the list of GTIDs kept for each domain_id. */
  struct list_element
  {
    struct list_element *next;
    uint64 sub_id;
    uint64 seq_no;
    uint32 server_id;
    /*
      hton of mysql.gtid_slave_pos* table used to record this GTID.
      Can be NULL if the gtid table failed to load (eg. missing
      mysql.gtid_slave_pos table following an upgrade).
    */
    void *hton;
  };

  /* Elements in the HASH that hold the state for one domain_id. */
  struct element
  {
    struct list_element *list;
    uint32 domain_id;
    /* Highest seq_no seen so far in this domain. */
    uint64 highest_seq_no;
    /*
      If this is non-NULL, then it is the waiter responsible for the small
      wait in MASTER_GTID_WAIT().
    */
    gtid_waiting::queue_element *gtid_waiter;
    /*
      If gtid_waiter is non-NULL, then this is the seq_no that its
      MASTER_GTID_WAIT() is waiting on. When we reach this seq_no, we need to
      signal the waiter on COND_wait_gtid.
    */
    uint64 min_wait_seq_no;
    mysql_cond_t COND_wait_gtid;

    /*
      For --gtid-ignore-duplicates. The Relay_log_info that currently owns
      this domain, and the number of worker threads that are active in it.

      The idea is that only one of multiple master connections is allowed to
      actively apply events for a given domain. Other connections must either
      discard the events (if the seq_no in GTID shows they have already been
      applied), or wait to see if the current owner will apply it.
    */
    const Relay_log_info *owner_rli;
    uint32 owner_count;
    mysql_cond_t COND_gtid_ignore_duplicates;

    list_element *grab_list() { list_element *l= list; list= NULL; return l; }
    void add(list_element *l)
    {
      l->next= list;
      list= l;
    }
  };

  /* Descriptor for mysql.gtid_slave_posXXX table in specific engine. */
  enum gtid_pos_table_state {
    GTID_POS_AUTO_CREATE,
    GTID_POS_CREATE_REQUESTED,
    GTID_POS_CREATE_IN_PROGRESS,
    GTID_POS_AVAILABLE
  };
  struct gtid_pos_table {
    struct gtid_pos_table *next;
    /*
      Use a void * here, rather than handlerton *, to make explicit that we
      are not using the value to access any functionality in the engine. It
      is just used as an opaque value to identify which engine we are using
      for each GTID row.
    */
    void *table_hton;
    LEX_CSTRING table_name;
    uint8 state;
  };

  /* Mapping from domain_id to its element. */
  HASH hash;
  /* Mutex protecting access to the state. */
  mysql_mutex_t LOCK_slave_state;
  /* Auxiliary buffer to sort gtid list. */
  DYNAMIC_ARRAY gtid_sort_array;

  uint64 last_sub_id;
  /*
    List of tables available for durably storing the slave GTID position.

    Accesses to this table is protected by LOCK_slave_state. However for
    efficiency, there is also a provision for read access to it from a running
    slave without lock.

    An element can be added at the head of a list by storing the new
    gtid_pos_tables pointer atomically with release semantics, to ensure that
    the next pointer of the new element is visible to readers of the new list.
    Other changes (like deleting or replacing elements) must happen only while
    all SQL driver threads are stopped. LOCK_slave_state must be held in any
    case.

    The list can be read without lock by an SQL driver thread or worker thread
    by reading the gtid_pos_tables pointer atomically with acquire semantics,
    to ensure that it will see the correct next pointer of a new head element.

    The type is struct gtid_pos_table *, but needs to be void * to allow using
    my_atomic operations without violating C strict aliasing semantics.
  */
  void * volatile gtid_pos_tables;
  /* The default entry in gtid_pos_tables, mysql.gtid_slave_pos. */
  void * volatile default_gtid_pos_table;
  bool loaded;

  rpl_slave_state();
  ~rpl_slave_state();

  void truncate_hash();
  ulong count() const { return hash.records; }
  int update(uint32 domain_id, uint32 server_id, uint64 sub_id,
             uint64 seq_no, void *hton, rpl_group_info *rgi);
  int truncate_state_table(THD *thd);
  void select_gtid_pos_table(THD *thd, LEX_CSTRING *out_tablename);
  int record_gtid(THD *thd, const rpl_gtid *gtid, uint64 sub_id,
<<<<<<< HEAD
                  bool in_transaction, bool in_statement, void **out_hton);
=======
                  rpl_group_info *rgi, bool in_statement);
>>>>>>> 2f4a0c5b
  uint64 next_sub_id(uint32 domain_id);
  int iterate(int (*cb)(rpl_gtid *, void *), void *data,
              rpl_gtid *extra_gtids, uint32 num_extra,
              bool sort);
  int tostring(String *dest, rpl_gtid *extra_gtids, uint32 num_extra);
  bool domain_to_gtid(uint32 domain_id, rpl_gtid *out_gtid);
  int load(THD *thd, const char *state_from_master, size_t len, bool reset,
           bool in_statement);
  bool is_empty();

  element *get_element(uint32 domain_id);
  int put_back_list(uint32 domain_id, list_element *list);

  void update_state_hash(uint64 sub_id, rpl_gtid *gtid, void *hton,
                         rpl_group_info *rgi);
  int record_and_update_gtid(THD *thd, struct rpl_group_info *rgi);
  int check_duplicate_gtid(rpl_gtid *gtid, rpl_group_info *rgi);
  void release_domain_owner(rpl_group_info *rgi);
  void set_gtid_pos_tables_list(gtid_pos_table *new_list,
                                gtid_pos_table *default_entry);
  void add_gtid_pos_table(gtid_pos_table *entry);
  struct gtid_pos_table *alloc_gtid_pos_table(LEX_CSTRING *table_name,
      void *hton, rpl_slave_state::gtid_pos_table_state state);
  void free_gtid_pos_tables(struct gtid_pos_table *list);
};


/*
  Binlog state.
  This keeps the last GTID written to the binlog for every distinct
  (domain_id, server_id) pair.
  This will be logged at the start of the next binlog file as a
  Gtid_list_log_event; this way, it is easy to find the binlog file
  containing a given GTID, by simply scanning backwards from the newest
  one until a lower seq_no is found in the Gtid_list_log_event at the
  start of a binlog for the given domain_id and server_id.

  We also remember the last logged GTID for every domain_id. This is used
  to know where to start when a master is changed to a slave. As a side
  effect, it also allows to skip a hash lookup in the very common case of
  logging a new GTID with same server id as last GTID.
*/
struct rpl_binlog_state
{
  struct element {
    uint32 domain_id;
    HASH hash;                /* Containing all server_id for one domain_id */
    /* The most recent entry in the hash. */
    rpl_gtid *last_gtid;
    /* Counter to allocate next seq_no for this domain. */
    uint64 seq_no_counter;

    int update_element(const rpl_gtid *gtid);
  };
  /* Mapping from domain_id to collection of elements. */
  HASH hash;
  /* Mutex protecting access to the state. */
  mysql_mutex_t LOCK_binlog_state;
  my_bool initialized;

  /* Auxiliary buffer to sort gtid list. */
  DYNAMIC_ARRAY gtid_sort_array;

   rpl_binlog_state() :initialized(0) {}
  ~rpl_binlog_state();

  void init();
  void reset_nolock();
  void reset();
  void free();
  bool load(struct rpl_gtid *list, uint32 count);
  bool load(rpl_slave_state *slave_pos);
  int update_nolock(const struct rpl_gtid *gtid, bool strict);
  int update(const struct rpl_gtid *gtid, bool strict);
  int update_with_next_gtid(uint32 domain_id, uint32 server_id,
                             rpl_gtid *gtid);
  int alloc_element_nolock(const rpl_gtid *gtid);
  bool check_strict_sequence(uint32 domain_id, uint32 server_id, uint64 seq_no);
  int bump_seq_no_if_needed(uint32 domain_id, uint64 seq_no);
  int write_to_iocache(IO_CACHE *dest);
  int read_from_iocache(IO_CACHE *src);
  uint32 count();
  int get_gtid_list(rpl_gtid *gtid_list, uint32 list_size);
  int get_most_recent_gtid_list(rpl_gtid **list, uint32 *size);
  bool append_pos(String *str);
  bool append_state(String *str);
  rpl_gtid *find_nolock(uint32 domain_id, uint32 server_id);
  rpl_gtid *find(uint32 domain_id, uint32 server_id);
  rpl_gtid *find_most_recent(uint32 domain_id);
  const char* drop_domain(DYNAMIC_ARRAY *ids, Gtid_list_log_event *glev, char*);
};


/*
  Represent the GTID state that a slave connection to a master requests
  the master to start sending binlog events from.
*/
struct slave_connection_state
{
  struct entry {
    rpl_gtid gtid;
    uint32 flags;
  };
  /* Bits for 'flags' */
  enum start_flags
  {
    START_OWN_SLAVE_POS= 0x1,
    START_ON_EMPTY_DOMAIN= 0x2
  };

  /* Mapping from domain_id to the entry with GTID requested for that domain. */
  HASH hash;

  /* Auxiliary buffer to sort gtid list. */
  DYNAMIC_ARRAY gtid_sort_array;

  slave_connection_state();
  ~slave_connection_state();

  void reset() { my_hash_reset(&hash); }
  int load(const char *slave_request, size_t len);
  int load(const rpl_gtid *gtid_list, uint32 count);
  int load(rpl_slave_state *state, rpl_gtid *extra_gtids, uint32 num_extra);
  rpl_gtid *find(uint32 domain_id);
  entry *find_entry(uint32 domain_id);
  int update(const rpl_gtid *in_gtid);
  void remove(const rpl_gtid *gtid);
  void remove_if_present(const rpl_gtid *in_gtid);
  ulong count() const { return hash.records; }
  int to_string(String *out_str);
  int append_to_string(String *out_str);
  int get_gtid_list(rpl_gtid *gtid_list, uint32 list_size);
  bool is_pos_reached();
};


extern bool rpl_slave_state_tostring_helper(String *dest, const rpl_gtid *gtid,
                                            bool *first);
extern int gtid_check_rpl_slave_state_table(TABLE *table);
extern rpl_gtid *gtid_parse_string_to_list(const char *p, size_t len,
                                           uint32 *out_len);

#endif  /* RPL_GTID_H */<|MERGE_RESOLUTION|>--- conflicted
+++ resolved
@@ -233,11 +233,7 @@
   int truncate_state_table(THD *thd);
   void select_gtid_pos_table(THD *thd, LEX_CSTRING *out_tablename);
   int record_gtid(THD *thd, const rpl_gtid *gtid, uint64 sub_id,
-<<<<<<< HEAD
-                  bool in_transaction, bool in_statement, void **out_hton);
-=======
-                  rpl_group_info *rgi, bool in_statement);
->>>>>>> 2f4a0c5b
+                  rpl_group_info *rgi, bool in_statement, void **out_hton);
   uint64 next_sub_id(uint32 domain_id);
   int iterate(int (*cb)(rpl_gtid *, void *), void *data,
               rpl_gtid *extra_gtids, uint32 num_extra,
