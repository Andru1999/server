/* Copyright (c) 2000, 2013, Oracle and/or its affiliates.
   Copyright (c) 2009, 2016, MariaDB

   This program is free software; you can redistribute it and/or modify
   it under the terms of the GNU General Public License as published by
   the Free Software Foundation; version 2 of the License.

   This program is distributed in the hope that it will be useful,
   but WITHOUT ANY WARRANTY; without even the implied warranty of
   MERCHANTABILITY or FITNESS FOR A PARTICULAR PURPOSE.  See the
   GNU General Public License for more details.

   You should have received a copy of the GNU General Public License
   along with this program; if not, write to the Free Software
   Foundation, Inc., 51 Franklin Street, Fifth Floor, Boston, MA  02110-1301, USA */


/**
  @file

  @brief
  This file defines all compare functions
*/

#ifdef USE_PRAGMA_IMPLEMENTATION
#pragma implementation				// gcc: Class implementation
#endif

#include <my_global.h>
#include "sql_priv.h"
#include <m_ctype.h>
#include "sql_select.h"
#include "sql_parse.h"                          // check_stack_overrun
#include "sql_time.h"                  // make_truncated_value_warning
#include "sql_base.h"                  // dynamic_column_error_message


/**
  find an temporal type (item) that others will be converted to
  for the purpose of comparison.

  this is the type that will be used in warnings like
  "Incorrect <<TYPE>> value".
*/
Item *find_date_time_item(Item **args, uint nargs, uint col)
{
  Item *date_arg= 0, **arg, **arg_end;
  for (arg= args, arg_end= args + nargs; arg != arg_end ; arg++)
  {
    Item *item= arg[0]->element_index(col);
    if (item->cmp_type() != TIME_RESULT)
      continue;
    if (item->field_type() == MYSQL_TYPE_DATETIME)
      return item;
    if (!date_arg)
      date_arg= item;
  }
  return date_arg;
}


/*
  Compare row signature of two expressions

  SYNOPSIS:
    cmp_row_type()
    item1          the first expression
    item2         the second expression

  DESCRIPTION
    The function checks that two expressions have compatible row signatures
    i.e. that the number of columns they return are the same and that if they
    are both row expressions then each component from the first expression has 
    a row signature compatible with the signature of the corresponding component
    of the second expression.

  RETURN VALUES
    1  type incompatibility has been detected
    0  otherwise
*/

static int cmp_row_type(Item* item1, Item* item2)
{
  uint n= item1->cols();
  if (item2->check_cols(n))
    return 1;
  for (uint i=0; i<n; i++)
  {
    if (item2->element_index(i)->check_cols(item1->element_index(i)->cols()) ||
        (item1->element_index(i)->result_type() == ROW_RESULT &&
         cmp_row_type(item1->element_index(i), item2->element_index(i))))
      return 1;
  }
  return 0;
}


/**
  Aggregates result types from the array of items.

  This method aggregates comparison handler from the array of items.
  The result handler is used later for comparison of values of these items.

  aggregate_for_comparison()
  funcname                      the function or operator name,
                                for error reporting
  items                         array of items to aggregate the type from
  nitems                        number of items in the array
  int_uint_as_dec               what to do when comparing INT to UINT:
                                set the comparison handler to decimal or int.

  @retval true  type incompatibility has been detected
  @retval false otherwise
*/

bool
Type_handler_hybrid_field_type::aggregate_for_comparison(const char *funcname,
                                                         Item **items,
                                                         uint nitems,
                                                         bool int_uint_as_dec)
{
  uint unsigned_count= items[0]->unsigned_flag;
  /*
    Convert sub-type to super-type (e.g. DATE to DATETIME, INT to BIGINT, etc).
    Otherwise Predicant_to_list_comparator will treat sub-types of the same
    super-type as different data types and won't be able to use bisection in
    many cases.
  */
  set_handler(items[0]->type_handler()->type_handler_for_comparison());
  for (uint i= 1 ; i < nitems ; i++)
  {
    unsigned_count+= items[i]->unsigned_flag;
    if (aggregate_for_comparison(items[i]->type_handler()->
                                 type_handler_for_comparison()))
    {
      /*
        For more precise error messages if aggregation failed on the first pair
        {items[0],items[1]}, use the name of items[0]->data_handler().
        Otherwise use the name of this->type_handler(), which is already a
        result of aggregation for items[0]..items[i-1].
      */
      my_error(ER_ILLEGAL_PARAMETER_DATA_TYPES2_FOR_OPERATION, MYF(0),
               i == 1 ? items[0]->type_handler()->name().ptr() :
                        type_handler()->name().ptr(),
               items[i]->type_handler()->name().ptr(),
               funcname);
      return true;
    }
    /*
      When aggregating types of two row expressions we have to check
      that they have the same cardinality and that each component
      of the first row expression has a compatible row signature with
      the signature of the corresponding component of the second row
      expression.
    */ 
    if (cmp_type() == ROW_RESULT && cmp_row_type(items[0], items[i]))
      return true;     // error found: invalid usage of rows
  }
  /**
    If all arguments are of INT type but have different unsigned_flag values,
    switch to DECIMAL_RESULT.
  */
  if (int_uint_as_dec &&
      cmp_type() == INT_RESULT &&
      unsigned_count != nitems && unsigned_count != 0)
    set_handler(&type_handler_newdecimal);
  return 0;
}


/*
  Collects different types for comparison of first item with each other items

  SYNOPSIS
    collect_cmp_types()
      items             Array of items to collect types from
      nitems            Number of items in the array
      skip_nulls        Don't collect types of NULL items if TRUE

  DESCRIPTION
    This function collects different result types for comparison of the first
    item in the list with each of the remaining items in the 'items' array.

  RETURN
    0 - if row type incompatibility has been detected (see cmp_row_type)
    Bitmap of collected types - otherwise
*/

static uint collect_cmp_types(Item **items, uint nitems, bool skip_nulls= FALSE)
{
  uint i;
  uint found_types;
  Item_result left_cmp_type= items[0]->cmp_type();
  DBUG_ASSERT(nitems > 1);
  found_types= 0;
  for (i= 1; i < nitems ; i++)
  {
    if (skip_nulls && items[i]->type() == Item::NULL_ITEM)
      continue; // Skip NULL constant items
    if ((left_cmp_type == ROW_RESULT ||
         items[i]->cmp_type() == ROW_RESULT) &&
        cmp_row_type(items[0], items[i]))
      return 0;
    found_types|= 1U << (uint) item_cmp_type(left_cmp_type, items[i]);
  }
  /*
   Even if all right-hand items are NULLs and we are skipping them all, we need
   at least one type bit in the found_type bitmask.
  */
  if (skip_nulls && !found_types)
    found_types= 1U << (uint) left_cmp_type;
  return found_types;
}


/*
  Test functions
  Most of these  returns 0LL if false and 1LL if true and
  NULL if some arg is NULL.
*/

longlong Item_func_not::val_int()
{
  DBUG_ASSERT(fixed == 1);
  bool value= args[0]->val_bool();
  null_value=args[0]->null_value;
  return ((!null_value && value == 0) ? 1 : 0);
}

void Item_func_not::print(String *str, enum_query_type query_type)
{
  str->append('!');
  args[0]->print_parenthesised(str, query_type, precedence());
}

/**
  special NOT for ALL subquery.
*/


longlong Item_func_not_all::val_int()
{
  DBUG_ASSERT(fixed == 1);
  bool value= args[0]->val_bool();

  /*
    return TRUE if there was records in underlying select in max/min
    optimization (ALL subquery)
  */
  if (empty_underlying_subquery())
    return 1;

  null_value= args[0]->null_value;
  return ((!null_value && value == 0) ? 1 : 0);
}


bool Item_func_not_all::empty_underlying_subquery()
{
  return ((test_sum_item && !test_sum_item->any_value()) ||
          (test_sub_item && !test_sub_item->any_value()));
}

void Item_func_not_all::print(String *str, enum_query_type query_type)
{
  if (show)
    Item_func::print(str, query_type);
  else
    args[0]->print(str, query_type);
}


/**
  Special NOP (No OPeration) for ALL subquery. It is like
  Item_func_not_all.

  @return
    (return TRUE if underlying subquery do not return rows) but if subquery
    returns some rows it return same value as argument (TRUE/FALSE).
*/

longlong Item_func_nop_all::val_int()
{
  DBUG_ASSERT(fixed == 1);
  longlong value= args[0]->val_int();

  /*
    return FALSE if there was records in underlying select in max/min
    optimization (SAME/ANY subquery)
  */
  if (empty_underlying_subquery())
    return 0;

  null_value= args[0]->null_value;
  return (null_value || value == 0) ? 0 : 1;
}


/**
  Convert a constant item to an int and replace the original item.

    The function converts a constant expression or string to an integer.
    On successful conversion the original item is substituted for the
    result of the item evaluation.
    This is done when comparing DATE/TIME of different formats and
    also when comparing bigint to strings (in which case strings
    are converted to bigints).

  @param  thd             thread handle
  @param  field           item will be converted using the type of this field
  @param[in,out] item     reference to the item to convert

  @note
    This function is called only at prepare stage.
    As all derived tables are filled only after all derived tables
    are prepared we do not evaluate items with subselects here because
    they can contain derived tables and thus we may attempt to use a
    table that has not been populated yet.

  @retval
    0  Can't convert item
  @retval
    1  Item was replaced with an integer version of the item
*/

static bool convert_const_to_int(THD *thd, Item_field *field_item,
                                  Item **item)
{
  Field *field= field_item->field;
  int result= 0;

  /*
    We don't need to convert an integer to an integer,
    pretend it's already converted.

    But we still convert it if it is compared with a Field_year,
    as YEAR(2) may change the value of an integer when converting it
    to an integer (say, 0 to 70).
  */
  if ((*item)->cmp_type() == INT_RESULT &&
      field_item->field_type() != MYSQL_TYPE_YEAR)
    return 1;

  if ((*item)->const_item() && !(*item)->is_expensive())
  {
    TABLE *table= field->table;
    sql_mode_t orig_sql_mode= thd->variables.sql_mode;
    enum_check_fields orig_count_cuted_fields= thd->count_cuted_fields;
    my_bitmap_map *old_maps[2];
    ulonglong UNINIT_VAR(orig_field_val); /* original field value if valid */

    LINT_INIT_STRUCT(old_maps);

    /* table->read_set may not be set if we come here from a CREATE TABLE */
    if (table && table->read_set)
      dbug_tmp_use_all_columns(table, old_maps, 
                               table->read_set, table->write_set);
    /* For comparison purposes allow invalid dates like 2000-01-32 */
    thd->variables.sql_mode= (orig_sql_mode & ~MODE_NO_ZERO_DATE) | 
                             MODE_INVALID_DATES;
    thd->count_cuted_fields= CHECK_FIELD_IGNORE;

    /*
      Store the value of the field/constant because the call to save_in_field
      below overrides that value. Don't save field value if no data has been
      read yet.
    */
    bool save_field_value= (field_item->const_item() ||
                            !(field->table->status & STATUS_NO_RECORD));
    if (save_field_value)
      orig_field_val= field->val_int();
    if (!(*item)->save_in_field(field, 1) && !field->is_null())
    {
      int field_cmp= 0;
      // If item is a decimal value, we must reject it if it was truncated.
      if (field->type() == MYSQL_TYPE_LONGLONG)
      {
        field_cmp= stored_field_cmp_to_item(thd, field, *item);
        DBUG_PRINT("info", ("convert_const_to_int %d", field_cmp));
      }

      if (0 == field_cmp)
      {
        Item *tmp= new (thd->mem_root) Item_int_with_ref(thd, field->val_int(), *item,
                                         MY_TEST(field->flags & UNSIGNED_FLAG));
        if (tmp)
          thd->change_item_tree(item, tmp);
        result= 1;					// Item was replaced
      }
    }
    /* Restore the original field value. */
    if (save_field_value)
    {
      result= field->store(orig_field_val, TRUE);
      /* orig_field_val must be a valid value that can be restored back. */
      DBUG_ASSERT(!result);
    }
    thd->variables.sql_mode= orig_sql_mode;
    thd->count_cuted_fields= orig_count_cuted_fields;
    if (table && table->read_set)
      dbug_tmp_restore_column_maps(table->read_set, table->write_set, old_maps);
  }
  return result;
}


/*
  Make a special case of compare with fields to get nicer comparisons
  of bigint numbers with constant string.
  This directly contradicts the manual (number and a string should
  be compared as doubles), but seems to provide more
  "intuitive" behavior in some cases (but less intuitive in others).
*/
void Item_func::convert_const_compared_to_int_field(THD *thd)
{
  DBUG_ASSERT(arg_count >= 2); // Item_func_nullif has arg_count == 3
  if (!thd->lex->is_ps_or_view_context_analysis())
  {
    int field;
    if (args[field= 0]->real_item()->type() == FIELD_ITEM ||
        args[field= 1]->real_item()->type() == FIELD_ITEM)
    {
      Item_field *field_item= (Item_field*) (args[field]->real_item());
      if ((field_item->field_type() ==  MYSQL_TYPE_LONGLONG ||
           field_item->field_type() ==  MYSQL_TYPE_YEAR))
        convert_const_to_int(thd, field_item, &args[!field]);
    }
  }
}


bool Item_func::setup_args_and_comparator(THD *thd, Arg_comparator *cmp)
{
  DBUG_ASSERT(arg_count >= 2); // Item_func_nullif has arg_count == 3

  if (args[0]->cmp_type() == STRING_RESULT &&
      args[1]->cmp_type() == STRING_RESULT)
  {
    DTCollation tmp;
    if (agg_arg_charsets_for_comparison(tmp, args, 2))
      return true;
    cmp->m_compare_collation= tmp.collation;
  }
  //  Convert constants when compared to int/year field
  DBUG_ASSERT(functype() != LIKE_FUNC);
  convert_const_compared_to_int_field(thd);

  return cmp->set_cmp_func(this, &args[0], &args[1], true);
}


void Item_bool_rowready_func2::fix_length_and_dec()
{
  max_length= 1;				     // Function returns 0 or 1

  /*
    As some compare functions are generated after sql_yacc,
    we have to check for out of memory conditions here
  */
  if (!args[0] || !args[1])
    return;
  setup_args_and_comparator(current_thd, &cmp);
}


/**
  Prepare the comparator (set the comparison function) for comparing
  items *a1 and *a2 in the context of 'type'.

  @param[in]      owner_arg  Item, peforming the comparison (e.g. Item_func_eq)
  @param[in,out]  a1         first argument to compare
  @param[in,out]  a2         second argument to compare
  @param[in]      type       type context to compare in

  Both *a1 and *a2 can be replaced by this method - typically by constant
  items, holding the cached converted value of the original (constant) item.
*/

int Arg_comparator::set_cmp_func(Item_func_or_sum *owner_arg,
                                 Item **a1, Item **a2)
{
  owner= owner_arg;
  set_null= set_null && owner_arg;
  a= a1;
  b= a2;
  Item *tmp_args[2]= {*a1, *a2};
  Type_handler_hybrid_field_type tmp;
  if (tmp.aggregate_for_comparison(owner_arg->func_name(), tmp_args, 2, false))
  {
    DBUG_ASSERT(current_thd->is_error());
    return 1;
  }
  m_compare_handler= tmp.type_handler();
  return m_compare_handler->set_comparator_func(this);
}


bool Arg_comparator::set_cmp_func_for_row_arguments()
{
  uint n= (*a)->cols();
  if (n != (*b)->cols())
  {
    my_error(ER_OPERAND_COLUMNS, MYF(0), n);
    comparators= 0;
    return true;
  }
  if (!(comparators= new Arg_comparator[n]))
    return true;
  for (uint i=0; i < n; i++)
  {
    if ((*a)->element_index(i)->cols() != (*b)->element_index(i)->cols())
    {
      my_error(ER_OPERAND_COLUMNS, MYF(0), (*a)->element_index(i)->cols());
      return true;
    }
    if (comparators[i].set_cmp_func(owner, (*a)->addr(i),
                                           (*b)->addr(i), set_null))
      return true;
  }
  return false;
}


bool Arg_comparator::set_cmp_func_row()
{
  func= is_owner_equal_func() ? &Arg_comparator::compare_e_row :
                                &Arg_comparator::compare_row;
  return set_cmp_func_for_row_arguments();
}


bool Arg_comparator::set_cmp_func_string()
{
  THD *thd= current_thd;
  func= is_owner_equal_func() ? &Arg_comparator::compare_e_string :
                                &Arg_comparator::compare_string;
  if (compare_type() == STRING_RESULT &&
      (*a)->result_type() == STRING_RESULT &&
      (*b)->result_type() == STRING_RESULT)
  {
    /*
      We must set cmp_collation here as we may be called from for an automatic
      generated item, like in natural join
    */
    if (owner->agg_arg_charsets_for_comparison(&m_compare_collation, a, b))
      return true;
  }
  a= cache_converted_constant(thd, a, &a_cache, compare_type_handler());
  b= cache_converted_constant(thd, b, &b_cache, compare_type_handler());
  return false;
}


bool Arg_comparator::set_cmp_func_time()
{
  m_compare_collation= &my_charset_numeric;
  func= is_owner_equal_func() ? &Arg_comparator::compare_e_time :
                                &Arg_comparator::compare_time;
  return false;
}


bool Arg_comparator::set_cmp_func_datetime()
{
  m_compare_collation= &my_charset_numeric;
  func= is_owner_equal_func() ? &Arg_comparator::compare_e_datetime :
                                &Arg_comparator::compare_datetime;
  return false;
}


bool Arg_comparator::set_cmp_func_int()
{
  THD *thd= current_thd;
  func= is_owner_equal_func() ? &Arg_comparator::compare_e_int :
                                &Arg_comparator::compare_int_signed;
  if ((*a)->field_type() == MYSQL_TYPE_YEAR &&
      (*b)->field_type() == MYSQL_TYPE_YEAR)
  {
    func= is_owner_equal_func() ? &Arg_comparator::compare_e_datetime :
                                  &Arg_comparator::compare_datetime;
  }
  else if (func == &Arg_comparator::compare_int_signed)
  {
    if ((*a)->unsigned_flag)
      func= (((*b)->unsigned_flag)?
             &Arg_comparator::compare_int_unsigned :
             &Arg_comparator::compare_int_unsigned_signed);
    else if ((*b)->unsigned_flag)
      func= &Arg_comparator::compare_int_signed_unsigned;
  }
  else if (func== &Arg_comparator::compare_e_int)
  {
    if ((*a)->unsigned_flag ^ (*b)->unsigned_flag)
      func= &Arg_comparator::compare_e_int_diff_signedness;
  }
  a= cache_converted_constant(thd, a, &a_cache, compare_type_handler());
  b= cache_converted_constant(thd, b, &b_cache, compare_type_handler());
  return false;
}


bool Arg_comparator::set_cmp_func_real()
{
  if ((((*a)->result_type() == DECIMAL_RESULT && !(*a)->const_item() &&
        (*b)->result_type() == STRING_RESULT  &&  (*b)->const_item()) ||
      ((*b)->result_type() == DECIMAL_RESULT && !(*b)->const_item() &&
       (*a)->result_type() == STRING_RESULT  &&  (*a)->const_item())))
  {
    /*
     <non-const decimal expression> <cmp> <const string expression>
     or
     <const string expression> <cmp> <non-const decimal expression>

     Do comparison as decimal rather than float, in order not to lose precision.
    */
    m_compare_handler= &type_handler_newdecimal;
    return set_cmp_func_decimal();
  }

  THD *thd= current_thd;
  func= is_owner_equal_func() ? &Arg_comparator::compare_e_real :
                                &Arg_comparator::compare_real;
  if ((*a)->decimals < NOT_FIXED_DEC && (*b)->decimals < NOT_FIXED_DEC)
  {
    precision= 5 / log_10[MY_MAX((*a)->decimals, (*b)->decimals) + 1];
    if (func == &Arg_comparator::compare_real)
      func= &Arg_comparator::compare_real_fixed;
    else if (func == &Arg_comparator::compare_e_real)
      func= &Arg_comparator::compare_e_real_fixed;
  }
  a= cache_converted_constant(thd, a, &a_cache, compare_type_handler());
  b= cache_converted_constant(thd, b, &b_cache, compare_type_handler());
  return false;
}


<<<<<<< HEAD
bool Arg_comparator::set_cmp_func_decimal()
{
  THD *thd= current_thd;
  func= is_owner_equal_func() ? &Arg_comparator::compare_e_decimal :
                                &Arg_comparator::compare_decimal;
  a= cache_converted_constant(thd, a, &a_cache, compare_type_handler());
  b= cache_converted_constant(thd, b, &b_cache, compare_type_handler());
  return false;
=======
  if ((*a)->is_json_type() ^ (*b)->is_json_type())
  {
    Item **j_item= (*a)->is_json_type() ? a : b;
    Item *uf= new(thd->mem_root) Item_func_json_unquote(thd, *j_item);
    if (!uf || uf->fix_fields(thd, &uf))
      return 1;
    *j_item= uf;
  }

  a= cache_converted_constant(thd, a, &a_cache, m_compare_type);
  b= cache_converted_constant(thd, b, &b_cache, m_compare_type);
  return set_compare_func(owner_arg, m_compare_type);
>>>>>>> 6b14fd6d
}


/**
  Convert and cache a constant.

  @param value      [in]  An item to cache
  @param cache_item [out] Placeholder for the cache item
  @param type       [in]  Comparison type

  @details
    When given item is a constant and its type differs from comparison type
    then cache its value to avoid type conversion of this constant on each
    evaluation. In this case the value is cached and the reference to the cache
    is returned.
    Original value is returned otherwise.

  @return cache item or original value.
*/

Item** Arg_comparator::cache_converted_constant(THD *thd_arg, Item **value,
                                                Item **cache_item,
                                                const Type_handler *handler)
{
  /*
    get_datetime_value creates Item_cache internally when comparing
    values for the first row.
    Arg_comparator::cache_converted_constant() is never called for TIME_RESULT.
  */
  DBUG_ASSERT(handler->cmp_type() != TIME_RESULT);
  /*
    Don't need cache if doing context analysis only.
  */
  if (!thd_arg->lex->is_ps_or_view_context_analysis() &&
      (*value)->const_item() &&
      handler->cmp_type() != (*value)->cmp_type())
  {
    Item_cache *cache= handler->Item_get_cache(thd_arg, *value);
    cache->setup(thd_arg, *value);
    *cache_item= cache;
    return cache_item;
  }
  return value;
}


/**
  Retrieves correct DATETIME value from given item.

  @param[in]     thd         thread handle
  @param[in,out] item_arg    item to retrieve DATETIME value from
  @param[in,out] cache_arg   pointer to place to store the caching item to
  @param[in]     warn_item   item for issuing the conversion warning
  @param[out]    is_null     TRUE <=> the item_arg is null

  @details
    Retrieves the correct DATETIME value from given item for comparison by the
    compare_datetime() function.

    If the value should be compared as time (TIME_RESULT), it's retrieved as
    MYSQL_TIME. Otherwise it's read as a number/string and converted to time.
    Constant items are cached, so the convertion is only done once for them.

    Note the f_type behavior: if the item can be compared as time, then
    f_type is this item's field_type(). Otherwise it's field_type() of
    warn_item (which is the other operand of the comparison operator).
    This logic provides correct string/number to date/time conversion
    depending on the other operand (when comparing a string with a date, it's
    parsed as a date, when comparing a string with a time it's parsed as a time)

    If the item is a constant it is replaced by the Item_cache_int, that
    holds the packed datetime value.

  @return
    MYSQL_TIME value, packed in a longlong, suitable for comparison.
*/

longlong
get_datetime_value(THD *thd, Item ***item_arg, Item **cache_arg,
                   enum_field_types f_type, bool *is_null)
{
  longlong UNINIT_VAR(value);
  Item *item= **item_arg;
  value= item->val_temporal_packed(f_type);
  if ((*is_null= item->null_value))
    return ~(ulonglong) 0;
  if (cache_arg && item->const_item() &&
      !(item->type() == Item::CACHE_ITEM && item->cmp_type() == TIME_RESULT))
  {
    if (!thd)
      thd= current_thd;
    const Type_handler *h= Type_handler::get_handler_by_field_type(f_type);
    Item_cache_temporal *cache= new (thd->mem_root) Item_cache_temporal(thd, h);
    cache->store_packed(value, item);
    *cache_arg= cache;
    *item_arg= cache_arg;
  }
  return value;
}


/*
  Compare items values as dates.

  SYNOPSIS
    Arg_comparator::compare_datetime()

  DESCRIPTION
    Compare items values as DATE/DATETIME for both EQUAL_FUNC and from other
    comparison functions. The correct DATETIME values are obtained
    with help of the get_datetime_value() function.

  RETURN
      -1   a < b or at least one item is null
       0   a == b
       1   a > b
*/

int Arg_comparator::compare_temporal(enum_field_types type)
{
  bool a_is_null, b_is_null;
  longlong a_value, b_value;

  if (set_null)
    owner->null_value= 1;

  /* Get DATE/DATETIME/TIME value of the 'a' item. */
  a_value= get_datetime_value(0, &a, &a_cache, type, &a_is_null);
  if (a_is_null)
    return -1;

  /* Get DATE/DATETIME/TIME value of the 'b' item. */
  b_value= get_datetime_value(0, &b, &b_cache, type, &b_is_null);
  if (b_is_null)
    return -1;

  /* Here we have two not-NULL values. */
  if (set_null)
    owner->null_value= 0;

  /* Compare values. */
  return a_value < b_value ? -1 : a_value > b_value ? 1 : 0;
}

int Arg_comparator::compare_e_temporal(enum_field_types type)
{
  bool a_is_null, b_is_null;
  longlong a_value, b_value;

  /* Get DATE/DATETIME/TIME value of the 'a' item. */
  a_value= get_datetime_value(0, &a, &a_cache, type, &a_is_null);

  /* Get DATE/DATETIME/TIME value of the 'b' item. */
  b_value= get_datetime_value(0, &b, &b_cache, type, &b_is_null);
  return a_is_null || b_is_null ? a_is_null == b_is_null
                                : a_value == b_value;
}

int Arg_comparator::compare_string()
{
  String *res1,*res2;
  if ((res1= (*a)->val_str(&value1)))
  {
    if ((res2= (*b)->val_str(&value2)))
    {
      if (set_null)
        owner->null_value= 0;
      return sortcmp(res1, res2, compare_collation());
    }
  }
  if (set_null)
    owner->null_value= 1;
  return -1;
}


/**
  Compare strings, but take into account that NULL == NULL.
*/


int Arg_comparator::compare_e_string()
{
  String *res1,*res2;
  res1= (*a)->val_str(&value1);
  res2= (*b)->val_str(&value2);
  if (!res1 || !res2)
    return MY_TEST(res1 == res2);
  return MY_TEST(sortcmp(res1, res2, compare_collation()) == 0);
}


int Arg_comparator::compare_real()
{
  /*
    Fix yet another manifestation of Bug#2338. 'Volatile' will instruct
    gcc to flush double values out of 80-bit Intel FPU registers before
    performing the comparison.
  */
  volatile double val1, val2;
  val1= (*a)->val_real();
  if (!(*a)->null_value)
  {
    val2= (*b)->val_real();
    if (!(*b)->null_value)
    {
      if (set_null)
        owner->null_value= 0;
      if (val1 < val2)	return -1;
      if (val1 == val2) return 0;
      return 1;
    }
  }
  if (set_null)
    owner->null_value= 1;
  return -1;
}

int Arg_comparator::compare_decimal()
{
  my_decimal decimal1;
  my_decimal *val1= (*a)->val_decimal(&decimal1);
  if (!(*a)->null_value)
  {
    my_decimal decimal2;
    my_decimal *val2= (*b)->val_decimal(&decimal2);
    if (!(*b)->null_value)
    {
      if (set_null)
        owner->null_value= 0;
      return my_decimal_cmp(val1, val2);
    }
  }
  if (set_null)
    owner->null_value= 1;
  return -1;
}

int Arg_comparator::compare_e_real()
{
  double val1= (*a)->val_real();
  double val2= (*b)->val_real();
  if ((*a)->null_value || (*b)->null_value)
    return MY_TEST((*a)->null_value && (*b)->null_value);
  return MY_TEST(val1 == val2);
}

int Arg_comparator::compare_e_decimal()
{
  my_decimal decimal1, decimal2;
  my_decimal *val1= (*a)->val_decimal(&decimal1);
  my_decimal *val2= (*b)->val_decimal(&decimal2);
  if ((*a)->null_value || (*b)->null_value)
    return MY_TEST((*a)->null_value && (*b)->null_value);
  return MY_TEST(my_decimal_cmp(val1, val2) == 0);
}


int Arg_comparator::compare_real_fixed()
{
  /*
    Fix yet another manifestation of Bug#2338. 'Volatile' will instruct
    gcc to flush double values out of 80-bit Intel FPU registers before
    performing the comparison.
  */
  volatile double val1, val2;
  val1= (*a)->val_real();
  if (!(*a)->null_value)
  {
    val2= (*b)->val_real();
    if (!(*b)->null_value)
    {
      if (set_null)
        owner->null_value= 0;
      if (val1 == val2 || fabs(val1 - val2) < precision)
        return 0;
      if (val1 < val2)
        return -1;
      return 1;
    }
  }
  if (set_null)
    owner->null_value= 1;
  return -1;
}


int Arg_comparator::compare_e_real_fixed()
{
  double val1= (*a)->val_real();
  double val2= (*b)->val_real();
  if ((*a)->null_value || (*b)->null_value)
    return MY_TEST((*a)->null_value && (*b)->null_value);
  return MY_TEST(val1 == val2 || fabs(val1 - val2) < precision);
}


int Arg_comparator::compare_int_signed()
{
  longlong val1= (*a)->val_int();
  if (!(*a)->null_value)
  {
    longlong val2= (*b)->val_int();
    if (!(*b)->null_value)
    {
      if (set_null)
        owner->null_value= 0;
      if (val1 < val2)	return -1;
      if (val1 == val2)   return 0;
      return 1;
    }
  }
  if (set_null)
    owner->null_value= 1;
  return -1;
}


/**
  Compare values as BIGINT UNSIGNED.
*/

int Arg_comparator::compare_int_unsigned()
{
  ulonglong val1= (*a)->val_int();
  if (!(*a)->null_value)
  {
    ulonglong val2= (*b)->val_int();
    if (!(*b)->null_value)
    {
      if (set_null)
        owner->null_value= 0;
      if (val1 < val2)	return -1;
      if (val1 == val2)   return 0;
      return 1;
    }
  }
  if (set_null)
    owner->null_value= 1;
  return -1;
}


/**
  Compare signed (*a) with unsigned (*B)
*/

int Arg_comparator::compare_int_signed_unsigned()
{
  longlong sval1= (*a)->val_int();
  if (!(*a)->null_value)
  {
    ulonglong uval2= (ulonglong)(*b)->val_int();
    if (!(*b)->null_value)
    {
      if (set_null)
        owner->null_value= 0;
      if (sval1 < 0 || (ulonglong)sval1 < uval2)
        return -1;
      if ((ulonglong)sval1 == uval2)
        return 0;
      return 1;
    }
  }
  if (set_null)
    owner->null_value= 1;
  return -1;
}


/**
  Compare unsigned (*a) with signed (*B)
*/

int Arg_comparator::compare_int_unsigned_signed()
{
  ulonglong uval1= (ulonglong)(*a)->val_int();
  if (!(*a)->null_value)
  {
    longlong sval2= (*b)->val_int();
    if (!(*b)->null_value)
    {
      if (set_null)
        owner->null_value= 0;
      if (sval2 < 0)
        return 1;
      if (uval1 < (ulonglong)sval2)
        return -1;
      if (uval1 == (ulonglong)sval2)
        return 0;
      return 1;
    }
  }
  if (set_null)
    owner->null_value= 1;
  return -1;
}


int Arg_comparator::compare_e_int()
{
  longlong val1= (*a)->val_int();
  longlong val2= (*b)->val_int();
  if ((*a)->null_value || (*b)->null_value)
    return MY_TEST((*a)->null_value && (*b)->null_value);
  return MY_TEST(val1 == val2);
}

/**
  Compare unsigned *a with signed *b or signed *a with unsigned *b.
*/
int Arg_comparator::compare_e_int_diff_signedness()
{
  longlong val1= (*a)->val_int();
  longlong val2= (*b)->val_int();
  if ((*a)->null_value || (*b)->null_value)
    return MY_TEST((*a)->null_value && (*b)->null_value);
  return (val1 >= 0) && MY_TEST(val1 == val2);
}

int Arg_comparator::compare_row()
{
  int res= 0;
  bool was_null= 0;
  (*a)->bring_value();
  (*b)->bring_value();

  if ((*a)->null_value || (*b)->null_value)
  {
    owner->null_value= 1;
    return -1;
  }

  uint n= (*a)->cols();
  for (uint i= 0; i<n; i++)
  {
    res= comparators[i].compare();
    /* Aggregate functions don't need special null handling. */
    if (owner->null_value && owner->type() == Item::FUNC_ITEM)
    {
      // NULL was compared
      switch (((Item_func*)owner)->functype()) {
      case Item_func::NE_FUNC:
        break; // NE never aborts on NULL even if abort_on_null is set
      case Item_func::LT_FUNC:
      case Item_func::LE_FUNC:
      case Item_func::GT_FUNC:
      case Item_func::GE_FUNC:
        return -1; // <, <=, > and >= always fail on NULL
      case Item_func::EQ_FUNC:
        if (((Item_func_eq*)owner)->abort_on_null)
          return -1; // We do not need correct NULL returning
        break;
      default:
        DBUG_ASSERT(0);
        break;
      }
      was_null= 1;
      owner->null_value= 0;
      res= 0;  // continue comparison (maybe we will meet explicit difference)
    }
    else if (res)
      return res;
  }
  if (was_null)
  {
    /*
      There was NULL(s) in comparison in some parts, but there was no
      explicit difference in other parts, so we have to return NULL.
    */
    owner->null_value= 1;
    return -1;
  }
  return 0;
}


int Arg_comparator::compare_e_row()
{
  (*a)->bring_value();
  (*b)->bring_value();
  uint n= (*a)->cols();
  for (uint i= 0; i<n; i++)
  {
    if (!comparators[i].compare())
      return 0;
  }
  return 1;
}


void Item_func_truth::fix_length_and_dec()
{
  maybe_null= 0;
  null_value= 0;
  decimals= 0;
  max_length= 1;
}


void Item_func_truth::print(String *str, enum_query_type query_type)
{
  args[0]->print_parenthesised(str, query_type, precedence());
  str->append(STRING_WITH_LEN(" is "));
  if (! affirmative)
    str->append(STRING_WITH_LEN("not "));
  if (value)
    str->append(STRING_WITH_LEN("true"));
  else
    str->append(STRING_WITH_LEN("false"));
}


bool Item_func_truth::val_bool()
{
  bool val= args[0]->val_bool();
  if (args[0]->null_value)
  {
    /*
      NULL val IS {TRUE, FALSE} --> FALSE
      NULL val IS NOT {TRUE, FALSE} --> TRUE
    */
    return (! affirmative);
  }

  if (affirmative)
  {
    /* {TRUE, FALSE} val IS {TRUE, FALSE} value */
    return (val == value);
  }

  /* {TRUE, FALSE} val IS NOT {TRUE, FALSE} value */
  return (val != value);
}


longlong Item_func_truth::val_int()
{
  return (val_bool() ? 1 : 0);
}


bool Item_in_optimizer::is_top_level_item()
{
  return ((Item_in_subselect *)args[1])->is_top_level_item();
}


void Item_in_optimizer::fix_after_pullout(st_select_lex *new_parent, Item **ref)
{
  /* This will re-calculate attributes of our Item_in_subselect: */
  Item_bool_func::fix_after_pullout(new_parent, ref);

  /* Then, re-calculate not_null_tables_cache: */
  eval_not_null_tables(NULL);
}


bool Item_in_optimizer::eval_not_null_tables(void *opt_arg)
{
  not_null_tables_cache= 0;
  if (is_top_level_item())
  {
    /*
      It is possible to determine NULL-rejectedness of the left arguments
      of IN only if it is a top-level predicate.
    */
    not_null_tables_cache= args[0]->not_null_tables();
  }
  return FALSE;
}


bool Item_in_optimizer::fix_left(THD *thd)
{
  DBUG_ENTER("Item_in_optimizer::fix_left");
  /*
    Here we will store pointer on place of main storage of left expression.
    For usual IN (ALL/ANY) it is subquery left_expr.
    For other cases (MAX/MIN optimization, non-transformed EXISTS (10.0))
    it is args[0].
  */
  Item **ref0= args;
  if (args[1]->type() == Item::SUBSELECT_ITEM &&
      ((Item_subselect *)args[1])->is_in_predicate())
  {
    /*
       left_expr->fix_fields() may cause left_expr to be substituted for
       another item. (e.g. an Item_field may be changed into Item_ref). This
       transformation is undone at the end of statement execution (e.g. the
       Item_ref is deleted). However, Item_in_optimizer::args[0] may keep
       the pointer to the post-transformation item. Because of that, on the
       next execution we need to copy args[1]->left_expr again.
    */
    ref0= &(((Item_in_subselect *)args[1])->left_expr);
    args[0]= ((Item_in_subselect *)args[1])->left_expr;
  }
  if ((!(*ref0)->fixed && (*ref0)->fix_fields(thd, ref0)) ||
      (!cache && !(cache= (*ref0)->get_cache(thd))))
    DBUG_RETURN(1);
  /*
    During fix_field() expression could be substituted.
    So we copy changes before use
  */
  if (args[0] != (*ref0))
    args[0]= (*ref0);
  DBUG_PRINT("info", ("actual fix fields"));

  cache->setup(thd, args[0]);
  if (cache->cols() == 1)
  {
    DBUG_ASSERT(args[0]->type() != ROW_ITEM);
    /* 
      Note: there can be cases when used_tables()==0 && !const_item(). See
      Item_sum::update_used_tables for details.
    */
    if ((used_tables_cache= args[0]->used_tables()) || !args[0]->const_item())
      cache->set_used_tables(OUTER_REF_TABLE_BIT);
    else
      cache->set_used_tables(0);
  }
  else
  {
    uint n= cache->cols();
    for (uint i= 0; i < n; i++)
    {
      /* Check that the expression (part of row) do not contain a subquery */
      if (args[0]->element_index(i)->walk(&Item::is_subquery_processor, 0, 0))
      {
        my_error(ER_NOT_SUPPORTED_YET, MYF(0),
                 "SUBQUERY in ROW in left expression of IN/ALL/ANY");
        DBUG_RETURN(1);
      }
      Item *element=args[0]->element_index(i);
      if (element->used_tables() || !element->const_item())
      {
	((Item_cache *)cache->element_index(i))->
          set_used_tables(OUTER_REF_TABLE_BIT);
        cache->set_used_tables(OUTER_REF_TABLE_BIT);
      }
      else
	((Item_cache *)cache->element_index(i))->set_used_tables(0);
    }
    used_tables_cache= args[0]->used_tables();
  }
  eval_not_null_tables(NULL);
  with_sum_func= args[0]->with_sum_func;
  with_field= args[0]->with_field;
  if ((const_item_cache= args[0]->const_item()))
  {
    cache->store(args[0]);
    cache->cache_value();
  }
  if (args[1]->fixed)
  {
    /* to avoid overriding is called to update left expression */
    used_tables_and_const_cache_join(args[1]);
    with_sum_func= with_sum_func || args[1]->with_sum_func;
  }
  DBUG_RETURN(0);
}


bool Item_in_optimizer::fix_fields(THD *thd, Item **ref)
{
  DBUG_ASSERT(fixed == 0);
  Item_subselect *sub= 0;
  uint col;

  /*
     MAX/MIN optimization can convert the subquery into
     expr + Item_singlerow_subselect
   */
  if (args[1]->type() == Item::SUBSELECT_ITEM)
    sub= (Item_subselect *)args[1];

  if (fix_left(thd))
    return TRUE;
  if (args[0]->maybe_null)
    maybe_null=1;

  if (!args[1]->fixed && args[1]->fix_fields(thd, args+1))
    return TRUE;
  if (!invisible_mode() &&
      ((sub && ((col= args[0]->cols()) != sub->engine->cols())) ||
       (!sub && (args[1]->cols() != (col= 1)))))
  {
    my_error(ER_OPERAND_COLUMNS, MYF(0), col);
    return TRUE;
  }
  if (args[1]->maybe_null)
    maybe_null=1;
  with_subselect= 1;
  with_sum_func= with_sum_func || args[1]->with_sum_func;
  with_field= with_field || args[1]->with_field;
  used_tables_and_const_cache_join(args[1]);
  fixed= 1;
  return FALSE;
}

/**
  Check if Item_in_optimizer should work as a pass-through item for its 
  arguments.

  @note 
   Item_in_optimizer should work as pass-through for
    - subqueries that were processed by ALL/ANY->MIN/MAX rewrite
    - subqueries taht were originally EXISTS subqueries (and were coverted by
      the EXISTS->IN rewrite)

   When Item_in_optimizer is not not working as a pass-through, it
    - caches its "left argument", args[0].
    - makes adjustments to subquery item's return value for proper NULL
      value handling
*/

bool Item_in_optimizer::invisible_mode()
{
  /* MAX/MIN transformed or EXISTS->IN prepared => do nothing */
 return (args[1]->type() != Item::SUBSELECT_ITEM ||
         ((Item_subselect *)args[1])->substype() ==
         Item_subselect::EXISTS_SUBS);
}


/**
  Add an expression cache for this subquery if it is needed

  @param thd_arg         Thread handle

  @details
  The function checks whether an expression cache is needed for this item
  and if if so wraps the item into an item of the class
  Item_cache_wrapper with an appropriate expression cache set up there.

  @note
  used from Item::transform()

  @return
  new wrapper item if an expression cache is needed,
  this item - otherwise
*/

Item *Item_in_optimizer::expr_cache_insert_transformer(THD *thd, uchar *unused)
{
  DBUG_ENTER("Item_in_optimizer::expr_cache_insert_transformer");

  if (invisible_mode())
    DBUG_RETURN(this);

  if (expr_cache)
    DBUG_RETURN(expr_cache);

  if (args[1]->expr_cache_is_needed(thd) &&
      (expr_cache= set_expr_cache(thd)))
    DBUG_RETURN(expr_cache);

  DBUG_RETURN(this);
}



/**
    Collect and add to the list cache parameters for this Item.

    @param parameters    The list where to add parameters
*/

void Item_in_optimizer::get_cache_parameters(List<Item> &parameters)
{
  /* Add left expression to the list of the parameters of the subquery */
  if (!invisible_mode())
  {
    if (args[0]->cols() == 1)
      parameters.add_unique(args[0], &cmp_items);
    else
    {
      for (uint i= 0; i < args[0]->cols(); i++)
      {
        parameters.add_unique(args[0]->element_index(i), &cmp_items);
      }
    }
  }
  args[1]->get_cache_parameters(parameters);
}

/**
   The implementation of optimized \<outer expression\> [NOT] IN \<subquery\>
   predicates. The implementation works as follows.

   For the current value of the outer expression
   
   - If it contains only NULL values, the original (before rewrite by the
     Item_in_subselect rewrite methods) inner subquery is non-correlated and
     was previously executed, there is no need to re-execute it, and the
     previous return value is returned.

   - If it contains NULL values, check if there is a partial match for the
     inner query block by evaluating it. For clarity we repeat here the
     transformation previously performed on the sub-query. The expression

     <tt>
     ( oc_1, ..., oc_n ) 
     \<in predicate\>
     ( SELECT ic_1, ..., ic_n
       FROM \<table\>
       WHERE \<inner where\> 
     )
     </tt>

     was transformed into
     
     <tt>
     ( oc_1, ..., oc_n ) 
     \<in predicate\>
     ( SELECT ic_1, ..., ic_n 
       FROM \<table\> 
       WHERE \<inner where\> AND ... ( ic_k = oc_k OR ic_k IS NULL ) 
       HAVING ... NOT ic_k IS NULL
     )
     </tt>

     The evaluation will now proceed according to special rules set up
     elsewhere. These rules include:

     - The HAVING NOT \<inner column\> IS NULL conditions added by the
       aforementioned rewrite methods will detect whether they evaluated (and
       rejected) a NULL value and if so, will cause the subquery to evaluate
       to NULL. 

     - The added WHERE and HAVING conditions are present only for those inner
       columns that correspond to outer column that are not NULL at the moment.
     
     - If there is an eligible index for executing the subquery, the special
       access method "Full scan on NULL key" is employed which ensures that
       the inner query will detect if there are NULL values resulting from the
       inner query. This access method will quietly resort to table scan if it
       needs to find NULL values as well.

     - Under these conditions, the sub-query need only be evaluated in order to
       find out whether it produced any rows.
     
       - If it did, we know that there was a partial match since there are
         NULL values in the outer row expression.

       - If it did not, the result is FALSE or UNKNOWN. If at least one of the
         HAVING sub-predicates rejected a NULL value corresponding to an outer
         non-NULL, and hence the inner query block returns UNKNOWN upon
         evaluation, there was a partial match and the result is UNKNOWN.

   - If it contains no NULL values, the call is forwarded to the inner query
     block.

     @see Item_in_subselect::val_bool()
     @see Item_is_not_null_test::val_int()
*/

longlong Item_in_optimizer::val_int()
{
  bool tmp;
  DBUG_ASSERT(fixed == 1);
  cache->store(args[0]);
  cache->cache_value();
  DBUG_ENTER(" Item_in_optimizer::val_int");

  if (invisible_mode())
  {
    longlong res= args[1]->val_int();
    null_value= args[1]->null_value;
    DBUG_PRINT("info", ("pass trough"));
    DBUG_RETURN(res);
  }

  if (cache->null_value)
  {
     DBUG_PRINT("info", ("Left NULL..."));
    /*
      We're evaluating 
      "<outer_value_list> [NOT] IN (SELECT <inner_value_list>...)" 
      where one or more of the outer values is NULL. 
    */
    if (((Item_in_subselect*)args[1])->is_top_level_item())
    {
      /*
        We're evaluating a top level item, e.g. 
	"<outer_value_list> IN (SELECT <inner_value_list>...)",
	and in this case a NULL value in the outer_value_list means
        that the result shall be NULL/FALSE (makes no difference for
        top level items). The cached value is NULL, so just return
        NULL.
      */
      null_value= 1;
    }
    else
    {
      /*
	We're evaluating an item where a NULL value in either the
        outer or inner value list does not automatically mean that we
        can return NULL/FALSE. An example of such a query is
        "<outer_value_list> NOT IN (SELECT <inner_value_list>...)" 
        The result when there is at least one NULL value is: NULL if the
        SELECT evaluated over the non-NULL values produces at least
        one row, FALSE otherwise
      */
      Item_in_subselect *item_subs=(Item_in_subselect*)args[1]; 
      bool all_left_cols_null= true;
      const uint ncols= cache->cols();

      /*
        Turn off the predicates that are based on column compares for
        which the left part is currently NULL
      */
      for (uint i= 0; i < ncols; i++)
      {
        if (cache->element_index(i)->null_value)
          item_subs->set_cond_guard_var(i, FALSE);
        else 
          all_left_cols_null= false;
      }

      if (!item_subs->is_correlated && 
          all_left_cols_null && result_for_null_param != UNKNOWN)
      {
        /* 
           This is a non-correlated subquery, all values in the outer
           value list are NULL, and we have already evaluated the
           subquery for all NULL values: Return the same result we
           did last time without evaluating the subquery.
        */
        null_value= result_for_null_param;
      } 
      else 
      {
        /* The subquery has to be evaluated */
        (void) item_subs->val_bool_result();
        if (item_subs->engine->no_rows())
          null_value= item_subs->null_value;
        else
          null_value= TRUE;
        if (all_left_cols_null)
          result_for_null_param= null_value;
      }

      /* Turn all predicates back on */
      for (uint i= 0; i < ncols; i++)
        item_subs->set_cond_guard_var(i, TRUE);
    }
    DBUG_RETURN(0);
  }
  tmp= args[1]->val_bool_result();
  null_value= args[1]->null_value;
  DBUG_RETURN(tmp);
}


void Item_in_optimizer::keep_top_level_cache()
{
  cache->keep_array();
  save_cache= 1;
}


void Item_in_optimizer::cleanup()
{
  DBUG_ENTER("Item_in_optimizer::cleanup");
  Item_bool_func::cleanup();
  if (!save_cache)
    cache= 0;
  expr_cache= 0;
  DBUG_VOID_RETURN;
}


bool Item_in_optimizer::is_null()
{
  val_int();
  return null_value;
}


/**
  Transform an Item_in_optimizer and its arguments with a callback function.

  @param transformer the transformer callback function to be applied to the
         nodes of the tree of the object
  @param parameter to be passed to the transformer

  @detail
    Recursively transform the left and the right operand of this Item. The
    Right operand is an Item_in_subselect or its subclass. To avoid the
    creation of new Items, we use the fact the the left operand of the
    Item_in_subselect is the same as the one of 'this', so instead of
    transforming its operand, we just assign the left operand of the
    Item_in_subselect to be equal to the left operand of 'this'.
    The transformation is not applied further to the subquery operand
    if the IN predicate.

  @returns
    @retval pointer to the transformed item
    @retval NULL if an error occurred
*/

Item *Item_in_optimizer::transform(THD *thd, Item_transformer transformer,
                                   uchar *argument)
{
  Item *new_item;

  DBUG_ASSERT(!thd->stmt_arena->is_stmt_prepare());
  DBUG_ASSERT(arg_count == 2);

  /* Transform the left IN operand. */
  new_item= (*args)->transform(thd, transformer, argument);
  if (!new_item)
    return 0;
  /*
    THD::change_item_tree() should be called only if the tree was
    really transformed, i.e. when a new item has been created.
    Otherwise we'll be allocating a lot of unnecessary memory for
    change records at each execution.
  */
  if ((*args) != new_item)
    thd->change_item_tree(args, new_item);

  if (invisible_mode())
  {
    /* MAX/MIN transformed => pass through */
    new_item= args[1]->transform(thd, transformer, argument);
    if (!new_item)
      return 0;
    if (args[1] != new_item)
      thd->change_item_tree(args + 1, new_item);
  }
  else
  {
    /*
      Transform the right IN operand which should be an Item_in_subselect or a
      subclass of it. The left operand of the IN must be the same as the left
      operand of this Item_in_optimizer, so in this case there is no further
      transformation, we only make both operands the same.
      TODO: is it the way it should be?
    */
    DBUG_ASSERT((args[1])->type() == Item::SUBSELECT_ITEM &&
                (((Item_subselect*)(args[1]))->substype() ==
                 Item_subselect::IN_SUBS ||
                 ((Item_subselect*)(args[1]))->substype() ==
                 Item_subselect::ALL_SUBS ||
                 ((Item_subselect*)(args[1]))->substype() ==
                 Item_subselect::ANY_SUBS));

    Item_in_subselect *in_arg= (Item_in_subselect*)args[1];
    thd->change_item_tree(&in_arg->left_expr, args[0]);
  }
  return (this->*transformer)(thd, argument);
}


bool Item_in_optimizer::is_expensive_processor(void *arg)
{
  return args[0]->is_expensive_processor(arg) ||
         args[1]->is_expensive_processor(arg);
}


bool Item_in_optimizer::is_expensive()
{
  return args[0]->is_expensive() || args[1]->is_expensive();
}


longlong Item_func_eq::val_int()
{
  DBUG_ASSERT(fixed == 1);
  int value= cmp.compare();
  return value == 0 ? 1 : 0;
}


/** Same as Item_func_eq, but NULL = NULL. */

void Item_func_equal::fix_length_and_dec()
{
  Item_bool_rowready_func2::fix_length_and_dec();
  maybe_null=null_value=0;
}

longlong Item_func_equal::val_int()
{
  DBUG_ASSERT(fixed == 1);
  return cmp.compare();
}

longlong Item_func_ne::val_int()
{
  DBUG_ASSERT(fixed == 1);
  int value= cmp.compare();
  return value != 0 && !null_value ? 1 : 0;
}


longlong Item_func_ge::val_int()
{
  DBUG_ASSERT(fixed == 1);
  int value= cmp.compare();
  return value >= 0 ? 1 : 0;
}


longlong Item_func_gt::val_int()
{
  DBUG_ASSERT(fixed == 1);
  int value= cmp.compare();
  return value > 0 ? 1 : 0;
}

longlong Item_func_le::val_int()
{
  DBUG_ASSERT(fixed == 1);
  int value= cmp.compare();
  return value <= 0 && !null_value ? 1 : 0;
}


longlong Item_func_lt::val_int()
{
  DBUG_ASSERT(fixed == 1);
  int value= cmp.compare();
  return value < 0 && !null_value ? 1 : 0;
}


longlong Item_func_strcmp::val_int()
{
  DBUG_ASSERT(fixed == 1);
  String *a= args[0]->val_str(&value1);
  String *b= args[1]->val_str(&value2);
  if (!a || !b)
  {
    null_value=1;
    return 0;
  }
  int value= cmp_collation.sortcmp(a, b);
  null_value=0;
  return !value ? 0 : (value < 0 ? (longlong) -1 : (longlong) 1);
}


bool Item_func_opt_neg::eq(const Item *item, bool binary_cmp) const
{
  /* Assume we don't have rtti */
  if (this == item)
    return 1;
  if (item->type() != FUNC_ITEM)
    return 0;
  Item_func *item_func=(Item_func*) item;
  if (arg_count != item_func->argument_count() ||
      functype() != item_func->functype())
    return 0;
  if (negated != ((Item_func_opt_neg *) item_func)->negated)
    return 0;
  for (uint i=0; i < arg_count ; i++)
    if (!args[i]->eq(item_func->arguments()[i], binary_cmp))
      return 0;
  return 1;
}


void Item_func_interval::fix_length_and_dec()
{
  uint rows= row->cols();
  
  use_decimal_comparison= ((row->element_index(0)->result_type() ==
                            DECIMAL_RESULT) ||
                           (row->element_index(0)->result_type() ==
                            INT_RESULT));
  if (rows > 8)
  {
    bool not_null_consts= TRUE;

    for (uint i= 1; not_null_consts && i < rows; i++)
    {
      Item *el= row->element_index(i);
      not_null_consts&= el->const_item() && !el->is_null();
    }

    if (not_null_consts &&
        (intervals= (interval_range*) current_thd->alloc(sizeof(interval_range) *
                                                         (rows - 1))))
    {
      if (use_decimal_comparison)
      {
        for (uint i= 1; i < rows; i++)
        {
          Item *el= row->element_index(i);
          interval_range *range= intervals + (i-1);
          if ((el->result_type() == DECIMAL_RESULT) ||
              (el->result_type() == INT_RESULT))
          {
            range->type= DECIMAL_RESULT;
            range->dec.init();
            my_decimal *dec= el->val_decimal(&range->dec);
            if (dec != &range->dec)
            {
              range->dec= *dec;
            }
          }
          else
          {
            range->type= REAL_RESULT;
            range->dbl= el->val_real();
          }
        }
      }
      else
      {
        for (uint i= 1; i < rows; i++)
        {
          intervals[i-1].dbl= row->element_index(i)->val_real();
        }
      }
    }
  }
  maybe_null= 0;
  max_length= 2;
  used_tables_and_const_cache_join(row);
  not_null_tables_cache= row->not_null_tables();
  with_sum_func= with_sum_func || row->with_sum_func;
  with_field= with_field || row->with_field;
}


/**
  Execute Item_func_interval().

  @note
    If we are doing a decimal comparison, we are evaluating the first
    item twice.

  @return
    - -1 if null value,
    - 0 if lower than lowest
    - 1 - arg_count-1 if between args[n] and args[n+1]
    - arg_count if higher than biggest argument
*/

longlong Item_func_interval::val_int()
{
  DBUG_ASSERT(fixed == 1);
  double value;
  my_decimal dec_buf, *dec= NULL;
  uint i;

  if (use_decimal_comparison)
  {
    dec= row->element_index(0)->val_decimal(&dec_buf);
    if (row->element_index(0)->null_value)
      return -1;
    my_decimal2double(E_DEC_FATAL_ERROR, dec, &value);
  }
  else
  {
    value= row->element_index(0)->val_real();
    if (row->element_index(0)->null_value)
      return -1;
  }

  if (intervals)
  {					// Use binary search to find interval
    uint start,end;
    start= 0;
    end=   row->cols()-2;
    while (start != end)
    {
      uint mid= (start + end + 1) / 2;
      interval_range *range= intervals + mid;
      my_bool cmp_result;
      /*
        The values in the range intervall may have different types,
        Only do a decimal comparision of the first argument is a decimal
        and we are comparing against a decimal
      */
      if (dec && range->type == DECIMAL_RESULT)
        cmp_result= my_decimal_cmp(&range->dec, dec) <= 0;
      else
        cmp_result= (range->dbl <= value);
      if (cmp_result)
	start= mid;
      else
	end= mid - 1;
    }
    interval_range *range= intervals+start;
    return ((dec && range->type == DECIMAL_RESULT) ?
            my_decimal_cmp(dec, &range->dec) < 0 :
            value < range->dbl) ? 0 : start + 1;
  }

  for (i=1 ; i < row->cols() ; i++)
  {
    Item *el= row->element_index(i);
    if (use_decimal_comparison &&
        ((el->result_type() == DECIMAL_RESULT) ||
         (el->result_type() == INT_RESULT)))
    {
      my_decimal e_dec_buf, *e_dec= el->val_decimal(&e_dec_buf);
      /* Skip NULL ranges. */
      if (el->null_value)
        continue;
      if (my_decimal_cmp(e_dec, dec) > 0)
        return i - 1;
    }
    else 
    {
      double val= el->val_real();
      /* Skip NULL ranges. */
      if (el->null_value)
        continue;
      if (val > value)
        return i - 1;
    }
  }
  return i-1;
}


/**
  Perform context analysis of a BETWEEN item tree.

    This function performs context analysis (name resolution) and calculates
    various attributes of the item tree with Item_func_between as its root.
    The function saves in ref the pointer to the item or to a newly created
    item that is considered as a replacement for the original one.

  @param thd     reference to the global context of the query thread
  @param ref     pointer to Item* variable where pointer to resulting "fixed"
                 item is to be assigned

  @note
    Let T0(e)/T1(e) be the value of not_null_tables(e) when e is used on
    a predicate/function level. Then it's easy to show that:
    @verbatim
      T0(e BETWEEN e1 AND e2)     = union(T1(e),T1(e1),T1(e2))
      T1(e BETWEEN e1 AND e2)     = union(T1(e),intersection(T1(e1),T1(e2)))
      T0(e NOT BETWEEN e1 AND e2) = union(T1(e),intersection(T1(e1),T1(e2)))
      T1(e NOT BETWEEN e1 AND e2) = union(T1(e),intersection(T1(e1),T1(e2)))
    @endverbatim

  @retval
    0   ok
  @retval
    1   got error
*/


bool Item_func_between::eval_not_null_tables(void *opt_arg)
{
  if (Item_func_opt_neg::eval_not_null_tables(NULL))
    return 1;

  /* not_null_tables_cache == union(T1(e),T1(e1),T1(e2)) */
  if (pred_level && !negated)
    return 0;

  /* not_null_tables_cache == union(T1(e), intersection(T1(e1),T1(e2))) */
  not_null_tables_cache= (args[0]->not_null_tables() |
                          (args[1]->not_null_tables() &
                           args[2]->not_null_tables()));
  return 0;
}  


bool Item_func_between::count_sargable_conds(void *arg)
{
  SELECT_LEX *sel= (SELECT_LEX *) arg;
  sel->cond_count++;
  sel->between_count++;
  return 0;
}


void Item_func_between::fix_after_pullout(st_select_lex *new_parent, Item **ref)
{
  /* This will re-calculate attributes of the arguments */
  Item_func_opt_neg::fix_after_pullout(new_parent, ref);
  /* Then, re-calculate not_null_tables_cache according to our special rules */
  eval_not_null_tables(NULL);
}

void Item_func_between::fix_length_and_dec()
{
  max_length= 1;

  /*
    As some compare functions are generated after sql_yacc,
    we have to check for out of memory conditions here
  */
  if (!args[0] || !args[1] || !args[2])
    return;
  if (m_comparator.aggregate_for_comparison(Item_func_between::func_name(),
                                            args, 3, true))
  {
    DBUG_ASSERT(current_thd->is_error());
    return;
  }

  m_comparator.type_handler()->Item_func_between_fix_length_and_dec(this);
}


bool Item_func_between::fix_length_and_dec_numeric(THD *thd)
{
  /* See the comment about the similar block in Item_bool_func2 */
  if (args[0]->real_item()->type() == FIELD_ITEM &&
      !thd->lex->is_ps_or_view_context_analysis())
  {
    Item_field *field_item= (Item_field*) (args[0]->real_item());
    if (field_item->field_type() ==  MYSQL_TYPE_LONGLONG ||
        field_item->field_type() ==  MYSQL_TYPE_YEAR)
    {
      const bool cvt_arg1= convert_const_to_int(thd, field_item, &args[1]);
      const bool cvt_arg2= convert_const_to_int(thd, field_item, &args[2]);
      if (cvt_arg1 && cvt_arg2)
      {
        // Works for all types
        m_comparator.set_handler(&type_handler_longlong);
      }
    }
  }
  return false;
}


longlong Item_func_between::val_int_cmp_temporal()
{
  THD *thd= current_thd;
  longlong value, a, b;
  Item *cache, **ptr;
  bool value_is_null, a_is_null, b_is_null;

  ptr= &args[0];
  enum_field_types f_type= m_comparator.type_handler()->field_type();
  value= get_datetime_value(thd, &ptr, &cache, f_type, &value_is_null);
  if (ptr != &args[0])
    thd->change_item_tree(&args[0], *ptr);

  if ((null_value= value_is_null))
    return 0;

  ptr= &args[1];
  a= get_datetime_value(thd, &ptr, &cache, f_type, &a_is_null);
  if (ptr != &args[1])
    thd->change_item_tree(&args[1], *ptr);

  ptr= &args[2];
  b= get_datetime_value(thd, &ptr, &cache, f_type, &b_is_null);
  if (ptr != &args[2])
    thd->change_item_tree(&args[2], *ptr);

  if (!a_is_null && !b_is_null)
    return (longlong) ((value >= a && value <= b) != negated);
  if (a_is_null && b_is_null)
    null_value= true;
  else if (a_is_null)
    null_value= value <= b;			// not null if false range.
  else
    null_value= value >= a;
  return (longlong) (!null_value && negated);
}


longlong Item_func_between::val_int_cmp_string()
{
  String *value,*a,*b;
  value=args[0]->val_str(&value0);
  if ((null_value=args[0]->null_value))
    return 0;
  a= args[1]->val_str(&value1);
  b= args[2]->val_str(&value2);
  if (!args[1]->null_value && !args[2]->null_value)
    return (longlong) ((sortcmp(value,a,cmp_collation.collation) >= 0 &&
                        sortcmp(value,b,cmp_collation.collation) <= 0) !=
                       negated);
  if (args[1]->null_value && args[2]->null_value)
    null_value= true;
  else if (args[1]->null_value)
  {
    // Set to not null if false range.
    null_value= sortcmp(value,b,cmp_collation.collation) <= 0;
  }
  else
  {
    // Set to not null if false range.
    null_value= sortcmp(value,a,cmp_collation.collation) >= 0;
  }
  return (longlong) (!null_value && negated);
}


longlong Item_func_between::val_int_cmp_int()
{
  longlong value= args[0]->val_int(), a, b;
  if ((null_value= args[0]->null_value))
    return 0;					/* purecov: inspected */
  a= args[1]->val_int();
  b= args[2]->val_int();
  if (!args[1]->null_value && !args[2]->null_value)
    return (longlong) ((value >= a && value <= b) != negated);
  if (args[1]->null_value && args[2]->null_value)
    null_value= true;
  else if (args[1]->null_value)
  {
    null_value= value <= b;			// not null if false range.
  }
  else
  {
    null_value= value >= a;
  }
  return (longlong) (!null_value && negated);
}


longlong Item_func_between::val_int_cmp_decimal()
{
  my_decimal dec_buf, *dec= args[0]->val_decimal(&dec_buf),
             a_buf, *a_dec, b_buf, *b_dec;
  if ((null_value=args[0]->null_value))
    return 0;					/* purecov: inspected */
  a_dec= args[1]->val_decimal(&a_buf);
  b_dec= args[2]->val_decimal(&b_buf);
  if (!args[1]->null_value && !args[2]->null_value)
    return (longlong) ((my_decimal_cmp(dec, a_dec) >= 0 &&
                        my_decimal_cmp(dec, b_dec) <= 0) != negated);
  if (args[1]->null_value && args[2]->null_value)
    null_value= true;
  else if (args[1]->null_value)
    null_value= (my_decimal_cmp(dec, b_dec) <= 0);
  else
    null_value= (my_decimal_cmp(dec, a_dec) >= 0);
  return (longlong) (!null_value && negated);
}


longlong Item_func_between::val_int_cmp_real()
{
  double value= args[0]->val_real(),a,b;
  if ((null_value=args[0]->null_value))
    return 0;					/* purecov: inspected */
  a= args[1]->val_real();
  b= args[2]->val_real();
  if (!args[1]->null_value && !args[2]->null_value)
    return (longlong) ((value >= a && value <= b) != negated);
  if (args[1]->null_value && args[2]->null_value)
    null_value= true;
  else if (args[1]->null_value)
  {
    null_value= value <= b;			// not null if false range.
  }
  else
  {
    null_value= value >= a;
  }
  return (longlong) (!null_value && negated);
}


void Item_func_between::print(String *str, enum_query_type query_type)
{
  args[0]->print_parenthesised(str, query_type, precedence());
  if (negated)
    str->append(STRING_WITH_LEN(" not"));
  str->append(STRING_WITH_LEN(" between "));
  args[1]->print_parenthesised(str, query_type, precedence());
  str->append(STRING_WITH_LEN(" and "));
  args[2]->print_parenthesised(str, query_type, precedence());
}


double
Item_func_ifnull::real_op()
{
  DBUG_ASSERT(fixed == 1);
  double value= args[0]->val_real();
  if (!args[0]->null_value)
  {
    null_value=0;
    return value;
  }
  value= args[1]->val_real();
  if ((null_value=args[1]->null_value))
    return 0.0;
  return value;
}

longlong
Item_func_ifnull::int_op()
{
  DBUG_ASSERT(fixed == 1);
  longlong value=args[0]->val_int();
  if (!args[0]->null_value)
  {
    null_value=0;
    return value;
  }
  value=args[1]->val_int();
  if ((null_value=args[1]->null_value))
    return 0;
  return value;
}


my_decimal *Item_func_ifnull::decimal_op(my_decimal *decimal_value)
{
  DBUG_ASSERT(fixed == 1);
  my_decimal *value= args[0]->val_decimal(decimal_value);
  if (!args[0]->null_value)
  {
    null_value= 0;
    return value;
  }
  value= args[1]->val_decimal(decimal_value);
  if ((null_value= args[1]->null_value))
    return 0;
  return value;
}


String *
Item_func_ifnull::str_op(String *str)
{
  DBUG_ASSERT(fixed == 1);
  String *res  =args[0]->val_str(str);
  if (!args[0]->null_value)
  {
    null_value=0;
    res->set_charset(collation.collation);
    return res;
  }
  res=args[1]->val_str(str);
  if ((null_value=args[1]->null_value))
    return 0;
  res->set_charset(collation.collation);
  return res;
}


bool Item_func_ifnull::date_op(MYSQL_TIME *ltime, uint fuzzydate)
{
  DBUG_ASSERT(fixed == 1);
  if (!args[0]->get_date_with_conversion(ltime, fuzzydate & ~TIME_FUZZY_DATES))
    return (null_value= false);
  return (null_value= args[1]->get_date_with_conversion(ltime, fuzzydate & ~TIME_FUZZY_DATES));
}


/**
  Perform context analysis of an IF item tree.

    This function performs context analysis (name resolution) and calculates
    various attributes of the item tree with Item_func_if as its root.
    The function saves in ref the pointer to the item or to a newly created
    item that is considered as a replacement for the original one.

  @param thd     reference to the global context of the query thread
  @param ref     pointer to Item* variable where pointer to resulting "fixed"
                 item is to be assigned

  @note
    Let T0(e)/T1(e) be the value of not_null_tables(e) when e is used on
    a predicate/function level. Then it's easy to show that:
    @verbatim
      T0(IF(e,e1,e2)  = T1(IF(e,e1,e2))
      T1(IF(e,e1,e2)) = intersection(T1(e1),T1(e2))
    @endverbatim

  @retval
    0   ok
  @retval
    1   got error
*/

bool
Item_func_if::fix_fields(THD *thd, Item **ref)
{
  DBUG_ASSERT(fixed == 0);
  args[0]->top_level_item();

  if (Item_func::fix_fields(thd, ref))
    return 1;

  return 0;
}


bool
Item_func_if::eval_not_null_tables(void *opt_arg)
{
  if (Item_func::eval_not_null_tables(NULL))
    return 1;

  not_null_tables_cache= (args[1]->not_null_tables() &
                          args[2]->not_null_tables());

  return 0;
}


void Item_func_if::fix_after_pullout(st_select_lex *new_parent, Item **ref)
{
  /* This will re-calculate attributes of the arguments */
  Item_func::fix_after_pullout(new_parent, ref);
  /* Then, re-calculate not_null_tables_cache according to our special rules */
  eval_not_null_tables(NULL);
}


void Item_func_nullif::split_sum_func(THD *thd, Ref_ptr_array ref_pointer_array,
                                      List<Item> &fields, uint flags)
{
  if (m_cache)
  {
    flags|= SPLIT_SUM_SKIP_REGISTERED; // See Item_func::split_sum_func
    m_cache->split_sum_func2_example(thd, ref_pointer_array, fields, flags);
    args[1]->split_sum_func2(thd, ref_pointer_array, fields, &args[1], flags);
  }
  else
  {
    Item_func::split_sum_func(thd, ref_pointer_array, fields, flags);
  }
}


bool Item_func_nullif::walk(Item_processor processor,
                            bool walk_subquery, void *arg)
{
  /*
    No needs to iterate through args[2] when it's just a copy of args[0].
    See MDEV-9712 Performance degradation of nested NULLIF
  */
  uint tmp_count= arg_count == 2 || args[0] == args[2] ? 2 : 3;
  for (uint i= 0; i < tmp_count; i++)
  {
    if (args[i]->walk(processor, walk_subquery, arg))
      return true;
  }
  return (this->*processor)(arg);
}


void Item_func_nullif::update_used_tables()
{
  if (m_cache)
  {
    used_tables_and_const_cache_init();
    used_tables_and_const_cache_update_and_join(m_cache->get_example());
    used_tables_and_const_cache_update_and_join(arg_count, args);
  }
  else
  {
    /*
      MDEV-9712 Performance degradation of nested NULLIF
      No needs to iterate through args[2] when it's just a copy of args[0].
    */
    DBUG_ASSERT(arg_count == 3);
    used_tables_and_const_cache_init();
    used_tables_and_const_cache_update_and_join(args[0] == args[2] ? 2 : 3,
                                                args);
  }
}



void
Item_func_nullif::fix_length_and_dec()
{
  /*
    If this is the first invocation of fix_length_and_dec(), create the
    third argument as a copy of the first. This cannot be done before
    fix_fields(), because fix_fields() might replace items,
    for exampe NOT x --> x==0, or (SELECT 1) --> 1.
    See also class Item_func_nullif declaration.
  */
  if (arg_count == 2)
    args[arg_count++]= m_arg0 ? m_arg0 : args[0];

  THD *thd= current_thd;
  /*
    At prepared statement EXECUTE time, args[0] can already
    point to a different Item, created during PREPARE time fix_length_and_dec().
    For example, if character set conversion was needed, arguments can look
    like this:

      args[0]= > Item_func_conv_charset \
                                         l_expr
      args[2]= >------------------------/

    Otherwise (during PREPARE or convensional execution),
    args[0] and args[2] should still point to the same original l_expr.
  */
  DBUG_ASSERT(args[0] == args[2] || thd->stmt_arena->is_stmt_execute());
  if (args[0]->type() == SUM_FUNC_ITEM &&
      !thd->lex->is_ps_or_view_context_analysis())
  {
    /*
      NULLIF(l_expr, r_expr)

        is calculated in the way to return a result equal to:

      CASE WHEN l_expr = r_expr THEN NULL ELSE r_expr END.

      There's nothing special with r_expr, because it's referenced
      only by args[1] and nothing else.

      l_expr needs a special treatment, as it's referenced by both
      args[0] and args[2] initially.

      args[2] is used to return the value. Afrer all transformations
      (e.g. in fix_length_and_dec(), equal field propagation, etc)
      args[2] points to a an Item which preserves the exact data type and
      attributes (e.g. collation) of the original l_expr.
      It can point:
      - to the original l_expr
      - to an Item_cache pointing to l_expr
      - to a constant of the same data type with l_expr.

      args[0] is used for comparison. It can be replaced:

      - to Item_func_conv_charset by character set aggregation routines
      - to a constant Item by equal field propagation routines
        (in case of Item_field)

      The data type and/or the attributes of args[0] can differ from
      the data type and the attributes of the original l_expr, to make
      it comparable to args[1] (which points to r_expr or its replacement).

      For aggregate functions we have to wrap the original args[0]/args[2]
      into Item_cache (see MDEV-9181). In this case the Item_cache
      instance becomes the subject to character set conversion instead of
      the original args[0]/args[2], while the original args[0]/args[2] get
      hidden inside the cache.

      Some examples of what NULLIF can end up with after argument
      substitution (we don't mention args[1] in some cases for simplicity):

      1. l_expr is not an aggragate function:

        a. No conversion happened.
           args[0] and args[2] were not replaced to something else
           (i.e. neither by character set conversion, nor by propagation):

          args[1] > r_expr
          args[0] \
                    l_expr
          args[2] /

        b. Conversion of args[0] happened:

           CREATE OR REPLACE TABLE t1 (
             a CHAR(10) CHARACTER SET latin1,
             b CHAR(10) CHARACTER SET utf8);
           SELECT * FROM t1 WHERE NULLIF(a,b);

           args[1] > r_expr                          (Item_field for t1.b)
           args[0] > Item_func_conv_charset\
                                            l_expr   (Item_field for t1.a)
           args[2] > ----------------------/

        c. Conversion of args[1] happened:

          CREATE OR REPLACE TABLE t1 (
            a CHAR(10) CHARACTER SET utf8,
            b CHAR(10) CHARACTER SET latin1);
          SELECT * FROM t1 WHERE NULLIF(a,b);

          args[1] > Item_func_conv_charset -> r_expr (Item_field for t1.b)
          args[0] \
                   l_expr                            (Item_field for t1.a)
          args[2] /

        d. Conversion of only args[0] happened (by equal field proparation):

           CREATE OR REPLACE TABLE t1 (
             a CHAR(10),
             b CHAR(10));
           SELECT * FROM t1 WHERE NULLIF(a,b) AND a='a';

           args[1] > r_expr            (Item_field for t1.b)
           args[0] > Item_string('a')  (constant replacement for t1.a)
           args[2] > l_expr            (Item_field for t1.a)

        e. Conversion of both args[0] and args[2] happened
           (by equal field propagation):

           CREATE OR REPLACE TABLE t1 (a INT,b INT);
           SELECT * FROM t1 WHERE NULLIF(a,b) AND a=5;

           args[1] > r_expr         (Item_field for "b")
           args[0] \
                    Item_int (5)    (constant replacement for "a")
           args[2] /

      2. In case if l_expr is an aggregate function:

        a. No conversion happened:

          args[0] \
                   Item_cache > l_expr
          args[2] /

        b. Conversion of args[0] happened:

          args[0] > Item_func_conv_charset \
                                            Item_cache > l_expr
          args[2] >------------------------/

        c. Conversion of both args[0] and args[2] happened.
           (e.g. by equal expression propagation)
           TODO: check if it's possible (and add an example query if so).
    */
    m_cache= args[0]->cmp_type() == STRING_RESULT ?
             new (thd->mem_root) Item_cache_str_for_nullif(thd, args[0]) :
             args[0]->get_cache(thd);
    m_cache->setup(thd, args[0]);
    m_cache->store(args[0]);
    m_cache->set_used_tables(args[0]->used_tables());
    thd->change_item_tree(&args[0], m_cache);
    thd->change_item_tree(&args[2], m_cache);
  }
  set_handler(args[2]->type_handler());
  collation.set(args[2]->collation);
  decimals= args[2]->decimals;
  unsigned_flag= args[2]->unsigned_flag;
  fix_char_length(args[2]->max_char_length());
  maybe_null=1;
  m_arg0= args[0];
  setup_args_and_comparator(thd, &cmp);
  /*
    A special code for EXECUTE..PREPARE.

    If args[0] did not change, then we don't remember it, as it can point
    to a temporary Item object which will be destroyed between PREPARE
    and EXECUTE. EXECUTE time fix_length_and_dec() will correctly set args[2]
    from args[0] again.

    If args[0] changed, then it can be Item_func_conv_charset() for the
    original args[0], which was permanently installed during PREPARE time
    into the item tree as a wrapper for args[0], using change_item_tree(), i.e.

      NULLIF(latin1_field, 'a' COLLATE utf8_bin)

    was "rewritten" to:

      CASE WHEN CONVERT(latin1_field USING utf8) = 'a' COLLATE utf8_bin
        THEN NULL
        ELSE latin1_field

    - m_args0 points to Item_field corresponding to latin1_field
    - args[0] points to Item_func_conv_charset
    - args[0]->args[0] is equal to m_args0
    - args[1] points to Item_func_set_collation
    - args[2] points is eqial to m_args0

    In this case we remember and reuse m_arg0 during EXECUTE time as args[2].

    QQ: How to make sure that m_args0 does not point
    to something temporary which will be destoyed between PREPARE and EXECUTE.
    The condition below should probably be more strict and somehow check that:
    - change_item_tree() was called for the new args[0]
    - m_args0 is referenced from inside args[0], e.g. as a function argument,
      and therefore it is also something that won't be destroyed between
      PREPARE and EXECUTE.
    Any ideas?
  */
  if (args[0] == m_arg0)
    m_arg0= NULL;
}


void Item_func_nullif::print(String *str, enum_query_type query_type)
{
  /*
    NULLIF(a,b) is implemented according to the SQL standard as a short for
    CASE WHEN a=b THEN NULL ELSE a END

    The constructor of Item_func_nullif sets args[0] and args[2] to the
    same item "a", and sets args[1] to "b".

    If "this" is a part of a WHERE or ON condition, then:
    - the left "a" is a subject to equal field propagation with ANY_SUBST.
    - the right "a" is a subject to equal field propagation with IDENTITY_SUBST.
    Therefore, after equal field propagation args[0] and args[2] can point
    to different items.
  */
  if ((query_type & QT_ITEM_ORIGINAL_FUNC_NULLIF) || args[0] == args[2])
  {
    /*
      If QT_ITEM_ORIGINAL_FUNC_NULLIF is requested,
      that means we want the original NULLIF() representation,
      e.g. when we are in:
        SHOW CREATE {VIEW|FUNCTION|PROCEDURE}

      The original representation is possible only if
      args[0] and args[2] still point to the same Item.

      The caller must never pass call print() with QT_ITEM_ORIGINAL_FUNC_NULLIF
      if an expression has undergone some optimization
      (e.g. equal field propagation done in optimize_cond()) already and
      NULLIF() potentially has two different representations of "a":
      - one "a" for comparison
      - another "a" for the returned value!
    */
    DBUG_ASSERT(args[0] == args[2] || current_thd->lex->context_analysis_only);
    str->append(func_name());
    str->append('(');
    args[2]->print(str, query_type);
    str->append(',');
    args[1]->print(str, query_type);
    str->append(')');
  }
  else
  {
    /*
      args[0] and args[2] are different items.
      This is possible after WHERE optimization (equal fields propagation etc),
      e.g. in EXPLAIN EXTENDED or EXPLAIN FORMAT=JSON.
      As it's not possible to print as a function with 2 arguments any more,
      do it in the CASE style.
    */
    str->append(STRING_WITH_LEN("(case when "));
    args[0]->print(str, query_type);
    str->append(STRING_WITH_LEN(" = "));
    args[1]->print(str, query_type);
    str->append(STRING_WITH_LEN(" then NULL else "));
    args[2]->print(str, query_type);
    str->append(STRING_WITH_LEN(" end)"));
  }
}


int Item_func_nullif::compare()
{
  if (m_cache)
    m_cache->cache_value();
  return cmp.compare();
}

/**
  @note
  Note that we have to evaluate the first argument twice as the compare
  may have been done with a different type than return value
  @return
    NULL  if arguments are equal
  @return
    the first argument if not equal
*/

double
Item_func_nullif::real_op()
{
  DBUG_ASSERT(fixed == 1);
  double value;
  if (!compare())
  {
    null_value=1;
    return 0.0;
  }
  value= args[2]->val_real();
  null_value= args[2]->null_value;
  return value;
}

longlong
Item_func_nullif::int_op()
{
  DBUG_ASSERT(fixed == 1);
  longlong value;
  if (!compare())
  {
    null_value=1;
    return 0;
  }
  value= args[2]->val_int();
  null_value= args[2]->null_value;
  return value;
}

String *
Item_func_nullif::str_op(String *str)
{
  DBUG_ASSERT(fixed == 1);
  String *res;
  if (!compare())
  {
    null_value=1;
    return 0;
  }
  res= args[2]->val_str(str);
  null_value= args[2]->null_value;
  return res;
}


my_decimal *
Item_func_nullif::decimal_op(my_decimal * decimal_value)
{
  DBUG_ASSERT(fixed == 1);
  my_decimal *res;
  if (!compare())
  {
    null_value=1;
    return 0;
  }
  res= args[2]->val_decimal(decimal_value);
  null_value= args[2]->null_value;
  return res;
}


bool
Item_func_nullif::date_op(MYSQL_TIME *ltime, uint fuzzydate)
{
  DBUG_ASSERT(fixed == 1);
  if (!compare())
    return (null_value= true);
  return (null_value= args[2]->get_date(ltime, fuzzydate));
}


bool
Item_func_nullif::is_null()
{
  return (null_value= (!compare() ? 1 : args[2]->null_value));
}


Item_func_case::Item_func_case(THD *thd, List<Item> &list,
                               Item *first_expr_arg, Item *else_expr_arg):
  Item_func_case_expression(thd),
  Predicant_to_list_comparator(thd, list.elements/*QQ*/),
  first_expr_num(-1), else_expr_num(-1),
  m_found_types(0)
{
  ncases= list.elements;
  if (first_expr_arg)
  {
    first_expr_num= list.elements;
    list.push_back(first_expr_arg, thd->mem_root);
  }
  if (else_expr_arg)
  {
    else_expr_num= list.elements;
    list.push_back(else_expr_arg, thd->mem_root);
  }
  set_arguments(thd, list);
}

/**
    Find and return matching items for CASE or ELSE item if all compares
    are failed or NULL if ELSE item isn't defined.

  IMPLEMENTATION
    In order to do correct comparisons of the CASE expression (the expression
    between CASE and the first WHEN) with each WHEN expression several
    comparators are used. One for each result type. CASE expression can be
    evaluated up to # of different result types are used. To check whether
    the CASE expression already was evaluated for a particular result type
    a bit mapped variable value_added_map is used. Result types are mapped
    to it according to their int values i.e. STRING_RESULT is mapped to bit
    0, REAL_RESULT to bit 1, so on.

  @retval
    NULL  Nothing found and there is no ELSE expression defined
  @retval
    item  Found item or ELSE item if defined and all comparisons are
           failed
*/

Item *Item_func_case::find_item(String *str)
{
  if (first_expr_num == -1)
  {
    for (uint i=0 ; i < ncases ; i+=2)
    {
      // No expression between CASE and the first WHEN
      if (args[i]->val_bool())
	return args[i+1];
      continue;
    }
  }
  else
  {
    /* Compare every WHEN argument with it and return the first match */
    uint idx;
    if (!Predicant_to_list_comparator::cmp(this, &idx, NULL))
      return args[idx + 1];
  }
  // No, WHEN clauses all missed, return ELSE expression
  return else_expr_num != -1 ? args[else_expr_num] : 0;
}


String *Item_func_case::str_op(String *str)
{
  DBUG_ASSERT(fixed == 1);
  String *res;
  Item *item=find_item(str);

  if (!item)
  {
    null_value=1;
    return 0;
  }
  null_value= 0;
  if (!(res=item->val_str(str)))
    null_value= 1;
  return res;
}


longlong Item_func_case::int_op()
{
  DBUG_ASSERT(fixed == 1);
  char buff[MAX_FIELD_WIDTH];
  String dummy_str(buff,sizeof(buff),default_charset());
  Item *item=find_item(&dummy_str);
  longlong res;

  if (!item)
  {
    null_value=1;
    return 0;
  }
  res=item->val_int();
  null_value=item->null_value;
  return res;
}

double Item_func_case::real_op()
{
  DBUG_ASSERT(fixed == 1);
  char buff[MAX_FIELD_WIDTH];
  String dummy_str(buff,sizeof(buff),default_charset());
  Item *item=find_item(&dummy_str);
  double res;

  if (!item)
  {
    null_value=1;
    return 0;
  }
  res= item->val_real();
  null_value=item->null_value;
  return res;
}


my_decimal *Item_func_case::decimal_op(my_decimal *decimal_value)
{
  DBUG_ASSERT(fixed == 1);
  char buff[MAX_FIELD_WIDTH];
  String dummy_str(buff, sizeof(buff), default_charset());
  Item *item= find_item(&dummy_str);
  my_decimal *res;

  if (!item)
  {
    null_value=1;
    return 0;
  }

  res= item->val_decimal(decimal_value);
  null_value= item->null_value;
  return res;
}


bool Item_func_case::date_op(MYSQL_TIME *ltime, uint fuzzydate)
{
  DBUG_ASSERT(fixed == 1);
  char buff[MAX_FIELD_WIDTH];
  String dummy_str(buff, sizeof(buff), default_charset());
  Item *item= find_item(&dummy_str);
  if (!item)
    return (null_value= true);
  return (null_value= item->get_date_with_conversion(ltime, fuzzydate));
}


bool Item_func_case::fix_fields(THD *thd, Item **ref)
{
  /*
    buff should match stack usage from
    Item_func_case::val_int() -> Item_func_case::find_item()
  */
  uchar buff[MAX_FIELD_WIDTH*2+sizeof(String)*2+sizeof(String*)*2+sizeof(double)*2+sizeof(longlong)*2];

  if (!(arg_buffer= (Item**) thd->alloc(sizeof(Item*)*(ncases+1))))
    return TRUE;

  bool res= Item_func::fix_fields(thd, ref);
  /*
    Call check_stack_overrun after fix_fields to be sure that stack variable
    is not optimized away
  */
  if (check_stack_overrun(thd, STACK_MIN_SIZE, buff))
    return TRUE;				// Fatal error flag is set!
  return res;
}


/**
  Check if (*place) and new_value points to different Items and call
  THD::change_item_tree() if needed.

  This function is a workaround for implementation deficiency in
  Item_func_case. The problem there is that the 'args' attribute contains
  Items from different expressions.
 
  The function must not be used elsewhere and will be remove eventually.
*/

static void change_item_tree_if_needed(THD *thd,
                                       Item **place,
                                       Item *new_value)
{
  if (*place == new_value)
    return;

  thd->change_item_tree(place, new_value);
}


bool Item_func_case::prepare_predicant_and_values(THD *thd, uint *found_types)
{
  bool have_null= false;
  uint type_cnt;
  Type_handler_hybrid_field_type tmp;
  add_predicant(this, (uint) first_expr_num);
  for (uint i= 0 ; i < ncases / 2; i++)
  {
    if (add_value_skip_null("case..when", this, i * 2, &have_null))
      return true;
  }
  all_values_added(&tmp, &type_cnt, &m_found_types);
#ifndef DBUG_OFF
  Predicant_to_list_comparator::debug_print(thd);
#endif
  return false;
}


void Item_func_case::fix_length_and_dec()
{
  Item **agg= arg_buffer;
  uint nagg;
  THD *thd= current_thd;

  m_found_types= 0;
  if (else_expr_num == -1 || args[else_expr_num]->maybe_null)
    maybe_null= 1;

  /*
    Aggregate all THEN and ELSE expression types
    and collations when string result
  */
  
  for (nagg= 0 ; nagg < ncases/2 ; nagg++)
    agg[nagg]= args[nagg*2+1];
  
  if (else_expr_num != -1)
    agg[nagg++]= args[else_expr_num];

  if (aggregate_for_result(func_name(), agg, nagg, true))
    return;

  if (fix_attributes(agg, nagg))
    return;

  /*
    Copy all modified THEN and ELSE items back to args[] array.
    Some of the items might have been changed to Item_func_conv_charset.
  */
  for (nagg= 0 ; nagg < ncases / 2 ; nagg++)
    change_item_tree_if_needed(thd, &args[nagg * 2 + 1], agg[nagg]);

  if (else_expr_num != -1)
    change_item_tree_if_needed(thd, &args[else_expr_num], agg[nagg++]);

  /*
    Aggregate first expression and all WHEN expression types
    and collations when string comparison
  */
  if (first_expr_num != -1)
  {
    if (prepare_predicant_and_values(thd, &m_found_types))
    {
      /*
        If Predicant_to_list_comparator() fails to prepare components,
        it must put an error into the diagnostics area. This is needed
        to make fix_fields() catches such errors.
      */
      DBUG_ASSERT(thd->is_error());
      return;
    }

    agg[0]= args[first_expr_num];

    /*
      As the first expression and WHEN expressions
      are intermixed in args[] array THEN and ELSE items,
      extract the first expression and all WHEN expressions into 
      a temporary array, to process them easier.
    */
    for (nagg= 0; nagg < ncases/2 ; nagg++)
      agg[nagg+1]= args[nagg*2];
    nagg++;
    if (!(m_found_types= collect_cmp_types(agg, nagg)))
      return;

    if (m_found_types & (1U << STRING_RESULT))
    {
      /*
        If we'll do string comparison, we also need to aggregate
        character set and collation for first/WHEN items and
        install converters for some of them to cmp_collation when necessary.
        This is done because cmp_item compatators cannot compare
        strings in two different character sets.
        Some examples when we install converters:

        1. Converter installed for the first expression:

           CASE         latin1_item              WHEN utf16_item THEN ... END

        is replaced to:

           CASE CONVERT(latin1_item USING utf16) WHEN utf16_item THEN ... END

        2. Converter installed for the left WHEN item:

          CASE utf16_item WHEN         latin1_item              THEN ... END

        is replaced to:

           CASE utf16_item WHEN CONVERT(latin1_item USING utf16) THEN ... END
      */
      if (agg_arg_charsets_for_comparison(cmp_collation, agg, nagg))
        return;
      /*
        Now copy first expression and all WHEN expressions back to args[]
        arrray, because some of the items might have been changed to converters
        (e.g. Item_func_conv_charset, or Item_string for constants).
      */
      change_item_tree_if_needed(thd, &args[first_expr_num], agg[0]);

      for (nagg= 0; nagg < ncases / 2; nagg++)
        change_item_tree_if_needed(thd, &args[nagg * 2], agg[nagg + 1]);

    }

    if (make_unique_cmp_items(thd, cmp_collation.collation))
      return;
  }
}


Item* Item_func_case::propagate_equal_fields(THD *thd, const Context &ctx, COND_EQUAL *cond)
{
  const Type_handler *first_expr_cmp_handler;
  if (first_expr_num == -1)
  {
    // None of the arguments are in a comparison context
    Item_args::propagate_equal_fields(thd, Context_identity(), cond);
    return this;
  }

  first_expr_cmp_handler= args[first_expr_num]->type_handler_for_comparison();
  for (uint i= 0; i < arg_count; i++)
  {
    /*
      Even "i" values cover items that are in a comparison context:
        CASE x0 WHEN x1 .. WHEN x2 .. WHEN x3 ..
      Odd "i" values cover items that are not in comparison:
        CASE ... THEN y1 ... THEN y2 ... THEN y3 ... ELSE y4 END
    */
    Item *new_item= 0;
    if ((int) i == first_expr_num) // Then CASE (the switch) argument
    {
      /*
        Cannot replace the CASE (the switch) argument if
        there are multiple comparison types were found, or found a single
        comparison type that is not equal to args[0]->cmp_type().

        - Example: multiple comparison types, can't propagate:
            WHERE CASE str_column
                  WHEN 'string' THEN TRUE
                  WHEN 1 THEN TRUE
                  ELSE FALSE END;

        - Example: a single incompatible comparison type, can't propagate:
            WHERE CASE str_column
                  WHEN DATE'2001-01-01' THEN TRUE
                  ELSE FALSE END;

        - Example: a single incompatible comparison type, can't propagate:
            WHERE CASE str_column
                  WHEN 1 THEN TRUE
                  ELSE FALSE END;

        - Example: a single compatible comparison type, ok to propagate:
            WHERE CASE str_column
                  WHEN 'str1' THEN TRUE
                  WHEN 'str2' THEN TRUE
                  ELSE FALSE END;
      */
      if (m_found_types == (1UL << first_expr_cmp_handler->cmp_type()))
        new_item= args[i]->propagate_equal_fields(thd,
                                                  Context(
                                                    ANY_SUBST,
                                                    first_expr_cmp_handler,
                                                    cmp_collation.collation),
                                                  cond);
    }
    else if ((i % 2) == 0) // WHEN arguments
    {
      /*
        These arguments are in comparison.
        Allow invariants of the same value during propagation.
        Note, as we pass ANY_SUBST, none of the WHEN arguments will be
        replaced to zero-filled constants (only IDENTITY_SUBST allows this).
        Such a change for WHEN arguments would require rebuilding cmp_items.
      */
      Type_handler_hybrid_field_type tmp(first_expr_cmp_handler);
      if (!tmp.aggregate_for_comparison(args[i]->type_handler_for_comparison()))
        new_item= args[i]->propagate_equal_fields(thd,
                                                  Context(
                                                    ANY_SUBST,
                                                    tmp.type_handler(),
                                                    cmp_collation.collation),
                                                  cond);
    }
    else // THEN and ELSE arguments (they are not in comparison)
    {
      new_item= args[i]->propagate_equal_fields(thd, Context_identity(), cond);
    }
    if (new_item && new_item != args[i])
      thd->change_item_tree(&args[i], new_item);
  }
  return this;
}


/**
  @todo
    Fix this so that it prints the whole CASE expression
*/

void Item_func_case::print(String *str, enum_query_type query_type)
{
  str->append(STRING_WITH_LEN("case "));
  if (first_expr_num != -1)
  {
    args[first_expr_num]->print_parenthesised(str, query_type, precedence());
    str->append(' ');
  }
  for (uint i=0 ; i < ncases ; i+=2)
  {
    str->append(STRING_WITH_LEN("when "));
    args[i]->print_parenthesised(str, query_type, precedence());
    str->append(STRING_WITH_LEN(" then "));
    args[i+1]->print_parenthesised(str, query_type, precedence());
    str->append(' ');
  }
  if (else_expr_num != -1)
  {
    str->append(STRING_WITH_LEN("else "));
    args[else_expr_num]->print_parenthesised(str, query_type, precedence());
    str->append(' ');
  }
  str->append(STRING_WITH_LEN("end"));
}


/**
  Coalesce - return first not NULL argument.
*/

String *Item_func_coalesce::str_op(String *str)
{
  DBUG_ASSERT(fixed == 1);
  null_value=0;
  for (uint i=0 ; i < arg_count ; i++)
  {
    String *res;
    if ((res=args[i]->val_str(str)))
      return res;
  }
  null_value=1;
  return 0;
}

longlong Item_func_coalesce::int_op()
{
  DBUG_ASSERT(fixed == 1);
  null_value=0;
  for (uint i=0 ; i < arg_count ; i++)
  {
    longlong res=args[i]->val_int();
    if (!args[i]->null_value)
      return res;
  }
  null_value=1;
  return 0;
}

double Item_func_coalesce::real_op()
{
  DBUG_ASSERT(fixed == 1);
  null_value=0;
  for (uint i=0 ; i < arg_count ; i++)
  {
    double res= args[i]->val_real();
    if (!args[i]->null_value)
      return res;
  }
  null_value=1;
  return 0;
}


bool Item_func_coalesce::date_op(MYSQL_TIME *ltime,uint fuzzydate)
{
  DBUG_ASSERT(fixed == 1);
  for (uint i= 0; i < arg_count; i++)
  {
    if (!args[i]->get_date_with_conversion(ltime, fuzzydate & ~TIME_FUZZY_DATES))
      return (null_value= false);
  }
  return (null_value= true);
}


my_decimal *Item_func_coalesce::decimal_op(my_decimal *decimal_value)
{
  DBUG_ASSERT(fixed == 1);
  null_value= 0;
  for (uint i= 0; i < arg_count; i++)
  {
    my_decimal *res= args[i]->val_decimal(decimal_value);
    if (!args[i]->null_value)
      return res;
  }
  null_value=1;
  return 0;
}


/****************************************************************************
 Classes and function for the IN operator
****************************************************************************/

/*
  Determine which of the signed longlong arguments is bigger

  SYNOPSIS
    cmp_longs()
      a_val     left argument
      b_val     right argument

  DESCRIPTION
    This function will compare two signed longlong arguments
    and will return -1, 0, or 1 if left argument is smaller than,
    equal to or greater than the right argument.

  RETURN VALUE
    -1          left argument is smaller than the right argument.
    0           left argument is equal to the right argument.
    1           left argument is greater than the right argument.
*/
static inline int cmp_longs (longlong a_val, longlong b_val)
{
  return a_val < b_val ? -1 : a_val == b_val ? 0 : 1;
}


/*
  Determine which of the unsigned longlong arguments is bigger

  SYNOPSIS
    cmp_ulongs()
      a_val     left argument
      b_val     right argument

  DESCRIPTION
    This function will compare two unsigned longlong arguments
    and will return -1, 0, or 1 if left argument is smaller than,
    equal to or greater than the right argument.

  RETURN VALUE
    -1          left argument is smaller than the right argument.
    0           left argument is equal to the right argument.
    1           left argument is greater than the right argument.
*/
static inline int cmp_ulongs (ulonglong a_val, ulonglong b_val)
{
  return a_val < b_val ? -1 : a_val == b_val ? 0 : 1;
}


/*
  Compare two integers in IN value list format (packed_longlong) 

  SYNOPSIS
    cmp_longlong()
      cmp_arg   an argument passed to the calling function (my_qsort2)
      a         left argument
      b         right argument

  DESCRIPTION
    This function will compare two integer arguments in the IN value list
    format and will return -1, 0, or 1 if left argument is smaller than,
    equal to or greater than the right argument.
    It's used in sorting the IN values list and finding an element in it.
    Depending on the signedness of the arguments cmp_longlong() will
    compare them as either signed (using cmp_longs()) or unsigned (using
    cmp_ulongs()).

  RETURN VALUE
    -1          left argument is smaller than the right argument.
    0           left argument is equal to the right argument.
    1           left argument is greater than the right argument.
*/
int cmp_longlong(void *cmp_arg, 
                 in_longlong::packed_longlong *a,
                 in_longlong::packed_longlong *b)
{
  if (a->unsigned_flag != b->unsigned_flag)
  { 
    /* 
      One of the args is unsigned and is too big to fit into the 
      positive signed range. Report no match.
    */  
    if ((a->unsigned_flag && ((ulonglong) a->val) > (ulonglong) LONGLONG_MAX)
        ||
        (b->unsigned_flag && ((ulonglong) b->val) > (ulonglong) LONGLONG_MAX))
      return a->unsigned_flag ? 1 : -1;
    /*
      Although the signedness differs both args can fit into the signed 
      positive range. Make them signed and compare as usual.
    */  
    return cmp_longs(a->val, b->val);
  }
  if (a->unsigned_flag)
    return cmp_ulongs((ulonglong) a->val, (ulonglong) b->val);
  return cmp_longs(a->val, b->val);
}

static int cmp_double(void *cmp_arg, double *a,double *b)
{
  return *a < *b ? -1 : *a == *b ? 0 : 1;
}

static int cmp_row(void *cmp_arg, cmp_item_row *a, cmp_item_row *b)
{
  return a->compare(b);
}


static int cmp_decimal(void *cmp_arg, my_decimal *a, my_decimal *b)
{
  /*
    We need call of fixing buffer pointer, because fast sort just copy
    decimal buffers in memory and pointers left pointing on old buffer place
  */
  a->fix_buffer_pointer();
  b->fix_buffer_pointer();
  return my_decimal_cmp(a, b);
}


bool in_vector::find(Item *item)
{
  uchar *result=get_value(item);
  if (!result || !used_count)
    return false;				// Null value

  uint start,end;
  start=0; end=used_count-1;
  while (start != end)
  {
    uint mid=(start+end+1)/2;
    int res;
    if ((res=(*compare)(collation, base+mid*size, result)) == 0)
      return true;
    if (res < 0)
      start=mid;
    else
      end=mid-1;
  }
  return ((*compare)(collation, base+start*size, result) == 0);
}

in_string::in_string(THD *thd, uint elements, qsort2_cmp cmp_func,
                     CHARSET_INFO *cs)
  :in_vector(thd, elements, sizeof(String), cmp_func, cs),
   tmp(buff, sizeof(buff), &my_charset_bin)
{}

in_string::~in_string()
{
  if (base)
  {
    // base was allocated on THD::mem_root => following is OK
    for (uint i=0 ; i < count ; i++)
      ((String*) base)[i].free();
  }
}

void in_string::set(uint pos,Item *item)
{
  String *str=((String*) base)+pos;
  String *res=item->val_str(str);
  if (res && res != str)
  {
    if (res->uses_buffer_owned_by(str))
      res->copy();
    if (item->type() == Item::FUNC_ITEM)
      str->copy(*res);
    else
      *str= *res;
  }
  if (!str->charset())
  {
    CHARSET_INFO *cs;
    if (!(cs= item->collation.collation))
      cs= &my_charset_bin;		// Should never happen for STR items
    str->set_charset(cs);
  }
}


uchar *in_string::get_value(Item *item)
{
  return (uchar*) item->val_str(&tmp);
}

Item *in_string::create_item(THD *thd)
{
  return new (thd->mem_root) Item_string_for_in_vector(thd, collation);
}


in_row::in_row(THD *thd, uint elements, Item * item)
{
  base= (char*) new (thd->mem_root) cmp_item_row[count= elements];
  size= sizeof(cmp_item_row);
  compare= (qsort2_cmp) cmp_row;
  /*
    We need to reset these as otherwise we will call sort() with
    uninitialized (even if not used) elements
  */
  used_count= elements;
  collation= 0;
}

in_row::~in_row()
{
  if (base)
    delete [] (cmp_item_row*) base;
}

uchar *in_row::get_value(Item *item)
{
  tmp.store_value(item);
  if (item->is_null())
    return 0;
  return (uchar *)&tmp;
}

void in_row::set(uint pos, Item *item)
{
  DBUG_ENTER("in_row::set");
  DBUG_PRINT("enter", ("pos: %u  item: 0x%lx", pos, (ulong) item));
  ((cmp_item_row*) base)[pos].store_value_by_template(current_thd, &tmp, item);
  DBUG_VOID_RETURN;
}

in_longlong::in_longlong(THD *thd, uint elements)
  :in_vector(thd, elements, sizeof(packed_longlong),
             (qsort2_cmp) cmp_longlong, 0)
{}

void in_longlong::set(uint pos,Item *item)
{
  struct packed_longlong *buff= &((packed_longlong*) base)[pos];
  
  buff->val= item->val_int();
  buff->unsigned_flag= item->unsigned_flag;
}

uchar *in_longlong::get_value(Item *item)
{
  tmp.val= item->val_int();
  if (item->null_value)
    return 0;
  tmp.unsigned_flag= item->unsigned_flag;
  return (uchar*) &tmp;
}

Item *in_longlong::create_item(THD *thd)
{ 
  /* 
     We're created a signed INT, this may not be correct in 
     general case (see BUG#19342).
  */
  return new (thd->mem_root) Item_int(thd, (longlong)0);
}


void in_datetime::set(uint pos,Item *item)
{
  struct packed_longlong *buff= &((packed_longlong*) base)[pos];

  buff->val= item->val_datetime_packed();
  buff->unsigned_flag= 1L;
}

void in_time::set(uint pos,Item *item)
{
  struct packed_longlong *buff= &((packed_longlong*) base)[pos];

  buff->val= item->val_time_packed();
  buff->unsigned_flag= 1L;
}

uchar *in_temporal::get_value_internal(Item *item, enum_field_types f_type)
{
  bool is_null;
  Item **tmp_item= lval_cache ? &lval_cache : &item;
  tmp.val= get_datetime_value(0, &tmp_item, &lval_cache, f_type, &is_null);
  if (item->null_value)
    return 0;
  tmp.unsigned_flag= 1L;
  return (uchar*) &tmp;
}

Item *in_temporal::create_item(THD *thd)
{ 
  return new (thd->mem_root) Item_datetime(thd);
}


in_double::in_double(THD *thd, uint elements)
  :in_vector(thd, elements, sizeof(double), (qsort2_cmp) cmp_double, 0)
{}

void in_double::set(uint pos,Item *item)
{
  ((double*) base)[pos]= item->val_real();
}

uchar *in_double::get_value(Item *item)
{
  tmp= item->val_real();
  if (item->null_value)
    return 0;					/* purecov: inspected */
  return (uchar*) &tmp;
}

Item *in_double::create_item(THD *thd)
{ 
  return new (thd->mem_root) Item_float(thd, 0.0, 0);
}


in_decimal::in_decimal(THD *thd, uint elements)
  :in_vector(thd, elements, sizeof(my_decimal), (qsort2_cmp) cmp_decimal, 0)
{}


void in_decimal::set(uint pos, Item *item)
{
  /* as far as 'item' is constant, we can store reference on my_decimal */
  my_decimal *dec= ((my_decimal *)base) + pos;
  dec->len= DECIMAL_BUFF_LENGTH;
  dec->fix_buffer_pointer();
  my_decimal *res= item->val_decimal(dec);
  /* if item->val_decimal() is evaluated to NULL then res == 0 */ 
  if (!item->null_value && res != dec)
    my_decimal2decimal(res, dec);
}


uchar *in_decimal::get_value(Item *item)
{
  my_decimal *result= item->val_decimal(&val);
  if (item->null_value)
    return 0;
  return (uchar *)result;
}

Item *in_decimal::create_item(THD *thd)
{ 
  return new (thd->mem_root) Item_decimal(thd, 0, FALSE);
}


bool Predicant_to_list_comparator::alloc_comparators(THD *thd, uint nargs)
{
  size_t nbytes= sizeof(Predicant_to_value_comparator) * nargs;
  if (!(m_comparators= (Predicant_to_value_comparator *) thd->alloc(nbytes)))
    return true;
  memset(m_comparators, 0, nbytes);
  return false;
}


bool Predicant_to_list_comparator::add_value(const char *funcname,
                                             Item_args *args,
                                             uint value_index)
{
  DBUG_ASSERT(m_predicant_index < args->argument_count());
  DBUG_ASSERT(value_index < args->argument_count());
  Type_handler_hybrid_field_type tmp;
  Item *tmpargs[2];
  tmpargs[0]= args->arguments()[m_predicant_index];
  tmpargs[1]= args->arguments()[value_index];
  if (tmp.aggregate_for_comparison(funcname, tmpargs, 2, true))
  {
    DBUG_ASSERT(current_thd->is_error());
    return true;
  }
  m_comparators[m_comparator_count].m_handler= tmp.type_handler();
  m_comparators[m_comparator_count].m_arg_index= value_index;
  m_comparator_count++;
  return false;
}


bool Predicant_to_list_comparator::add_value_skip_null(const char *funcname,
                                                       Item_args *args,
                                                       uint value_index,
                                                       bool *nulls_found)
{
  /*
    Skip explicit NULL constant items.
    Using real_item() to correctly detect references to explicit NULLs
    in HAVING clause, e.g. in this example "b" is skipped:
      SELECT a,NULL AS b FROM t1 GROUP BY a HAVING 'A' IN (b,'A');
  */
  if (args->arguments()[value_index]->real_item()->type() == Item::NULL_ITEM)
  {
    *nulls_found= true;
    return false;
  }
  return add_value(funcname, args, value_index);
}


void Predicant_to_list_comparator::
       detect_unique_handlers(Type_handler_hybrid_field_type *compatible,
                              uint *unique_count,
                              uint *found_types)
{
  *unique_count= 0;
  *found_types= 0;
  for (uint i= 0; i < m_comparator_count; i++)
  {
    uint idx;
    if (find_handler(&idx, m_comparators[i].m_handler, i))
    {
      m_comparators[i].m_handler_index= i; // New unique handler
      (*unique_count)++;
      (*found_types)|= 1U << m_comparators[i].m_handler->cmp_type();
      compatible->set_handler(m_comparators[i].m_handler);
    }
    else
    {
      m_comparators[i].m_handler_index= idx; // Non-unique handler
    }
  }
}


bool Predicant_to_list_comparator::make_unique_cmp_items(THD *thd,
                                                         CHARSET_INFO *cs)
{
  for (uint i= 0; i < m_comparator_count; i++)
  {
    if (m_comparators[i].m_handler &&                   // Skip implicit NULLs
        m_comparators[i].m_handler_index == i && // Skip non-unuque
        !(m_comparators[i].m_cmp_item=
          m_comparators[i].m_handler->make_cmp_item(thd, cs)))
       return true;
  }
  return false;
}


cmp_item* cmp_item_sort_string::make_same()
{
  return new cmp_item_sort_string_in_static(cmp_charset);
}

cmp_item* cmp_item_int::make_same()
{
  return new cmp_item_int();
}

cmp_item* cmp_item_real::make_same()
{
  return new cmp_item_real();
}

cmp_item* cmp_item_row::make_same()
{
  return new cmp_item_row();
}


cmp_item_row::~cmp_item_row()
{
  DBUG_ENTER("~cmp_item_row");
  DBUG_PRINT("enter",("this: 0x%lx", (long) this));
  if (comparators)
  {
    for (uint i= 0; i < n; i++)
    {
      if (comparators[i])
	delete comparators[i];
    }
  }
  DBUG_VOID_RETURN;
}


bool cmp_item_row::alloc_comparators(THD *thd, uint cols)
{
  if (comparators)
  {
    DBUG_ASSERT(cols == n);
    return false;
  }
  return
    !(comparators= (cmp_item **) thd->calloc(sizeof(cmp_item *) * (n= cols)));
}


void cmp_item_row::store_value(Item *item)
{
  DBUG_ENTER("cmp_item_row::store_value");
  THD *thd= current_thd;
  if (!alloc_comparators(thd, item->cols()))
  {
    item->bring_value();
    item->null_value= 0;
    for (uint i=0; i < n; i++)
    {
      if (!comparators[i])
      {
        /**
          Comparators for the row elements that have temporal data types
          are installed at initialization time by prepare_comparators().
          Here we install comparators for the other data types.
          There is a bug in the below code. See MDEV-11511.
          When performing:
           (predicant0,predicant1) IN ((value00,value01),(value10,value11))
          It uses only the data type and the collation of the predicant
          elements only. It should be fixed to aggregate the data type and
          the collation for all elements at the N-th positions of the
          predicate and all values:
          - predicate0, value00, value01
          - predicate1, value10, value11
        */
        Item *elem= item->element_index(i);
        const Type_handler *handler= elem->type_handler();
        DBUG_ASSERT(elem->cmp_type() != TIME_RESULT);
        if (!(comparators[i]=
              handler->make_cmp_item(thd, elem->collation.collation)))
	  break;					// new failed
      }
      comparators[i]->store_value(item->element_index(i));
      item->null_value|= item->element_index(i)->null_value;
    }
  }
  DBUG_VOID_RETURN;
}


void cmp_item_row::store_value_by_template(THD *thd, cmp_item *t, Item *item)
{
  cmp_item_row *tmpl= (cmp_item_row*) t;
  if (tmpl->n != item->cols())
  {
    my_error(ER_OPERAND_COLUMNS, MYF(0), tmpl->n);
    return;
  }
  n= tmpl->n;
  if ((comparators= (cmp_item **) thd->alloc(sizeof(cmp_item *)*n)))
  {
    item->bring_value();
    item->null_value= 0;
    for (uint i=0; i < n; i++)
    {
      if (!(comparators[i]= tmpl->comparators[i]->make_same()))
	break;					// new failed
      comparators[i]->store_value_by_template(thd, tmpl->comparators[i],
					      item->element_index(i));
      item->null_value|= item->element_index(i)->null_value;
    }
  }
}


int cmp_item_row::cmp(Item *arg)
{
  arg->null_value= 0;
  if (arg->cols() != n)
  {
    my_error(ER_OPERAND_COLUMNS, MYF(0), n);
    return 1;
  }
  bool was_null= 0;
  arg->bring_value();
  for (uint i=0; i < n; i++)
  {
    const int rc= comparators[i]->cmp(arg->element_index(i));
    switch (rc)
    {
    case UNKNOWN:
      was_null= true;
      break;
    case TRUE:
      return TRUE;
    case FALSE:
      break;                                    // elements #i are equal
    }
    arg->null_value|= arg->element_index(i)->null_value;
  }
  return was_null ? UNKNOWN : FALSE;
}


int cmp_item_row::compare(cmp_item *c)
{
  cmp_item_row *l_cmp= (cmp_item_row *) c;
  for (uint i=0; i < n; i++)
  {
    int res;
    if ((res= comparators[i]->compare(l_cmp->comparators[i])))
      return res;
  }
  return 0;
}


void cmp_item_decimal::store_value(Item *item)
{
  my_decimal *val= item->val_decimal(&value);
  /* val may be zero if item is nnull */
  if (val && val != &value)
    my_decimal2decimal(val, &value);
  m_null_value= item->null_value;
}


int cmp_item_decimal::cmp(Item *arg)
{
  my_decimal tmp_buf, *tmp= arg->val_decimal(&tmp_buf);
  return (m_null_value || arg->null_value) ?
    UNKNOWN : (my_decimal_cmp(&value, tmp) != 0);
}


int cmp_item_decimal::compare(cmp_item *arg)
{
  cmp_item_decimal *l_cmp= (cmp_item_decimal*) arg;
  return my_decimal_cmp(&value, &l_cmp->value);
}


cmp_item* cmp_item_decimal::make_same()
{
  return new cmp_item_decimal();
}


void cmp_item_temporal::store_value_internal(Item *item,
                                             enum_field_types f_type)
{
  bool is_null;
  Item **tmp_item= lval_cache ? &lval_cache : &item;
  value= get_datetime_value(0, &tmp_item, &lval_cache, f_type, &is_null);
  m_null_value= item->null_value;
}


int cmp_item_datetime::cmp(Item *arg)
{
  const bool rc= value != arg->val_datetime_packed();
  return (m_null_value || arg->null_value) ? UNKNOWN : rc;
}


int cmp_item_time::cmp(Item *arg)
{
  const bool rc= value != arg->val_time_packed();
  return (m_null_value || arg->null_value) ? UNKNOWN : rc;
}


int cmp_item_temporal::compare(cmp_item *ci)
{
  cmp_item_temporal *l_cmp= (cmp_item_temporal *)ci;
  return (value < l_cmp->value) ? -1 : ((value == l_cmp->value) ? 0 : 1);
}


cmp_item *cmp_item_datetime::make_same()
{
  return new cmp_item_datetime();
}


cmp_item *cmp_item_time::make_same()
{
  return new cmp_item_time();
}


bool Item_func_in::count_sargable_conds(void *arg)
{
  ((SELECT_LEX*) arg)->cond_count++;
  return 0;
}


bool Item_func_in::list_contains_null()
{
  Item **arg,**arg_end;
  for (arg= args + 1, arg_end= args+arg_count; arg != arg_end ; arg++)
  {
    if ((*arg)->null_inside())
      return 1;
  }
  return 0;
}


/**
  Perform context analysis of an IN item tree.

    This function performs context analysis (name resolution) and calculates
    various attributes of the item tree with Item_func_in as its root.
    The function saves in ref the pointer to the item or to a newly created
    item that is considered as a replacement for the original one.

  @param thd     reference to the global context of the query thread
  @param ref     pointer to Item* variable where pointer to resulting "fixed"
                 item is to be assigned

  @note
    Let T0(e)/T1(e) be the value of not_null_tables(e) when e is used on
    a predicate/function level. Then it's easy to show that:
    @verbatim
      T0(e IN(e1,...,en))     = union(T1(e),intersection(T1(ei)))
      T1(e IN(e1,...,en))     = union(T1(e),intersection(T1(ei)))
      T0(e NOT IN(e1,...,en)) = union(T1(e),union(T1(ei)))
      T1(e NOT IN(e1,...,en)) = union(T1(e),intersection(T1(ei)))
    @endverbatim

  @retval
    0   ok
  @retval
    1   got error
*/

bool
Item_func_in::fix_fields(THD *thd, Item **ref)
{

  if (Item_func_opt_neg::fix_fields(thd, ref))
    return 1;

  return 0;
}


bool
Item_func_in::eval_not_null_tables(void *opt_arg)
{
  Item **arg, **arg_end;

  if (Item_func_opt_neg::eval_not_null_tables(NULL))
    return 1;

  /* not_null_tables_cache == union(T1(e),union(T1(ei))) */
  if (pred_level && negated)
    return 0;

  /* not_null_tables_cache = union(T1(e),intersection(T1(ei))) */
  not_null_tables_cache= ~(table_map) 0;
  for (arg= args + 1, arg_end= args + arg_count; arg != arg_end; arg++)
    not_null_tables_cache&= (*arg)->not_null_tables();
  not_null_tables_cache|= (*args)->not_null_tables();
  return 0;
}


void Item_func_in::fix_after_pullout(st_select_lex *new_parent, Item **ref)
{
  /* This will re-calculate attributes of the arguments */
  Item_func_opt_neg::fix_after_pullout(new_parent, ref);
  /* Then, re-calculate not_null_tables_cache according to our special rules */
  eval_not_null_tables(NULL);
}


bool Item_func_in::prepare_predicant_and_values(THD *thd, uint *found_types)
{
  uint type_cnt;
  have_null= false;

  add_predicant(this, 0);
  for (uint i= 1 ; i < arg_count; i++)
  {
    if (add_value_skip_null(Item_func_in::func_name(), this, i, &have_null))
      return true;
  }
  all_values_added(&m_comparator, &type_cnt, found_types);
  arg_types_compatible= type_cnt < 2;

#ifndef DBUG_OFF
  Predicant_to_list_comparator::debug_print(thd);
#endif
  return false;
}


void Item_func_in::fix_length_and_dec()
{
  THD *thd= current_thd;
  uint found_types;
  m_comparator.set_handler(type_handler_varchar.type_handler_for_comparison());
  max_length= 1;

  if (prepare_predicant_and_values(thd, &found_types))
  {
    DBUG_ASSERT(thd->is_error()); // Must set error
    return;
  }

  if (arg_types_compatible) // Bisection condition #1
  {
    m_comparator.type_handler()->
      Item_func_in_fix_comparator_compatible_types(thd, this);
  }
  else
  {
    DBUG_ASSERT(m_comparator.cmp_type() != ROW_RESULT);
    fix_for_scalar_comparison_using_cmp_items(thd, found_types);
  }

  DBUG_EXECUTE_IF("Item_func_in",
                  push_warning_printf(thd, Sql_condition::WARN_LEVEL_NOTE,
                  ER_UNKNOWN_ERROR, "DBUG: types_compatible=%s bisect=%s",
                  arg_types_compatible ? "yes" : "no",
                  array != NULL ? "yes" : "no"););
}


/**
  Populate Item_func_in::array with constant not-NULL arguments and sort them.

  Sets "have_null" to true if some of the values appeared to be NULL.
  Note, explicit NULLs were found during prepare_predicant_and_values().
  So "have_null" can already be true before the fix_in_vector() call.
  Here we additionally catch implicit NULLs.
*/
void Item_func_in::fix_in_vector()
{
  DBUG_ASSERT(array);
  uint j=0;
  for (uint i=1 ; i < arg_count ; i++)
  {
    array->set(j,args[i]);
    if (!args[i]->null_value)
      j++; // include this cell in the array.
    else
    {
      /*
        We don't put NULL values in array, to avoid erronous matches in
        bisection.
      */
      have_null= 1;
    }
  }
  if ((array->used_count= j))
    array->sort();
}


/**
  Convert all items in <in value list> to INT.

  IN must compare INT columns and constants as int values (the same
  way as equality does).
  So we must check here if the column on the left and all the constant
  values on the right can be compared as integers and adjust the
  comparison type accordingly.

  See the comment about the similar block in Item_bool_func2
*/
bool Item_func_in::value_list_convert_const_to_int(THD *thd)
{
  if (args[0]->real_item()->type() == FIELD_ITEM &&
      !thd->lex->is_view_context_analysis())
  {
    Item_field *field_item= (Item_field*) (args[0]->real_item());
    if (field_item->field_type() == MYSQL_TYPE_LONGLONG ||
        field_item->field_type() == MYSQL_TYPE_YEAR)
    {
      bool all_converted= TRUE;
      Item **arg, **arg_end;
      for (arg=args+1, arg_end=args+arg_count; arg != arg_end ; arg++)
      {
         if (!convert_const_to_int(thd, field_item, &arg[0]))
          all_converted= FALSE;
      }
      if (all_converted)
        m_comparator.set_handler(&type_handler_longlong);
    }
  }
  return thd->is_fatal_error; // Catch errrors in convert_const_to_int
}


/**
  Historically this code installs comparators at initialization time
  for temporal ROW elements only. All other comparators are installed later,
  during the first store_value(). This causes the bug MDEV-11511.
  See also comments in cmp_item_row::store_value().
*/
bool cmp_item_row::prepare_comparators(THD *thd, Item **args, uint arg_count)
{
  for (uint col= 0; col < n; col++)
  {
    Item *date_arg= find_date_time_item(args, arg_count, col);
    if (date_arg)
    {
      // TODO: do like the scalar comparators do
      const Type_handler *h= date_arg->type_handler();
      comparators[col]= h->field_type() == MYSQL_TYPE_TIME ?
                        (cmp_item *) new (thd->mem_root) cmp_item_time() :
                        (cmp_item *) new (thd->mem_root) cmp_item_datetime();
      if (!comparators[col])
        return true;
    }
  }
  return false;
}


bool Item_func_in::fix_for_row_comparison_using_bisection(THD *thd)
{
  uint cols= args[0]->cols();
  if (!(array= new (thd->mem_root) in_row(thd, arg_count-1, 0)))
    return true;
  cmp_item_row *cmp= &((in_row*)array)->tmp;
  if (cmp->alloc_comparators(thd, cols) ||
      cmp->prepare_comparators(thd, args, arg_count))
    return true;
  /*
    Only DATETIME items comparators were initialized.
    Call store_value() to setup others.
  */
  cmp->store_value(args[0]);
  if (thd->is_fatal_error)            // OOM
    return true;
  fix_in_vector();
  return false;
}


/**
  This method is called for scalar data types when bisection is not possible,
    for example:
  - Some of args[1..arg_count] are not constants.
  - args[1..arg_count] are constants, but pairs {args[0],args[1..arg_count]}
    are compared by different data types, e.g.:
      WHERE decimal_expr IN (1, 1e0)
    The pair {args[0],args[1]} is compared by type_handler_decimal.
    The pair {args[0],args[2]} is compared by type_handler_double.
*/
bool Item_func_in::fix_for_scalar_comparison_using_cmp_items(THD *thd,
                                                             uint found_types)
{
  if (found_types & (1U << STRING_RESULT) &&
      agg_arg_charsets_for_comparison(cmp_collation, args, arg_count))
    return true;
  if (make_unique_cmp_items(thd, cmp_collation.collation))
    return true;
  return false;
}


/**
  This method is called for the ROW data type when bisection is not possible.
*/
bool Item_func_in::fix_for_row_comparison_using_cmp_items(THD *thd)
{
  if (make_unique_cmp_items(thd, cmp_collation.collation))
    return true;
  DBUG_ASSERT(get_comparator_type_handler(0) == &type_handler_row);
  DBUG_ASSERT(get_comparator_cmp_item(0));
  cmp_item_row *cmp_row= (cmp_item_row*) get_comparator_cmp_item(0);
  return cmp_row->alloc_comparators(thd, args[0]->cols()) ||
         cmp_row->prepare_comparators(thd, args, arg_count);
}


void Item_func_in::print(String *str, enum_query_type query_type)
{
  args[0]->print_parenthesised(str, query_type, precedence());
  if (negated)
    str->append(STRING_WITH_LEN(" not"));
  str->append(STRING_WITH_LEN(" in ("));
  print_args(str, 1, query_type);
  str->append(STRING_WITH_LEN(")"));
}


/*
  Evaluate the function and return its value.

  SYNOPSIS
    val_int()

  DESCRIPTION
    Evaluate the function and return its value.

  IMPLEMENTATION
    If the array object is defined then the value of the function is
    calculated by means of this array.
    Otherwise several cmp_item objects are used in order to do correct
    comparison of left expression and an expression from the values list.
    One cmp_item object correspond to one used comparison type. Left
    expression can be evaluated up to number of different used comparison
    types. A bit mapped variable value_added_map is used to check whether
    the left expression already was evaluated for a particular result type.
    Result types are mapped to it according to their integer values i.e.
    STRING_RESULT is mapped to bit 0, REAL_RESULT to bit 1, so on.

  RETURN
    Value of the function
*/

longlong Item_func_in::val_int()
{
  DBUG_ASSERT(fixed == 1);
  if (array)
  {
    bool tmp=array->find(args[0]);
    /*
      NULL on left -> UNKNOWN.
      Found no match, and NULL on right -> UNKNOWN.
      NULL on right can never give a match, as it is not stored in
      array.
      See also the 'bisection_possible' variable in fix_length_and_dec().
    */
    null_value=args[0]->null_value || (!tmp && have_null);
    return (longlong) (!null_value && tmp != negated);
  }

  if ((null_value= args[0]->real_item()->type() == NULL_ITEM))
    return 0;

  null_value= have_null;
  uint idx;
  if (!Predicant_to_list_comparator::cmp(this, &idx, &null_value))
  {
    null_value= false;
    return (longlong) (!negated);
  }
  return (longlong) (!null_value && negated);
}


longlong Item_func_bit_or::val_int()
{
  DBUG_ASSERT(fixed == 1);
  ulonglong arg1= (ulonglong) args[0]->val_int();
  if (args[0]->null_value)
  {
    null_value=1; /* purecov: inspected */
    return 0; /* purecov: inspected */
  }
  ulonglong arg2= (ulonglong) args[1]->val_int();
  if (args[1]->null_value)
  {
    null_value=1;
    return 0;
  }
  null_value=0;
  return (longlong) (arg1 | arg2);
}


longlong Item_func_bit_and::val_int()
{
  DBUG_ASSERT(fixed == 1);
  ulonglong arg1= (ulonglong) args[0]->val_int();
  if (args[0]->null_value)
  {
    null_value=1; /* purecov: inspected */
    return 0; /* purecov: inspected */
  }
  ulonglong arg2= (ulonglong) args[1]->val_int();
  if (args[1]->null_value)
  {
    null_value=1; /* purecov: inspected */
    return 0; /* purecov: inspected */
  }
  null_value=0;
  return (longlong) (arg1 & arg2);
}

Item_cond::Item_cond(THD *thd, Item_cond *item)
  :Item_bool_func(thd, item),
   abort_on_null(item->abort_on_null),
   and_tables_cache(item->and_tables_cache)
{
  /*
    item->list will be copied by copy_andor_arguments() call
  */
}


Item_cond::Item_cond(THD *thd, Item *i1, Item *i2):
  Item_bool_func(thd), abort_on_null(0)
{
  list.push_back(i1, thd->mem_root);
  list.push_back(i2, thd->mem_root);
}


Item *Item_cond_and::copy_andor_structure(THD *thd)
{
  Item_cond_and *item;
  if ((item= new (thd->mem_root) Item_cond_and(thd, this)))
    item->copy_andor_arguments(thd, this);
  return item;
}


void Item_cond::copy_andor_arguments(THD *thd, Item_cond *item)
{
  List_iterator_fast<Item> li(item->list);
  while (Item *it= li++)
    list.push_back(it->copy_andor_structure(thd), thd->mem_root);
}


bool
Item_cond::fix_fields(THD *thd, Item **ref)
{
  DBUG_ASSERT(fixed == 0);
  List_iterator<Item> li(list);
  Item *item;
  uchar buff[sizeof(char*)];			// Max local vars in function
  not_null_tables_cache= 0;
  used_tables_and_const_cache_init();

  /*
    and_table_cache is the value that Item_cond_or() returns for
    not_null_tables()
  */
  and_tables_cache= ~(table_map) 0;

  if (check_stack_overrun(thd, STACK_MIN_SIZE, buff))
    return TRUE;				// Fatal error flag is set!
  /*
    The following optimization reduces the depth of an AND-OR tree.
    E.g. a WHERE clause like
      F1 AND (F2 AND (F2 AND F4))
    is parsed into a tree with the same nested structure as defined
    by braces. This optimization will transform such tree into
      AND (F1, F2, F3, F4).
    Trees of OR items are flattened as well:
      ((F1 OR F2) OR (F3 OR F4))   =>   OR (F1, F2, F3, F4)
    Items for removed AND/OR levels will dangle until the death of the
    entire statement.
    The optimization is currently prepared statements and stored procedures
    friendly as it doesn't allocate any memory and its effects are durable
    (i.e. do not depend on PS/SP arguments).
  */
  while ((item=li++))
  {
    while (item->type() == Item::COND_ITEM &&
	   ((Item_cond*) item)->functype() == functype() &&
           !((Item_cond*) item)->list.is_empty())
    {						// Identical function
      li.replace(((Item_cond*) item)->list);
      ((Item_cond*) item)->list.empty();
      item= *li.ref();				// new current item
    }
    if (abort_on_null)
      item->top_level_item();

    /*
      replace degraded condition:
        was:    <field>
        become: <field> = 1
    */
    Item::Type type= item->type();
    if (type == Item::FIELD_ITEM || type == Item::REF_ITEM)
    {
      Query_arena backup, *arena;
      Item *new_item;
      arena= thd->activate_stmt_arena_if_needed(&backup);
      if ((new_item= new (thd->mem_root) Item_func_ne(thd, item, new (thd->mem_root) Item_int(thd, 0, 1))))
        li.replace(item= new_item);
      if (arena)
        thd->restore_active_arena(arena, &backup);
    }

    // item can be substituted in fix_fields
    if ((!item->fixed &&
	 item->fix_fields(thd, li.ref())) ||
	(item= *li.ref())->check_cols(1))
      return TRUE; /* purecov: inspected */
    used_tables_cache|=     item->used_tables();
    if (item->const_item())
    {
      if (!item->is_expensive() && !cond_has_datetime_is_null(item) && 
          item->val_int() == 0)
      {
        /* 
          This is "... OR false_cond OR ..." 
          In this case, false_cond has no effect on cond_or->not_null_tables()
        */
      }
      else
      {
        /* 
          This is  "... OR const_cond OR ..."
          In this case, cond_or->not_null_tables()=0, because the condition
          const_cond might evaluate to true (regardless of whether some tables
          were NULL-complemented).
        */
        and_tables_cache= (table_map) 0;
      }
    }
    else
    {
      table_map tmp_table_map= item->not_null_tables();
      not_null_tables_cache|= tmp_table_map;
      and_tables_cache&= tmp_table_map;

      const_item_cache= FALSE;
    } 
  
    with_sum_func=	    with_sum_func || item->with_sum_func;
    with_field=             with_field || item->with_field;
    with_subselect|=        item->has_subquery();
    if (item->maybe_null)
      maybe_null=1;
  }
  fix_length_and_dec();
  fixed= 1;
  return FALSE;
}


bool
Item_cond::eval_not_null_tables(void *opt_arg)
{
  Item *item;
  List_iterator<Item> li(list);
  not_null_tables_cache= (table_map) 0;
  and_tables_cache= ~(table_map) 0;
  while ((item=li++))
  {
    table_map tmp_table_map;
    if (item->const_item())
    {
      if (!item->is_expensive() && !cond_has_datetime_is_null(item) && 
          item->val_int() == 0)
      {
        /* 
          This is "... OR false_cond OR ..." 
          In this case, false_cond has no effect on cond_or->not_null_tables()
        */
      }
      else
      {
        /* 
          This is  "... OR const_cond OR ..."
          In this case, cond_or->not_null_tables()=0, because the condition
          some_cond_or might be true regardless of what tables are 
          NULL-complemented.
        */
        and_tables_cache= (table_map) 0;
      }
    }
    else
    {
      tmp_table_map= item->not_null_tables();
      not_null_tables_cache|= tmp_table_map;
      and_tables_cache&= tmp_table_map;
    }
  }
  return 0;
}


void Item_cond::fix_after_pullout(st_select_lex *new_parent, Item **ref)
{
  List_iterator<Item> li(list);
  Item *item;

  used_tables_and_const_cache_init();

  and_tables_cache= ~(table_map) 0; // Here and below we do as fix_fields does
  not_null_tables_cache= 0;

  while ((item=li++))
  {
    table_map tmp_table_map;
    item->fix_after_pullout(new_parent, li.ref());
    item= *li.ref();
    used_tables_and_const_cache_join(item);

    if (item->const_item())
      and_tables_cache= (table_map) 0;
    else
    {
      tmp_table_map= item->not_null_tables();
      not_null_tables_cache|= tmp_table_map;
      and_tables_cache&= tmp_table_map;
      const_item_cache= FALSE;
    }  
  }
}


bool Item_cond::walk(Item_processor processor, bool walk_subquery, void *arg)
{
  List_iterator_fast<Item> li(list);
  Item *item;
  while ((item= li++))
    if (item->walk(processor, walk_subquery, arg))
      return 1;
  return Item_func::walk(processor, walk_subquery, arg);
}

/**
  Transform an Item_cond object with a transformer callback function.
  
    The function recursively applies the transform method to each
     member item of the condition list.
    If the call of the method for a member item returns a new item
    the old item is substituted for a new one.
    After this the transformer is applied to the root node
    of the Item_cond object. 
     
  @param transformer   the transformer callback function to be applied to
                       the nodes of the tree of the object
  @param arg           parameter to be passed to the transformer

  @return
    Item returned as the result of transformation of the root node 
*/

Item *Item_cond::transform(THD *thd, Item_transformer transformer, uchar *arg)
{
  DBUG_ASSERT(!thd->stmt_arena->is_stmt_prepare());

  List_iterator<Item> li(list);
  Item *item;
  while ((item= li++))
  {
    Item *new_item= item->transform(thd, transformer, arg);
    if (!new_item)
      return 0;

    /*
      THD::change_item_tree() should be called only if the tree was
      really transformed, i.e. when a new item has been created.
      Otherwise we'll be allocating a lot of unnecessary memory for
      change records at each execution.
    */
    if (new_item != item)
      thd->change_item_tree(li.ref(), new_item);
  }
  return Item_func::transform(thd, transformer, arg);
}


/**
  Compile Item_cond object with a processor and a transformer
  callback functions.
  
    First the function applies the analyzer to the root node of
    the Item_func object. Then if the analyzer succeeeds (returns TRUE)
    the function recursively applies the compile method to member
    item of the condition list.
    If the call of the method for a member item returns a new item
    the old item is substituted for a new one.
    After this the transformer is applied to the root node
    of the Item_cond object. 
     
  @param analyzer      the analyzer callback function to be applied to the
                       nodes of the tree of the object
  @param[in,out] arg_p parameter to be passed to the analyzer
  @param transformer   the transformer callback function to be applied to the
                       nodes of the tree of the object
  @param arg_t         parameter to be passed to the transformer

  @return
    Item returned as the result of transformation of the root node 
*/

Item *Item_cond::compile(THD *thd, Item_analyzer analyzer, uchar **arg_p,
                         Item_transformer transformer, uchar *arg_t)
{
  if (!(this->*analyzer)(arg_p))
    return 0;
  
  List_iterator<Item> li(list);
  Item *item;
  while ((item= li++))
  {
    /* 
      The same parameter value of arg_p must be passed
      to analyze any argument of the condition formula.
    */   
    uchar *arg_v= *arg_p;
    Item *new_item= item->compile(thd, analyzer, &arg_v, transformer, arg_t);
    if (new_item && new_item != item)
      thd->change_item_tree(li.ref(), new_item);
  }
  return Item_func::transform(thd, transformer, arg_t);
}


Item *Item_cond::propagate_equal_fields(THD *thd,
                                        const Context &ctx,
                                        COND_EQUAL *cond)
{
  DBUG_ASSERT(!thd->stmt_arena->is_stmt_prepare());
  DBUG_ASSERT(arg_count == 0);
  List_iterator<Item> li(list);
  Item *item;
  while ((item= li++))
  {
    /*
      The exact value of the second parameter to propagate_equal_fields()
      is not important at this point. Item_func derivants will create and
      pass their own context to the arguments.
    */
    Item *new_item= item->propagate_equal_fields(thd, Context_boolean(), cond);
    if (new_item && new_item != item)
      thd->change_item_tree(li.ref(), new_item);
  }
  return this;
}

void Item_cond::traverse_cond(Cond_traverser traverser,
                              void *arg, traverse_order order)
{
  List_iterator<Item> li(list);
  Item *item;

  switch(order) {
  case(PREFIX):
    (*traverser)(this, arg);
    while ((item= li++))
    {
      item->traverse_cond(traverser, arg, order);
    }
    (*traverser)(NULL, arg);
    break;
  case(POSTFIX):
    while ((item= li++))
    {
      item->traverse_cond(traverser, arg, order);
    }
    (*traverser)(this, arg);
  }
}

/**
  Move SUM items out from item tree and replace with reference.

  The split is done to get an unique item for each SUM function
  so that we can easily find and calculate them.
  (Calculation done by update_sum_func() and copy_sum_funcs() in
  sql_select.cc)

  @param thd			Thread handler
  @param ref_pointer_array	Pointer to array of reference fields
  @param fields		All fields in select

  @note
    This function is run on all expression (SELECT list, WHERE, HAVING etc)
    that have or refer (HAVING) to a SUM expression.
*/

void Item_cond::split_sum_func(THD *thd, Ref_ptr_array ref_pointer_array,
                               List<Item> &fields, uint flags)
{
  List_iterator<Item> li(list);
  Item *item;
  while ((item= li++))
    item->split_sum_func2(thd, ref_pointer_array, fields, li.ref(),
                          flags | SPLIT_SUM_SKIP_REGISTERED);
}


table_map
Item_cond::used_tables() const
{						// This caches used_tables
  return used_tables_cache;
}


void Item_cond::print(String *str, enum_query_type query_type)
{
  List_iterator_fast<Item> li(list);
  Item *item;
  if ((item=li++))
    item->print_parenthesised(str, query_type, precedence());
  while ((item=li++))
  {
    str->append(' ');
    str->append(func_name());
    str->append(' ');
    item->print_parenthesised(str, query_type, precedence());
  }
}


void Item_cond::neg_arguments(THD *thd)
{
  List_iterator<Item> li(list);
  Item *item;
  while ((item= li++))		/* Apply not transformation to the arguments */
  {
    Item *new_item= item->neg_transformer(thd);
    if (!new_item)
    {
      if (!(new_item= new (thd->mem_root) Item_func_not(thd, item)))
	return;					// Fatal OEM error
    }
    (void) li.replace(new_item);
  }
}


/**
  @brief
    Building clone for Item_cond
    
  @param thd        thread handle
  @param mem_root   part of the memory for the clone   

  @details
    This method gets copy of the current item and also 
    build clones for its elements. For this elements 
    build_copy is called again.
      
   @retval
     clone of the item
     0 if an error occured
*/ 

Item *Item_cond::build_clone(THD *thd, MEM_ROOT *mem_root)
{
  List_iterator_fast<Item> li(list);
  Item *item;
  Item_cond *copy= (Item_cond *) get_copy(thd, mem_root);
  if (!copy)
    return 0;
  copy->list.empty();
  while ((item= li++))
  {
    Item *arg_clone= item->build_clone(thd, mem_root);
    if (!arg_clone)
      return 0;
    if (copy->list.push_back(arg_clone, mem_root))
      return 0;
  }
  return copy;
}


void Item_cond_and::mark_as_condition_AND_part(TABLE_LIST *embedding)
{
  List_iterator<Item> li(list);
  Item *item;
  while ((item=li++))
  {
    item->mark_as_condition_AND_part(embedding);
  }
}

/**
  Evaluation of AND(expr, expr, expr ...).

  @note
    abort_if_null is set for AND expressions for which we don't care if the
    result is NULL or 0. This is set for:
    - WHERE clause
    - HAVING clause
    - IF(expression)

  @retval
    1  If all expressions are true
  @retval
    0  If all expressions are false or if we find a NULL expression and
       'abort_on_null' is set.
  @retval
    NULL if all expression are either 1 or NULL
*/


longlong Item_cond_and::val_int()
{
  DBUG_ASSERT(fixed == 1);
  List_iterator_fast<Item> li(list);
  Item *item;
  null_value= 0;
  while ((item=li++))
  {
    if (!item->val_bool())
    {
      if (abort_on_null || !(null_value= item->null_value))
	return 0;				// return FALSE
    }
  }
  return null_value ? 0 : 1;
}


longlong Item_cond_or::val_int()
{
  DBUG_ASSERT(fixed == 1);
  List_iterator_fast<Item> li(list);
  Item *item;
  null_value=0;
  while ((item=li++))
  {
    if (item->val_bool())
    {
      null_value=0;
      return 1;
    }
    if (item->null_value)
      null_value=1;
  }
  return 0;
}

Item *Item_cond_or::copy_andor_structure(THD *thd)
{
  Item_cond_or *item;
  if ((item= new (thd->mem_root) Item_cond_or(thd, this)))
    item->copy_andor_arguments(thd, this);
  return item;
}


/**
  Create an AND expression from two expressions.

  @param a	expression or NULL
  @param b    	expression.
  @param org_item	Don't modify a if a == *org_item.
                        If a == NULL, org_item is set to point at b,
                        to ensure that future calls will not modify b.

  @note
    This will not modify item pointed to by org_item or b
    The idea is that one can call this in a loop and create and
    'and' over all items without modifying any of the original items.

  @retval
    NULL	Error
  @retval
    Item
*/

Item *and_expressions(THD *thd, Item *a, Item *b, Item **org_item)
{
  if (!a)
    return (*org_item= (Item*) b);
  if (a == *org_item)
  {
    Item_cond *res;
    if ((res= new (thd->mem_root) Item_cond_and(thd, a, (Item*) b)))
    {
      res->used_tables_cache= a->used_tables() | b->used_tables();
      res->not_null_tables_cache= a->not_null_tables() | b->not_null_tables();
    }
    return res;
  }
  if (((Item_cond_and*) a)->add((Item*) b, thd->mem_root))
    return 0;
  ((Item_cond_and*) a)->used_tables_cache|= b->used_tables();
  ((Item_cond_and*) a)->not_null_tables_cache|= b->not_null_tables();
  return a;
}


bool Item_func_null_predicate::count_sargable_conds(void *arg)
{
  ((SELECT_LEX*) arg)->cond_count++;
  return 0;
}


longlong Item_func_isnull::val_int()
{
  DBUG_ASSERT(fixed == 1);
  if (const_item() && !args[0]->maybe_null)
    return 0;
  return args[0]->is_null() ? 1: 0;
}


void Item_func_isnull::print(String *str, enum_query_type query_type)
{
  args[0]->print_parenthesised(str, query_type, precedence());
  str->append(STRING_WITH_LEN(" is null"));
}


longlong Item_is_not_null_test::val_int()
{
  DBUG_ASSERT(fixed == 1);
  DBUG_ENTER("Item_is_not_null_test::val_int");
  if (const_item() && !args[0]->maybe_null)
    DBUG_RETURN(1);
  if (args[0]->is_null())
  {
    DBUG_PRINT("info", ("null"));
    owner->was_null|= 1;
    DBUG_RETURN(0);
  }
  else
    DBUG_RETURN(1);
}

/**
  Optimize case of not_null_column IS NULL.
*/
void Item_is_not_null_test::update_used_tables()
{
  if (!args[0]->maybe_null)
    used_tables_cache= 0;			/* is always true */
  else
    args[0]->update_used_tables();
}


longlong Item_func_isnotnull::val_int()
{
  DBUG_ASSERT(fixed == 1);
  return args[0]->is_null() ? 0 : 1;
}


void Item_func_isnotnull::print(String *str, enum_query_type query_type)
{
  args[0]->print_parenthesised(str, query_type, precedence());
  str->append(STRING_WITH_LEN(" is not null"));
}


bool Item_bool_func2::count_sargable_conds(void *arg)
{
  ((SELECT_LEX*) arg)->cond_count++;
  return 0;
}

void Item_func_like::print(String *str, enum_query_type query_type)
{
  args[0]->print_parenthesised(str, query_type, precedence());
  str->append(' ');
  if (negated)
    str->append(STRING_WITH_LEN(" not "));
  str->append(func_name());
  str->append(' ');
  args[1]->print_parenthesised(str, query_type, precedence());
  if (escape_used_in_parsing)
  {
    str->append(STRING_WITH_LEN(" escape "));
    escape_item->print(str, query_type);
  }
}


longlong Item_func_like::val_int()
{
  DBUG_ASSERT(fixed == 1);
  String* res= args[0]->val_str(&cmp_value1);
  if (args[0]->null_value)
  {
    null_value=1;
    return 0;
  }
  String* res2= args[1]->val_str(&cmp_value2);
  if (args[1]->null_value)
  {
    null_value=1;
    return 0;
  }
  null_value=0;
  if (canDoTurboBM)
    return turboBM_matches(res->ptr(), res->length()) ? !negated : negated;
  return my_wildcmp(cmp_collation.collation,
		    res->ptr(),res->ptr()+res->length(),
		    res2->ptr(),res2->ptr()+res2->length(),
		    escape,wild_one,wild_many) ? negated : !negated;
}


/**
  We can optimize a where if first character isn't a wildcard
*/

bool Item_func_like::with_sargable_pattern() const
{
  if (negated)
    return false;

  if (!args[1]->const_item() || args[1]->is_expensive())
    return false;

  String* res2= args[1]->val_str((String *) &cmp_value2);
  if (!res2)
    return false;

  if (!res2->length()) // Can optimize empty wildcard: column LIKE ''
    return true;

  DBUG_ASSERT(res2->ptr());
  char first= res2->ptr()[0];
  return first != wild_many && first != wild_one;
}


SEL_TREE *Item_func_like::get_mm_tree(RANGE_OPT_PARAM *param, Item **cond_ptr)
{
  MEM_ROOT *tmp_root= param->mem_root;
  param->thd->mem_root= param->old_root;
  bool sargable_pattern= with_sargable_pattern();
  param->thd->mem_root= tmp_root;
  return sargable_pattern ?
    Item_bool_func2::get_mm_tree(param, cond_ptr) :
    Item_func::get_mm_tree(param, cond_ptr);
}


bool fix_escape_item(THD *thd, Item *escape_item, String *tmp_str,
                     bool escape_used_in_parsing, CHARSET_INFO *cmp_cs,
                     int *escape)
{
  if (!escape_item->const_during_execution())
  {
    my_error(ER_WRONG_ARGUMENTS,MYF(0),"ESCAPE");
    return TRUE;
  }
  
  if (escape_item->const_item())
  {
    /* If we are on execution stage */
    String *escape_str= escape_item->val_str(tmp_str);
    if (escape_str)
    {
      const char *escape_str_ptr= escape_str->ptr();
      if (escape_used_in_parsing && (
             (((thd->variables.sql_mode & MODE_NO_BACKSLASH_ESCAPES) &&
                escape_str->numchars() != 1) ||
               escape_str->numchars() > 1)))
      {
        my_error(ER_WRONG_ARGUMENTS,MYF(0),"ESCAPE");
        return TRUE;
      }

      if (use_mb(cmp_cs))
      {
        CHARSET_INFO *cs= escape_str->charset();
        my_wc_t wc;
        int rc= cs->cset->mb_wc(cs, &wc,
                                (const uchar*) escape_str_ptr,
                                (const uchar*) escape_str_ptr +
                                escape_str->length());
        *escape= (int) (rc > 0 ? wc : '\\');
      }
      else
      {
        /*
          In the case of 8bit character set, we pass native
          code instead of Unicode code as "escape" argument.
          Convert to "cs" if charset of escape differs.
        */
        uint32 unused;
        if (escape_str->needs_conversion(escape_str->length(),
                                         escape_str->charset(),cmp_cs,&unused))
        {
          char ch;
          uint errors;
          uint32 cnvlen= copy_and_convert(&ch, 1, cmp_cs, escape_str_ptr,
                                          escape_str->length(),
                                          escape_str->charset(), &errors);
          *escape= cnvlen ? ch : '\\';
        }
        else
          *escape= escape_str_ptr ? *escape_str_ptr : '\\';
      }
    }
    else
      *escape= '\\';
  }

  return FALSE;
}


bool Item_func_like::fix_fields(THD *thd, Item **ref)
{
  DBUG_ASSERT(fixed == 0);
  if (Item_bool_func2::fix_fields(thd, ref) ||
      escape_item->fix_fields(thd, &escape_item) ||
      fix_escape_item(thd, escape_item, &cmp_value1, escape_used_in_parsing,
                      cmp_collation.collation, &escape))
    return TRUE;

  if (escape_item->const_item())
  {
    /*
      We could also do boyer-more for non-const items, but as we would have to
      recompute the tables for each row it's not worth it.
    */
    if (args[1]->const_item() && !use_strnxfrm(collation.collation) &&
        !args[1]->is_expensive())
    {
      String* res2= args[1]->val_str(&cmp_value2);
      if (!res2)
        return FALSE;				// Null argument
      
      const size_t len   = res2->length();
      const char*  first = res2->ptr();
      const char*  last  = first + len - 1;
      /*
        len must be > 2 ('%pattern%')
        heuristic: only do TurboBM for pattern_len > 2
      */
      
      if (len > MIN_TURBOBM_PATTERN_LEN + 2 &&
          *first == wild_many &&
          *last  == wild_many)
      {
        const char* tmp = first + 1;
        for (; *tmp != wild_many && *tmp != wild_one && *tmp != escape; tmp++) ;
        canDoTurboBM = (tmp == last) && !use_mb(args[0]->collation.collation);
      }
      if (canDoTurboBM)
      {
        pattern_len = (int) len - 2;
        pattern     = thd->strmake(first + 1, pattern_len);
        DBUG_PRINT("info", ("Initializing pattern: '%s'", first));
        int *suff = (int*) thd->alloc((int) (sizeof(int)*
                                      ((pattern_len + 1)*2+
                                      alphabet_size)));
        bmGs      = suff + pattern_len + 1;
        bmBc      = bmGs + pattern_len + 1;
        turboBM_compute_good_suffix_shifts(suff);
        turboBM_compute_bad_character_shifts();
        DBUG_PRINT("info",("done"));
      }
      use_sampling= (len > 2 && (*first == wild_many || *first == wild_one));
    }
  }
  return FALSE;
}


void Item_func_like::cleanup()
{
  canDoTurboBM= FALSE;
  Item_bool_func2::cleanup();
}


bool Item_func_like::find_selective_predicates_list_processor(void *arg)
{
  find_selective_predicates_list_processor_data *data=
    (find_selective_predicates_list_processor_data *) arg;
  if (use_sampling && used_tables() == data->table->map)
  {
    THD *thd= data->table->in_use;
    COND_STATISTIC *stat;
    Item *arg0;
    if (!(stat= (COND_STATISTIC *) thd->alloc(sizeof(COND_STATISTIC))))
      return TRUE;
    stat->cond= this;
    arg0= args[0]->real_item();
    if (args[1]->const_item() && arg0->type() == FIELD_ITEM)
      stat->field_arg= ((Item_field *)arg0)->field;
    else
      stat->field_arg= NULL;
    data->list.push_back(stat, thd->mem_root);
  }
  return FALSE;
}


int Regexp_processor_pcre::default_regex_flags()
{
  return default_regex_flags_pcre(current_thd);
}

void Regexp_processor_pcre::set_recursion_limit(THD *thd)
{
  long stack_used;
  DBUG_ASSERT(thd == current_thd);
  stack_used= available_stack_size(thd->thread_stack, &stack_used);
  m_pcre_extra.match_limit_recursion=
    (my_thread_stack_size - stack_used)/my_pcre_frame_size;
}


/**
  Convert string to lib_charset, if needed.
*/
String *Regexp_processor_pcre::convert_if_needed(String *str, String *converter)
{
  if (m_conversion_is_needed)
  {
    uint dummy_errors;
    if (converter->copy(str->ptr(), str->length(), str->charset(),
                        m_library_charset, &dummy_errors))
      return NULL;
    str= converter;
  }
  return str;
}


/**
  @brief Compile regular expression.

  @param[in]    pattern        the pattern to compile from.
  @param[in]    send_error     send error message if any.

  @details Make necessary character set conversion then 
  compile regular expression passed in the args[1].

  @retval    false  success.
  @retval    true   error occurred.
 */

bool Regexp_processor_pcre::compile(String *pattern, bool send_error)
{
  const char *pcreErrorStr;
  int pcreErrorOffset;

  if (is_compiled())
  {
    if (!stringcmp(pattern, &m_prev_pattern))
      return false;
    cleanup();
    m_prev_pattern.copy(*pattern);
  }

  if (!(pattern= convert_if_needed(pattern, &pattern_converter)))
    return true;

  m_pcre= pcre_compile(pattern->c_ptr_safe(), m_library_flags,
                       &pcreErrorStr, &pcreErrorOffset, NULL);

  if (m_pcre == NULL)
  {
    if (send_error)
    {
      char buff[MAX_FIELD_WIDTH];
      my_snprintf(buff, sizeof(buff), "%s at offset %d", pcreErrorStr, pcreErrorOffset);
      my_error(ER_REGEXP_ERROR, MYF(0), buff);
    }
    return true;
  }
  return false;
}


bool Regexp_processor_pcre::compile(Item *item, bool send_error)
{
  char buff[MAX_FIELD_WIDTH];
  String tmp(buff, sizeof(buff), &my_charset_bin);
  String *pattern= item->val_str(&tmp);
  if (item->null_value || compile(pattern, send_error))
    return true;
  return false;
}


/**
  Send a warning explaining an error code returned by pcre_exec().
*/
void Regexp_processor_pcre::pcre_exec_warn(int rc) const
{
  char buf[64];
  const char *errmsg= NULL;
  THD *thd= current_thd;

  /*
    Make a descriptive message only for those pcre_exec() error codes
    that can actually happen in MariaDB.
  */
  switch (rc)
  {
  case PCRE_ERROR_NULL:
    errmsg= "pcre_exec: null arguement passed";
    break;
  case PCRE_ERROR_BADOPTION:
    errmsg= "pcre_exec: bad option";
    break;
  case PCRE_ERROR_BADMAGIC:
    errmsg= "pcre_exec: bad magic - not a compiled regex";
    break;
  case PCRE_ERROR_UNKNOWN_OPCODE:
    errmsg= "pcre_exec: error in compiled regex";
    break;
  case PCRE_ERROR_NOMEMORY:
    errmsg= "pcre_exec: Out of memory";
    break;
  case PCRE_ERROR_NOSUBSTRING:
    errmsg= "pcre_exec: no substring";
    break;
  case PCRE_ERROR_MATCHLIMIT:
    errmsg= "pcre_exec: match limit exceeded";
    break;
  case PCRE_ERROR_CALLOUT:
    errmsg= "pcre_exec: callout error";
    break;
  case PCRE_ERROR_BADUTF8:
    errmsg= "pcre_exec: Invalid utf8 byte sequence in the subject string";
    break;
  case PCRE_ERROR_BADUTF8_OFFSET:
    errmsg= "pcre_exec: Started at invalid location within utf8 byte sequence";
    break;
  case PCRE_ERROR_PARTIAL:
    errmsg= "pcre_exec: partial match";
    break;
  case PCRE_ERROR_INTERNAL:
    errmsg= "pcre_exec: internal error";
    break;
  case PCRE_ERROR_BADCOUNT:
    errmsg= "pcre_exec: ovesize is negative";
    break;
  case PCRE_ERROR_RECURSIONLIMIT:
    my_snprintf(buf, sizeof(buf), "pcre_exec: recursion limit of %ld exceeded",
                m_pcre_extra.match_limit_recursion);
    errmsg= buf;
    break;
  case PCRE_ERROR_BADNEWLINE:
    errmsg= "pcre_exec: bad newline options";
    break;
  case PCRE_ERROR_BADOFFSET:
    errmsg= "pcre_exec: start offset negative or greater than string length";
    break;
  case PCRE_ERROR_SHORTUTF8:
    errmsg= "pcre_exec: ended in middle of utf8 sequence";
    break;
  case PCRE_ERROR_JIT_STACKLIMIT:
    errmsg= "pcre_exec: insufficient stack memory for JIT compile";
    break;
  case PCRE_ERROR_RECURSELOOP:
    errmsg= "pcre_exec: Recursion loop detected";
    break;
  case PCRE_ERROR_BADMODE:
    errmsg= "pcre_exec: compiled pattern passed to wrong bit library function";
    break;
  case PCRE_ERROR_BADENDIANNESS:
    errmsg= "pcre_exec: compiled pattern passed to wrong endianness processor";
    break;
  case PCRE_ERROR_JIT_BADOPTION:
    errmsg= "pcre_exec: bad jit option";
    break;
  case PCRE_ERROR_BADLENGTH:
    errmsg= "pcre_exec: negative length";
    break;
  default:
    /*
      As other error codes should normally not happen,
      we just report the error code without textual description
      of the code.
    */
    my_snprintf(buf, sizeof(buf), "pcre_exec: Internal error (%d)", rc);
    errmsg= buf;
  }
  push_warning_printf(thd, Sql_condition::WARN_LEVEL_WARN,
                      ER_REGEXP_ERROR, ER_THD(thd, ER_REGEXP_ERROR), errmsg);
}


/**
  Call pcre_exec() and send a warning if pcre_exec() returned with an error.
*/
int Regexp_processor_pcre::pcre_exec_with_warn(const pcre *code,
                                               const pcre_extra *extra,
                                               const char *subject,
                                               int length, int startoffset,
                                               int options, int *ovector,
                                               int ovecsize)
{
  int rc= pcre_exec(code, extra, subject, length,
                    startoffset, options, ovector, ovecsize);
  DBUG_EXECUTE_IF("pcre_exec_error_123", rc= -123;);
  if (rc < PCRE_ERROR_NOMATCH)
    pcre_exec_warn(rc);
  return rc;
}


bool Regexp_processor_pcre::exec(const char *str, int length, int offset)
{
  m_pcre_exec_rc= pcre_exec_with_warn(m_pcre, &m_pcre_extra, str, length, offset, 0,
                                      m_SubStrVec, array_elements(m_SubStrVec));
  return false;
}


bool Regexp_processor_pcre::exec(String *str, int offset,
                                  uint n_result_offsets_to_convert)
{
  if (!(str= convert_if_needed(str, &subject_converter)))
    return true;
  m_pcre_exec_rc= pcre_exec_with_warn(m_pcre, &m_pcre_extra,
                                      str->c_ptr_safe(), str->length(),
                                      offset, 0,
                                      m_SubStrVec, array_elements(m_SubStrVec));
  if (m_pcre_exec_rc > 0)
  {
    uint i;
    for (i= 0; i < n_result_offsets_to_convert; i++)
    {
      /*
        Convert byte offset into character offset.
      */
      m_SubStrVec[i]= (int) str->charset()->cset->numchars(str->charset(),
                                                           str->ptr(),
                                                           str->ptr() +
                                                           m_SubStrVec[i]);
    }
  }
  return false;
}


bool Regexp_processor_pcre::exec(Item *item, int offset,
                                uint n_result_offsets_to_convert)
{
  char buff[MAX_FIELD_WIDTH];
  String tmp(buff,sizeof(buff),&my_charset_bin);
  String *res= item->val_str(&tmp);
  if (item->null_value)
    return true;
  return exec(res, offset, n_result_offsets_to_convert);
}


void Regexp_processor_pcre::fix_owner(Item_func *owner,
                                      Item *subject_arg,
                                      Item *pattern_arg)
{
  if (!is_compiled() && pattern_arg->const_item())
  {
    if (compile(pattern_arg, true))
    {
      owner->maybe_null= 1; // Will always return NULL
      return;
    }
    set_const(true);
    owner->maybe_null= subject_arg->maybe_null;
  }
  else
    owner->maybe_null= 1;
}


void
Item_func_regex::fix_length_and_dec()
{
  Item_bool_func::fix_length_and_dec();

  if (agg_arg_charsets_for_comparison(cmp_collation, args, 2))
    return;

  re.init(cmp_collation.collation, 0);
  re.fix_owner(this, args[0], args[1]);
}


longlong Item_func_regex::val_int()
{
  DBUG_ASSERT(fixed == 1);
  if ((null_value= re.recompile(args[1])))
    return 0;

  if ((null_value= re.exec(args[0], 0, 0)))
    return 0;

  return re.match();
}


void
Item_func_regexp_instr::fix_length_and_dec()
{
  if (agg_arg_charsets_for_comparison(cmp_collation, args, 2))
    return;

  re.init(cmp_collation.collation, 0);
  re.fix_owner(this, args[0], args[1]);
  max_length= MY_INT32_NUM_DECIMAL_DIGITS; // See also Item_func_locate
}


longlong Item_func_regexp_instr::val_int()
{
  DBUG_ASSERT(fixed == 1);
  if ((null_value= re.recompile(args[1])))
    return 0;

  if ((null_value= re.exec(args[0], 0, 1)))
    return 0;

  return re.match() ? re.subpattern_start(0) + 1 : 0;
}


#ifdef LIKE_CMP_TOUPPER
#define likeconv(cs,A) (uchar) (cs)->toupper(A)
#else
#define likeconv(cs,A) (uchar) (cs)->sort_order[(uchar) (A)]
#endif


/**
  Precomputation dependent only on pattern_len.
*/

void Item_func_like::turboBM_compute_suffixes(int *suff)
{
  const int   plm1 = pattern_len - 1;
  int            f = 0;
  int            g = plm1;
  int *const splm1 = suff + plm1;
  CHARSET_INFO	*cs= cmp_collation.collation;

  *splm1 = pattern_len;

  if (!cs->sort_order)
  {
    int i;
    for (i = pattern_len - 2; i >= 0; i--)
    {
      int tmp = *(splm1 + i - f);
      if (g < i && tmp < i - g)
	suff[i] = tmp;
      else
      {
	if (i < g)
	  g = i; // g = MY_MIN(i, g)
	f = i;
	while (g >= 0 && pattern[g] == pattern[g + plm1 - f])
	  g--;
	suff[i] = f - g;
      }
    }
  }
  else
  {
    int i;
    for (i = pattern_len - 2; 0 <= i; --i)
    {
      int tmp = *(splm1 + i - f);
      if (g < i && tmp < i - g)
	suff[i] = tmp;
      else
      {
	if (i < g)
	  g = i; // g = MY_MIN(i, g)
	f = i;
	while (g >= 0 &&
	       likeconv(cs, pattern[g]) == likeconv(cs, pattern[g + plm1 - f]))
	  g--;
	suff[i] = f - g;
      }
    }
  }
}


/**
  Precomputation dependent only on pattern_len.
*/

void Item_func_like::turboBM_compute_good_suffix_shifts(int *suff)
{
  turboBM_compute_suffixes(suff);

  int *end = bmGs + pattern_len;
  int *k;
  for (k = bmGs; k < end; k++)
    *k = pattern_len;

  int tmp;
  int i;
  int j          = 0;
  const int plm1 = pattern_len - 1;
  for (i = plm1; i > -1; i--)
  {
    if (suff[i] == i + 1)
    {
      for (tmp = plm1 - i; j < tmp; j++)
      {
	int *tmp2 = bmGs + j;
	if (*tmp2 == pattern_len)
	  *tmp2 = tmp;
      }
    }
  }

  int *tmp2;
  for (tmp = plm1 - i; j < tmp; j++)
  {
    tmp2 = bmGs + j;
    if (*tmp2 == pattern_len)
      *tmp2 = tmp;
  }

  tmp2 = bmGs + plm1;
  for (i = 0; i <= pattern_len - 2; i++)
    *(tmp2 - suff[i]) = plm1 - i;
}


/**
   Precomputation dependent on pattern_len.
*/

void Item_func_like::turboBM_compute_bad_character_shifts()
{
  int *i;
  int *end = bmBc + alphabet_size;
  int j;
  const int plm1 = pattern_len - 1;
  CHARSET_INFO	*cs= cmp_collation.collation;

  for (i = bmBc; i < end; i++)
    *i = pattern_len;

  if (!cs->sort_order)
  {
    for (j = 0; j < plm1; j++)
      bmBc[(uint) (uchar) pattern[j]] = plm1 - j;
  }
  else
  {
    for (j = 0; j < plm1; j++)
      bmBc[(uint) likeconv(cs,pattern[j])] = plm1 - j;
  }
}


/**
  Search for pattern in text.

  @return
    returns true/false for match/no match
*/

bool Item_func_like::turboBM_matches(const char* text, int text_len) const
{
  register int bcShift;
  register int turboShift;
  int shift = pattern_len;
  int j     = 0;
  int u     = 0;
  CHARSET_INFO	*cs= cmp_collation.collation;

  const int plm1=  pattern_len - 1;
  const int tlmpl= text_len - pattern_len;

  /* Searching */
  if (!cs->sort_order)
  {
    while (j <= tlmpl)
    {
      register int i= plm1;
      while (i >= 0 && pattern[i] == text[i + j])
      {
	i--;
	if (i == plm1 - shift)
	  i-= u;
      }
      if (i < 0)
	return 1;

      register const int v = plm1 - i;
      turboShift = u - v;
      bcShift    = bmBc[(uint) (uchar) text[i + j]] - plm1 + i;
      shift      = MY_MAX(turboShift, bcShift);
      shift      = MY_MAX(shift, bmGs[i]);
      if (shift == bmGs[i])
	u = MY_MIN(pattern_len - shift, v);
      else
      {
	if (turboShift < bcShift)
	  shift = MY_MAX(shift, u + 1);
	u = 0;
      }
      j+= shift;
    }
    return 0;
  }
  else
  {
    while (j <= tlmpl)
    {
      register int i = plm1;
      while (i >= 0 && likeconv(cs,pattern[i]) == likeconv(cs,text[i + j]))
      {
	i--;
	if (i == plm1 - shift)
	  i-= u;
      }
      if (i < 0)
	return 1;

      register const int v = plm1 - i;
      turboShift = u - v;
      bcShift    = bmBc[(uint) likeconv(cs, text[i + j])] - plm1 + i;
      shift      = MY_MAX(turboShift, bcShift);
      shift      = MY_MAX(shift, bmGs[i]);
      if (shift == bmGs[i])
	u = MY_MIN(pattern_len - shift, v);
      else
      {
	if (turboShift < bcShift)
	  shift = MY_MAX(shift, u + 1);
	u = 0;
      }
      j+= shift;
    }
    return 0;
  }
}


/**
  Make a logical XOR of the arguments.

  If either operator is NULL, return NULL.

  @todo
    (low priority) Change this to be optimized as: @n
    A XOR B   ->  (A) == 1 AND (B) <> 1) OR (A <> 1 AND (B) == 1) @n
    To be able to do this, we would however first have to extend the MySQL
    range optimizer to handle OR better.

  @note
    As we don't do any index optimization on XOR this is not going to be
    very fast to use.
*/

longlong Item_func_xor::val_int()
{
  DBUG_ASSERT(fixed == 1);
  int result= 0;
  null_value= false;
  for (uint i= 0; i < arg_count; i++)
  {
    result^= (args[i]->val_int() != 0);
    if (args[i]->null_value)
    {
      null_value= true;
      return 0;
    }
  }
  return result;
}

/**
  Apply NOT transformation to the item and return a new one.


    Transform the item using next rules:
    @verbatim
       a AND b AND ...    -> NOT(a) OR NOT(b) OR ...
       a OR b OR ...      -> NOT(a) AND NOT(b) AND ...
       NOT(a)             -> a
       a = b              -> a != b
       a != b             -> a = b
       a < b              -> a >= b
       a >= b             -> a < b
       a > b              -> a <= b
       a <= b             -> a > b
       IS NULL(a)         -> IS NOT NULL(a)
       IS NOT NULL(a)     -> IS NULL(a)
    @endverbatim

  @param thd		thread handler

  @return
    New item or
    NULL if we cannot apply NOT transformation (see Item::neg_transformer()).
*/

Item *Item_func_not::neg_transformer(THD *thd)	/* NOT(x)  ->  x */
{
  return args[0];
}


bool Item_func_not::fix_fields(THD *thd, Item **ref)
{
  args[0]->under_not(this);
  if (args[0]->type() == FIELD_ITEM)
  {
    /* replace  "NOT <field>" with "<field> == 0" */
    Query_arena backup, *arena;
    Item *new_item;
    bool rc= TRUE;
    arena= thd->activate_stmt_arena_if_needed(&backup);
    if ((new_item= new (thd->mem_root) Item_func_eq(thd, args[0], new (thd->mem_root) Item_int(thd, 0, 1))))
    {
      new_item->name= name;
      rc= (*ref= new_item)->fix_fields(thd, ref);
    }
    if (arena)
      thd->restore_active_arena(arena, &backup);
    return rc;
  }
  return Item_func::fix_fields(thd, ref);
}


Item *Item_bool_rowready_func2::neg_transformer(THD *thd)
{
  Item *item= negated_item(thd);
  return item;
}

/**
  XOR can be negated by negating one of the operands:

  NOT (a XOR b)  => (NOT a) XOR b
                 => a       XOR (NOT b)

  @param thd     Thread handle
  @return        New negated item
*/
Item *Item_func_xor::neg_transformer(THD *thd)
{
  Item *neg_operand;
  Item_func_xor *new_item;
  if ((neg_operand= args[0]->neg_transformer(thd)))
    // args[0] has neg_tranformer
    new_item= new(thd->mem_root) Item_func_xor(thd, neg_operand, args[1]);
  else if ((neg_operand= args[1]->neg_transformer(thd)))
    // args[1] has neg_tranformer
    new_item= new(thd->mem_root) Item_func_xor(thd, args[0], neg_operand);
  else
  {
    neg_operand= new(thd->mem_root) Item_func_not(thd, args[0]);
    new_item= new(thd->mem_root) Item_func_xor(thd, neg_operand, args[1]);
  }
  return new_item;
}


/**
  a IS NULL  ->  a IS NOT NULL.
*/
Item *Item_func_isnull::neg_transformer(THD *thd)
{
  Item *item= new (thd->mem_root) Item_func_isnotnull(thd, args[0]);
  return item;
}


/**
  a IS NOT NULL  ->  a IS NULL.
*/
Item *Item_func_isnotnull::neg_transformer(THD *thd)
{
  Item *item= new (thd->mem_root) Item_func_isnull(thd, args[0]);
  return item;
}


Item *Item_cond_and::neg_transformer(THD *thd)	/* NOT(a AND b AND ...)  -> */
					/* NOT a OR NOT b OR ... */
{
  neg_arguments(thd);
  Item *item= new (thd->mem_root) Item_cond_or(thd, list);
  return item;
}


Item *Item_cond_or::neg_transformer(THD *thd)	/* NOT(a OR b OR ...)  -> */
					/* NOT a AND NOT b AND ... */
{
  neg_arguments(thd);
  Item *item= new (thd->mem_root) Item_cond_and(thd, list);
  return item;
}


Item *Item_func_nop_all::neg_transformer(THD *thd)
{
  /* "NOT (e $cmp$ ANY (SELECT ...)) -> e $rev_cmp$" ALL (SELECT ...) */
  Item_func_not_all *new_item= new (thd->mem_root) Item_func_not_all(thd, args[0]);
  Item_allany_subselect *allany= (Item_allany_subselect*)args[0];
  allany->create_comp_func(FALSE);
  allany->all= !allany->all;
  allany->upper_item= new_item;
  return new_item;
}

Item *Item_func_not_all::neg_transformer(THD *thd)
{
  /* "NOT (e $cmp$ ALL (SELECT ...)) -> e $rev_cmp$" ANY (SELECT ...) */
  Item_func_nop_all *new_item= new (thd->mem_root) Item_func_nop_all(thd, args[0]);
  Item_allany_subselect *allany= (Item_allany_subselect*)args[0];
  allany->all= !allany->all;
  allany->create_comp_func(TRUE);
  allany->upper_item= new_item;
  return new_item;
}

Item *Item_func_eq::negated_item(THD *thd) /* a = b  ->  a != b */
{
  return new (thd->mem_root) Item_func_ne(thd, args[0], args[1]);
}


Item *Item_func_ne::negated_item(THD *thd) /* a != b  ->  a = b */
{
  return new (thd->mem_root) Item_func_eq(thd, args[0], args[1]);
}


Item *Item_func_lt::negated_item(THD *thd) /* a < b  ->  a >= b */
{
  return new (thd->mem_root) Item_func_ge(thd, args[0], args[1]);
}


Item *Item_func_ge::negated_item(THD *thd) /* a >= b  ->  a < b */
{
  return new (thd->mem_root) Item_func_lt(thd, args[0], args[1]);
}


Item *Item_func_gt::negated_item(THD *thd) /* a > b  ->  a <= b */
{
  return new (thd->mem_root) Item_func_le(thd, args[0], args[1]);
}


Item *Item_func_le::negated_item(THD *thd) /* a <= b  ->  a > b */
{
  return new (thd->mem_root) Item_func_gt(thd, args[0], args[1]);
}

/**
  just fake method, should never be called.
*/
Item *Item_bool_rowready_func2::negated_item(THD *thd)
{
  DBUG_ASSERT(0);
  return 0;
}


/**
  Construct a minimal multiple equality item

  @param f1               the first equal item
  @param f2               the second equal item
  @param with_const_item  TRUE if the first item is constant

  @details
  The constructor builds a new item equal object for the equality f1=f2.
  One of the equal items can be constant. If this is the case it is passed
  always as the first parameter and the parameter with_const_item serves
  as an indicator of this case.
  Currently any non-constant parameter items must point to an item of the
  of the type Item_field or Item_direct_view_ref(Item_field). 
*/

Item_equal::Item_equal(THD *thd, const Type_handler *handler,
                       Item *f1, Item *f2, bool with_const_item):
  Item_bool_func(thd), eval_item(0), cond_false(0), cond_true(0),
  context_field(NULL), link_equal_fields(FALSE),
  m_compare_handler(handler),
  m_compare_collation(f2->collation.collation)
{
  const_item_cache= 0;
  with_const= with_const_item;
  equal_items.push_back(f1, thd->mem_root);
  equal_items.push_back(f2, thd->mem_root);
  upper_levels= NULL;
}


/**
  Copy constructor for a multiple equality
  
  @param item_equal   source item for the constructor

  @details
  The function creates a copy of an Item_equal object.
  This constructor is used when an item belongs to a multiple equality
  of an upper level (an upper AND/OR level or an upper level of a nested
  outer join).
*/

Item_equal::Item_equal(THD *thd, Item_equal *item_equal):
  Item_bool_func(thd), eval_item(0), cond_false(0), cond_true(0),
  context_field(NULL), link_equal_fields(FALSE),
  m_compare_handler(item_equal->m_compare_handler),
  m_compare_collation(item_equal->m_compare_collation)
{
  const_item_cache= 0;
  List_iterator_fast<Item> li(item_equal->equal_items);
  Item *item;
  while ((item= li++))
  {
    equal_items.push_back(item, thd->mem_root);
  }
  with_const= item_equal->with_const;
  cond_false= item_equal->cond_false;
  upper_levels= item_equal->upper_levels;
}


/**
  @brief
  Add a constant item to the Item_equal object

  @param[in]  c  the constant to add
  @param[in]  f  item from the list equal_items the item c is equal to
                 (this parameter is optional)

  @details
  The method adds the constant item c to the equal_items list. If the list
  doesn't have any constant item yet the item c is just put in the front
  the list. Otherwise the value of c is compared with the value of the
  constant item from equal_items. If they are not equal cond_false is set
  to TRUE. This serves as an indicator that this Item_equal is always FALSE.
*/

void Item_equal::add_const(THD *thd, Item *c)
{
  if (cond_false)
    return;
  if (!with_const)
  {
    with_const= TRUE;
    equal_items.push_front(c, thd->mem_root);
    return;
  }
  Item *const_item= get_const();
  switch (Item_equal::compare_type_handler()->cmp_type()) {
  case TIME_RESULT:
    {
      enum_field_types f_type= context_field->field_type();
      longlong value0= c->val_temporal_packed(f_type);
      longlong value1= const_item->val_temporal_packed(f_type);
      cond_false= c->null_value || const_item->null_value || value0 != value1;
      break;
    }
  case STRING_RESULT:
    {
      String *str1, *str2;
      /*
        Suppose we have an expression (with a string type field) like this:
          WHERE field=const1 AND field=const2 ...

        For all pairs field=constXXX we know that:

        - Item_func_eq::fix_length_and_dec() performed collation and character
        set aggregation and added character set converters when needed.
        Note, the case like:
          WHERE field=const1 COLLATE latin1_bin AND field=const2
        is not handled here, because the field would be replaced to
        Item_func_set_collation, which cannot get into Item_equal.
        So all constXXX that are handled by Item_equal
        already have compatible character sets with "field".

        - Also, Field_str::test_if_equality_guarantees_uniqueness() guarantees
        that the comparison collation of all equalities handled by Item_equal
        match the the collation of the field.

        Therefore, at Item_equal::add_const() time all constants constXXX
        should be directly comparable to each other without an additional
        character set conversion.
        It's safe to do val_str() for "const_item" and "c" and compare
        them according to the collation of the *field*.

        So in a script like this:
          CREATE TABLE t1 (a VARCHAR(10) COLLATE xxx);
          INSERT INTO t1 VALUES ('a'),('A');
          SELECT * FROM t1 WHERE a='a' AND a='A';
        Item_equal::add_const() effectively rewrites the condition to:
          SELECT * FROM t1 WHERE a='a' AND 'a' COLLATE xxx='A';
        and then to:
          SELECT * FROM t1 WHERE a='a'; // if the two constants were equal
                                        // e.g. in case of latin1_swedish_ci
        or to:
          SELECT * FROM t1 WHERE FALSE; // if the two constants were not equal
                                        // e.g. in case of latin1_bin

        Note, both "const_item" and "c" can return NULL, e.g.:
          SELECT * FROM t1 WHERE a=NULL    AND a='const';
          SELECT * FROM t1 WHERE a='const' AND a=NULL;
          SELECT * FROM t1 WHERE a='const' AND a=(SELECT MAX(a) FROM t2)
      */
      cond_false= !(str1= const_item->val_str(&cmp_value1)) ||
                  !(str2= c->val_str(&cmp_value2)) ||
                  !str1->eq(str2, compare_collation());
      break;
    }
  default:
    {
      Item_func_eq *func= new (thd->mem_root) Item_func_eq(thd, c, const_item);
      if (func->set_cmp_func())
        return;
      func->quick_fix_field();
      cond_false= !func->val_int();
    }
  }
  if (with_const && equal_items.elements == 1)
    cond_true= TRUE;
  if (cond_false || cond_true)
    const_item_cache= 1;
}


/**
  @brief
  Check whether a field is referred to in the multiple equality

  @param field   field whose occurrence is to be checked

  @details
  The function checks whether field is referred to by one of the
  items from the equal_items list.

  @retval
    1       if multiple equality contains a reference to field
  @retval
    0       otherwise    
*/

bool Item_equal::contains(Field *field)
{
  Item_equal_fields_iterator it(*this);
  while (it++)
  {
    if (field->eq(it.get_curr_field()))
        return 1;
  }
  return 0;
}


/**
  @brief
  Join members of another Item_equal object
  
  @param item    multiple equality whose members are to be joined

  @details
  The function actually merges two multiple equalities. After this operation
  the Item_equal object additionally contains the field items of another item of
  the type Item_equal.
  If the optional constant items are not equal the cond_false flag is set to TRUE.

  @notes
  The function is called for any equality f1=f2 such that f1 and f2 are items
  of the type Item_field or Item_direct_view_ref(Item_field), and, f1->field is
  referred to in the list this->equal_items, while the list item->equal_items
  contains a reference to f2->field.  
*/

void Item_equal::merge(THD *thd, Item_equal *item)
{
  Item *c= item->get_const();
  if (c)
    item->equal_items.pop();
  equal_items.append(&item->equal_items);
  if (c)
  {
    /* 
      The flag cond_false will be set to TRUE after this if 
      the multiple equality already contains a constant and its 
      value is not equal to the value of c.
    */
    add_const(thd, c);
  }
  cond_false|= item->cond_false;
} 


/**
  @brief
  Merge members of another Item_equal object into this one
  
  @param item         multiple equality whose members are to be merged
  @param save_merged  keep the list of equalities in 'item' intact
                      (e.g. for other merges)

  @details
  If the Item_equal 'item' happens to have some elements of the list
  of equal items belonging to 'this' object then the function merges
  the equal items from 'item' into this list.
  If both lists contains constants and they are different then
  the value of the cond_false flag is set to TRUE.

  @retval
    1    the lists of equal items in 'item' and 'this' contain common elements 
  @retval
    0    otherwise 

  @notes
  The method 'merge' just joins the list of equal items belonging to 'item'
  to the list of equal items belonging to this object assuming that the lists
  are disjoint. It would be more correct to call the method 'join'.
  The method 'merge_into_with_check' really merges two lists of equal items if
  they have common members.  
*/
  
bool Item_equal::merge_with_check(THD *thd, Item_equal *item, bool save_merged)
{
  bool intersected= FALSE;
  Item_equal_fields_iterator_slow fi(*item);
  
  while (fi++)
  {
    if (contains(fi.get_curr_field()))
    {
      intersected= TRUE;
      if (!save_merged)
        fi.remove();
    }
  }
  if (intersected)
  {
    if (!save_merged)
      merge(thd, item);
    else
    {
      Item *c= item->get_const();
      if (c)
        add_const(thd, c);
      if (!cond_false)
      {
        Item *item;
        fi.rewind();
        while ((item= fi++))
	{
          if (!contains(fi.get_curr_field()))
            add(item, thd->mem_root);
        }
      }
    }         
  }
  return intersected;
}


/**
  @brief
  Merge this object into a list of Item_equal objects 
  
  @param list                 the list of Item_equal objects to merge into
  @param save_merged          keep the list of equalities in 'this' intact
                              (e.g. for other merges)
  @param only_intersected     do not merge if there are no common members
                              in any of Item_equal objects from the list
                              and this Item_equal

  @details
  If the list of equal items from 'this' object contains common members
  with the lists of equal items belonging to Item_equal objects from 'list'
  then all involved Item_equal objects e1,...,ek are merged into one 
  Item equal that replaces e1,...,ek in the 'list'. Otherwise, in the case
  when the value of the parameter only_if_intersected is false, this
  Item_equal is joined to the 'list'.
*/

void Item_equal::merge_into_list(THD *thd, List<Item_equal> *list,
                                 bool save_merged,
                                 bool only_intersected)
{
  Item_equal *item;
  List_iterator<Item_equal> it(*list);
  Item_equal *merge_into= NULL;
  while((item= it++))
  {
    if (!merge_into)
    {
      if (item->merge_with_check(thd, this, save_merged))
        merge_into= item;
    }
    else
    {
      if (merge_into->merge_with_check(thd, item, false))
        it.remove();
    }
  }
  if (!only_intersected && !merge_into)
    list->push_back(this, thd->mem_root);
}


/**
  @brief
  Order equal items of the  multiple equality according to a sorting criteria

  @param compare      function to compare items from the equal_items list
  @param arg          context extra parameter for the cmp function

  @details
  The function performs ordering of the items from the equal_items list
  according to the criteria determined by the cmp callback parameter.
  If cmp(item1,item2,arg)<0 than item1 must be placed after item2.

  @notes
  The function sorts equal items by the bubble sort algorithm.
  The list of field items is looked through and whenever two neighboring
  members follow in a wrong order they are swapped. This is performed
  again and again until we get all members in a right order.
*/

void Item_equal::sort(Item_field_cmpfunc compare, void *arg)
{
  bubble_sort<Item>(&equal_items, compare, arg);
}


/**
  @brief
  Check appearance of new constant items in the multiple equality object

  @details
  The function checks appearance of new constant items among the members
  of the equal_items list. Each new constant item is compared with
  the constant item from the list if there is any. If there is none the first
  new constant item is placed at the very beginning of the list and
  with_const is set to TRUE. If it happens that the compared constant items
  are unequal then the flag cond_false is set to TRUE.

  @notes 
  Currently this function is called only after substitution of constant tables.
*/

void Item_equal::update_const(THD *thd)
{
  List_iterator<Item> it(equal_items);
  if (with_const)
    it++;
  Item *item;
  while ((item= it++))
  {
    if (item->const_item() && !item->is_expensive() &&
        /*
          Don't propagate constant status of outer-joined column.
          Such a constant status here is a result of:
            a) empty outer-joined table: in this case such a column has a
               value of NULL; but at the same time other arguments of
               Item_equal don't have to be NULLs and the value of the whole
               multiple equivalence expression doesn't have to be NULL or FALSE
               because of the outer join nature;
          or
            b) outer-joined table contains only 1 row: the result of
               this column is equal to a row field value *or* NULL.
          Both values are inacceptable as Item_equal constants.
        */
        !item->is_outer_field())
    {
      if (item == equal_items.head())
        with_const= TRUE;
      else
      {
        it.remove();
        add_const(thd, item);
      }
    } 
  }
}


/**
  @brief
  Fix fields in a completely built multiple equality

  @param  thd     currently not used thread handle 
  @param  ref     not used

  @details
  This function is called once the multiple equality has been built out of 
  the WHERE/ON condition and no new members are expected to be added to the
  equal_items list anymore.
  As any implementation of the virtual fix_fields method the function
  calculates the cached values of not_null_tables_cache, used_tables_cache,
  const_item_cache and calls fix_length_and_dec().
  Additionally the function sets a reference to the Item_equal object in
  the non-constant items of the equal_items list unless such a reference has
  been already set.

  @notes 
  Currently this function is called only in the function
  build_equal_items_for_cond.
  
  @retval
  FALSE   always
*/

bool Item_equal::fix_fields(THD *thd, Item **ref)
{ 
  DBUG_ASSERT(fixed == 0);
  Item_equal_fields_iterator it(*this);
  Item *item;
  Field *first_equal_field= NULL;
  Field *last_equal_field= NULL;
  Field *prev_equal_field= NULL;
  not_null_tables_cache= used_tables_cache= 0;
  const_item_cache= 0;
  while ((item= it++))
  {
    table_map tmp_table_map;
    used_tables_cache|= item->used_tables();
    tmp_table_map= item->not_null_tables();
    not_null_tables_cache|= tmp_table_map;
    DBUG_ASSERT(!item->with_sum_func && !item->with_subselect);
    if (item->maybe_null)
      maybe_null= 1;
    if (!item->get_item_equal())
      item->set_item_equal(this);
    if (link_equal_fields && item->real_item()->type() == FIELD_ITEM)
    {
      last_equal_field= ((Item_field *) (item->real_item()))->field;
      if (!prev_equal_field)
        first_equal_field= last_equal_field;
      else
        prev_equal_field->next_equal_field= last_equal_field;
      prev_equal_field= last_equal_field;         
    }
  }
  if (prev_equal_field && last_equal_field != first_equal_field)
    last_equal_field->next_equal_field= first_equal_field;
  fix_length_and_dec();
  fixed= 1;
  return FALSE;
}


/**
  Update the value of the used table attribute and other attributes
 */

void Item_equal::update_used_tables()
{
  not_null_tables_cache= used_tables_cache= 0;
  if ((const_item_cache= cond_false || cond_true))
    return;
  Item_equal_fields_iterator it(*this);
  Item *item;
  const_item_cache= 1;
  while ((item= it++))
  {
    item->update_used_tables();
    used_tables_cache|= item->used_tables();
    /* see commentary at Item_equal::update_const() */
    const_item_cache&= item->const_item() && !item->is_outer_field();
  }
}


bool Item_equal::count_sargable_conds(void *arg)
{
  SELECT_LEX *sel= (SELECT_LEX *) arg;
  uint m= equal_items.elements;
  sel->cond_count+= m*(m-1);
  return 0;
}


/**
  @brief
  Evaluate multiple equality

  @details
  The function evaluate multiple equality to a boolean value.
  The function ignores non-constant items from the equal_items list.
  The function returns 1 if all constant items from the list are equal. 
  It returns 0 if there are unequal constant items in the list or 
  one of the constant items is evaluated to NULL. 
  
  @notes 
  Currently this function can be called only at the optimization
  stage after the constant table substitution, since all Item_equals
  are eliminated before the execution stage.
  
  @retval
     0     multiple equality is always FALSE or NULL
     1     otherwise
*/

longlong Item_equal::val_int()
{
  if (cond_false)
    return 0;
  if (cond_true)
    return 1;
  Item *item= get_const();
  Item_equal_fields_iterator it(*this);
  if (!item)
    item= it++;
  eval_item->store_value(item);
  if ((null_value= item->null_value))
    return 0;
  while ((item= it++))
  {
    Field *field= it.get_curr_field();
    /* Skip fields of tables that has not been read yet */
    if (!field->table->status || (field->table->status & STATUS_NULL_ROW))
    {
      const int rc= eval_item->cmp(item);
      if ((rc == TRUE) || (null_value= (rc == UNKNOWN)))
        return 0;
    }
  }
  return 1;
}


void Item_equal::fix_length_and_dec()
{
  Item *item= get_first(NO_PARTICULAR_TAB, NULL);
  const Type_handler *handler= item->type_handler();
  eval_item= handler->make_cmp_item(current_thd, item->collation.collation);
}


bool Item_equal::walk(Item_processor processor, bool walk_subquery, void *arg)
{
  Item *item;
  Item_equal_fields_iterator it(*this);
  while ((item= it++))
  {
    if (item->walk(processor, walk_subquery, arg))
      return 1;
  }
  return Item_func::walk(processor, walk_subquery, arg);
}


Item *Item_equal::transform(THD *thd, Item_transformer transformer, uchar *arg)
{
  DBUG_ASSERT(!thd->stmt_arena->is_stmt_prepare());

  Item *item;
  Item_equal_fields_iterator it(*this);
  while ((item= it++))
  {
    Item *new_item= item->transform(thd, transformer, arg);
    if (!new_item)
      return 0;

    /*
      THD::change_item_tree() should be called only if the tree was
      really transformed, i.e. when a new item has been created.
      Otherwise we'll be allocating a lot of unnecessary memory for
      change records at each execution.
    */
    if (new_item != item)
      thd->change_item_tree((Item **) it.ref(), new_item);
  }
  return Item_func::transform(thd, transformer, arg);
}


void Item_equal::print(String *str, enum_query_type query_type)
{
  if (cond_false)
  {
    str->append('0');
    return;
  }
  str->append(func_name());
  str->append('(');
  List_iterator_fast<Item> it(equal_items);
  Item *item;
  item= it++;
  item->print(str, query_type);
  while ((item= it++))
  {
    str->append(',');
    str->append(' ');
    item->print(str, query_type);
  }
  str->append(')');
}


/*
  @brief Get the first equal field of multiple equality.
  @param[in] field   the field to get equal field to

  @details Get the first field of multiple equality that is equal to the
  given field. In order to make semi-join materialization strategy work
  correctly we can't propagate equal fields from upper select to a
  materialized semi-join.
  Thus the fields is returned according to following rules:

  1) If the given field belongs to a semi-join then the first field in
     multiple equality which belong to the same semi-join is returned.
     Otherwise NULL is returned.
  2) If the given field doesn't belong to a semi-join then
     the first field in the multiple equality that doesn't belong to any
     semi-join is returned.
     If all fields in the equality are belong to semi-join(s) then NULL
     is returned.
  3) If no field is given then the first field in the multiple equality
     is returned without regarding whether it belongs to a semi-join or not.

  @retval Found first field in the multiple equality.
  @retval 0 if no field found.
*/

Item* Item_equal::get_first(JOIN_TAB *context, Item *field_item)
{
  Item_equal_fields_iterator it(*this);
  Item *item;
  if (!field_item)
    return (it++);
  Field *field= ((Item_field *) (field_item->real_item()))->field;

  /*
    Of all equal fields, return the first one we can use. Normally, this is the
    field which belongs to the table that is the first in the join order.

    There is one exception to this: When semi-join materialization strategy is
    used, and the given field belongs to a table within the semi-join nest, we
    must pick the first field in the semi-join nest.

    Example: suppose we have a join order:

       ot1 ot2  SJ-Mat(it1  it2  it3)  ot3

    and equality ot2.col = it1.col = it2.col
    If we're looking for best substitute for 'it2.col', we should pick it1.col
    and not ot2.col.
    
    eliminate_item_equal() also has code that deals with equality substitution
    in presense of SJM nests.
  */

  TABLE_LIST *emb_nest;
  if (context != NO_PARTICULAR_TAB)
    emb_nest= context->emb_sj_nest;
  else
    emb_nest= field->table->pos_in_table_list->embedding;

  if (emb_nest && emb_nest->sj_mat_info && emb_nest->sj_mat_info->is_used)
  {
    /*
      It's a field from an materialized semi-join. We can substitute it for
       - a constant item 
       - a field from the same semi-join
       Find the first of such items:
    */
    while ((item= it++))
    {
      if (item->const_item() || 
          it.get_curr_field()->table->pos_in_table_list->embedding == emb_nest)
      {
        /*
          If we found given field then return NULL to avoid unnecessary
          substitution.
        */
        return (item != field_item) ? item : NULL;
      }
    }
  }
  else
  {
    /*
      The field is not in SJ-Materialization nest. We must return the first
      field in the join order. The field may be inside a semi-join nest, i.e 
      a join order may look like this:

          SJ-Mat(it1  it2)  ot1  ot2

      where we're looking what to substitute ot2.col for. In this case we must 
      still return it1.col, here's a proof why:

      First let's note that either it1.col or it2.col participates in 
      subquery's IN-equality. It can't be otherwise, because materialization is
      only applicable to uncorrelated subqueries, so the only way we could
      infer "it1.col=ot1.col" is from the IN-equality. Ok, so IN-eqality has 
      it1.col or it2.col on its inner side. it1.col is first such item in the
      join order, so it's not possible for SJ-Mat to be
      SJ-Materialization-lookup, it is SJ-Materialization-Scan. The scan part
      of this strategy will unpack value of it1.col=it2.col into it1.col
      (that's the first equal item inside the subquery), and we'll be able to
      get it from there. qed.
    */

    return equal_items.head();
  }
  // Shouldn't get here.
  DBUG_ASSERT(0);
  return NULL;
}


longlong Item_func_dyncol_check::val_int()
{
  char buff[STRING_BUFFER_USUAL_SIZE];
  String tmp(buff, sizeof(buff), &my_charset_bin);
  DYNAMIC_COLUMN col;
  String *str;
  enum enum_dyncol_func_result rc;

  str= args[0]->val_str(&tmp);
  if (args[0]->null_value)
    goto null;
  col.length= str->length();
  /* We do not change the string, so could do this trick */
  col.str= (char *)str->ptr();
  rc= mariadb_dyncol_check(&col);
  if (rc < 0 && rc != ER_DYNCOL_FORMAT)
  {
    dynamic_column_error_message(rc);
    goto null;
  }
  null_value= FALSE;
  return rc == ER_DYNCOL_OK;

null:
  null_value= TRUE;
  return 0;
}

longlong Item_func_dyncol_exists::val_int()
{
  char buff[STRING_BUFFER_USUAL_SIZE], nmstrbuf[11];
  String tmp(buff, sizeof(buff), &my_charset_bin),
         nmbuf(nmstrbuf, sizeof(nmstrbuf), system_charset_info);
  DYNAMIC_COLUMN col;
  String *str;
  LEX_STRING buf, *name= NULL;
  ulonglong num= 0;
  enum enum_dyncol_func_result rc;

  if (args[1]->result_type() == INT_RESULT)
    num= args[1]->val_int();
  else
  {
    String *nm= args[1]->val_str(&nmbuf);
    if (!nm || args[1]->null_value)
    {
      null_value= 1;
      return 1;
    }
    if (my_charset_same(nm->charset(), &my_charset_utf8_general_ci))
    {
      buf.str= (char *) nm->ptr();
      buf.length= nm->length();
    }
    else
    {
      uint strlen= nm->length() * my_charset_utf8_general_ci.mbmaxlen + 1;
      uint dummy_errors;
      buf.str= (char *) current_thd->alloc(strlen);
      if (buf.str)
      {
        buf.length=
          copy_and_convert(buf.str, strlen, &my_charset_utf8_general_ci,
                           nm->ptr(), nm->length(), nm->charset(),
                           &dummy_errors);
      }
      else
        buf.length= 0;
    }
    name= &buf;
  }
  str= args[0]->val_str(&tmp);
  if (args[0]->null_value || args[1]->null_value || num > UINT_MAX16)
    goto null;
  col.length= str->length();
  /* We do not change the string, so could do this trick */
  col.str= (char *)str->ptr();
  rc= ((name == NULL) ?
       mariadb_dyncol_exists_num(&col, (uint) num) :
       mariadb_dyncol_exists_named(&col, name));
  if (rc < 0)
  {
    dynamic_column_error_message(rc);
    goto null;
  }
  null_value= FALSE;
  return rc == ER_DYNCOL_YES;

null:
  null_value= TRUE;
  return 0;
}


Item_bool_rowready_func2 *Eq_creator::create(THD *thd, Item *a, Item *b) const
{
  return new(thd->mem_root) Item_func_eq(thd, a, b);
}


Item_bool_rowready_func2* Eq_creator::create_swap(THD *thd, Item *a, Item *b) const
{
  return new(thd->mem_root) Item_func_eq(thd, b, a);
}


Item_bool_rowready_func2* Ne_creator::create(THD *thd, Item *a, Item *b) const
{
  return new(thd->mem_root) Item_func_ne(thd, a, b);
}


Item_bool_rowready_func2* Ne_creator::create_swap(THD *thd, Item *a, Item *b) const
{
  return new(thd->mem_root) Item_func_ne(thd, b, a);
}


Item_bool_rowready_func2* Gt_creator::create(THD *thd, Item *a, Item *b) const
{
  return new(thd->mem_root) Item_func_gt(thd, a, b);
}


Item_bool_rowready_func2* Gt_creator::create_swap(THD *thd, Item *a, Item *b) const
{
  return new(thd->mem_root) Item_func_lt(thd, b, a);
}


Item_bool_rowready_func2* Lt_creator::create(THD *thd, Item *a, Item *b) const
{
  return new(thd->mem_root) Item_func_lt(thd, a, b);
}


Item_bool_rowready_func2* Lt_creator::create_swap(THD *thd, Item *a, Item *b) const
{
  return new(thd->mem_root) Item_func_gt(thd, b, a);
}


Item_bool_rowready_func2* Ge_creator::create(THD *thd, Item *a, Item *b) const
{
  return new(thd->mem_root) Item_func_ge(thd, a, b);
}


Item_bool_rowready_func2* Ge_creator::create_swap(THD *thd, Item *a, Item *b) const
{
  return new(thd->mem_root) Item_func_le(thd, b, a);
}


Item_bool_rowready_func2* Le_creator::create(THD *thd, Item *a, Item *b) const
{
  return new(thd->mem_root) Item_func_le(thd, a, b);
}


Item_bool_rowready_func2* Le_creator::create_swap(THD *thd, Item *a, Item *b) const
{
  return new(thd->mem_root) Item_func_ge(thd, b, a);
}<|MERGE_RESOLUTION|>--- conflicted
+++ resolved
@@ -545,6 +545,16 @@
     if (owner->agg_arg_charsets_for_comparison(&m_compare_collation, a, b))
       return true;
   }
+
+  if ((*a)->is_json_type() ^ (*b)->is_json_type())
+  {
+    Item **j_item= (*a)->is_json_type() ? a : b;
+    Item *uf= new(thd->mem_root) Item_func_json_unquote(thd, *j_item);
+    if (!uf || uf->fix_fields(thd, &uf))
+      return 1;
+    *j_item= uf;
+  }
+
   a= cache_converted_constant(thd, a, &a_cache, compare_type_handler());
   b= cache_converted_constant(thd, b, &b_cache, compare_type_handler());
   return false;
@@ -635,7 +645,6 @@
 }
 
 
-<<<<<<< HEAD
 bool Arg_comparator::set_cmp_func_decimal()
 {
   THD *thd= current_thd;
@@ -644,20 +653,6 @@
   a= cache_converted_constant(thd, a, &a_cache, compare_type_handler());
   b= cache_converted_constant(thd, b, &b_cache, compare_type_handler());
   return false;
-=======
-  if ((*a)->is_json_type() ^ (*b)->is_json_type())
-  {
-    Item **j_item= (*a)->is_json_type() ? a : b;
-    Item *uf= new(thd->mem_root) Item_func_json_unquote(thd, *j_item);
-    if (!uf || uf->fix_fields(thd, &uf))
-      return 1;
-    *j_item= uf;
-  }
-
-  a= cache_converted_constant(thd, a, &a_cache, m_compare_type);
-  b= cache_converted_constant(thd, b, &b_cache, m_compare_type);
-  return set_compare_func(owner_arg, m_compare_type);
->>>>>>> 6b14fd6d
 }
 
 
