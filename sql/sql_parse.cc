/* Copyright (C) 2000-2003 MySQL AB

   This program is free software; you can redistribute it and/or modify
   it under the terms of the GNU General Public License as published by
   the Free Software Foundation; either version 2 of the License, or
   (at your option) any later version.

   This program is distributed in the hope that it will be useful,
   but WITHOUT ANY WARRANTY; without even the implied warranty of
   MERCHANTABILITY or FITNESS FOR A PARTICULAR PURPOSE.  See the
   GNU General Public License for more details.

   You should have received a copy of the GNU General Public License
   along with this program; if not, write to the Free Software
   Foundation, Inc., 59 Temple Place, Suite 330, Boston, MA  02111-1307  USA */

#include "mysql_priv.h"
#include "sql_repl.h"
#include "repl_failsafe.h"
#include <m_ctype.h>
#include <myisam.h>
#include <my_dir.h>

#ifdef HAVE_INNOBASE_DB
#include "ha_innodb.h"
#endif

#ifdef HAVE_NDBCLUSTER_DB
#include "ha_ndbcluster.h"
#endif

#include "sp_head.h"
#include "sp.h"
#include "sp_cache.h"

#ifdef HAVE_OPENSSL
/*
  Without SSL the handshake consists of one packet. This packet
  has both client capabilites and scrambled password.
  With SSL the handshake might consist of two packets. If the first
  packet (client capabilities) has CLIENT_SSL flag set, we have to
  switch to SSL and read the second packet. The scrambled password
  is in the second packet and client_capabilites field will be ignored.
  Maybe it is better to accept flags other than CLIENT_SSL from the
  second packet?
*/
#define SSL_HANDSHAKE_SIZE      2
#define NORMAL_HANDSHAKE_SIZE   6
#define MIN_HANDSHAKE_SIZE      2
#else
#define MIN_HANDSHAKE_SIZE      6
#endif /* HAVE_OPENSSL */

/* Used in error handling only */
#define SP_TYPE_STRING(LP) \
  ((LP)->sphead->m_type == TYPE_ENUM_FUNCTION ? "FUNCTION" : "PROCEDURE")
#define SP_COM_STRING(LP) \
  ((LP)->sql_command == SQLCOM_CREATE_SPFUNCTION || \
   (LP)->sql_command == SQLCOM_ALTER_FUNCTION || \
   (LP)->sql_command == SQLCOM_SHOW_CREATE_FUNC || \
   (LP)->sql_command == SQLCOM_DROP_FUNCTION ? \
   "FUNCTION" : "PROCEDURE")

#ifdef SOLARIS
extern "C" int gethostname(char *name, int namelen);
#endif

static void time_out_user_resource_limits(THD *thd, USER_CONN *uc);
#ifndef NO_EMBEDDED_ACCESS_CHECKS
static int check_for_max_user_connections(THD *thd, USER_CONN *uc);
#endif
static void decrease_user_connections(USER_CONN *uc);
static bool check_db_used(THD *thd,TABLE_LIST *tables);
static bool check_multi_update_lock(THD *thd);
static void remove_escape(char *name);
static void refresh_status(void);
static bool append_file_to_dir(THD *thd, const char **filename_ptr,
			       const char *table_name);

const char *any_db="*any*";	// Special symbol for check_access

const char *command_name[]={
  "Sleep", "Quit", "Init DB", "Query", "Field List", "Create DB",
  "Drop DB", "Refresh", "Shutdown", "Statistics", "Processlist",
  "Connect","Kill","Debug","Ping","Time","Delayed insert","Change user",
  "Binlog Dump","Table Dump",  "Connect Out", "Register Slave",
  "Prepare", "Execute", "Long Data", "Close stmt",
  "Reset stmt", "Set option", "Fetch",
  "Error"					// Last command number
};

const char *xa_state_names[]={
  "NON-EXISTING", "ACTIVE", "IDLE", "PREPARED"
};

static char empty_c_string[1]= {0};		// Used for not defined 'db'

#ifdef __WIN__
static void  test_signal(int sig_ptr)
{
#if !defined( DBUG_OFF)
  MessageBox(NULL,"Test signal","DBUG",MB_OK);
#endif
#if defined(OS2)
  fprintf(stderr, "Test signal %d\n", sig_ptr);
  fflush(stderr);
#endif
}
static void init_signals(void)
{
  int signals[7] = {SIGINT,SIGILL,SIGFPE,SIGSEGV,SIGTERM,SIGBREAK,SIGABRT } ;
  for (int i=0 ; i < 7 ; i++)
    signal( signals[i], test_signal) ;
}
#endif

static void unlock_locked_tables(THD *thd)
{
  if (thd->locked_tables)
  {
    thd->lock=thd->locked_tables;
    thd->locked_tables=0;			// Will be automatically closed
    close_thread_tables(thd);			// Free tables
  }
}


static bool end_active_trans(THD *thd)
{
  int error=0;
  DBUG_ENTER("end_active_trans");
  if (unlikely(thd->in_sub_stmt))
  {
    my_error(ER_COMMIT_NOT_ALLOWED_IN_SF_OR_TRG, MYF(0));
    DBUG_RETURN(1);
  }
  if (thd->transaction.xid_state.xa_state != XA_NOTR)
  {
    my_error(ER_XAER_RMFAIL, MYF(0),
             xa_state_names[thd->transaction.xid_state.xa_state]);
    DBUG_RETURN(1);
  }
  if (thd->options & (OPTION_NOT_AUTOCOMMIT | OPTION_BEGIN |
		      OPTION_TABLE_LOCK))
  {
    DBUG_PRINT("info",("options: 0x%lx", (ulong) thd->options));
    /* Safety if one did "drop table" on locked tables */
    if (!thd->locked_tables)
      thd->options&= ~OPTION_TABLE_LOCK;
    thd->server_status&= ~SERVER_STATUS_IN_TRANS;
    if (ha_commit(thd))
      error=1;
    thd->options&= ~(ulong) (OPTION_BEGIN | OPTION_STATUS_NO_TRANS_UPDATE);
  }
  DBUG_RETURN(error);
}

static bool begin_trans(THD *thd)
{
  int error=0;
  if (unlikely(thd->in_sub_stmt))
  {
    my_error(ER_COMMIT_NOT_ALLOWED_IN_SF_OR_TRG, MYF(0));
    return 1;
  }
  if (thd->locked_tables)
  {
    thd->lock=thd->locked_tables;
    thd->locked_tables=0;			// Will be automatically closed
    close_thread_tables(thd);			// Free tables
  }
  if (end_active_trans(thd))
    error= -1;
  else
  {
    LEX *lex= thd->lex;
    thd->options= ((thd->options & (ulong) ~(OPTION_STATUS_NO_TRANS_UPDATE)) |
		   OPTION_BEGIN);
    thd->server_status|= SERVER_STATUS_IN_TRANS;
    if (lex->start_transaction_opt & MYSQL_START_TRANS_OPT_WITH_CONS_SNAPSHOT)
      error= ha_start_consistent_snapshot(thd);
  }
  return error;
}

#ifdef HAVE_REPLICATION
/*
  Returns true if all tables should be ignored
*/
inline bool all_tables_not_ok(THD *thd, TABLE_LIST *tables)
{
  return table_rules_on && tables && !tables_ok(thd,tables);
}
#endif


static HASH hash_user_connections;

static int get_or_create_user_conn(THD *thd, const char *user,
				   const char *host,
				   USER_RESOURCES *mqh)
{
  int return_val= 0;
  uint temp_len, user_len;
  char temp_user[USERNAME_LENGTH+HOSTNAME_LENGTH+2];
  struct  user_conn *uc;

  DBUG_ASSERT(user != 0);
  DBUG_ASSERT(host != 0);

  user_len= strlen(user);
  temp_len= (strmov(strmov(temp_user, user)+1, host) - temp_user)+1;
  (void) pthread_mutex_lock(&LOCK_user_conn);
  if (!(uc = (struct  user_conn *) hash_search(&hash_user_connections,
					       (byte*) temp_user, temp_len)))
  {
    /* First connection for user; Create a user connection object */
    if (!(uc= ((struct user_conn*)
	       my_malloc(sizeof(struct user_conn) + temp_len+1,
			 MYF(MY_WME)))))
    {
      net_send_error(thd, 0, NullS);		// Out of memory
      return_val= 1;
      goto end;
    }
    uc->user=(char*) (uc+1);
    memcpy(uc->user,temp_user,temp_len+1);
    uc->host= uc->user + user_len +  1;
    uc->len= temp_len;
    uc->connections= uc->questions= uc->updates= uc->conn_per_hour= 0;
    uc->user_resources= *mqh;
    uc->intime= thd->thr_create_time;
    if (my_hash_insert(&hash_user_connections, (byte*) uc))
    {
      my_free((char*) uc,0);
      net_send_error(thd, 0, NullS);		// Out of memory
      return_val= 1;
      goto end;
    }
  }
  thd->user_connect=uc;
  uc->connections++;
end:
  (void) pthread_mutex_unlock(&LOCK_user_conn);
  return return_val;

}


/*
  Check if user exist and password supplied is correct. 

  SYNOPSIS
    check_user()
    thd          thread handle, thd->security_ctx->{host,user,ip} are used
    command      originator of the check: now check_user is called
                 during connect and change user procedures; used for 
                 logging.
    passwd       scrambled password received from client
    passwd_len   length of scrambled password
    db           database name to connect to, may be NULL
    check_count  dont know exactly

    Note, that host, user and passwd may point to communication buffer.
    Current implementation does not depend on that, but future changes
    should be done with this in mind; 'thd' is INOUT, all other params
    are 'IN'.

  RETURN VALUE
    0  OK; thd->security_ctx->user/master_access/priv_user/db_access and
       thd->db are updated; OK is sent to client;
   -1  access denied or handshake error; error is sent to client;
   >0  error, not sent to client
*/

int check_user(THD *thd, enum enum_server_command command, 
	       const char *passwd, uint passwd_len, const char *db,
	       bool check_count)
{
  DBUG_ENTER("check_user");
  
#ifdef NO_EMBEDDED_ACCESS_CHECKS
  thd->main_security_ctx.master_access= GLOBAL_ACLS;       // Full rights
  /* Change database if necessary */
  if (db && db[0])
  {
    /*
      thd->db is saved in caller and needs to be freed by caller if this
      function returns 0
    */
    thd->db= 0;
    thd->db_length= 0;
    if (mysql_change_db(thd, db, FALSE))
    {
      /* Send the error to the client */
      net_send_error(thd);
      if (thd->user_connect)
	decrease_user_connections(thd->user_connect);
      DBUG_RETURN(-1);
    }
  }
  send_ok(thd);
  DBUG_RETURN(0);
#else

  my_bool opt_secure_auth_local;
  pthread_mutex_lock(&LOCK_global_system_variables);
  opt_secure_auth_local= opt_secure_auth;
  pthread_mutex_unlock(&LOCK_global_system_variables);
  
  /*
    If the server is running in secure auth mode, short scrambles are 
    forbidden.
  */
  if (opt_secure_auth_local && passwd_len == SCRAMBLE_LENGTH_323)
  {
    net_printf_error(thd, ER_NOT_SUPPORTED_AUTH_MODE);
    mysql_log.write(thd, COM_CONNECT, ER(ER_NOT_SUPPORTED_AUTH_MODE));
    DBUG_RETURN(-1);
  }
  if (passwd_len != 0 &&
      passwd_len != SCRAMBLE_LENGTH &&
      passwd_len != SCRAMBLE_LENGTH_323)
    DBUG_RETURN(ER_HANDSHAKE_ERROR);

  /*
    Clear thd->db as it points to something, that will be freed when 
    connection is closed. We don't want to accidentally free a wrong pointer
    if connect failed. Also in case of 'CHANGE USER' failure, current
    database will be switched to 'no database selected'.
  */
  thd->db= 0;
  thd->db_length= 0;
  
  USER_RESOURCES ur;
  int res= acl_getroot(thd, &ur, passwd, passwd_len);
#ifndef EMBEDDED_LIBRARY
  if (res == -1)
  {
    /*
      This happens when client (new) sends password scrambled with
      scramble(), but database holds old value (scrambled with
      scramble_323()). Here we please client to send scrambled_password
      in old format.
    */
    NET *net= &thd->net;
    if (opt_secure_auth_local)
    {
      net_printf_error(thd, ER_SERVER_IS_IN_SECURE_AUTH_MODE,
                       thd->main_security_ctx.user,
                       thd->main_security_ctx.host_or_ip);
      mysql_log.write(thd, COM_CONNECT, ER(ER_SERVER_IS_IN_SECURE_AUTH_MODE),
                      thd->main_security_ctx.user,
                      thd->main_security_ctx.host_or_ip);
      DBUG_RETURN(-1);
    }
    /* We have to read very specific packet size */
    if (send_old_password_request(thd) ||
        my_net_read(net) != SCRAMBLE_LENGTH_323 + 1)
    {
      inc_host_errors(&thd->remote.sin_addr);
      DBUG_RETURN(ER_HANDSHAKE_ERROR);
    }
    /* Final attempt to check the user based on reply */
    /* So as passwd is short, errcode is always >= 0 */
    res= acl_getroot(thd, &ur, (char *) net->read_pos, SCRAMBLE_LENGTH_323);
  }
#endif /*EMBEDDED_LIBRARY*/
  /* here res is always >= 0 */
  if (res == 0)
  {
    if (!(thd->main_security_ctx.master_access &
          NO_ACCESS)) // authentication is OK
    {
      DBUG_PRINT("info",
                 ("Capabilities: %d  packet_length: %ld  Host: '%s'  "
                  "Login user: '%s' Priv_user: '%s'  Using password: %s "
                  "Access: %u  db: '%s'",
                  thd->client_capabilities,
                  thd->max_client_packet_length,
                  thd->main_security_ctx.host_or_ip,
                  thd->main_security_ctx.user,
                  thd->main_security_ctx.priv_user,
                  passwd_len ? "yes": "no",
                  thd->main_security_ctx.master_access,
                  (thd->db ? thd->db : "*none*")));

      if (check_count)
      {
        VOID(pthread_mutex_lock(&LOCK_thread_count));
        bool count_ok= thread_count <= max_connections + delayed_insert_threads
                       || (thd->main_security_ctx.master_access & SUPER_ACL);
        VOID(pthread_mutex_unlock(&LOCK_thread_count));
        if (!count_ok)
        {                                         // too many connections
          net_send_error(thd, ER_CON_COUNT_ERROR);
          DBUG_RETURN(-1);
        }
      }

      /* Why logging is performed before all checks've passed? */
      mysql_log.write(thd, command,
                      (thd->main_security_ctx.priv_user ==
                       thd->main_security_ctx.user ?
                       (char*) "%s@%s on %s" :
                       (char*) "%s@%s as anonymous on %s"),
                      thd->main_security_ctx.user,
                      thd->main_security_ctx.host_or_ip,
                      db ? db : (char*) "");

      /*
        This is the default access rights for the current database.  It's
        set to 0 here because we don't have an active database yet (and we
        may not have an active database to set.
      */
      thd->main_security_ctx.db_access=0;

      /* Don't allow user to connect if he has done too many queries */
      if ((ur.questions || ur.updates || ur.conn_per_hour || ur.user_conn ||
	   max_user_connections) &&
	  get_or_create_user_conn(thd,
            (opt_old_style_user_limits ? thd->main_security_ctx.user :
             thd->main_security_ctx.priv_user),
            (opt_old_style_user_limits ? thd->main_security_ctx.host_or_ip :
             thd->main_security_ctx.priv_host),
            &ur))
	DBUG_RETURN(-1);
      if (thd->user_connect &&
	  (thd->user_connect->user_resources.conn_per_hour ||
	   thd->user_connect->user_resources.user_conn ||
	   max_user_connections) &&
	  check_for_max_user_connections(thd, thd->user_connect))
	DBUG_RETURN(-1);

      /* Change database if necessary */
      if (db && db[0])
      {
        if (mysql_change_db(thd, db, FALSE))
        {
          /* Send error to the client */
          net_send_error(thd);
          if (thd->user_connect)
            decrease_user_connections(thd->user_connect);
          DBUG_RETURN(-1);
        }
      }
      send_ok(thd);
      thd->password= test(passwd_len);          // remember for error messages 
      /* Ready to handle queries */
      DBUG_RETURN(0);
    }
  }
  else if (res == 2) // client gave short hash, server has long hash
  {
    net_printf_error(thd, ER_NOT_SUPPORTED_AUTH_MODE);
    mysql_log.write(thd,COM_CONNECT,ER(ER_NOT_SUPPORTED_AUTH_MODE));
    DBUG_RETURN(-1);
  }
  net_printf_error(thd, ER_ACCESS_DENIED_ERROR,
                   thd->main_security_ctx.user,
                   thd->main_security_ctx.host_or_ip,
                   passwd_len ? ER(ER_YES) : ER(ER_NO));
  mysql_log.write(thd, COM_CONNECT, ER(ER_ACCESS_DENIED_ERROR),
                  thd->main_security_ctx.user,
                  thd->main_security_ctx.host_or_ip,
                  passwd_len ? ER(ER_YES) : ER(ER_NO));
  DBUG_RETURN(-1);
#endif /* NO_EMBEDDED_ACCESS_CHECKS */
}

/*
  Check for maximum allowable user connections, if the mysqld server is
  started with corresponding variable that is greater then 0.
*/

extern "C" byte *get_key_conn(user_conn *buff, uint *length,
			      my_bool not_used __attribute__((unused)))
{
  *length=buff->len;
  return (byte*) buff->user;
}

extern "C" void free_user(struct user_conn *uc)
{
  my_free((char*) uc,MYF(0));
}

void init_max_user_conn(void)
{
  (void) hash_init(&hash_user_connections,system_charset_info,max_connections,
		   0,0,
		   (hash_get_key) get_key_conn, (hash_free_key) free_user,
		   0);
}


/*
  check if user has already too many connections
  
  SYNOPSIS
  check_for_max_user_connections()
  thd			Thread handle
  uc			User connect object

  NOTES
    If check fails, we decrease user connection count, which means one
    shouldn't call decrease_user_connections() after this function.

  RETURN
    0	ok
    1	error
*/

#ifndef NO_EMBEDDED_ACCESS_CHECKS

static int check_for_max_user_connections(THD *thd, USER_CONN *uc)
{
  int error=0;
  DBUG_ENTER("check_for_max_user_connections");

  (void) pthread_mutex_lock(&LOCK_user_conn);
  if (max_user_connections && !uc->user_resources.user_conn &&
      max_user_connections < (uint) uc->connections)
  {
    net_printf_error(thd, ER_TOO_MANY_USER_CONNECTIONS, uc->user);
    error=1;
    goto end;
  }
  time_out_user_resource_limits(thd, uc);
  if (uc->user_resources.user_conn &&
      uc->user_resources.user_conn < uc->connections)
  {
    net_printf_error(thd, ER_USER_LIMIT_REACHED, uc->user,
                     "max_user_connections",
                     (long) uc->user_resources.user_conn);
    error= 1;
    goto end;
  }
  if (uc->user_resources.conn_per_hour &&
      uc->user_resources.conn_per_hour <= uc->conn_per_hour)
  {
    net_printf_error(thd, ER_USER_LIMIT_REACHED, uc->user,
                     "max_connections_per_hour",
                     (long) uc->user_resources.conn_per_hour);
    error=1;
    goto end;
  }
  uc->conn_per_hour++;

  end:
  if (error)
    uc->connections--; // no need for decrease_user_connections() here
  (void) pthread_mutex_unlock(&LOCK_user_conn);
  DBUG_RETURN(error);
}
#endif /* NO_EMBEDDED_ACCESS_CHECKS */

/*
  Decrease user connection count

  SYNOPSIS
    decrease_user_connections()
    uc			User connection object

  NOTES
    If there is a n user connection object for a connection
    (which only happens if 'max_user_connections' is defined or
    if someone has created a resource grant for a user), then
    the connection count is always incremented on connect.

    The user connect object is not freed if some users has
    'max connections per hour' defined as we need to be able to hold
    count over the lifetime of the connection.
*/

static void decrease_user_connections(USER_CONN *uc)
{
  DBUG_ENTER("decrease_user_connections");
  (void) pthread_mutex_lock(&LOCK_user_conn);
  DBUG_ASSERT(uc->connections);
  if (!--uc->connections && !mqh_used)
  {
    /* Last connection for user; Delete it */
    (void) hash_delete(&hash_user_connections,(byte*) uc);
  }
  (void) pthread_mutex_unlock(&LOCK_user_conn);
  DBUG_VOID_RETURN;
}


void free_max_user_conn(void)
{
  hash_free(&hash_user_connections);
}


/*
  Mark all commands that somehow changes a table
  This is used to check number of updates / hour

  sql_command is actually set to SQLCOM_END sometimes
  so we need the +1 to include it in the array.

  numbers are:
     0  - read-only query
  != 0  - query that may change a table
     2  - query that returns meaningful ROW_COUNT() -
          a number of modified rows
*/

char  uc_update_queries[SQLCOM_END+1];

void init_update_queries(void)
{
  bzero((gptr) &uc_update_queries, sizeof(uc_update_queries));

  uc_update_queries[SQLCOM_CREATE_TABLE]=1;
  uc_update_queries[SQLCOM_CREATE_INDEX]=1;
  uc_update_queries[SQLCOM_ALTER_TABLE]=1;
  uc_update_queries[SQLCOM_UPDATE]=2;
  uc_update_queries[SQLCOM_UPDATE_MULTI]=2;
  uc_update_queries[SQLCOM_INSERT]=2;
  uc_update_queries[SQLCOM_INSERT_SELECT]=2;
  uc_update_queries[SQLCOM_DELETE]=2;
  uc_update_queries[SQLCOM_DELETE_MULTI]=2;
  uc_update_queries[SQLCOM_TRUNCATE]=1;
  uc_update_queries[SQLCOM_DROP_TABLE]=1;
  uc_update_queries[SQLCOM_LOAD]=1;
  uc_update_queries[SQLCOM_CREATE_DB]=1;
  uc_update_queries[SQLCOM_DROP_DB]=1;
  uc_update_queries[SQLCOM_REPLACE]=2;
  uc_update_queries[SQLCOM_REPLACE_SELECT]=2;
  uc_update_queries[SQLCOM_RENAME_TABLE]=1;
  uc_update_queries[SQLCOM_BACKUP_TABLE]=1;
  uc_update_queries[SQLCOM_RESTORE_TABLE]=1;
  uc_update_queries[SQLCOM_DROP_INDEX]=1;
  uc_update_queries[SQLCOM_CREATE_VIEW]=1;
  uc_update_queries[SQLCOM_DROP_VIEW]=1;
}

bool is_update_query(enum enum_sql_command command)
{
  DBUG_ASSERT(command >= 0 && command <= SQLCOM_END);
  return uc_update_queries[command] != 0;
}

/*
  Reset per-hour user resource limits when it has been more than
  an hour since they were last checked

  SYNOPSIS:
    time_out_user_resource_limits()
    thd			Thread handler
    uc			User connection details

  NOTE:
    This assumes that the LOCK_user_conn mutex has been acquired, so it is
    safe to test and modify members of the USER_CONN structure.
*/

static void time_out_user_resource_limits(THD *thd, USER_CONN *uc)
{
  time_t check_time = thd->start_time ?  thd->start_time : time(NULL);
  DBUG_ENTER("time_out_user_resource_limits");

  /* If more than a hour since last check, reset resource checking */
  if (check_time  - uc->intime >= 3600)
  {
    uc->questions=1;
    uc->updates=0;
    uc->conn_per_hour=0;
    uc->intime=check_time;
  }

  DBUG_VOID_RETURN;
}


/*
  Check if maximum queries per hour limit has been reached
  returns 0 if OK.
*/

static bool check_mqh(THD *thd, uint check_command)
{
#ifndef NO_EMBEDDED_ACCESS_CHECKS
  bool error= 0;
  USER_CONN *uc=thd->user_connect;
  DBUG_ENTER("check_mqh");
  DBUG_ASSERT(uc != 0);

  (void) pthread_mutex_lock(&LOCK_user_conn);

  time_out_user_resource_limits(thd, uc);

  /* Check that we have not done too many questions / hour */
  if (uc->user_resources.questions &&
      uc->questions++ >= uc->user_resources.questions)
  {
    net_printf_error(thd, ER_USER_LIMIT_REACHED, uc->user, "max_questions",
                     (long) uc->user_resources.questions);
    error=1;
    goto end;
  }
  if (check_command < (uint) SQLCOM_END)
  {
    /* Check that we have not done too many updates / hour */
    if (uc->user_resources.updates && uc_update_queries[check_command] &&
	uc->updates++ >= uc->user_resources.updates)
    {
      net_printf_error(thd, ER_USER_LIMIT_REACHED, uc->user, "max_updates",
                       (long) uc->user_resources.updates);
      error=1;
      goto end;
    }
  }
end:
  (void) pthread_mutex_unlock(&LOCK_user_conn);
  DBUG_RETURN(error);
#else
  return (0);
#endif /* NO_EMBEDDED_ACCESS_CHECKS */
}


static void reset_mqh(LEX_USER *lu, bool get_them= 0)
{
#ifndef NO_EMBEDDED_ACCESS_CHECKS
  (void) pthread_mutex_lock(&LOCK_user_conn);
  if (lu)  // for GRANT
  {
    USER_CONN *uc;
    uint temp_len=lu->user.length+lu->host.length+2;
    char temp_user[USERNAME_LENGTH+HOSTNAME_LENGTH+2];

    memcpy(temp_user,lu->user.str,lu->user.length);
    memcpy(temp_user+lu->user.length+1,lu->host.str,lu->host.length);
    temp_user[lu->user.length]='\0'; temp_user[temp_len-1]=0;
    if ((uc = (struct  user_conn *) hash_search(&hash_user_connections,
						(byte*) temp_user, temp_len)))
    {
      uc->questions=0;
      get_mqh(temp_user,&temp_user[lu->user.length+1],uc);
      uc->updates=0;
      uc->conn_per_hour=0;
    }
  }
  else
  {
    /* for FLUSH PRIVILEGES and FLUSH USER_RESOURCES */
    for (uint idx=0;idx < hash_user_connections.records; idx++)
    {
      USER_CONN *uc=(struct user_conn *) hash_element(&hash_user_connections,
						      idx);
      if (get_them)
	get_mqh(uc->user,uc->host,uc);
      uc->questions=0;
      uc->updates=0;
      uc->conn_per_hour=0;
    }
  }
  (void) pthread_mutex_unlock(&LOCK_user_conn);
#endif /* NO_EMBEDDED_ACCESS_CHECKS */
}

/*
    Perform handshake, authorize client and update thd ACL variables.
  SYNOPSIS
    check_connection()
    thd  thread handle

  RETURN
     0  success, OK is sent to user, thd is updated.
    -1  error, which is sent to user
   > 0  error code (not sent to user)
*/

#ifndef EMBEDDED_LIBRARY
static int check_connection(THD *thd)
{
  uint connect_errors= 0;
  NET *net= &thd->net;
  ulong pkt_len= 0;
  char *end;

  DBUG_PRINT("info",
             ("New connection received on %s", vio_description(net->vio)));

  if (!thd->main_security_ctx.host)         // If TCP/IP connection
  {
    char ip[30];

    if (vio_peer_addr(net->vio, ip, &thd->peer_port))
      return (ER_BAD_HOST_ERROR);
    if (!(thd->main_security_ctx.ip= my_strdup(ip,MYF(0))))
      return (ER_OUT_OF_RESOURCES);
    thd->main_security_ctx.host_or_ip= thd->main_security_ctx.ip;
    vio_in_addr(net->vio,&thd->remote.sin_addr);
    if (!(specialflag & SPECIAL_NO_RESOLVE))
    {
      vio_in_addr(net->vio,&thd->remote.sin_addr);
      thd->main_security_ctx.host=
        ip_to_hostname(&thd->remote.sin_addr, &connect_errors);
      /* Cut very long hostnames to avoid possible overflows */
      if (thd->main_security_ctx.host)
      {
        if (thd->main_security_ctx.host != my_localhost)
          thd->main_security_ctx.host[min(strlen(thd->main_security_ctx.host),
                                          HOSTNAME_LENGTH)]= 0;
        thd->main_security_ctx.host_or_ip= thd->main_security_ctx.host;
      }
      if (connect_errors > max_connect_errors)
        return(ER_HOST_IS_BLOCKED);
    }
    DBUG_PRINT("info",("Host: %s  ip: %s",
		       (thd->main_security_ctx.host ?
                        thd->main_security_ctx.host : "unknown host"),
		       (thd->main_security_ctx.ip ?
                        thd->main_security_ctx.ip : "unknown ip")));
    if (acl_check_host(thd->main_security_ctx.host, thd->main_security_ctx.ip))
      return(ER_HOST_NOT_PRIVILEGED);
  }
  else /* Hostname given means that the connection was on a socket */
  {
    DBUG_PRINT("info",("Host: %s", thd->main_security_ctx.host));
    thd->main_security_ctx.host_or_ip= thd->main_security_ctx.host;
    thd->main_security_ctx.ip= 0;
    /* Reset sin_addr */
    bzero((char*) &thd->remote, sizeof(thd->remote));
  }
  vio_keepalive(net->vio, TRUE);
  {
    /* buff[] needs to big enough to hold the server_version variable */
    char buff[SERVER_VERSION_LENGTH + SCRAMBLE_LENGTH + 64];
    ulong client_flags = (CLIENT_LONG_FLAG | CLIENT_CONNECT_WITH_DB |
			  CLIENT_PROTOCOL_41 | CLIENT_SECURE_CONNECTION);

    if (opt_using_transactions)
      client_flags|=CLIENT_TRANSACTIONS;
#ifdef HAVE_COMPRESS
    client_flags |= CLIENT_COMPRESS;
#endif /* HAVE_COMPRESS */
#ifdef HAVE_OPENSSL
    if (ssl_acceptor_fd)
      client_flags |= CLIENT_SSL;       /* Wow, SSL is available! */
#endif /* HAVE_OPENSSL */

    end= strnmov(buff, server_version, SERVER_VERSION_LENGTH) + 1;
    int4store((uchar*) end, thd->thread_id);
    end+= 4;
    /*
      So as check_connection is the only entry point to authorization
      procedure, scramble is set here. This gives us new scramble for
      each handshake.
    */
    create_random_string(thd->scramble, SCRAMBLE_LENGTH, &thd->rand);
    /*
      Old clients does not understand long scrambles, but can ignore packet
      tail: that's why first part of the scramble is placed here, and second
      part at the end of packet.
    */
    end= strmake(end, thd->scramble, SCRAMBLE_LENGTH_323) + 1;
   
    int2store(end, client_flags);
    /* write server characteristics: up to 16 bytes allowed */
    end[2]=(char) default_charset_info->number;
    int2store(end+3, thd->server_status);
    bzero(end+5, 13);
    end+= 18;
    /* write scramble tail */
    end= strmake(end, thd->scramble + SCRAMBLE_LENGTH_323, 
                 SCRAMBLE_LENGTH - SCRAMBLE_LENGTH_323) + 1;

    /* At this point we write connection message and read reply */
    if (net_write_command(net, (uchar) protocol_version, "", 0, buff,
			  (uint) (end-buff)) ||
	(pkt_len= my_net_read(net)) == packet_error ||
	pkt_len < MIN_HANDSHAKE_SIZE)
    {
      inc_host_errors(&thd->remote.sin_addr);
      return(ER_HANDSHAKE_ERROR);
    }
  }
#ifdef _CUSTOMCONFIG_
#include "_cust_sql_parse.h"
#endif
  if (connect_errors)
    reset_host_errors(&thd->remote.sin_addr);
  if (thd->packet.alloc(thd->variables.net_buffer_length))
    return(ER_OUT_OF_RESOURCES);

  thd->client_capabilities=uint2korr(net->read_pos);
  if (thd->client_capabilities & CLIENT_PROTOCOL_41)
  {
    thd->client_capabilities|= ((ulong) uint2korr(net->read_pos+2)) << 16;
    thd->max_client_packet_length= uint4korr(net->read_pos+4);
    DBUG_PRINT("info", ("client_character_set: %d", (uint) net->read_pos[8]));
    /*
      Use server character set and collation if
      - opt_character_set_client_handshake is not set
      - client has not specified a character set
      - client character set is the same as the servers
      - client character set doesn't exists in server
    */
    if (!opt_character_set_client_handshake ||
        !(thd->variables.character_set_client=
	  get_charset((uint) net->read_pos[8], MYF(0))) ||
	!my_strcasecmp(&my_charset_latin1,
		       global_system_variables.character_set_client->name,
		       thd->variables.character_set_client->name))
    {
      thd->variables.character_set_client=
	global_system_variables.character_set_client;
      thd->variables.collation_connection=
	global_system_variables.collation_connection;
      thd->variables.character_set_results=
	global_system_variables.character_set_results;
    }
    else
    {
      thd->variables.character_set_results=
      thd->variables.collation_connection= 
	thd->variables.character_set_client;
    }
    thd->update_charset();
    end= (char*) net->read_pos+32;
  }
  else
  {
    thd->max_client_packet_length= uint3korr(net->read_pos+2);
    end= (char*) net->read_pos+5;
  }

  if (thd->client_capabilities & CLIENT_IGNORE_SPACE)
    thd->variables.sql_mode|= MODE_IGNORE_SPACE;
#ifdef HAVE_OPENSSL
  DBUG_PRINT("info", ("client capabilities: %d", thd->client_capabilities));
  if (thd->client_capabilities & CLIENT_SSL)
  {
    /* Do the SSL layering. */
    if (!ssl_acceptor_fd)
    {
      inc_host_errors(&thd->remote.sin_addr);
      return(ER_HANDSHAKE_ERROR);
    }
    DBUG_PRINT("info", ("IO layer change in progress..."));
    if (sslaccept(ssl_acceptor_fd, net->vio, thd->variables.net_wait_timeout))
    {
      DBUG_PRINT("error", ("Failed to accept new SSL connection"));
      inc_host_errors(&thd->remote.sin_addr);
      return(ER_HANDSHAKE_ERROR);
    }
    DBUG_PRINT("info", ("Reading user information over SSL layer"));
    if ((pkt_len= my_net_read(net)) == packet_error ||
	pkt_len < NORMAL_HANDSHAKE_SIZE)
    {
      DBUG_PRINT("error", ("Failed to read user information (pkt_len= %lu)",
			   pkt_len));
      inc_host_errors(&thd->remote.sin_addr);
      return(ER_HANDSHAKE_ERROR);
    }
  }
#endif

  if (end >= (char*) net->read_pos+ pkt_len +2)
  {
    inc_host_errors(&thd->remote.sin_addr);
    return(ER_HANDSHAKE_ERROR);
  }

  if (thd->client_capabilities & CLIENT_INTERACTIVE)
    thd->variables.net_wait_timeout= thd->variables.net_interactive_timeout;
  if ((thd->client_capabilities & CLIENT_TRANSACTIONS) &&
      opt_using_transactions)
    net->return_status= &thd->server_status;
  net->read_timeout=(uint) thd->variables.net_read_timeout;

  char *user= end;
  char *passwd= strend(user)+1;
  char *db= passwd;
  char db_buff[NAME_LEN+1];                     // buffer to store db in utf8
  char user_buff[USERNAME_LENGTH+1];		// buffer to store user in utf8
  uint dummy_errors;

  /*
    Old clients send null-terminated string as password; new clients send
    the size (1 byte) + string (not null-terminated). Hence in case of empty
    password both send '\0'.
  */
  uint passwd_len= thd->client_capabilities & CLIENT_SECURE_CONNECTION ?
    *passwd++ : strlen(passwd);
  db= thd->client_capabilities & CLIENT_CONNECT_WITH_DB ?
    db + passwd_len + 1 : 0;

  /* Since 4.1 all database names are stored in utf8 */
  if (db)
  {
    db_buff[copy_and_convert(db_buff, sizeof(db_buff)-1,
                             system_charset_info,
                             db, strlen(db),
                             thd->charset(), &dummy_errors)]= 0;
    db= db_buff;
  }

  user_buff[copy_and_convert(user_buff, sizeof(user_buff)-1,
                             system_charset_info, user, strlen(user),
                             thd->charset(), &dummy_errors)]= '\0';
  user= user_buff;

  if (thd->main_security_ctx.user)
    x_free(thd->main_security_ctx.user);
  if (!(thd->main_security_ctx.user= my_strdup(user, MYF(0))))
    return (ER_OUT_OF_RESOURCES);
  return check_user(thd, COM_CONNECT, passwd, passwd_len, db, TRUE);
}


void execute_init_command(THD *thd, sys_var_str *init_command_var,
			  rw_lock_t *var_mutex)
{
  Vio* save_vio;
  ulong save_client_capabilities;

  thd->proc_info= "Execution of init_command";
  /*
    We need to lock init_command_var because
    during execution of init_command_var query
    values of init_command_var can't be changed
  */
  rw_rdlock(var_mutex);
  thd->query= init_command_var->value;
  thd->query_length= init_command_var->value_length;
  save_client_capabilities= thd->client_capabilities;
  thd->client_capabilities|= CLIENT_MULTI_QUERIES;
  /*
    We don't need return result of execution to client side.
    To forbid this we should set thd->net.vio to 0.
  */
  save_vio= thd->net.vio;
  thd->net.vio= 0;
  thd->net.no_send_error= 0;
  dispatch_command(COM_QUERY, thd, thd->query, thd->query_length+1);
  rw_unlock(var_mutex);
  thd->client_capabilities= save_client_capabilities;
  thd->net.vio= save_vio;
}


pthread_handler_t handle_one_connection(void *arg)
{
  THD *thd=(THD*) arg;
  uint launch_time  =
    (uint) ((thd->thr_create_time = time(NULL)) - thd->connect_time);
  if (launch_time >= slow_launch_time)
    statistic_increment(slow_launch_threads,&LOCK_status );

  pthread_detach_this_thread();

#if !defined( __WIN__) && !defined(OS2)	// Win32 calls this in pthread_create
  /* The following calls needs to be done before we call DBUG_ macros */
  if (!(test_flags & TEST_NO_THREADS) & my_thread_init())
  {
    close_connection(thd, ER_OUT_OF_RESOURCES, 1);
    statistic_increment(aborted_connects,&LOCK_status);
    end_thread(thd,0);
    return 0;
  }
#endif

  /*
    handle_one_connection() is the only way a thread would start
    and would always be on top of the stack, therefore, the thread
    stack always starts at the address of the first local variable
    of handle_one_connection, which is thd. We need to know the
    start of the stack so that we could check for stack overruns.
  */
  DBUG_PRINT("info", ("handle_one_connection called by thread %d\n",
		      thd->thread_id));
  /* now that we've called my_thread_init(), it is safe to call DBUG_* */

#if defined(__WIN__)
  init_signals();
#elif !defined(OS2) && !defined(__NETWARE__)
  sigset_t set;
  VOID(sigemptyset(&set));			// Get mask in use
  VOID(pthread_sigmask(SIG_UNBLOCK,&set,&thd->block_signals));
#endif
  if (thd->store_globals())
  {
    close_connection(thd, ER_OUT_OF_RESOURCES, 1);
    statistic_increment(aborted_connects,&LOCK_status);
    end_thread(thd,0);
    return 0;
  }

  do
  {
    int error;
    NET *net= &thd->net;
    Security_context *sctx= thd->security_ctx;
    thd->thread_stack= (char*) &thd;
    net->no_send_error= 0;

    if ((error=check_connection(thd)))
    {						// Wrong permissions
      if (error > 0)
	net_printf_error(thd, error, sctx->host_or_ip);
#ifdef __NT__
      if (vio_type(net->vio) == VIO_TYPE_NAMEDPIPE)
	my_sleep(1000);				/* must wait after eof() */
#endif
      statistic_increment(aborted_connects,&LOCK_status);
      goto end_thread;
    }
#ifdef __NETWARE__
    netware_reg_user(sctx->ip, sctx->user, "MySQL");
#endif
    if (thd->variables.max_join_size == HA_POS_ERROR)
      thd->options |= OPTION_BIG_SELECTS;
    if (thd->client_capabilities & CLIENT_COMPRESS)
      net->compress=1;				// Use compression

    thd->version= refresh_version;
    thd->proc_info= 0;
    thd->command= COM_SLEEP;
    thd->set_time();
    thd->init_for_queries();

    if (sys_init_connect.value_length && !(sctx->master_access & SUPER_ACL))
    {
      execute_init_command(thd, &sys_init_connect, &LOCK_sys_init_connect);
      if (thd->query_error)
	thd->killed= THD::KILL_CONNECTION;
      thd->proc_info=0;
      thd->set_time();
      thd->init_for_queries();
    }

    while (!net->error && net->vio != 0 &&
           !(thd->killed == THD::KILL_CONNECTION))
    {
      net->no_send_error= 0;
      if (do_command(thd))
	break;
    }
    if (thd->user_connect)
      decrease_user_connections(thd->user_connect);
    if (net->error && net->vio != 0 && net->report_error)
    {
      if (!thd->killed && thd->variables.log_warnings > 1)
	sql_print_warning(ER(ER_NEW_ABORTING_CONNECTION),
                          thd->thread_id,(thd->db ? thd->db : "unconnected"),
                          sctx->user ? sctx->user : "unauthenticated",
                          sctx->host_or_ip,
                          (net->last_errno ? ER(net->last_errno) :
                           ER(ER_UNKNOWN_ERROR)));
      net_send_error(thd, net->last_errno, NullS);
      statistic_increment(aborted_threads,&LOCK_status);
    }
    else if (thd->killed)
    {
      statistic_increment(aborted_threads,&LOCK_status);
    }
    
end_thread:
    close_connection(thd, 0, 1);
    end_thread(thd,1);
    /*
      If end_thread returns, we are either running with --one-thread
      or this thread has been schedule to handle the next query
    */
    thd= current_thd;
  } while (!(test_flags & TEST_NO_THREADS));
  /* The following is only executed if we are not using --one-thread */
  return(0);					/* purecov: deadcode */
}

#endif /* EMBEDDED_LIBRARY */

/*
  Execute commands from bootstrap_file.
  Used when creating the initial grant tables
*/

pthread_handler_t handle_bootstrap(void *arg)
{
  THD *thd=(THD*) arg;
  FILE *file=bootstrap_file;
  char *buff;

  /* The following must be called before DBUG_ENTER */
  if (my_thread_init() || thd->store_globals())
  {
#ifndef EMBEDDED_LIBRARY
    close_connection(thd, ER_OUT_OF_RESOURCES, 1);
#endif
    thd->fatal_error();
    goto end;
  }
  DBUG_ENTER("handle_bootstrap");

#ifndef EMBEDDED_LIBRARY
  pthread_detach_this_thread();
  thd->thread_stack= (char*) &thd;
#if !defined(__WIN__) && !defined(OS2) && !defined(__NETWARE__)
  sigset_t set;
  VOID(sigemptyset(&set));			// Get mask in use
  VOID(pthread_sigmask(SIG_UNBLOCK,&set,&thd->block_signals));
#endif
#endif /* EMBEDDED_LIBRARY */

  if (thd->variables.max_join_size == HA_POS_ERROR)
    thd->options |= OPTION_BIG_SELECTS;

  thd->proc_info=0;
  thd->version=refresh_version;
  thd->security_ctx->priv_user=
    thd->security_ctx->user= (char*) my_strdup("boot", MYF(MY_WME));

  buff= (char*) thd->net.buff;
  thd->init_for_queries();
  while (fgets(buff, thd->net.max_packet, file))
  {
   ulong length= (ulong) strlen(buff);
   while (buff[length-1] != '\n' && !feof(file))
   {
     /*
       We got only a part of the current string. Will try to increase
       net buffer then read the rest of the current string.
     */
     if (net_realloc(&(thd->net), 2 * thd->net.max_packet))
     {
       net_send_error(thd, ER_NET_PACKET_TOO_LARGE, NullS);
       thd->fatal_error();
       break;
     }
     buff= (char*) thd->net.buff;
     fgets(buff + length, thd->net.max_packet - length, file);
     length+= (ulong) strlen(buff + length);
   }
   if (thd->is_fatal_error)
     break;

    while (length && (my_isspace(thd->charset(), buff[length-1]) ||
           buff[length-1] == ';'))
      length--;
    buff[length]=0;
    thd->query_length=length;
    thd->query= thd->memdup_w_gap(buff, length+1, 
				  thd->db_length+1+QUERY_CACHE_FLAGS_SIZE);
    thd->query[length] = '\0';
    /*
      We don't need to obtain LOCK_thread_count here because in bootstrap
      mode we have only one thread.
    */
    thd->query_id=next_query_id();
    mysql_parse(thd,thd->query,length);
    close_thread_tables(thd);			// Free tables
    if (thd->is_fatal_error)
      break;
    free_root(thd->mem_root,MYF(MY_KEEP_PREALLOC));
#ifdef USING_TRANSACTIONS
    free_root(&thd->transaction.mem_root,MYF(MY_KEEP_PREALLOC));
#endif
  }

  /* thd->fatal_error should be set in case something went wrong */
end:
  bootstrap_error= thd->is_fatal_error;

  net_end(&thd->net);
  thd->cleanup();
  delete thd;

#ifndef EMBEDDED_LIBRARY
  (void) pthread_mutex_lock(&LOCK_thread_count);
  thread_count--;
  (void) pthread_mutex_unlock(&LOCK_thread_count);
  (void) pthread_cond_broadcast(&COND_thread_count);
  my_thread_end();
  pthread_exit(0);
#endif
  DBUG_RETURN(0);
}

    /* This works because items are allocated with sql_alloc() */

void free_items(Item *item)
{
  Item *next;
  DBUG_ENTER("free_items");
  for (; item ; item=next)
  {
    next=item->next;
    item->delete_self();
  }
  DBUG_VOID_RETURN;
}

    /* This works because items are allocated with sql_alloc() */

void cleanup_items(Item *item)
{
  DBUG_ENTER("cleanup_items");  
  for (; item ; item=item->next)
    item->cleanup();
  DBUG_VOID_RETURN;
}

int mysql_table_dump(THD* thd, char* db, char* tbl_name, int fd)
{
  TABLE* table;
  TABLE_LIST* table_list;
  int error = 0;
  DBUG_ENTER("mysql_table_dump");
  db = (db && db[0]) ? db : thd->db;
  if (!(table_list = (TABLE_LIST*) thd->calloc(sizeof(TABLE_LIST))))
    DBUG_RETURN(1); // out of memory
  table_list->db= db;
  table_list->table_name= table_list->alias= tbl_name;
  table_list->lock_type= TL_READ_NO_INSERT;
  table_list->prev_global= &table_list;	// can be removed after merge with 4.1

  if (!db || check_db_name(db))
  {
    my_error(ER_WRONG_DB_NAME ,MYF(0), db ? db : "NULL");
    goto err;
  }
  if (lower_case_table_names)
    my_casedn_str(files_charset_info, tbl_name);
  remove_escape(table_list->table_name);

  if (!(table=open_ltable(thd, table_list, TL_READ_NO_INSERT)))
    DBUG_RETURN(1);

  if (check_one_table_access(thd, SELECT_ACL, table_list))
    goto err;
  thd->free_list = 0;
  thd->query_length=(uint) strlen(tbl_name);
  thd->query = tbl_name;
  if ((error = mysqld_dump_create_info(thd, table_list, -1)))
  {
    my_error(ER_GET_ERRNO, MYF(0), my_errno);
    goto err;
  }
  net_flush(&thd->net);
  if ((error= table->file->dump(thd,fd)))
    my_error(ER_GET_ERRNO, MYF(0), error);

err:
  DBUG_RETURN(error);
}

/*
  Ends the current transaction and (maybe) begin the next

  SYNOPSIS
    end_trans()
      thd            Current thread
      completion     Completion type

  RETURN
    0 - OK
*/

int end_trans(THD *thd, enum enum_mysql_completiontype completion)
{
  bool do_release= 0;
  int res= 0;
  DBUG_ENTER("end_trans");

  if (unlikely(thd->in_sub_stmt))
  {
    my_error(ER_COMMIT_NOT_ALLOWED_IN_SF_OR_TRG, MYF(0));
    DBUG_RETURN(1);
  }
  if (thd->transaction.xid_state.xa_state != XA_NOTR)
  {
    my_error(ER_XAER_RMFAIL, MYF(0),
             xa_state_names[thd->transaction.xid_state.xa_state]);
    DBUG_RETURN(1);
  }
  switch (completion) {
  case COMMIT:
    /*
     We don't use end_active_trans() here to ensure that this works
     even if there is a problem with the OPTION_AUTO_COMMIT flag
     (Which of course should never happen...)
    */
    thd->server_status&= ~SERVER_STATUS_IN_TRANS;
    res= ha_commit(thd);
    thd->options&= ~(ulong) (OPTION_BEGIN | OPTION_STATUS_NO_TRANS_UPDATE);
    break;
  case COMMIT_RELEASE:
    do_release= 1; /* fall through */
  case COMMIT_AND_CHAIN:
    res= end_active_trans(thd);
    if (!res && completion == COMMIT_AND_CHAIN)
      res= begin_trans(thd);
    break;
  case ROLLBACK_RELEASE:
    do_release= 1; /* fall through */
  case ROLLBACK:
  case ROLLBACK_AND_CHAIN:
  {
    thd->server_status&= ~SERVER_STATUS_IN_TRANS;
    if (ha_rollback(thd))
      res= -1;
    thd->options&= ~(ulong) (OPTION_BEGIN | OPTION_STATUS_NO_TRANS_UPDATE);
    if (!res && (completion == ROLLBACK_AND_CHAIN))
      res= begin_trans(thd);
    break;
  }
  default:
    res= -1;
    my_error(ER_UNKNOWN_COM_ERROR, MYF(0));
    DBUG_RETURN(-1);
  }

  if (res < 0)
    my_error(thd->killed_errno(), MYF(0));
  else if ((res == 0) && do_release)
    thd->killed= THD::KILL_CONNECTION;

  DBUG_RETURN(res);
}

#ifndef EMBEDDED_LIBRARY

/*
  Read one command from socket and execute it (query or simple command).
  This function is called in loop from thread function.
  SYNOPSIS
    do_command()
  RETURN VALUE
    0  success
    1  request of thread shutdown (see dispatch_command() description)
*/

bool do_command(THD *thd)
{
  char *packet;
  uint old_timeout;
  ulong packet_length;
  NET *net;
  enum enum_server_command command;
  DBUG_ENTER("do_command");

  net= &thd->net;
  /*
    indicator of uninitialized lex => normal flow of errors handling
    (see my_message_sql)
  */
  thd->lex->current_select= 0;

  packet=0;
  old_timeout=net->read_timeout;
  /* Wait max for 8 hours */
  net->read_timeout=(uint) thd->variables.net_wait_timeout;
  thd->clear_error();				// Clear error message

  net_new_transaction(net);
  if ((packet_length=my_net_read(net)) == packet_error)
  {
    DBUG_PRINT("info",("Got error %d reading command from socket %s",
		       net->error,
		       vio_description(net->vio)));
    /* Check if we can continue without closing the connection */
    if (net->error != 3)
    {
      statistic_increment(aborted_threads,&LOCK_status);
      DBUG_RETURN(TRUE);			// We have to close it.
    }
    net_send_error(thd, net->last_errno, NullS);
    net->error= 0;
    DBUG_RETURN(FALSE);
  }
  else
  {
    packet=(char*) net->read_pos;
    command = (enum enum_server_command) (uchar) packet[0];
    if (command >= COM_END)
      command= COM_END;				// Wrong command
    DBUG_PRINT("info",("Command on %s = %d (%s)",
		       vio_description(net->vio), command,
		       command_name[command]));
  }
  net->read_timeout=old_timeout;		// restore it
  /*
    packet_length contains length of data, as it was stored in packet
    header. In case of malformed header, packet_length can be zero.
    If packet_length is not zero, my_net_read ensures that this number
    of bytes was actually read from network. Additionally my_net_read
    sets packet[packet_length]= 0 (thus if packet_length == 0,
    command == packet[0] == COM_SLEEP).
    In dispatch_command packet[packet_length] points beyond the end of packet.
  */
  DBUG_RETURN(dispatch_command(command,thd, packet+1, (uint) packet_length));
}
#endif  /* EMBEDDED_LIBRARY */


/*
   Perform one connection-level (COM_XXXX) command.

  SYNOPSIS
    dispatch_command()
    thd             connection handle
    command         type of command to perform 
    packet          data for the command, packet is always null-terminated
    packet_length   length of packet + 1 (to show that data is
                    null-terminated) except for COM_SLEEP, where it
                    can be zero.
  RETURN VALUE
    0   ok
    1   request of thread shutdown, i. e. if command is
        COM_QUIT/COM_SHUTDOWN
*/

bool dispatch_command(enum enum_server_command command, THD *thd,
		      char* packet, uint packet_length)
{
  NET *net= &thd->net;
  bool error= 0;
  DBUG_ENTER("dispatch_command");

  if (thd->killed == THD::KILL_QUERY || thd->killed == THD::KILL_BAD_DATA)
    thd->killed= THD::NOT_KILLED;

  thd->command=command;
  /*
    Commands which always take a long time are logged into
    the slow log only if opt_log_slow_admin_statements is set.
  */
  thd->enable_slow_log= TRUE;
  thd->lex->sql_command= SQLCOM_END; /* to avoid confusing VIEW detectors */
  thd->set_time();
  VOID(pthread_mutex_lock(&LOCK_thread_count));
  thd->query_id=query_id;
  if (command != COM_STATISTICS && command != COM_PING)
    next_query_id();
  thread_running++;
  /* TODO: set thd->lex->sql_command to SQLCOM_END here */
  VOID(pthread_mutex_unlock(&LOCK_thread_count));

  thd->server_status&=
           ~(SERVER_QUERY_NO_INDEX_USED | SERVER_QUERY_NO_GOOD_INDEX_USED);
  switch (command) {
  case COM_INIT_DB:
  {
    LEX_STRING tmp;
    statistic_increment(thd->status_var.com_stat[SQLCOM_CHANGE_DB],
			&LOCK_status);
    thd->convert_string(&tmp, system_charset_info,
			packet, strlen(packet), thd->charset());
    if (!mysql_change_db(thd, tmp.str, FALSE))
    {
      mysql_log.write(thd,command,"%s",thd->db);
      send_ok(thd);
    }
    break;
  }
#ifdef HAVE_REPLICATION
  case COM_REGISTER_SLAVE:
  {
    if (!register_slave(thd, (uchar*)packet, packet_length))
      send_ok(thd);
    break;
  }
#endif
  case COM_TABLE_DUMP:
  {
    char *db, *tbl_name;
    uint db_len= *(uchar*) packet;
    uint tbl_len= *(uchar*) (packet + db_len + 1);

    statistic_increment(thd->status_var.com_other, &LOCK_status);
    thd->enable_slow_log= opt_log_slow_admin_statements;
    db= thd->alloc(db_len + tbl_len + 2);
    tbl_name= strmake(db, packet + 1, db_len)+1;
    strmake(tbl_name, packet + db_len + 2, tbl_len);
    mysql_table_dump(thd, db, tbl_name, -1);
    break;
  }
  case COM_CHANGE_USER:
  {
    thd->change_user();
    thd->clear_error();                         // if errors from rollback

    statistic_increment(thd->status_var.com_other, &LOCK_status);
    char *user= (char*) packet;
    char *passwd= strend(user)+1;
    /* 
      Old clients send null-terminated string ('\0' for empty string) for
      password.  New clients send the size (1 byte) + string (not null
      terminated, so also '\0' for empty string).
    */
    char db_buff[NAME_LEN+1];                 // buffer to store db in utf8 
    char *db= passwd;
    uint passwd_len= thd->client_capabilities & CLIENT_SECURE_CONNECTION ? 
      *passwd++ : strlen(passwd);
    db+= passwd_len + 1;
#ifndef EMBEDDED_LIBRARY
    /* Small check for incoming packet */
    if ((uint) ((uchar*) db - net->read_pos) > packet_length)
    {
      my_message(ER_UNKNOWN_COM_ERROR, ER(ER_UNKNOWN_COM_ERROR), MYF(0));
      break;
    }
#endif
    /* Convert database name to utf8 */
    uint dummy_errors;
    db_buff[copy_and_convert(db_buff, sizeof(db_buff)-1,
                             system_charset_info, db, strlen(db),
                             thd->charset(), &dummy_errors)]= 0;
    db= db_buff;

    /* Save user and privileges */
    uint save_db_length= thd->db_length;
    char *save_db= thd->db;
    Security_context save_security_ctx= *thd->security_ctx;
    USER_CONN *save_user_connect= thd->user_connect;

    if (!(thd->security_ctx->user= my_strdup(user, MYF(0))))
    {
      thd->security_ctx->user= save_security_ctx.user;
      my_message(ER_OUT_OF_RESOURCES, ER(ER_OUT_OF_RESOURCES), MYF(0));
      break;
    }

    /* Clear variables that are allocated */
    thd->user_connect= 0;
    int res= check_user(thd, COM_CHANGE_USER, passwd, passwd_len, db, FALSE);

    if (res)
    {
      /* authentication failure, we shall restore old user */
      if (res > 0)
        my_message(ER_UNKNOWN_COM_ERROR, ER(ER_UNKNOWN_COM_ERROR), MYF(0));
      x_free(thd->security_ctx->user);
      *thd->security_ctx= save_security_ctx;
      thd->user_connect= save_user_connect;
      thd->db= save_db;
      thd->db_length= save_db_length;
    }
    else
    {
      /* we've authenticated new user */
      if (save_user_connect)
	decrease_user_connections(save_user_connect);
      x_free((gptr) save_db);
      x_free((gptr)  save_security_ctx.user);
    }
    break;
  }
  case COM_STMT_EXECUTE:
  {
    mysql_stmt_execute(thd, packet, packet_length);
    break;
  }
  case COM_STMT_FETCH:
  {
    mysql_stmt_fetch(thd, packet, packet_length);
    break;
  }
  case COM_STMT_SEND_LONG_DATA:
  {
    mysql_stmt_get_longdata(thd, packet, packet_length);
    break;
  }
  case COM_STMT_PREPARE:
  {
    mysql_stmt_prepare(thd, packet, packet_length);
    break;
  }
  case COM_STMT_CLOSE:
  {
    mysql_stmt_close(thd, packet);
    break;
  }
  case COM_STMT_RESET:
  {
    mysql_stmt_reset(thd, packet);
    break;
  }
  case COM_QUERY:
  {
    if (alloc_query(thd, packet, packet_length))
      break;					// fatal error is set
    char *packet_end= thd->query + thd->query_length;
    mysql_log.write(thd,command,"%s",thd->query);
    DBUG_PRINT("query",("%-.4096s",thd->query));

    if (!(specialflag & SPECIAL_NO_PRIOR))
      my_pthread_setprio(pthread_self(),QUERY_PRIOR);

    mysql_parse(thd,thd->query, thd->query_length);

    while (!thd->killed && thd->lex->found_semicolon && !thd->net.report_error)
    {
      char *packet= thd->lex->found_semicolon;
      net->no_send_error= 0;
      /*
        Multiple queries exits, execute them individually
	in embedded server - just store them to be executed later 
      */
#ifndef EMBEDDED_LIBRARY
      if (thd->lock || thd->open_tables || thd->derived_tables ||
          thd->prelocked_mode)
        close_thread_tables(thd);
#endif
      ulong length= (ulong)(packet_end-packet);

      log_slow_statement(thd);

      /* Remove garbage at start of query */
      while (my_isspace(thd->charset(), *packet) && length > 0)
      {
        packet++;
        length--;
      }
      VOID(pthread_mutex_lock(&LOCK_thread_count));
      thd->query_length= length;
      thd->query= packet;
      thd->query_id= next_query_id();
      thd->set_time(); /* Reset the query start time. */
      /* TODO: set thd->lex->sql_command to SQLCOM_END here */
      VOID(pthread_mutex_unlock(&LOCK_thread_count));
#ifndef EMBEDDED_LIBRARY
      mysql_parse(thd, packet, length);
#else
      /*
	'packet' can point inside the query_rest's buffer
	so we have to do memmove here
       */
      if (thd->query_rest.length() > length)
      {
	memmove(thd->query_rest.c_ptr(), packet, length);
	thd->query_rest.length(length);
      }
      else
	thd->query_rest.copy(packet, length, thd->query_rest.charset());

      thd->server_status&= ~ (SERVER_QUERY_NO_INDEX_USED |
                              SERVER_QUERY_NO_GOOD_INDEX_USED);
      break;
#endif /*EMBEDDED_LIBRARY*/
    }

    if (!(specialflag & SPECIAL_NO_PRIOR))
      my_pthread_setprio(pthread_self(),WAIT_PRIOR);
    DBUG_PRINT("info",("query ready"));
    break;
  }
  case COM_FIELD_LIST:				// This isn't actually needed
#ifdef DONT_ALLOW_SHOW_COMMANDS
    my_message(ER_NOT_ALLOWED_COMMAND, ER(ER_NOT_ALLOWED_COMMAND),
               MYF(0));	/* purecov: inspected */
    break;
#else
  {
    char *fields, *pend;
    /* Locked closure of all tables */
    TABLE_LIST *locked_tables= NULL;
    TABLE_LIST table_list;
    LEX_STRING conv_name;
    /* Saved variable value */
    my_bool old_innodb_table_locks= 
              IF_INNOBASE_DB(thd->variables.innodb_table_locks, FALSE);


    statistic_increment(thd->status_var.com_stat[SQLCOM_SHOW_FIELDS],
			&LOCK_status);
    bzero((char*) &table_list,sizeof(table_list));
    if (!(table_list.db=thd->db))
    {
      my_message(ER_NO_DB_ERROR, ER(ER_NO_DB_ERROR), MYF(0));
      break;
    }
    pend= strend(packet);
    thd->convert_string(&conv_name, system_charset_info,
			packet, (uint) (pend-packet), thd->charset());
    table_list.alias= table_list.table_name= conv_name.str;
    packet= pend+1;

    if (!my_strcasecmp(system_charset_info, table_list.db,
                       information_schema_name.str))
    {
      ST_SCHEMA_TABLE *schema_table= find_schema_table(thd, table_list.alias);
      if (schema_table)
        table_list.schema_table= schema_table;
    }

    thd->query_length= strlen(packet);       // for simplicity: don't optimize
    if (!(thd->query=fields=thd->memdup(packet,thd->query_length+1)))
      break;
    mysql_log.write(thd,command,"%s %s",table_list.table_name, fields);
    if (lower_case_table_names)
      my_casedn_str(files_charset_info, table_list.table_name);
    remove_escape(table_list.table_name);	// This can't have wildcards

    if (check_access(thd,SELECT_ACL,table_list.db,&table_list.grant.privilege,
		     0, 0, test(table_list.schema_table)))
      break;
    if (grant_option &&
	check_grant(thd, SELECT_ACL, &table_list, 2, UINT_MAX, 0))
      break;
    /* init structures for VIEW processing */
    table_list.select_lex= &(thd->lex->select_lex);
    mysql_init_query(thd, (uchar*)"", 0);
    thd->lex->
      select_lex.table_list.link_in_list((byte*) &table_list,
                                         (byte**) &table_list.next_local);
    thd->lex->add_to_query_tables(&table_list);

    /* switch on VIEW optimisation: do not fill temporary tables */
    thd->lex->sql_command= SQLCOM_SHOW_FIELDS;
    mysqld_list_fields(thd,&table_list,fields);
    thd->lex->unit.cleanup();
    thd->cleanup_after_query();
    break;
  }
#endif
  case COM_QUIT:
    /* We don't calculate statistics for this command */
    mysql_log.write(thd,command,NullS);
    net->error=0;				// Don't give 'abort' message
    error=TRUE;					// End server
    break;

  case COM_CREATE_DB:				// QQ: To be removed
    {
      char *db=thd->strdup(packet), *alias;
      HA_CREATE_INFO create_info;

      statistic_increment(thd->status_var.com_stat[SQLCOM_CREATE_DB],
			  &LOCK_status);
      // null test to handle EOM
      if (!db || !(alias= thd->strdup(db)) || check_db_name(db))
      {
	my_error(ER_WRONG_DB_NAME, MYF(0), db ? db : "NULL");
	break;
      }
      if (check_access(thd,CREATE_ACL,db,0,1,0,is_schema_db(db)))
	break;
      mysql_log.write(thd,command,packet);
      bzero(&create_info, sizeof(create_info));
      mysql_create_db(thd, (lower_case_table_names == 2 ? alias : db),
                      &create_info, 0);
      break;
    }
  case COM_DROP_DB:				// QQ: To be removed
    {
      statistic_increment(thd->status_var.com_stat[SQLCOM_DROP_DB],
			  &LOCK_status);
      char *db=thd->strdup(packet);
      /*  null test to handle EOM */
      if (!db || check_db_name(db))
      {
	my_error(ER_WRONG_DB_NAME, MYF(0), db ? db : "NULL");
	break;
      }
      if (check_access(thd,DROP_ACL,db,0,1,0,is_schema_db(db)))
	break;
      if (thd->locked_tables || thd->active_transaction())
      {
	my_message(ER_LOCK_OR_ACTIVE_TRANSACTION,
                   ER(ER_LOCK_OR_ACTIVE_TRANSACTION), MYF(0));
	break;
      }
      mysql_log.write(thd,command,db);
      mysql_rm_db(thd, db, 0, 0);
      break;
    }
#ifndef EMBEDDED_LIBRARY
  case COM_BINLOG_DUMP:
    {
      ulong pos;
      ushort flags;
      uint32 slave_server_id;

      statistic_increment(thd->status_var.com_other,&LOCK_status);
      thd->enable_slow_log= opt_log_slow_admin_statements;
      if (check_global_access(thd, REPL_SLAVE_ACL))
	break;

      /* TODO: The following has to be changed to an 8 byte integer */
      pos = uint4korr(packet);
      flags = uint2korr(packet + 4);
      thd->server_id=0; /* avoid suicide */
      if ((slave_server_id= uint4korr(packet+6))) // mysqlbinlog.server_id==0
	kill_zombie_dump_threads(slave_server_id);
      thd->server_id = slave_server_id;

      mysql_log.write(thd, command, "Log: '%s'  Pos: %ld", packet+10,
                      (long) pos);
      mysql_binlog_send(thd, thd->strdup(packet + 10), (my_off_t) pos, flags);
      unregister_slave(thd,1,1);
      /*  fake COM_QUIT -- if we get here, the thread needs to terminate */
      error = TRUE;
      net->error = 0;
      break;
    }
#endif
  case COM_REFRESH:
  {
    bool not_used;
    statistic_increment(thd->status_var.com_stat[SQLCOM_FLUSH],
                        &LOCK_status);
    ulong options= (ulong) (uchar) packet[0];
    if (check_global_access(thd,RELOAD_ACL))
      break;
    mysql_log.write(thd,command,NullS);
    if (!reload_acl_and_cache(thd, options, (TABLE_LIST*) 0, &not_used))
      send_ok(thd);
    break;
  }
#ifndef EMBEDDED_LIBRARY
  case COM_SHUTDOWN:
  {
    statistic_increment(thd->status_var.com_other, &LOCK_status);
    if (check_global_access(thd,SHUTDOWN_ACL))
      break; /* purecov: inspected */
    /*
      If the client is < 4.1.3, it is going to send us no argument; then
      packet_length is 1, packet[0] is the end 0 of the packet. Note that
      SHUTDOWN_DEFAULT is 0. If client is >= 4.1.3, the shutdown level is in
      packet[0].
    */
    enum mysql_enum_shutdown_level level=
      (enum mysql_enum_shutdown_level) (uchar) packet[0];
    DBUG_PRINT("quit",("Got shutdown command for level %u", level));
    if (level == SHUTDOWN_DEFAULT)
      level= SHUTDOWN_WAIT_ALL_BUFFERS; // soon default will be configurable
    else if (level != SHUTDOWN_WAIT_ALL_BUFFERS)
    {
      my_error(ER_NOT_SUPPORTED_YET, MYF(0), "this shutdown level");
      break;
    }
    DBUG_PRINT("quit",("Got shutdown command for level %u", level));
    mysql_log.write(thd,command,NullS);
    send_eof(thd);
#ifdef __WIN__
    sleep(1);					// must wait after eof()
#endif
#ifndef OS2
    send_eof(thd);				// This is for 'quit request'
#endif
    close_connection(thd, 0, 1);
    close_thread_tables(thd);			// Free before kill
    kill_mysql();
    error=TRUE;
    break;
  }
#endif
  case COM_STATISTICS:
  {
    mysql_log.write(thd,command,NullS);
    statistic_increment(thd->status_var.com_stat[SQLCOM_SHOW_STATUS],
			&LOCK_status);
#ifndef EMBEDDED_LIBRARY
    char buff[200];
#else
    char *buff= thd->net.last_error;
#endif
    ulong uptime = (ulong) (thd->start_time - start_time);
    sprintf((char*) buff,
	    "Uptime: %lu  Threads: %d  Questions: %lu  Slow queries: %lu  Opens: %lu  Flush tables: %lu  Open tables: %u  Queries per second avg: %.3f",
	    uptime,
	    (int) thread_count, (ulong) thd->query_id,
            (ulong) thd->status_var.long_query_count,
	    thd->status_var.opened_tables, refresh_version, cached_tables(),
	    (uptime ? (ulonglong2double(thd->query_id) / (double) uptime) :
	     (double) 0));
#ifdef SAFEMALLOC
    if (sf_malloc_cur_memory)				// Using SAFEMALLOC
      sprintf(strend(buff), "  Memory in use: %ldK  Max memory used: %ldK",
	      (sf_malloc_cur_memory+1023L)/1024L,
	      (sf_malloc_max_memory+1023L)/1024L);
#endif
#ifndef EMBEDDED_LIBRARY
    VOID(my_net_write(net, buff,(uint) strlen(buff)));
    VOID(net_flush(net));
#endif
    break;
  }
  case COM_PING:
    statistic_increment(thd->status_var.com_other, &LOCK_status);
    send_ok(thd);				// Tell client we are alive
    break;
  case COM_PROCESS_INFO:
    statistic_increment(thd->status_var.com_stat[SQLCOM_SHOW_PROCESSLIST],
			&LOCK_status);
    if (!thd->security_ctx->priv_user[0] &&
        check_global_access(thd, PROCESS_ACL))
      break;
    mysql_log.write(thd,command,NullS);
    mysqld_list_processes(thd,
			  thd->security_ctx->master_access & PROCESS_ACL ? 
			  NullS : thd->security_ctx->priv_user, 0);
    break;
  case COM_PROCESS_KILL:
  {
    statistic_increment(thd->status_var.com_stat[SQLCOM_KILL], &LOCK_status);
    ulong id=(ulong) uint4korr(packet);
    kill_one_thread(thd,id,false);
    break;
  }
  case COM_SET_OPTION:
  {
    statistic_increment(thd->status_var.com_stat[SQLCOM_SET_OPTION],
			&LOCK_status);
    enum_mysql_set_option command= (enum_mysql_set_option) uint2korr(packet);
    switch (command) {
    case MYSQL_OPTION_MULTI_STATEMENTS_ON:
      thd->client_capabilities|= CLIENT_MULTI_STATEMENTS;
      send_eof(thd);
      break;
    case MYSQL_OPTION_MULTI_STATEMENTS_OFF:
      thd->client_capabilities&= ~CLIENT_MULTI_STATEMENTS;
      send_eof(thd);
      break;
    default:
      my_message(ER_UNKNOWN_COM_ERROR, ER(ER_UNKNOWN_COM_ERROR), MYF(0));
      break;
    }
    break;
  }
  case COM_DEBUG:
    statistic_increment(thd->status_var.com_other, &LOCK_status);
    if (check_global_access(thd, SUPER_ACL))
      break;					/* purecov: inspected */
    mysql_print_status();
    mysql_log.write(thd,command,NullS);
    send_eof(thd);
    break;
  case COM_SLEEP:
  case COM_CONNECT:				// Impossible here
  case COM_TIME:				// Impossible from client
  case COM_DELAYED_INSERT:
  case COM_END:
  default:
    my_message(ER_UNKNOWN_COM_ERROR, ER(ER_UNKNOWN_COM_ERROR), MYF(0));
    break;
  }
  if (thd->lock || thd->open_tables || thd->derived_tables ||
      thd->prelocked_mode)
  {
    thd->proc_info="closing tables";
    close_thread_tables(thd);			/* Free tables */
  }
  /*
    assume handlers auto-commit (if some doesn't - transaction handling
    in MySQL should be redesigned to support it; it's a big change,
    and it's not worth it - better to commit explicitly only writing
    transactions, read-only ones should better take care of themselves.
    saves some work in 2pc too)
    see also sql_base.cc - close_thread_tables()
  */
  bzero(&thd->transaction.stmt, sizeof(thd->transaction.stmt));
  if (!thd->active_transaction())
    thd->transaction.xid_state.xid.null();

  /* report error issued during command execution */
  if (thd->killed_errno() && !thd->net.report_error)
    thd->send_kill_message();
  if (thd->net.report_error)
    net_send_error(thd);

  log_slow_statement(thd);

  thd->proc_info="cleaning up";
  VOID(pthread_mutex_lock(&LOCK_thread_count)); // For process list
  thd->proc_info=0;
  thd->command=COM_SLEEP;
  thd->query=0;
  thd->query_length=0;
  thread_running--;
  VOID(pthread_mutex_unlock(&LOCK_thread_count));
  thd->packet.shrink(thd->variables.net_buffer_length);	// Reclaim some memory
  free_root(thd->mem_root,MYF(MY_KEEP_PREALLOC));
  DBUG_RETURN(error);
}


void log_slow_statement(THD *thd)
{
  time_t start_of_query;

  /*
    The following should never be true with our current code base,
    but better to keep this here so we don't accidently try to log a
    statement in a trigger or stored function
  */
  if (unlikely(thd->in_sub_stmt))
    return;                                     // Don't set time for sub stmt

  start_of_query= thd->start_time;
  thd->end_time();				// Set start time

  /*
    Do not log administrative statements unless the appropriate option is
    set; do not log into slow log if reading from backup.
  */
  if (thd->enable_slow_log && !thd->user_time)
  {
    thd->proc_info="logging slow query";

    if ((ulong) (thd->start_time - thd->time_after_lock) >
	thd->variables.long_query_time ||
	((thd->server_status &
	  (SERVER_QUERY_NO_INDEX_USED | SERVER_QUERY_NO_GOOD_INDEX_USED)) &&
	 (specialflag & SPECIAL_LOG_QUERIES_NOT_USING_INDEXES)))
    {
      thd->status_var.long_query_count++;
      mysql_slow_log.write(thd, thd->query, thd->query_length, start_of_query);
    }
  }
}


int prepare_schema_table(THD *thd, LEX *lex, Table_ident *table_ident,
                         enum enum_schema_tables schema_table_idx)
{
  DBUG_ENTER("prepare_schema_table");
  SELECT_LEX *sel= 0;
  switch (schema_table_idx) {
  case SCH_SCHEMATA:
#if defined(DONT_ALLOW_SHOW_COMMANDS)
    my_message(ER_NOT_ALLOWED_COMMAND,
               ER(ER_NOT_ALLOWED_COMMAND), MYF(0));   /* purecov: inspected */
    DBUG_RETURN(1);
#else
    if ((specialflag & SPECIAL_SKIP_SHOW_DB) &&
	check_global_access(thd, SHOW_DB_ACL))
      DBUG_RETURN(1);
    break;
#endif
  case SCH_TABLE_NAMES:
  case SCH_TABLES:
  case SCH_VIEWS:
  case SCH_TRIGGERS:
#ifdef DONT_ALLOW_SHOW_COMMANDS
    my_message(ER_NOT_ALLOWED_COMMAND,
               ER(ER_NOT_ALLOWED_COMMAND), MYF(0)); /* purecov: inspected */
    DBUG_RETURN(1);
#else
    {
      char *db= lex->select_lex.db ? lex->select_lex.db : thd->db;
      if (!db)
      {
	my_message(ER_NO_DB_ERROR,
                   ER(ER_NO_DB_ERROR), MYF(0)); /* purecov: inspected */
        DBUG_RETURN(1);				/* purecov: inspected */
      }
      remove_escape(db);				// Fix escaped '_'
      if (check_db_name(db))
      {
        my_error(ER_WRONG_DB_NAME, MYF(0), db);
        DBUG_RETURN(1);
      }
      if (check_access(thd, SELECT_ACL, db, &thd->col_access, 0, 0,
                       is_schema_db(db)))
        DBUG_RETURN(1);			        /* purecov: inspected */
      if (!thd->col_access && check_grant_db(thd,db))
      {
	my_error(ER_DBACCESS_DENIED_ERROR, MYF(0),
                 thd->security_ctx->priv_user, thd->security_ctx->priv_host,
                 db);
	DBUG_RETURN(1);
      }
      /*
        We need to do a copy to make this prepared statement safe if this
        was thd->db
      */
      lex->select_lex.db= thd->strdup(db);
      break;
    }
#endif
  case SCH_COLUMNS:
  case SCH_STATISTICS:
#ifdef DONT_ALLOW_SHOW_COMMANDS
    my_message(ER_NOT_ALLOWED_COMMAND,
               ER(ER_NOT_ALLOWED_COMMAND), MYF(0)); /* purecov: inspected */
    DBUG_RETURN(1);
#else
    if (table_ident)
    {
      TABLE_LIST **query_tables_last= lex->query_tables_last;
      sel= new SELECT_LEX();
      /* 'parent_lex' is used in init_query() so it must be before it. */
      sel->parent_lex= lex;
      sel->init_query();
      if (!sel->add_table_to_list(thd, table_ident, 0, 0, TL_READ, 
                                 (List<String> *) 0, (List<String> *) 0))
        DBUG_RETURN(1);
      lex->query_tables_last= query_tables_last;
      TABLE_LIST *table_list= (TABLE_LIST*) sel->table_list.first;
      char *db= table_list->db;
      remove_escape(db);			// Fix escaped '_'
      remove_escape(table_list->table_name);
      if (check_access(thd,SELECT_ACL | EXTRA_ACL,db,
                       &table_list->grant.privilege, 0, 0,
                       test(table_list->schema_table)))
        DBUG_RETURN(1);				/* purecov: inspected */
      if (grant_option && check_grant(thd, SELECT_ACL, table_list, 2,
                                      UINT_MAX, 0))
        DBUG_RETURN(1);
      break;
    }
#endif
  case SCH_OPEN_TABLES:
  case SCH_VARIABLES:
  case SCH_STATUS:
  case SCH_PROCEDURES:
  case SCH_CHARSETS:
  case SCH_COLLATIONS:
  case SCH_COLLATION_CHARACTER_SET_APPLICABILITY:
  case SCH_USER_PRIVILEGES:
  case SCH_SCHEMA_PRIVILEGES:
  case SCH_TABLE_PRIVILEGES:
  case SCH_COLUMN_PRIVILEGES:
  case SCH_TABLE_CONSTRAINTS:
  case SCH_KEY_COLUMN_USAGE:
  default:
    break;
  }
  
  SELECT_LEX *select_lex= lex->current_select;
  if (make_schema_select(thd, select_lex, schema_table_idx))
  {
    DBUG_RETURN(1);
  }
  TABLE_LIST *table_list= (TABLE_LIST*) select_lex->table_list.first;
  table_list->schema_select_lex= sel;
  table_list->schema_table_reformed= 1;
  statistic_increment(thd->status_var.com_stat[lex->orig_sql_command],
                      &LOCK_status);
  DBUG_RETURN(0);
}


/*
  Read query from packet and store in thd->query
  Used in COM_QUERY and COM_STMT_PREPARE

  DESCRIPTION
    Sets the following THD variables:
      query
      query_length

  RETURN VALUES
    FALSE ok
    TRUE  error;  In this case thd->fatal_error is set
*/

bool alloc_query(THD *thd, const char *packet, uint packet_length)
{
  packet_length--;				// Remove end null
  /* Remove garbage at start and end of query */
  while (my_isspace(thd->charset(),packet[0]) && packet_length > 0)
  {
    packet++;
    packet_length--;
  }
  const char *pos= packet + packet_length;     // Point at end null
  while (packet_length > 0 &&
	 (pos[-1] == ';' || my_isspace(thd->charset() ,pos[-1])))
  {
    pos--;
    packet_length--;
  }
  /* We must allocate some extra memory for query cache */
  thd->query_length= 0;                        // Extra safety: Avoid races
  if (!(thd->query= (char*) thd->memdup_w_gap((gptr) (packet),
					      packet_length,
					      thd->db_length+ 1 +
					      QUERY_CACHE_FLAGS_SIZE)))
    return TRUE;
  thd->query[packet_length]=0;
  thd->query_length= packet_length;

  /* Reclaim some memory */
  thd->packet.shrink(thd->variables.net_buffer_length);
  thd->convert_buffer.shrink(thd->variables.net_buffer_length);

  return FALSE;
}

static void reset_one_shot_variables(THD *thd) 
{
  thd->variables.character_set_client=
    global_system_variables.character_set_client;
  thd->variables.collation_connection=
    global_system_variables.collation_connection;
  thd->variables.collation_database=
    global_system_variables.collation_database;
  thd->variables.collation_server=
    global_system_variables.collation_server;
  thd->update_charset();
  thd->variables.time_zone=
    global_system_variables.time_zone;
  thd->one_shot_set= 0;
}


/****************************************************************************
** mysql_execute_command
** Execute command saved in thd and current_lex->sql_command
****************************************************************************/

bool
mysql_execute_command(THD *thd)
{
  bool	res= FALSE;
  int result= 0;
  LEX	*lex= thd->lex;
  /* first SELECT_LEX (have special meaning for many of non-SELECTcommands) */
  SELECT_LEX *select_lex= &lex->select_lex;
  /* first table of first SELECT_LEX */
  TABLE_LIST *first_table= (TABLE_LIST*) select_lex->table_list.first;
  /* list of all tables in query */
  TABLE_LIST *all_tables;
  /* most outer SELECT_LEX_UNIT of query */
  SELECT_LEX_UNIT *unit= &lex->unit;
  /* Saved variable value */
  DBUG_ENTER("mysql_execute_command");
  thd->net.no_send_error= 0;

  /*
    In many cases first table of main SELECT_LEX have special meaning =>
    check that it is first table in global list and relink it first in 
    queries_tables list if it is necessary (we need such relinking only
    for queries with subqueries in select list, in this case tables of
    subqueries will go to global list first)

    all_tables will differ from first_table only if most upper SELECT_LEX
    do not contain tables.

    Because of above in place where should be at least one table in most
    outer SELECT_LEX we have following check:
    DBUG_ASSERT(first_table == all_tables);
    DBUG_ASSERT(first_table == all_tables && first_table != 0);
  */
  lex->first_lists_tables_same();
  /* should be assigned after making first tables same */
  all_tables= lex->query_tables;
  /* set context for commands which do not use setup_tables */
  select_lex->
    context.resolve_in_table_list_only((TABLE_LIST*)select_lex->
                                       table_list.first);

  /*
    Reset warning count for each query that uses tables
    A better approach would be to reset this for any commands
    that is not a SHOW command or a select that only access local
    variables, but for now this is probably good enough.
    Don't reset warnings when executing a stored routine.
  */
  if ((all_tables || &lex->select_lex != lex->all_selects_list ||
       lex->sroutines.records) && !thd->spcont ||
      lex->time_zone_tables_used)
    mysql_reset_errors(thd, 0);

#ifdef HAVE_REPLICATION
  if (thd->slave_thread)
  {
    /*
      Check if statment should be skipped because of slave filtering
      rules

      Exceptions are:
      - UPDATE MULTI: For this statement, we want to check the filtering
        rules later in the code
      - SET: we always execute it (Not that many SET commands exists in
        the binary log anyway -- only 4.1 masters write SET statements,
	in 5.0 there are no SET statements in the binary log)
      - DROP TEMPORARY TABLE IF EXISTS: we always execute it (otherwise we
        have stale files on slave caused by exclusion of one tmp table).
    */
    if (!(lex->sql_command == SQLCOM_UPDATE_MULTI) &&
	!(lex->sql_command == SQLCOM_SET_OPTION) &&
	!(lex->sql_command == SQLCOM_DROP_TABLE &&
          lex->drop_temporary && lex->drop_if_exists) &&
        all_tables_not_ok(thd, all_tables))
    {
      /* we warn the slave SQL thread */
      my_message(ER_SLAVE_IGNORED_TABLE, ER(ER_SLAVE_IGNORED_TABLE), MYF(0));
      reset_one_shot_variables(thd);
      DBUG_RETURN(0);
    }
#ifndef TO_BE_DELETED
    /*
      This is a workaround to deal with the shortcoming in 3.23.44-3.23.46
      masters in RELEASE_LOCK() logging. We re-write SELECT RELEASE_LOCK()
      as DO RELEASE_LOCK()
    */
    if (lex->sql_command == SQLCOM_SELECT)
    {
      lex->sql_command = SQLCOM_DO;
      lex->insert_list = &select_lex->item_list;
    }
#endif
  }
#endif /* HAVE_REPLICATION */

  /*
    When option readonly is set deny operations which change tables.
    Except for the replication thread and the 'super' users.
  */
  if (opt_readonly &&
      !(thd->slave_thread ||
        (thd->security_ctx->master_access & SUPER_ACL)) &&
      uc_update_queries[lex->sql_command])
  {
    my_error(ER_OPTION_PREVENTS_STATEMENT, MYF(0), "--read-only");
    DBUG_RETURN(-1);
  }
  if(lex->orig_sql_command == SQLCOM_END)
    statistic_increment(thd->status_var.com_stat[lex->sql_command],
                        &LOCK_status);

  switch (lex->sql_command) {
  case SQLCOM_SELECT:
  {
    /* assign global limit variable if limit is not given */
    {
      SELECT_LEX *param= lex->unit.global_parameters;
      if (!param->explicit_limit)
	param->select_limit=
          new Item_int((ulonglong)thd->variables.select_limit);
    }

    select_result *result=lex->result;
    if (all_tables)
    {
      if (lex->orig_sql_command != SQLCOM_SHOW_STATUS_PROC &&
          lex->orig_sql_command != SQLCOM_SHOW_STATUS_FUNC)
        res= check_table_access(thd,
                                lex->exchange ? SELECT_ACL | FILE_ACL :
                                SELECT_ACL,
                                all_tables, 0);
    }
    else
      res= check_access(thd,
			lex->exchange ? SELECT_ACL | FILE_ACL : SELECT_ACL,
			any_db, 0, 0, 0, 0);
    if (res)
      goto error;

    if (!(res= open_and_lock_tables(thd, all_tables)))
    {
      if (lex->describe)
      {
        /*
          We always use select_send for EXPLAIN, even if it's an EXPLAIN
          for SELECT ... INTO OUTFILE: a user application should be able
          to prepend EXPLAIN to any query and receive output for it,
          even if the query itself redirects the output.
        */
	if (!(result= new select_send()))
	  goto error;
	else
	  thd->send_explain_fields(result);
	res= mysql_explain_union(thd, &thd->lex->unit, result);
	if (lex->describe & DESCRIBE_EXTENDED)
	{
	  char buff[1024];
	  String str(buff,(uint32) sizeof(buff), system_charset_info);
	  str.length(0);
	  thd->lex->unit.print(&str);
	  str.append('\0');
	  push_warning(thd, MYSQL_ERROR::WARN_LEVEL_NOTE,
		       ER_YES, str.ptr());
	}
	result->send_eof();
        delete result;
      }
      else
      {
	if (!result && !(result= new select_send()))
          goto error;
	query_cache_store_query(thd, all_tables);
	res= handle_select(thd, lex, result, 0);
        if (result != lex->result)
          delete result;
      }
    }
    break;
  }
  case SQLCOM_PREPARE:
  {
    mysql_sql_stmt_prepare(thd);
    break;
  }
  case SQLCOM_EXECUTE:
  {
    mysql_sql_stmt_execute(thd);
    break;
  }
  case SQLCOM_DEALLOCATE_PREPARE:
  {
    mysql_sql_stmt_close(thd);
    break;
  }
  case SQLCOM_DO:
    if (check_table_access(thd, SELECT_ACL, all_tables, 0) ||
        open_and_lock_tables(thd, all_tables))
      goto error;

    res= mysql_do(thd, *lex->insert_list);
    break;

  case SQLCOM_EMPTY_QUERY:
    send_ok(thd);
    break;

  case SQLCOM_HELP:
    res= mysqld_help(thd,lex->help_arg);
    break;

#ifndef EMBEDDED_LIBRARY
  case SQLCOM_PURGE:
  {
    if (check_global_access(thd, SUPER_ACL))
      goto error;
    /* PURGE MASTER LOGS TO 'file' */
    res = purge_master_logs(thd, lex->to_log);
    break;
  }
  case SQLCOM_PURGE_BEFORE:
  {
    Item *it;

    if (check_global_access(thd, SUPER_ACL))
      goto error;
    /* PURGE MASTER LOGS BEFORE 'data' */
    it= (Item *)lex->value_list.head();
    if ((!it->fixed && it->fix_fields(lex->thd, &it)) ||
        it->check_cols(1))
    {
      my_error(ER_WRONG_ARGUMENTS, MYF(0), "PURGE LOGS BEFORE");
      goto error;
    }
    it= new Item_func_unix_timestamp(it);
    /*
      it is OK only emulate fix_fieds, because we need only
      value of constant
    */
    it->quick_fix_field();
    res = purge_master_logs_before_date(thd, (ulong)it->val_int());
    break;
  }
#endif
  case SQLCOM_SHOW_WARNS:
  {
    res= mysqld_show_warnings(thd, (ulong)
			      ((1L << (uint) MYSQL_ERROR::WARN_LEVEL_NOTE) |
			       (1L << (uint) MYSQL_ERROR::WARN_LEVEL_WARN) |
			       (1L << (uint) MYSQL_ERROR::WARN_LEVEL_ERROR)
			       ));
    break;
  }
  case SQLCOM_SHOW_ERRORS:
  {
    res= mysqld_show_warnings(thd, (ulong)
			      (1L << (uint) MYSQL_ERROR::WARN_LEVEL_ERROR));
    break;
  }
  case SQLCOM_SHOW_NEW_MASTER:
  {
    if (check_global_access(thd, REPL_SLAVE_ACL))
      goto error;
    /* This query don't work now. See comment in repl_failsafe.cc */
#ifndef WORKING_NEW_MASTER
    my_error(ER_NOT_SUPPORTED_YET, MYF(0), "SHOW NEW MASTER");
    goto error;
#else
    res = show_new_master(thd);
    break;
#endif
  }

#ifdef HAVE_REPLICATION
  case SQLCOM_SHOW_SLAVE_HOSTS:
  {
    if (check_global_access(thd, REPL_SLAVE_ACL))
      goto error;
    res = show_slave_hosts(thd);
    break;
  }
  case SQLCOM_SHOW_BINLOG_EVENTS:
  {
    if (check_global_access(thd, REPL_SLAVE_ACL))
      goto error;
    res = mysql_show_binlog_events(thd);
    break;
  }
#endif

  case SQLCOM_BACKUP_TABLE:
  {
    DBUG_ASSERT(first_table == all_tables && first_table != 0);
    if (check_db_used(thd, all_tables) ||
	check_table_access(thd, SELECT_ACL, all_tables, 0) ||
	check_global_access(thd, FILE_ACL))
      goto error; /* purecov: inspected */
    thd->enable_slow_log= opt_log_slow_admin_statements;
    res = mysql_backup_table(thd, first_table);

    break;
  }
  case SQLCOM_RESTORE_TABLE:
  {
    DBUG_ASSERT(first_table == all_tables && first_table != 0);
    if (check_db_used(thd, all_tables) ||
	check_table_access(thd, INSERT_ACL, all_tables, 0) ||
	check_global_access(thd, FILE_ACL))
      goto error; /* purecov: inspected */
    thd->enable_slow_log= opt_log_slow_admin_statements;
    res = mysql_restore_table(thd, first_table);
    break;
  }
  case SQLCOM_ASSIGN_TO_KEYCACHE:
  {
    DBUG_ASSERT(first_table == all_tables && first_table != 0);
    if (check_db_used(thd, all_tables) ||
        check_access(thd, INDEX_ACL, first_table->db,
                     &first_table->grant.privilege, 0, 0,
                     test(first_table->schema_table)))
      goto error;
    res= mysql_assign_to_keycache(thd, first_table, &lex->ident);
    break;
  }
  case SQLCOM_PRELOAD_KEYS:
  {
    DBUG_ASSERT(first_table == all_tables && first_table != 0);
    if (check_db_used(thd, all_tables) ||
	check_access(thd, INDEX_ACL, first_table->db,
                     &first_table->grant.privilege, 0, 0,
                     test(first_table->schema_table)))
      goto error;
    res = mysql_preload_keys(thd, first_table);
    break;
  }
#ifdef HAVE_REPLICATION
  case SQLCOM_CHANGE_MASTER:
  {
    if (check_global_access(thd, SUPER_ACL))
      goto error;
    pthread_mutex_lock(&LOCK_active_mi);
    res = change_master(thd,active_mi);
    pthread_mutex_unlock(&LOCK_active_mi);
    break;
  }
  case SQLCOM_SHOW_SLAVE_STAT:
  {
    /* Accept one of two privileges */
    if (check_global_access(thd, SUPER_ACL | REPL_CLIENT_ACL))
      goto error;
    pthread_mutex_lock(&LOCK_active_mi);
    res = show_master_info(thd,active_mi);
    pthread_mutex_unlock(&LOCK_active_mi);
    break;
  }
  case SQLCOM_SHOW_MASTER_STAT:
  {
    /* Accept one of two privileges */
    if (check_global_access(thd, SUPER_ACL | REPL_CLIENT_ACL))
      goto error;
    res = show_binlog_info(thd);
    break;
  }

  case SQLCOM_LOAD_MASTER_DATA: // sync with master
    if (check_global_access(thd, SUPER_ACL))
      goto error;
    if (end_active_trans(thd))
      goto error;
    else
      res = load_master_data(thd);
    break;
#endif /* HAVE_REPLICATION */
#ifdef HAVE_NDBCLUSTER_DB
  case SQLCOM_SHOW_NDBCLUSTER_STATUS:
    {
      res = ndbcluster_show_status(thd);
      break;
    }
#endif
#ifdef HAVE_INNOBASE_DB
  case SQLCOM_SHOW_INNODB_STATUS:
    {
      if (check_global_access(thd, SUPER_ACL))
	goto error;
      res = innodb_show_status(thd);
      break;
    }
  case SQLCOM_SHOW_MUTEX_STATUS:
    {
      if (check_global_access(thd, SUPER_ACL))
        goto error;
      res = innodb_mutex_show_status(thd);
      break;
    }
#endif
#ifdef HAVE_REPLICATION
  case SQLCOM_LOAD_MASTER_TABLE:
  {
    DBUG_ASSERT(first_table == all_tables && first_table != 0);
    if (!first_table->db)
      first_table->db= thd->db;
    if (check_access(thd, CREATE_ACL, first_table->db,
		     &first_table->grant.privilege, 0, 0,
                     test(first_table->schema_table)))
      goto error;				/* purecov: inspected */
    if (grant_option)
    {
      /* Check that the first table has CREATE privilege */
      if (check_grant(thd, CREATE_ACL, all_tables, 0, 1, 0))
	goto error;
    }
    if (strlen(first_table->table_name) > NAME_LEN)
    {
      my_error(ER_WRONG_TABLE_NAME, MYF(0), first_table->table_name);
      break;
    }
    pthread_mutex_lock(&LOCK_active_mi);
    /*
      fetch_master_table will send the error to the client on failure.
      Give error if the table already exists.
    */
    if (!fetch_master_table(thd, first_table->db, first_table->table_name,
			    active_mi, 0, 0))
    {
      send_ok(thd);
    }
    pthread_mutex_unlock(&LOCK_active_mi);
    break;
  }
#endif /* HAVE_REPLICATION */

  case SQLCOM_CREATE_TABLE:
  {
    /* If CREATE TABLE of non-temporary table, do implicit commit */
    if (!(lex->create_info.options & HA_LEX_CREATE_TMP_TABLE))
    {
      if (end_active_trans(thd))
      {
	res= -1;
	break;
      }
    }
    else 
    {
      /* So that CREATE TEMPORARY TABLE gets to binlog at commit/rollback */
      thd->options|= OPTION_STATUS_NO_TRANS_UPDATE;
    }
    DBUG_ASSERT(first_table == all_tables && first_table != 0);
    bool link_to_local;
    // Skip first table, which is the table we are creating
    TABLE_LIST *create_table= lex->unlink_first_table(&link_to_local);
    TABLE_LIST *select_tables= lex->query_tables;

    if ((res= create_table_precheck(thd, select_tables, create_table)))
      goto end_with_restore_list;

#ifndef HAVE_READLINK
    lex->create_info.data_file_name=lex->create_info.index_file_name=0;
#else
    /* Fix names if symlinked tables */
    if (append_file_to_dir(thd, &lex->create_info.data_file_name,
			   create_table->table_name) ||
	append_file_to_dir(thd, &lex->create_info.index_file_name,
			   create_table->table_name))
      goto end_with_restore_list;
#endif
    /*
      If we are using SET CHARSET without DEFAULT, add an implicit
      DEFAULT to not confuse old users. (This may change).
    */
    if ((lex->create_info.used_fields & 
	 (HA_CREATE_USED_DEFAULT_CHARSET | HA_CREATE_USED_CHARSET)) ==
	HA_CREATE_USED_CHARSET)
    {
      lex->create_info.used_fields&= ~HA_CREATE_USED_CHARSET;
      lex->create_info.used_fields|= HA_CREATE_USED_DEFAULT_CHARSET;
      lex->create_info.default_table_charset= lex->create_info.table_charset;
      lex->create_info.table_charset= 0;
    }
    /*
      The create-select command will open and read-lock the select table
      and then create, open and write-lock the new table. If a global
      read lock steps in, we get a deadlock. The write lock waits for
      the global read lock, while the global read lock waits for the
      select table to be closed. So we wait until the global readlock is
      gone before starting both steps. Note that
      wait_if_global_read_lock() sets a protection against a new global
      read lock when it succeeds. This needs to be released by
      start_waiting_global_read_lock(). We protect the normal CREATE
      TABLE in the same way. That way we avoid that a new table is
      created during a gobal read lock.
    */
    if (wait_if_global_read_lock(thd, 0, 1))
    {
      res= 1;
      goto end_with_restore_list;
    }
    if (select_lex->item_list.elements)		// With select
    {
      select_result *result;

      select_lex->options|= SELECT_NO_UNLOCK;
      unit->set_limit(select_lex);

      if (!(res= open_and_lock_tables(thd, select_tables)))
      {
        /*
          Is table which we are changing used somewhere in other parts
          of query
        */
        if (!(lex->create_info.options & HA_LEX_CREATE_TMP_TABLE))
        {
          TABLE_LIST *duplicate;
          if ((duplicate= unique_table(create_table, select_tables)))
          {
            update_non_unique_table_error(create_table, "CREATE", duplicate);
            res= 1;
            goto end_with_restart_wait;
          }
        }
        /* If we create merge table, we have to test tables in merge, too */
        if (lex->create_info.used_fields & HA_CREATE_USED_UNION)
        {
          TABLE_LIST *tab;
          for (tab= (TABLE_LIST*) lex->create_info.merge_list.first;
               tab;
               tab= tab->next_local)
          {
            TABLE_LIST *duplicate;
            if ((duplicate= unique_table(tab, select_tables)))
            {
              update_non_unique_table_error(tab, "CREATE", duplicate);
              res= 1;
              goto end_with_restart_wait;
            }
          }
        }

        if ((result= new select_create(create_table,
				       &lex->create_info,
				       lex->create_list,
				       lex->key_list,
				       select_lex->item_list,
				       lex->duplicates,
				       lex->ignore)))
        {
          /*
            CREATE from SELECT give its SELECT_LEX for SELECT,
            and item_list belong to SELECT
          */
          res= handle_select(thd, lex, result, 0);
          delete result;
        }
	/* reset for PS */
	lex->create_list.empty();
	lex->key_list.empty();
      }
    }
    else
    {
      /* regular create */
      if (lex->name)
        res= mysql_create_like_table(thd, create_table, &lex->create_info, 
                                     (Table_ident *)lex->name); 
      else
      {
        res= mysql_create_table(thd, create_table->db,
				create_table->table_name, &lex->create_info,
				lex->create_list,
				lex->key_list, 0, 0);
      }
      if (!res)
	send_ok(thd);
    }

end_with_restart_wait:
    /*
      Release the protection against the global read lock and wake
      everyone, who might want to set a global read lock.
    */
    start_waiting_global_read_lock(thd);

    /* put tables back for PS rexecuting */
end_with_restore_list:
    lex->link_first_table_back(create_table, link_to_local);
    break;
  }
  case SQLCOM_CREATE_INDEX:
    DBUG_ASSERT(first_table == all_tables && first_table != 0);
    if (check_one_table_access(thd, INDEX_ACL, all_tables))
      goto error; /* purecov: inspected */
    thd->enable_slow_log= opt_log_slow_admin_statements;
    if (end_active_trans(thd))
      goto error;
    else
      res = mysql_create_index(thd, first_table, lex->key_list);
    break;

#ifdef HAVE_REPLICATION
  case SQLCOM_SLAVE_START:
  {
    pthread_mutex_lock(&LOCK_active_mi);
    start_slave(thd,active_mi,1 /* net report*/);
    pthread_mutex_unlock(&LOCK_active_mi);
    break;
  }
  case SQLCOM_SLAVE_STOP:
  /*
    If the client thread has locked tables, a deadlock is possible.
    Assume that
    - the client thread does LOCK TABLE t READ.
    - then the master updates t.
    - then the SQL slave thread wants to update t,
      so it waits for the client thread because t is locked by it.
    - then the client thread does SLAVE STOP.
      SLAVE STOP waits for the SQL slave thread to terminate its
      update t, which waits for the client thread because t is locked by it.
    To prevent that, refuse SLAVE STOP if the
    client thread has locked tables
  */
  if (thd->locked_tables || thd->active_transaction() || thd->global_read_lock)
  {
    my_message(ER_LOCK_OR_ACTIVE_TRANSACTION,
               ER(ER_LOCK_OR_ACTIVE_TRANSACTION), MYF(0));
    goto error;
  }
  {
    pthread_mutex_lock(&LOCK_active_mi);
    stop_slave(thd,active_mi,1/* net report*/);
    pthread_mutex_unlock(&LOCK_active_mi);
    break;
  }
#endif /* HAVE_REPLICATION */

  case SQLCOM_ALTER_TABLE:
    DBUG_ASSERT(first_table == all_tables && first_table != 0);
#if defined(DONT_ALLOW_SHOW_COMMANDS)
    my_message(ER_NOT_ALLOWED_COMMAND, ER(ER_NOT_ALLOWED_COMMAND),
               MYF(0)); /* purecov: inspected */
    goto error;
#else
    {
      ulong priv=0;
      if (lex->name && (!lex->name[0] || strlen(lex->name) > NAME_LEN))
      {
	my_error(ER_WRONG_TABLE_NAME, MYF(0), lex->name);
        goto error;
      }
      if (!select_lex->db)
      {
        /*
          In the case of ALTER TABLE ... RENAME we should supply the
          default database if the new name is not explicitly qualified
          by a database. (Bug #11493)
        */
        if (lex->alter_info.flags & ALTER_RENAME)
        {
          if (! thd->db)
          {
            my_message(ER_NO_DB_ERROR, ER(ER_NO_DB_ERROR), MYF(0));
            goto error;
          }
          select_lex->db= thd->db;
        }
        else
          select_lex->db= first_table->db;
      }
      if (check_access(thd, ALTER_ACL, first_table->db,
		       &first_table->grant.privilege, 0, 0,
                       test(first_table->schema_table)) ||
	  check_access(thd,INSERT_ACL | CREATE_ACL,select_lex->db,&priv,0,0,
                       is_schema_db(select_lex->db))||
	  check_merge_table_access(thd, first_table->db,
				   (TABLE_LIST *)
				   lex->create_info.merge_list.first))
	goto error;				/* purecov: inspected */
      if (grant_option)
      {
	if (check_grant(thd, ALTER_ACL, all_tables, 0, UINT_MAX, 0))
	  goto error;
	if (lex->name && !test_all_bits(priv,INSERT_ACL | CREATE_ACL))
	{					// Rename of table
	  TABLE_LIST tmp_table;
	  bzero((char*) &tmp_table,sizeof(tmp_table));
	  tmp_table.table_name=lex->name;
	  tmp_table.db=select_lex->db;
	  tmp_table.grant.privilege=priv;
	  if (check_grant(thd, INSERT_ACL | CREATE_ACL, &tmp_table, 0,
			  UINT_MAX, 0))
	    goto error;
	}
      }
      /* Don't yet allow changing of symlinks with ALTER TABLE */
      lex->create_info.data_file_name=lex->create_info.index_file_name=0;
      /* ALTER TABLE ends previous transaction */
      if (end_active_trans(thd))
	goto error;
      else
      {
        thd->enable_slow_log= opt_log_slow_admin_statements;
	res= mysql_alter_table(thd, select_lex->db, lex->name,
			       &lex->create_info,
			       first_table, lex->create_list,
			       lex->key_list,
			       select_lex->order_list.elements,
                               (ORDER *) select_lex->order_list.first,
			       lex->duplicates, lex->ignore, &lex->alter_info,
                               1);
      }
      break;
    }
#endif /*DONT_ALLOW_SHOW_COMMANDS*/
  case SQLCOM_RENAME_TABLE:
  {
    DBUG_ASSERT(first_table == all_tables && first_table != 0);
    TABLE_LIST *table;
    if (check_db_used(thd, all_tables))
      goto error;
    for (table= first_table; table; table= table->next_local->next_local)
    {
      if (check_access(thd, ALTER_ACL | DROP_ACL, table->db,
		       &table->grant.privilege,0,0, test(table->schema_table)) ||
	  check_access(thd, INSERT_ACL | CREATE_ACL, table->next_local->db,
		       &table->next_local->grant.privilege, 0, 0,
                       test(table->next_local->schema_table)))
	goto error;
      if (grant_option)
      {
	TABLE_LIST old_list, new_list;
	/*
	  we do not need initialize old_list and new_list because we will
	  come table[0] and table->next[0] there
	*/
	old_list= table[0];
	new_list= table->next_local[0];
	if (check_grant(thd, ALTER_ACL, &old_list, 0, 1, 0) ||
	    (!test_all_bits(table->next_local->grant.privilege,
			    INSERT_ACL | CREATE_ACL) &&
	     check_grant(thd, INSERT_ACL | CREATE_ACL, &new_list, 0, 1, 0)))
	  goto error;
      }
    }
    query_cache_invalidate3(thd, first_table, 0);
    if (end_active_trans(thd) || mysql_rename_tables(thd, first_table))
      goto error;
    break;
  }
#ifndef EMBEDDED_LIBRARY
  case SQLCOM_SHOW_BINLOGS:
#ifdef DONT_ALLOW_SHOW_COMMANDS
    my_message(ER_NOT_ALLOWED_COMMAND, ER(ER_NOT_ALLOWED_COMMAND),
               MYF(0)); /* purecov: inspected */
    goto error;
#else
    {
      if (check_global_access(thd, SUPER_ACL))
	goto error;
      res = show_binlogs(thd);
      break;
    }
#endif
#endif /* EMBEDDED_LIBRARY */
  case SQLCOM_SHOW_CREATE:
    DBUG_ASSERT(first_table == all_tables && first_table != 0);
#ifdef DONT_ALLOW_SHOW_COMMANDS
    my_message(ER_NOT_ALLOWED_COMMAND, ER(ER_NOT_ALLOWED_COMMAND),
               MYF(0)); /* purecov: inspected */
    goto error;
#else
    {
      /* Ignore temporary tables if this is "SHOW CREATE VIEW" */
      if (lex->only_view)
        first_table->skip_temporary= 1;

      if (check_db_used(thd, all_tables) ||
	  check_access(thd, SELECT_ACL | EXTRA_ACL, first_table->db,
		       &first_table->grant.privilege, 0, 0, 
                       test(first_table->schema_table)))
	goto error;
      if (grant_option && check_grant(thd, SELECT_ACL, all_tables, 2, UINT_MAX, 0))
	goto error;
      res= mysqld_show_create(thd, first_table);
      break;
    }
#endif
  case SQLCOM_CHECKSUM:
  {
    DBUG_ASSERT(first_table == all_tables && first_table != 0);
    if (check_db_used(thd, all_tables) ||
	check_table_access(thd, SELECT_ACL | EXTRA_ACL, all_tables, 0))
      goto error; /* purecov: inspected */
    res = mysql_checksum_table(thd, first_table, &lex->check_opt);
    break;
  }
  case SQLCOM_REPAIR:
  {
    DBUG_ASSERT(first_table == all_tables && first_table != 0);
    if (check_db_used(thd, all_tables) ||
	check_table_access(thd, SELECT_ACL | INSERT_ACL, all_tables, 0))
      goto error; /* purecov: inspected */
    thd->enable_slow_log= opt_log_slow_admin_statements;
    res= mysql_repair_table(thd, first_table, &lex->check_opt);
    /* ! we write after unlocking the table */
    if (!res && !lex->no_write_to_binlog)
    {
      if (mysql_bin_log.is_open())
      {
	thd->clear_error(); // No binlog error generated
        Query_log_event qinfo(thd, thd->query, thd->query_length, 0, FALSE);
        mysql_bin_log.write(&qinfo);
      }
    }
    break;
  }
  case SQLCOM_CHECK:
  {
    DBUG_ASSERT(first_table == all_tables && first_table != 0);
    if (check_db_used(thd, all_tables) ||
	check_table_access(thd, SELECT_ACL | EXTRA_ACL , all_tables, 0))
      goto error; /* purecov: inspected */
    thd->enable_slow_log= opt_log_slow_admin_statements;
    res = mysql_check_table(thd, first_table, &lex->check_opt);
    break;
  }
  case SQLCOM_ANALYZE:
  {
    DBUG_ASSERT(first_table == all_tables && first_table != 0);
    if (check_db_used(thd, all_tables) ||
	check_table_access(thd, SELECT_ACL | INSERT_ACL, all_tables, 0))
      goto error; /* purecov: inspected */
    thd->enable_slow_log= opt_log_slow_admin_statements;
    res = mysql_analyze_table(thd, first_table, &lex->check_opt);
    /* ! we write after unlocking the table */
    if (!res && !lex->no_write_to_binlog)
    {
      if (mysql_bin_log.is_open())
      {
	thd->clear_error(); // No binlog error generated
        Query_log_event qinfo(thd, thd->query, thd->query_length, 0, FALSE);
        mysql_bin_log.write(&qinfo);
      }
    }
    break;
  }

  case SQLCOM_OPTIMIZE:
  {
    DBUG_ASSERT(first_table == all_tables && first_table != 0);
    if (check_db_used(thd, all_tables) ||
	check_table_access(thd, SELECT_ACL | INSERT_ACL, all_tables, 0))
      goto error; /* purecov: inspected */
    thd->enable_slow_log= opt_log_slow_admin_statements;
    res= (specialflag & (SPECIAL_SAFE_MODE | SPECIAL_NO_NEW_FUNC)) ?
      mysql_recreate_table(thd, first_table, 1) :
      mysql_optimize_table(thd, first_table, &lex->check_opt);
    /* ! we write after unlocking the table */
    if (!res && !lex->no_write_to_binlog)
    {
      if (mysql_bin_log.is_open())
      {
	thd->clear_error(); // No binlog error generated
        Query_log_event qinfo(thd, thd->query, thd->query_length, 0, FALSE);
        mysql_bin_log.write(&qinfo);
      }
    }
    break;
  }
  case SQLCOM_UPDATE:
    DBUG_ASSERT(first_table == all_tables && first_table != 0);
    if (update_precheck(thd, all_tables))
      break;
    DBUG_ASSERT(select_lex->offset_limit == 0);
    unit->set_limit(select_lex);
    res= (result= mysql_update(thd, all_tables,
                               select_lex->item_list,
                               lex->value_list,
                               select_lex->where,
                               select_lex->order_list.elements,
                               (ORDER *) select_lex->order_list.first,
                               unit->select_limit_cnt,
                               lex->duplicates, lex->ignore));
    /* mysql_update return 2 if we need to switch to multi-update */
    if (result != 2)
      break;
  case SQLCOM_UPDATE_MULTI:
    {
      DBUG_ASSERT(first_table == all_tables && first_table != 0);
      /* if we switched from normal update, rights are checked */
      if (result != 2)
      {
        if ((res= multi_update_precheck(thd, all_tables)))
          break;
      }
      else
        res= 0;

      if ((res= mysql_multi_update_prepare(thd)))
	break;

#ifdef HAVE_REPLICATION
<<<<<<< HEAD
      /* Check slave filtering rules */
      if (thd->slave_thread && all_tables_not_ok(thd, all_tables))
=======
    /* Check slave filtering rules */
    if (thd->slave_thread)
      if (all_tables_not_ok(thd,tables))
>>>>>>> a31b47cd
      {
	/* we warn the slave SQL thread */
	my_error(ER_SLAVE_IGNORED_TABLE, MYF(0));
	break;
      }
#endif /* HAVE_REPLICATION */

      res= mysql_multi_update(thd, all_tables,
                              &select_lex->item_list,
                              &lex->value_list,
                              select_lex->where,
                              select_lex->options,
                              lex->duplicates, lex->ignore, unit, select_lex);
    break;
  }
  case SQLCOM_REPLACE:
  case SQLCOM_INSERT:
  {
    DBUG_ASSERT(first_table == all_tables && first_table != 0);
    if ((res= insert_precheck(thd, all_tables)))
      break;
    /* Skip first table, which is the table we are inserting in */
    select_lex->context.table_list= first_table->next_local;
    res= mysql_insert(thd, all_tables, lex->field_list, lex->many_values,
		      lex->update_list, lex->value_list,
                      lex->duplicates, lex->ignore);
    if (first_table->view && !first_table->contain_auto_increment)
      thd->last_insert_id= 0; // do not show last insert ID if VIEW have not it
    break;
  }
  case SQLCOM_REPLACE_SELECT:
  case SQLCOM_INSERT_SELECT:
  {
    select_result *result;
    DBUG_ASSERT(first_table == all_tables && first_table != 0);
    if ((res= insert_precheck(thd, all_tables)))
      break;

    /* Fix lock for first table */
    if (first_table->lock_type == TL_WRITE_DELAYED)
      first_table->lock_type= TL_WRITE;

    /* Don't unlock tables until command is written to binary log */
    select_lex->options|= SELECT_NO_UNLOCK;

    unit->set_limit(select_lex);
    if (!(res= open_and_lock_tables(thd, all_tables)))
    {
      /* Skip first table, which is the table we are inserting in */
      TABLE_LIST *second_table= first_table->next_local;
      select_lex->table_list.first= (byte*) second_table;
      select_lex->context.table_list= 
        select_lex->context.first_name_resolution_table= second_table;
      res= mysql_insert_select_prepare(thd);
      if (!res && (result= new select_insert(first_table, first_table->table,
                                             &lex->field_list,
                                             &lex->update_list,
                                             &lex->value_list,
                                             lex->duplicates, lex->ignore)))
      {
        /*
          Skip first table, which is the table we are inserting in.
          Below we set context.table_list again because the call above to
          mysql_insert_select_prepare() calls resolve_in_table_list_only(),
          which in turn resets context.table_list and
          context.first_name_resolution_table.
        */
        select_lex->context.table_list= 
          select_lex->context.first_name_resolution_table= second_table;
	res= handle_select(thd, lex, result, OPTION_SETUP_TABLES_DONE);
        delete result;
      }
      /* revert changes for SP */
      select_lex->table_list.first= (byte*) first_table;
    }

    if (first_table->view && !first_table->contain_auto_increment)
      thd->last_insert_id= 0; // do not show last insert ID if VIEW have not it
    break;
  }
  case SQLCOM_TRUNCATE:
    if (end_active_trans(thd))
    {
      res= -1;
      break;
    }
    DBUG_ASSERT(first_table == all_tables && first_table != 0);
    if (check_one_table_access(thd, DELETE_ACL, all_tables))
      goto error;
    /*
      Don't allow this within a transaction because we want to use
      re-generate table
    */
    if ((thd->locked_tables && !lex->sphead) || thd->active_transaction())
    {
      my_message(ER_LOCK_OR_ACTIVE_TRANSACTION,
                 ER(ER_LOCK_OR_ACTIVE_TRANSACTION), MYF(0));
      goto error;
    }

    res= mysql_truncate(thd, first_table, 0);
    break;
  case SQLCOM_DELETE:
  {
    DBUG_ASSERT(first_table == all_tables && first_table != 0);
    if ((res= delete_precheck(thd, all_tables)))
      break;
    DBUG_ASSERT(select_lex->offset_limit == 0);
    unit->set_limit(select_lex);
    res = mysql_delete(thd, all_tables, select_lex->where,
                       &select_lex->order_list,
                       unit->select_limit_cnt, select_lex->options,
                       FALSE);
    break;
  }
  case SQLCOM_DELETE_MULTI:
  {
    DBUG_ASSERT(first_table == all_tables && first_table != 0);
    TABLE_LIST *aux_tables=
      (TABLE_LIST *)thd->lex->auxilliary_table_list.first;
    multi_delete *result;

    if ((res= multi_delete_precheck(thd, all_tables)))
      break;

    /* condition will be TRUE on SP re-excuting */
    if (select_lex->item_list.elements != 0)
      select_lex->item_list.empty();
    if (add_item_to_list(thd, new Item_null()))
      goto error;

    thd->proc_info="init";
    if ((res= open_and_lock_tables(thd, all_tables)))
      break;

    if ((res= mysql_multi_delete_prepare(thd)))
      goto error;

    if (!thd->is_fatal_error && (result= new multi_delete(aux_tables,
							  lex->table_count)))
    {
      res= mysql_select(thd, &select_lex->ref_pointer_array,
			select_lex->get_table_list(),
			select_lex->with_wild,
			select_lex->item_list,
			select_lex->where,
			0, (ORDER *)NULL, (ORDER *)NULL, (Item *)NULL,
			(ORDER *)NULL,
			select_lex->options | thd->options |
			SELECT_NO_JOIN_CACHE | SELECT_NO_UNLOCK |
                        OPTION_SETUP_TABLES_DONE,
			result, unit, select_lex);
      delete result;
    }
    else
      res= TRUE;                                // Error
    break;
  }
  case SQLCOM_DROP_TABLE:
  {
    DBUG_ASSERT(first_table == all_tables && first_table != 0);
    if (!lex->drop_temporary)
    {
      if (check_table_access(thd, DROP_ACL, all_tables, 0))
	goto error;				/* purecov: inspected */
      if (end_active_trans(thd))
        goto error;
    }
    else
    {
      /*
	If this is a slave thread, we may sometimes execute some 
	DROP / * 40005 TEMPORARY * / TABLE
	that come from parts of binlogs (likely if we use RESET SLAVE or CHANGE
	MASTER TO), while the temporary table has already been dropped.
	To not generate such irrelevant "table does not exist errors",
	we silently add IF EXISTS if TEMPORARY was used.
      */
      if (thd->slave_thread)
	lex->drop_if_exists= 1;

      /* So that DROP TEMPORARY TABLE gets to binlog at commit/rollback */
      thd->options|= OPTION_STATUS_NO_TRANS_UPDATE;
    }
    res= mysql_rm_table(thd, first_table, lex->drop_if_exists,
			lex->drop_temporary);
  }
  break;
  case SQLCOM_DROP_INDEX:
    DBUG_ASSERT(first_table == all_tables && first_table != 0);
    if (check_one_table_access(thd, INDEX_ACL, all_tables))
      goto error;				/* purecov: inspected */
    if (end_active_trans(thd))
      goto error;
    else
      res = mysql_drop_index(thd, first_table, &lex->alter_info);
    break;
  case SQLCOM_SHOW_PROCESSLIST:
    if (!thd->security_ctx->priv_user[0] &&
        check_global_access(thd,PROCESS_ACL))
      break;
    mysqld_list_processes(thd,
			  (thd->security_ctx->master_access & PROCESS_ACL ?
                           NullS :
                           thd->security_ctx->priv_user),
                          lex->verbose);
    break;
  case SQLCOM_SHOW_STORAGE_ENGINES:
    res= mysqld_show_storage_engines(thd);
    break;
  case SQLCOM_SHOW_PRIVILEGES:
    res= mysqld_show_privileges(thd);
    break;
  case SQLCOM_SHOW_COLUMN_TYPES:
    res= mysqld_show_column_types(thd);
    break;
  case SQLCOM_SHOW_LOGS:
#ifdef DONT_ALLOW_SHOW_COMMANDS
    my_message(ER_NOT_ALLOWED_COMMAND, ER(ER_NOT_ALLOWED_COMMAND),
               MYF(0));	/* purecov: inspected */
    goto error;
#else
    {
      if (grant_option && check_access(thd, FILE_ACL, any_db,0,0,0,0))
	goto error;
      res= mysqld_show_logs(thd);
      break;
    }
#endif
  case SQLCOM_CHANGE_DB:
    if (!mysql_change_db(thd,select_lex->db,FALSE))
      send_ok(thd);
    break;

  case SQLCOM_LOAD:
  {
    DBUG_ASSERT(first_table == all_tables && first_table != 0);
    uint privilege= (lex->duplicates == DUP_REPLACE ?
		     INSERT_ACL | DELETE_ACL : INSERT_ACL) |
                    (lex->local_file ? 0 : FILE_ACL);

    if (lex->local_file)
    {
      if (!(thd->client_capabilities & CLIENT_LOCAL_FILES) ||
          !opt_local_infile)
      {
	my_message(ER_NOT_ALLOWED_COMMAND, ER(ER_NOT_ALLOWED_COMMAND), MYF(0));
	goto error;
      }
    }

    if (check_one_table_access(thd, privilege, all_tables))
      goto error;

    res= mysql_load(thd, lex->exchange, first_table, lex->field_list,
                    lex->update_list, lex->value_list, lex->duplicates,
                    lex->ignore, (bool) lex->local_file);
    break;
  }

  case SQLCOM_SET_OPTION:
  {
    List<set_var_base> *lex_var_list= &lex->var_list;
    if ((check_table_access(thd, SELECT_ACL, all_tables, 0) ||
	 open_and_lock_tables(thd, all_tables)))
      goto error;
    if (lex->one_shot_set && not_all_support_one_shot(lex_var_list))
    {
      my_error(ER_RESERVED_SYNTAX, MYF(0), "SET ONE_SHOT");
      goto error;
    }
    if (!(res= sql_set_variables(thd, lex_var_list)))
    {
      /*
        If the previous command was a SET ONE_SHOT, we don't want to forget
        about the ONE_SHOT property of that SET. So we use a |= instead of = .
      */
      thd->one_shot_set|= lex->one_shot_set;
      send_ok(thd);
    }
    break;
  }

  case SQLCOM_UNLOCK_TABLES:
    /*
      It is critical for mysqldump --single-transaction --master-data that
      UNLOCK TABLES does not implicitely commit a connection which has only
      done FLUSH TABLES WITH READ LOCK + BEGIN. If this assumption becomes
      false, mysqldump will not work.
    */
    unlock_locked_tables(thd);
    if (thd->options & OPTION_TABLE_LOCK)
    {
      end_active_trans(thd);
      thd->options&= ~(ulong) (OPTION_TABLE_LOCK);
    }
    if (thd->global_read_lock)
      unlock_global_read_lock(thd);
    send_ok(thd);
    break;
  case SQLCOM_LOCK_TABLES:
    unlock_locked_tables(thd);
    if (check_db_used(thd, all_tables) || end_active_trans(thd))
      goto error;
    if (check_table_access(thd, LOCK_TABLES_ACL | SELECT_ACL, all_tables, 0))
      goto error;
    thd->in_lock_tables=1;
    thd->options|= OPTION_TABLE_LOCK;

    if (!(res= simple_open_n_lock_tables(thd, all_tables)))
    {
#ifdef HAVE_QUERY_CACHE
      if (thd->variables.query_cache_wlock_invalidate)
	query_cache.invalidate_locked_for_write(first_table);
#endif /*HAVE_QUERY_CACHE*/
      thd->locked_tables=thd->lock;
      thd->lock=0;
      send_ok(thd);
    }
    else
      thd->options&= ~(ulong) (OPTION_TABLE_LOCK);
    thd->in_lock_tables=0;
    break;
  case SQLCOM_CREATE_DB:
  {
    if (end_active_trans(thd))
    {
      res= -1;
      break;
    }
    char *alias;
    if (!(alias=thd->strdup(lex->name)) || check_db_name(lex->name))
    {
      my_error(ER_WRONG_DB_NAME, MYF(0), lex->name);
      break;
    }
    /*
      If in a slave thread :
      CREATE DATABASE DB was certainly not preceded by USE DB.
      For that reason, db_ok() in sql/slave.cc did not check the
      do_db/ignore_db. And as this query involves no tables, tables_ok()
      above was not called. So we have to check rules again here.
    */
#ifdef HAVE_REPLICATION
    if (thd->slave_thread &&
	(!db_ok(lex->name, replicate_do_db, replicate_ignore_db) ||
	 !db_ok_with_wild_table(lex->name)))
    {
      my_message(ER_SLAVE_IGNORED_TABLE, ER(ER_SLAVE_IGNORED_TABLE), MYF(0));
      break;
    }
#endif
    if (check_access(thd,CREATE_ACL,lex->name,0,1,0,is_schema_db(lex->name)))
      break;
    res= mysql_create_db(thd,(lower_case_table_names == 2 ? alias : lex->name),
			 &lex->create_info, 0);
    break;
  }
  case SQLCOM_DROP_DB:
  {
    if (end_active_trans(thd))
    {
      res= -1;
      break;
    }
    if (check_db_name(lex->name))
    {
      my_error(ER_WRONG_DB_NAME, MYF(0), lex->name);
      break;
    }
    /*
      If in a slave thread :
      DROP DATABASE DB may not be preceded by USE DB.
      For that reason, maybe db_ok() in sql/slave.cc did not check the 
      do_db/ignore_db. And as this query involves no tables, tables_ok()
      above was not called. So we have to check rules again here.
    */
#ifdef HAVE_REPLICATION
    if (thd->slave_thread && 
	(!db_ok(lex->name, replicate_do_db, replicate_ignore_db) ||
	 !db_ok_with_wild_table(lex->name)))
    {
      my_message(ER_SLAVE_IGNORED_TABLE, ER(ER_SLAVE_IGNORED_TABLE), MYF(0));
      break;
    }
#endif
    if (check_access(thd,DROP_ACL,lex->name,0,1,0,is_schema_db(lex->name)))
      break;
    if (thd->locked_tables || thd->active_transaction())
    {
      my_message(ER_LOCK_OR_ACTIVE_TRANSACTION,
                 ER(ER_LOCK_OR_ACTIVE_TRANSACTION), MYF(0));
      goto error;
    }
    res= mysql_rm_db(thd, lex->name, lex->drop_if_exists, 0);
    break;
  }
  case SQLCOM_ALTER_DB:
  {
    char *db= lex->name ? lex->name : thd->db;
    if (!db)
    {
      my_message(ER_NO_DB_ERROR, ER(ER_NO_DB_ERROR), MYF(0));
      break;
    }
    if (!strip_sp(db) || check_db_name(db))
    {
      my_error(ER_WRONG_DB_NAME, MYF(0), lex->name);
      break;
    }
    /*
      If in a slave thread :
      ALTER DATABASE DB may not be preceded by USE DB.
      For that reason, maybe db_ok() in sql/slave.cc did not check the
      do_db/ignore_db. And as this query involves no tables, tables_ok()
      above was not called. So we have to check rules again here.
    */
#ifdef HAVE_REPLICATION
    if (thd->slave_thread &&
	(!db_ok(db, replicate_do_db, replicate_ignore_db) ||
	 !db_ok_with_wild_table(db)))
    {
      my_message(ER_SLAVE_IGNORED_TABLE, ER(ER_SLAVE_IGNORED_TABLE), MYF(0));
      break;
    }
#endif
    if (check_access(thd, ALTER_ACL, db, 0, 1, 0, is_schema_db(db)))
      break;
    if (thd->locked_tables || thd->active_transaction())
    {
      my_message(ER_LOCK_OR_ACTIVE_TRANSACTION,
                 ER(ER_LOCK_OR_ACTIVE_TRANSACTION), MYF(0));
      goto error;
    }
    res= mysql_alter_db(thd, db, &lex->create_info);
    break;
  }
  case SQLCOM_SHOW_CREATE_DB:
  {
    if (!strip_sp(lex->name) || check_db_name(lex->name))
    {
      my_error(ER_WRONG_DB_NAME, MYF(0), lex->name);
      break;
    }
    if (check_access(thd,SELECT_ACL,lex->name,0,1,0,is_schema_db(lex->name)))
      break;
    res=mysqld_show_create_db(thd,lex->name,&lex->create_info);
    break;
  }
  case SQLCOM_CREATE_FUNCTION:                  // UDF function
  {
    if (check_access(thd,INSERT_ACL,"mysql",0,1,0,0))
      break;
#ifdef HAVE_DLOPEN
    if (sp_find_function(thd, lex->spname))
    {
      my_error(ER_UDF_EXISTS, MYF(0), lex->spname->m_name.str);
      goto error;
    }
    if (!(res = mysql_create_function(thd, &lex->udf)))
      send_ok(thd);
#else
    my_error(ER_CANT_OPEN_LIBRARY, MYF(0), lex->udf.dl, 0, "feature disabled");
    res= TRUE;
#endif
    break;
  }
#ifndef NO_EMBEDDED_ACCESS_CHECKS
  case SQLCOM_CREATE_USER:
  {
    if (check_access(thd, INSERT_ACL, "mysql", 0, 1, 1, 0) &&
        check_global_access(thd,CREATE_USER_ACL))
      break;
    if (!(res= mysql_create_user(thd, lex->users_list)))
    {
      if (mysql_bin_log.is_open())
      {
        Query_log_event qinfo(thd, thd->query, thd->query_length, 0, FALSE);
        mysql_bin_log.write(&qinfo);
      }
      send_ok(thd);
    }
    break;
  }
  case SQLCOM_DROP_USER:
  {
    if (check_access(thd, DELETE_ACL, "mysql", 0, 1, 1, 0) &&
        check_global_access(thd,CREATE_USER_ACL))
      break;
    if (!(res= mysql_drop_user(thd, lex->users_list)))
    {
      if (mysql_bin_log.is_open())
      {
        Query_log_event qinfo(thd, thd->query, thd->query_length, 0, FALSE);
        mysql_bin_log.write(&qinfo);
      }
      send_ok(thd);
    }
    break;
  }
  case SQLCOM_RENAME_USER:
  {
    if (check_access(thd, UPDATE_ACL, "mysql", 0, 1, 1, 0) &&
        check_global_access(thd,CREATE_USER_ACL))
      break;
    if (!(res= mysql_rename_user(thd, lex->users_list)))
    {
      if (mysql_bin_log.is_open())
      {
        Query_log_event qinfo(thd, thd->query, thd->query_length, 0, FALSE);
        mysql_bin_log.write(&qinfo);
      }
      send_ok(thd);
    }
    break;
  }
  case SQLCOM_REVOKE_ALL:
  {
    if (check_access(thd, UPDATE_ACL, "mysql", 0, 1, 1, 0) &&
        check_global_access(thd,CREATE_USER_ACL))
      break;
    if (!(res = mysql_revoke_all(thd, lex->users_list)))
    {
      if (mysql_bin_log.is_open())
      {
	Query_log_event qinfo(thd, thd->query, thd->query_length, 0, FALSE);
	mysql_bin_log.write(&qinfo);
      }
      send_ok(thd);
    }
    break;
  }
  case SQLCOM_REVOKE:
  case SQLCOM_GRANT:
  {
    if (check_access(thd, lex->grant | lex->grant_tot_col | GRANT_ACL,
		     first_table ?  first_table->db : select_lex->db,
		     first_table ? &first_table->grant.privilege : 0,
		     first_table ? 0 : 1, 0,
                     first_table ? (bool) first_table->schema_table :
                     select_lex->db ? is_schema_db(select_lex->db) : 0))
      goto error;

    if (thd->security_ctx->user)              // If not replication
    {
      LEX_USER *user;
      uint counter;

      List_iterator <LEX_USER> user_list(lex->users_list);
      while ((user= user_list++))
      {
        if (specialflag & SPECIAL_NO_RESOLVE &&
            hostname_requires_resolving(user->host.str))
          push_warning_printf(thd, MYSQL_ERROR::WARN_LEVEL_WARN,
                              ER_WARN_HOSTNAME_WONT_WORK,
                              ER(ER_WARN_HOSTNAME_WONT_WORK),
                              user->host.str);
        // Are we trying to change a password of another user
        DBUG_ASSERT(user->host.str != 0);
        if (strcmp(thd->security_ctx->user, user->user.str) ||
            my_strcasecmp(system_charset_info,
                          user->host.str, thd->security_ctx->host_or_ip))
        {
          // TODO: use check_change_password()
          if (check_acl_user(user, &counter) && user->password.str &&
              check_access(thd, UPDATE_ACL,"mysql",0,1,1,0))
          {
            my_message(ER_PASSWORD_NOT_ALLOWED,
                       ER(ER_PASSWORD_NOT_ALLOWED), MYF(0));
            goto error;
          }
        }
      }
    }
    if (first_table)
    {
      if (lex->type == TYPE_ENUM_PROCEDURE ||
          lex->type == TYPE_ENUM_FUNCTION)
      {
        uint grants= lex->all_privileges 
		   ? (PROC_ACLS & ~GRANT_ACL) | (lex->grant & GRANT_ACL)
		   : lex->grant;
        if (grant_option && 
	    check_grant_routine(thd, grants | GRANT_ACL, all_tables,
                                lex->type == TYPE_ENUM_PROCEDURE, 0))
	  goto error;
        res= mysql_routine_grant(thd, all_tables,
                                 lex->type == TYPE_ENUM_PROCEDURE, 
                                 lex->users_list, grants,
                                 lex->sql_command == SQLCOM_REVOKE, 0);
      }
      else
      {
	if (grant_option && check_grant(thd,
					(lex->grant | lex->grant_tot_col |
					 GRANT_ACL),
					all_tables, 0, UINT_MAX, 0))
	  goto error;
        res= mysql_table_grant(thd, all_tables, lex->users_list,
			       lex->columns, lex->grant,
			       lex->sql_command == SQLCOM_REVOKE);
      }
      if (!res && mysql_bin_log.is_open())
      {
        thd->clear_error();
        Query_log_event qinfo(thd, thd->query, thd->query_length, 0, FALSE);
        mysql_bin_log.write(&qinfo);
      }
    }
    else
    {
      if (lex->columns.elements || lex->type)
      {
	my_message(ER_ILLEGAL_GRANT_FOR_TABLE, ER(ER_ILLEGAL_GRANT_FOR_TABLE),
                   MYF(0));
        goto error;
      }
      else
	res = mysql_grant(thd, select_lex->db, lex->users_list, lex->grant,
			  lex->sql_command == SQLCOM_REVOKE);
      if (!res)
      {
	if (mysql_bin_log.is_open())
	{
          thd->clear_error();
	  Query_log_event qinfo(thd, thd->query, thd->query_length, 0, FALSE);
	  mysql_bin_log.write(&qinfo);
	}
	if (lex->sql_command == SQLCOM_GRANT)
	{
	  List_iterator <LEX_USER> str_list(lex->users_list);
	  LEX_USER *user;
	  while ((user=str_list++))
	    reset_mqh(user);
	}
      }
    }
    break;
  }
#endif /*!NO_EMBEDDED_ACCESS_CHECKS*/
  case SQLCOM_RESET:
    /*
      RESET commands are never written to the binary log, so we have to
      initialize this variable because RESET shares the same code as FLUSH
    */
    lex->no_write_to_binlog= 1;
  case SQLCOM_FLUSH:
  {
    bool write_to_binlog;
    if (check_global_access(thd,RELOAD_ACL) || check_db_used(thd, all_tables))
      goto error;
    /*
      reload_acl_and_cache() will tell us if we are allowed to write to the
      binlog or not.
    */
    if (!reload_acl_and_cache(thd, lex->type, first_table, &write_to_binlog))
    {
      /*
        We WANT to write and we CAN write.
        ! we write after unlocking the table.
      */
      if (!lex->no_write_to_binlog && write_to_binlog)
      {
        if (mysql_bin_log.is_open())
        {
          Query_log_event qinfo(thd, thd->query, thd->query_length, 0, FALSE);
          mysql_bin_log.write(&qinfo);
        }
      }
      send_ok(thd);
    }
    break;
  }
  case SQLCOM_KILL:
  {
    Item *it= (Item *)lex->value_list.head();

    if ((!it->fixed && it->fix_fields(lex->thd, &it)) || it->check_cols(1))
    {
      my_message(ER_SET_CONSTANTS_ONLY, ER(ER_SET_CONSTANTS_ONLY),
		 MYF(0));
      goto error;
    }
    kill_one_thread(thd, (ulong)it->val_int(), lex->type & ONLY_KILL_QUERY);
    break;
  }
#ifndef NO_EMBEDDED_ACCESS_CHECKS
  case SQLCOM_SHOW_GRANTS:
    if ((thd->security_ctx->priv_user &&
	 !strcmp(thd->security_ctx->priv_user, lex->grant_user->user.str)) ||
	!check_access(thd, SELECT_ACL, "mysql",0,1,0,0))
    {
      res = mysql_show_grants(thd,lex->grant_user);
    }
    break;
#endif
  case SQLCOM_HA_OPEN:
    DBUG_ASSERT(first_table == all_tables && first_table != 0);
    if (check_db_used(thd, all_tables) ||
	check_table_access(thd, SELECT_ACL, all_tables, 0))
      goto error;
    res= mysql_ha_open(thd, first_table, 0);
    break;
  case SQLCOM_HA_CLOSE:
    DBUG_ASSERT(first_table == all_tables && first_table != 0);
    if (check_db_used(thd, all_tables))
      goto error;
    res= mysql_ha_close(thd, first_table);
    break;
  case SQLCOM_HA_READ:
    DBUG_ASSERT(first_table == all_tables && first_table != 0);
    /*
      There is no need to check for table permissions here, because
      if a user has no permissions to read a table, he won't be
      able to open it (with SQLCOM_HA_OPEN) in the first place.
    */
    if (check_db_used(thd, all_tables))
      goto error;
    unit->set_limit(select_lex);
    res= mysql_ha_read(thd, first_table, lex->ha_read_mode, lex->ident.str,
                       lex->insert_list, lex->ha_rkey_mode, select_lex->where,
                       unit->select_limit_cnt, unit->offset_limit_cnt);
    break;

  case SQLCOM_BEGIN:
    if (thd->transaction.xid_state.xa_state != XA_NOTR)
    {
      my_error(ER_XAER_RMFAIL, MYF(0),
               xa_state_names[thd->transaction.xid_state.xa_state]);
      break;
    }
    if (begin_trans(thd))
      goto error;
    send_ok(thd);
    break;
  case SQLCOM_COMMIT:
    if (end_trans(thd, lex->tx_release ? COMMIT_RELEASE :
                              lex->tx_chain ? COMMIT_AND_CHAIN : COMMIT))
      goto error;
    send_ok(thd);
    break;
  case SQLCOM_ROLLBACK:
    if (end_trans(thd, lex->tx_release ? ROLLBACK_RELEASE :
                              lex->tx_chain ? ROLLBACK_AND_CHAIN : ROLLBACK))
      goto error;
    send_ok(thd);
    break;
  case SQLCOM_RELEASE_SAVEPOINT:
  {
    SAVEPOINT *sv;
    for (sv=thd->transaction.savepoints; sv; sv=sv->prev)
    {
      if (my_strnncoll(system_charset_info,
                       (uchar *)lex->ident.str, lex->ident.length,
                       (uchar *)sv->name, sv->length) == 0)
        break;
    }
    if (sv)
    {
      if (ha_release_savepoint(thd, sv))
        res= TRUE; // cannot happen
      else
        send_ok(thd);
      thd->transaction.savepoints=sv->prev;
    }
    else
      my_error(ER_SP_DOES_NOT_EXIST, MYF(0), "SAVEPOINT", lex->ident.str);
    break;
  }
  case SQLCOM_ROLLBACK_TO_SAVEPOINT:
  {
    SAVEPOINT *sv;
    for (sv=thd->transaction.savepoints; sv; sv=sv->prev)
    {
      if (my_strnncoll(system_charset_info,
                       (uchar *)lex->ident.str, lex->ident.length,
                       (uchar *)sv->name, sv->length) == 0)
        break;
    }
    if (sv)
    {
      if (ha_rollback_to_savepoint(thd, sv))
        res= TRUE; // cannot happen
      else
      {
        if ((thd->options & OPTION_STATUS_NO_TRANS_UPDATE) &&
            !thd->slave_thread)
          push_warning(thd, MYSQL_ERROR::WARN_LEVEL_WARN,
                       ER_WARNING_NOT_COMPLETE_ROLLBACK,
                       ER(ER_WARNING_NOT_COMPLETE_ROLLBACK));
        send_ok(thd);
      }
      thd->transaction.savepoints=sv;
    }
    else
      my_error(ER_SP_DOES_NOT_EXIST, MYF(0), "SAVEPOINT", lex->ident.str);
    break;
  }
  case SQLCOM_SAVEPOINT:
    if (!(thd->options & (OPTION_NOT_AUTOCOMMIT | OPTION_BEGIN)) ||
        !opt_using_transactions)
      send_ok(thd);
    else
    {
      SAVEPOINT **sv, *newsv;
      for (sv=&thd->transaction.savepoints; *sv; sv=&(*sv)->prev)
      {
        if (my_strnncoll(system_charset_info,
                         (uchar *)lex->ident.str, lex->ident.length,
                         (uchar *)(*sv)->name, (*sv)->length) == 0)
          break;
      }
      if (*sv) /* old savepoint of the same name exists */
      {
        newsv=*sv;
        ha_release_savepoint(thd, *sv); // it cannot fail
        *sv=(*sv)->prev;
      }
      else if ((newsv=(SAVEPOINT *) alloc_root(&thd->transaction.mem_root,
                                               savepoint_alloc_size)) == 0)
      {
        my_error(ER_OUT_OF_RESOURCES, MYF(0));
        break;
      }
      newsv->name=strmake_root(&thd->transaction.mem_root,
                               lex->ident.str, lex->ident.length);
      newsv->length=lex->ident.length;
      /*
        if we'll get an error here, don't add new savepoint to the list.
        we'll lose a little bit of memory in transaction mem_root, but it'll
        be free'd when transaction ends anyway
      */
      if (ha_savepoint(thd, newsv))
        res= TRUE;
      else
      {
        newsv->prev=thd->transaction.savepoints;
        thd->transaction.savepoints=newsv;
        send_ok(thd);
      }
    }
    break;
  case SQLCOM_CREATE_PROCEDURE:
  case SQLCOM_CREATE_SPFUNCTION:
  {
    uint namelen;
    char *name, *db;
    int result;

    DBUG_ASSERT(lex->sphead != 0);

    if (check_access(thd, CREATE_PROC_ACL, lex->sphead->m_db.str, 0, 0, 0,
                     is_schema_db(lex->sphead->m_db.str)))
    {
      delete lex->sphead;
      lex->sphead= 0;
      goto error;
    }

    if (end_active_trans(thd)) 
      goto error;

    if (!lex->sphead->m_db.str || !lex->sphead->m_db.str[0])
    {
      lex->sphead->m_db.length= strlen(thd->db);
      lex->sphead->m_db.str= strmake_root(thd->mem_root, thd->db,
                                           lex->sphead->m_db.length);
    }

    name= lex->sphead->name(&namelen);
#ifdef HAVE_DLOPEN
    if (lex->sphead->m_type == TYPE_ENUM_FUNCTION)
    {
      udf_func *udf = find_udf(name, namelen);

      if (udf)
      {
	my_error(ER_UDF_EXISTS, MYF(0), name);
	delete lex->sphead;
	lex->sphead= 0;
	goto error;
      }
    }
#endif
    if (lex->sphead->m_type == TYPE_ENUM_FUNCTION &&
	!(lex->sphead->m_flags & sp_head::HAS_RETURN))
    {
      my_error(ER_SP_NORETURN, MYF(0), name);
      delete lex->sphead;
      lex->sphead= 0;
      goto error;
    }

    name= thd->strdup(name); 
    db= thd->strmake(lex->sphead->m_db.str, lex->sphead->m_db.length);
    res= (result= lex->sphead->create(thd));
    if (result == SP_OK)
    {
      lex->unit.cleanup();
      delete lex->sphead;
      lex->sphead= 0;
#ifndef NO_EMBEDDED_ACCESS_CHECKS
      /* only add privileges if really neccessary */
      if (sp_automatic_privileges && !opt_noacl &&
          check_routine_access(thd, DEFAULT_CREATE_PROC_ACLS,
      			       db, name,
                               lex->sql_command == SQLCOM_CREATE_PROCEDURE, 1))
      {
        close_thread_tables(thd);
        if (sp_grant_privileges(thd, db, name, 
                                lex->sql_command == SQLCOM_CREATE_PROCEDURE))
          push_warning(thd, MYSQL_ERROR::WARN_LEVEL_WARN, 
	  	       ER_PROC_AUTO_GRANT_FAIL,
		       ER(ER_PROC_AUTO_GRANT_FAIL));
      }
#endif
      send_ok(thd);
    }
    else
    {
      switch (result) {
      case SP_WRITE_ROW_FAILED:
	my_error(ER_SP_ALREADY_EXISTS, MYF(0), SP_TYPE_STRING(lex), name);
	break;
      case SP_NO_DB_ERROR:
	my_error(ER_BAD_DB_ERROR, MYF(0), lex->sphead->m_db.str);
	break;
      case SP_BAD_IDENTIFIER:
	my_error(ER_TOO_LONG_IDENT, MYF(0), name);
	break;
      case SP_BODY_TOO_LONG:
	my_error(ER_TOO_LONG_BODY, MYF(0), name);
	break;
      default:
	my_error(ER_SP_STORE_FAILED, MYF(0), SP_TYPE_STRING(lex), name);
	break;
      }
      lex->unit.cleanup();
      delete lex->sphead;
      lex->sphead= 0;
      goto error;
    }
    break;
  }
  case SQLCOM_CALL:
    {
      sp_head *sp;

      /*
        This will cache all SP and SF and open and lock all tables
        required for execution.
      */
      if (check_table_access(thd, SELECT_ACL, all_tables, 0) ||
	  open_and_lock_tables(thd, all_tables))
       goto error;

      /*
        By this moment all needed SPs should be in cache so no need to look 
        into DB. 
      */
      if (!(sp= sp_find_procedure(thd, lex->spname, TRUE)))
      {
	my_error(ER_SP_DOES_NOT_EXIST, MYF(0), "PROCEDURE",
                 lex->spname->m_qname.str);
	goto error;
      }
      else
      {
#ifndef NO_EMBEDDED_ACCESS_CHECKS
	Security_context *save_ctx;
#endif
	ha_rows select_limit;
        /* bits that should be cleared in thd->server_status */
	uint bits_to_be_cleared= 0;
        /*
          Check that the stored procedure doesn't contain Dynamic SQL
          and doesn't return result sets: such stored procedures can't
          be called from a function or trigger.
        */
        if (thd->in_sub_stmt)
        {
          const char *where= (thd->in_sub_stmt & SUB_STMT_TRIGGER ?
                              "trigger" : "function");
          if (sp->is_not_allowed_in_function(where))
            goto error;
        }

#ifndef EMBEDDED_LIBRARY
	my_bool nsok= thd->net.no_send_ok;
	thd->net.no_send_ok= TRUE;
#endif
	if (sp->m_flags & sp_head::MULTI_RESULTS)
	{
	  if (! (thd->client_capabilities & CLIENT_MULTI_RESULTS))
	  {
            /*
              The client does not support multiple result sets being sent
              back
            */
	    my_error(ER_SP_BADSELECT, MYF(0), sp->m_qname.str);
#ifndef EMBEDDED_LIBRARY
	    thd->net.no_send_ok= nsok;
#endif
	    goto error;
	  }
          /*
            If SERVER_MORE_RESULTS_EXISTS is not set,
            then remember that it should be cleared
          */
	  bits_to_be_cleared= (~thd->server_status &
                               SERVER_MORE_RESULTS_EXISTS);
	  thd->server_status|= SERVER_MORE_RESULTS_EXISTS;
	}

#ifndef NO_EMBEDDED_ACCESS_CHECKS
	if (check_routine_access(thd, EXECUTE_ACL,
				 sp->m_db.str, sp->m_name.str, TRUE, 0) ||
          sp_change_security_context(thd, sp, &save_ctx))
	{
#ifndef EMBEDDED_LIBRARY
	  thd->net.no_send_ok= nsok;
#endif
	  goto error;
	}
	if (save_ctx &&
            check_routine_access(thd, EXECUTE_ACL,
                                 sp->m_db.str, sp->m_name.str, TRUE, 0))
	{
#ifndef EMBEDDED_LIBRARY
	  thd->net.no_send_ok= nsok;
#endif
	  sp_restore_security_context(thd, save_ctx);
	  goto error;
	}

#endif
	select_limit= thd->variables.select_limit;
	thd->variables.select_limit= HA_POS_ERROR;

        thd->row_count_func= 0;
        
        /* 
          We never write CALL statements into binlog:
           - If the mode is non-prelocked, each statement will be logged
             separately.
           - If the mode is prelocked, the invoking statement will care
             about writing into binlog.
          So just execute the statement.
        */
	res= sp->execute_procedure(thd, &lex->value_list);
        if (mysql_bin_log.is_open() &&
            (sp->m_chistics->daccess == SP_CONTAINS_SQL ||
             sp->m_chistics->daccess == SP_MODIFIES_SQL_DATA))
        {
          if (res)
            push_warning(thd, MYSQL_ERROR::WARN_LEVEL_WARN,
                         ER_FAILED_ROUTINE_BREAK_BINLOG,
			 ER(ER_FAILED_ROUTINE_BREAK_BINLOG));
          else
            thd->clear_error();
        }

	/*
          If warnings have been cleared, we have to clear total_warn_count
          too, otherwise the clients get confused.
	 */
	if (thd->warn_list.is_empty())
	  thd->total_warn_count= 0;

	thd->variables.select_limit= select_limit;
#ifndef NO_EMBEDDED_ACCESS_CHECKS
	sp_restore_security_context(thd, save_ctx);
#endif

#ifndef EMBEDDED_LIBRARY
	thd->net.no_send_ok= nsok;
#endif
        thd->server_status&= ~bits_to_be_cleared;

	if (!res)
	  send_ok(thd, (ulong) (thd->row_count_func < 0 ? 0 :
                                thd->row_count_func));
	else
	  goto error;		// Substatement should already have sent error
      }
      break;
    }
  case SQLCOM_ALTER_PROCEDURE:
  case SQLCOM_ALTER_FUNCTION:
    {
      int result;
      sp_head *sp;
      st_sp_chistics chistics;

      memcpy(&chistics, &lex->sp_chistics, sizeof(chistics));
      if (lex->sql_command == SQLCOM_ALTER_PROCEDURE)
	sp= sp_find_procedure(thd, lex->spname);
      else
	sp= sp_find_function(thd, lex->spname);
      mysql_reset_errors(thd, 0);
      if (! sp)
      {
	if (lex->spname->m_db.str)
	  result= SP_KEY_NOT_FOUND;
	else
	{
	  my_message(ER_NO_DB_ERROR, ER(ER_NO_DB_ERROR), MYF(0));
	  goto error;
	}
      }
      else
      {
        if (check_routine_access(thd, ALTER_PROC_ACL, sp->m_db.str, 
				 sp->m_name.str,
                                 lex->sql_command == SQLCOM_ALTER_PROCEDURE, 0))
	  goto error;

        if (end_active_trans(thd)) 
          goto error;
	memcpy(&lex->sp_chistics, &chistics, sizeof(lex->sp_chistics));
        if (!trust_routine_creators &&  mysql_bin_log.is_open() &&
            !sp->m_chistics->detistic &&
            (chistics.daccess == SP_CONTAINS_SQL ||
             chistics.daccess == SP_MODIFIES_SQL_DATA))
        {
          my_message(ER_BINLOG_UNSAFE_ROUTINE,
		     ER(ER_BINLOG_UNSAFE_ROUTINE), MYF(0));
          result= SP_INTERNAL_ERROR;
        }
        else
        {
          if (lex->sql_command == SQLCOM_ALTER_PROCEDURE)
            result= sp_update_procedure(thd, lex->spname, &lex->sp_chistics);
          else
            result= sp_update_function(thd, lex->spname, &lex->sp_chistics);
        }
      }
      switch (result)
      {
      case SP_OK:
        if (mysql_bin_log.is_open())
        {
          thd->clear_error();
          Query_log_event qinfo(thd, thd->query, thd->query_length, 0, FALSE);
          mysql_bin_log.write(&qinfo);
        }
	send_ok(thd);
	break;
      case SP_KEY_NOT_FOUND:
	my_error(ER_SP_DOES_NOT_EXIST, MYF(0),
                 SP_COM_STRING(lex), lex->spname->m_qname.str);
	goto error;
      default:
	my_error(ER_SP_CANT_ALTER, MYF(0),
                 SP_COM_STRING(lex), lex->spname->m_qname.str);
	goto error;
      }
      break;
    }
  case SQLCOM_DROP_PROCEDURE:
  case SQLCOM_DROP_FUNCTION:
    {
      sp_head *sp;
      int result;
      char *db, *name;

      if (lex->sql_command == SQLCOM_DROP_PROCEDURE)
	sp= sp_find_procedure(thd, lex->spname);
      else
	sp= sp_find_function(thd, lex->spname);
      mysql_reset_errors(thd, 0);
      if (sp)
      {
        db= thd->strdup(sp->m_db.str);
	name= thd->strdup(sp->m_name.str);
	if (check_routine_access(thd, ALTER_PROC_ACL, db, name,
                                 lex->sql_command == SQLCOM_DROP_PROCEDURE, 0))
          goto error;

        if (end_active_trans(thd)) 
          goto error;
#ifndef NO_EMBEDDED_ACCESS_CHECKS
	if (sp_automatic_privileges && !opt_noacl &&
	    sp_revoke_privileges(thd, db, name, 
                                 lex->sql_command == SQLCOM_DROP_PROCEDURE))
	{
	  push_warning(thd, MYSQL_ERROR::WARN_LEVEL_WARN, 
		       ER_PROC_AUTO_REVOKE_FAIL,
		       ER(ER_PROC_AUTO_REVOKE_FAIL));
	}
#endif
	if (lex->sql_command == SQLCOM_DROP_PROCEDURE)
	  result= sp_drop_procedure(thd, lex->spname);
	else
	  result= sp_drop_function(thd, lex->spname);
      }
      else
      {
#ifdef HAVE_DLOPEN
	if (lex->sql_command == SQLCOM_DROP_FUNCTION)
	{
          udf_func *udf = find_udf(lex->spname->m_name.str,
                                   lex->spname->m_name.length);
          if (udf)
          {
	    if (check_access(thd, DELETE_ACL, "mysql", 0, 1, 0, 0))
	      goto error;
	    if (!(res = mysql_drop_function(thd, &lex->spname->m_name)))
	    {
	      send_ok(thd);
	      break;
	    }
	  }
	}
#endif
	if (lex->spname->m_db.str)
	  result= SP_KEY_NOT_FOUND;
	else
	{
	  my_message(ER_NO_DB_ERROR, ER(ER_NO_DB_ERROR), MYF(0));
	  goto error;
	}
      }
      res= result;
      switch (result)
      {
      case SP_OK:
        if (mysql_bin_log.is_open())
        {
          thd->clear_error();
          Query_log_event qinfo(thd, thd->query, thd->query_length, 0, FALSE);
          mysql_bin_log.write(&qinfo);
        }
	send_ok(thd);
	break;
      case SP_KEY_NOT_FOUND:
	if (lex->drop_if_exists)
	{
	  push_warning_printf(thd, MYSQL_ERROR::WARN_LEVEL_NOTE,
			      ER_SP_DOES_NOT_EXIST, ER(ER_SP_DOES_NOT_EXIST),
			      SP_COM_STRING(lex), lex->spname->m_name.str);
	  res= FALSE;
	  send_ok(thd);
	  break;
	}
	my_error(ER_SP_DOES_NOT_EXIST, MYF(0),
                 SP_COM_STRING(lex), lex->spname->m_qname.str);
	goto error;
      default:
	my_error(ER_SP_DROP_FAILED, MYF(0),
                 SP_COM_STRING(lex), lex->spname->m_qname.str);
	goto error;
      }
      break;
    }
  case SQLCOM_SHOW_CREATE_PROC:
    {
      if (lex->spname->m_name.length > NAME_LEN)
      {
	my_error(ER_TOO_LONG_IDENT, MYF(0), lex->spname->m_name.str);
	goto error;
      }
      if (sp_show_create_procedure(thd, lex->spname) != SP_OK)
      {			/* We don't distinguish between errors for now */
	my_error(ER_SP_DOES_NOT_EXIST, MYF(0),
                 SP_COM_STRING(lex), lex->spname->m_name.str);
	goto error;
      }
      break;
    }
  case SQLCOM_SHOW_CREATE_FUNC:
    {
      if (lex->spname->m_name.length > NAME_LEN)
      {
	my_error(ER_TOO_LONG_IDENT, MYF(0), lex->spname->m_name.str);
	goto error;
      }
      if (sp_show_create_function(thd, lex->spname) != SP_OK)
      {			/* We don't distinguish between errors for now */
	my_error(ER_SP_DOES_NOT_EXIST, MYF(0),
                 SP_COM_STRING(lex), lex->spname->m_name.str);
	goto error;
      }
      break;
    }
  case SQLCOM_SHOW_STATUS_PROC:
    {
      res= sp_show_status_procedure(thd, (lex->wild ?
					  lex->wild->ptr() : NullS));
      break;
    }
  case SQLCOM_SHOW_STATUS_FUNC:
    {
      res= sp_show_status_function(thd, (lex->wild ? 
					 lex->wild->ptr() : NullS));
      break;
    }
  case SQLCOM_CREATE_VIEW:
    {
      if (!(res= mysql_create_view(thd, thd->lex->create_view_mode)) &&
          mysql_bin_log.is_open())
      {
        String buff;
        const LEX_STRING command[3]=
          {{(char *)STRING_WITH_LEN("CREATE ")},
           {(char *)STRING_WITH_LEN("ALTER ")},
           {(char *)STRING_WITH_LEN("CREATE OR REPLACE ")}};
        thd->clear_error();

        buff.append(command[thd->lex->create_view_mode].str,
                    command[thd->lex->create_view_mode].length);
        view_store_options(thd, first_table, &buff);
        buff.append("VIEW ", 5);
        /* Test if user supplied a db (ie: we did not use thd->db) */
        if (first_table->db != thd->db && first_table->db[0])
        {
          append_identifier(thd, &buff, first_table->db,
                            first_table->db_length);
          buff.append('.');
        }
        append_identifier(thd, &buff, first_table->table_name,
                          first_table->table_name_length);
        buff.append(" AS ", 4);
        buff.append(first_table->source.str, first_table->source.length);

        Query_log_event qinfo(thd, buff.ptr(), buff.length(), 0, FALSE);
        mysql_bin_log.write(&qinfo);
      }
      break;
    }
  case SQLCOM_DROP_VIEW:
    {
      if (check_table_access(thd, DROP_ACL, all_tables, 0) ||
          end_active_trans(thd))
        goto error;
      if (!(res= mysql_drop_view(thd, first_table, thd->lex->drop_mode)) &&
          mysql_bin_log.is_open())
      {
        thd->clear_error();
        Query_log_event qinfo(thd, thd->query, thd->query_length, 0, FALSE);
        mysql_bin_log.write(&qinfo);
      }
      break;
    }
  case SQLCOM_CREATE_TRIGGER:
  {
    res= mysql_create_or_drop_trigger(thd, all_tables, 1);

    /* We don't care about trigger body after this point */
    delete lex->sphead;
    lex->sphead= 0;
    break;
  }
  case SQLCOM_DROP_TRIGGER:
  {
    res= mysql_create_or_drop_trigger(thd, all_tables, 0);
    break;
  }
  case SQLCOM_XA_START:
    if (thd->transaction.xid_state.xa_state == XA_IDLE &&
        thd->lex->xa_opt == XA_RESUME)
    {
      if (! thd->transaction.xid_state.xid.eq(thd->lex->xid))
      {
        my_error(ER_XAER_NOTA, MYF(0));
        break;
      }
      thd->transaction.xid_state.xa_state=XA_ACTIVE;
      send_ok(thd);
      break;
    }
    if (thd->lex->xa_opt != XA_NONE)
    { // JOIN is not supported yet. TODO
      my_error(ER_XAER_INVAL, MYF(0));
      break;
    }
    if (thd->transaction.xid_state.xa_state != XA_NOTR)
    {
      my_error(ER_XAER_RMFAIL, MYF(0),
               xa_state_names[thd->transaction.xid_state.xa_state]);
      break;
    }
    if (thd->active_transaction() || thd->locked_tables)
    {
      my_error(ER_XAER_OUTSIDE, MYF(0));
      break;
    }
    if (xid_cache_search(thd->lex->xid))
    {
      my_error(ER_XAER_DUPID, MYF(0));
      break;
    }
    DBUG_ASSERT(thd->transaction.xid_state.xid.is_null());
    thd->transaction.xid_state.xa_state=XA_ACTIVE;
    thd->transaction.xid_state.xid.set(thd->lex->xid);
    xid_cache_insert(&thd->transaction.xid_state);
    thd->options= ((thd->options & (ulong) ~(OPTION_STATUS_NO_TRANS_UPDATE)) |
                   OPTION_BEGIN);
    thd->server_status|= SERVER_STATUS_IN_TRANS;
    send_ok(thd);
    break;
  case SQLCOM_XA_END:
    /* fake it */
    if (thd->lex->xa_opt != XA_NONE)
    { // SUSPEND and FOR MIGRATE are not supported yet. TODO
      my_error(ER_XAER_INVAL, MYF(0));
      break;
    }
    if (thd->transaction.xid_state.xa_state != XA_ACTIVE)
    {
      my_error(ER_XAER_RMFAIL, MYF(0),
               xa_state_names[thd->transaction.xid_state.xa_state]);
      break;
    }
    if (!thd->transaction.xid_state.xid.eq(thd->lex->xid))
    {
      my_error(ER_XAER_NOTA, MYF(0));
      break;
    }
    thd->transaction.xid_state.xa_state=XA_IDLE;
    send_ok(thd);
    break;
  case SQLCOM_XA_PREPARE:
    if (thd->transaction.xid_state.xa_state != XA_IDLE)
    {
      my_error(ER_XAER_RMFAIL, MYF(0),
               xa_state_names[thd->transaction.xid_state.xa_state]);
      break;
    }
    if (!thd->transaction.xid_state.xid.eq(thd->lex->xid))
    {
      my_error(ER_XAER_NOTA, MYF(0));
      break;
    }
    if (ha_prepare(thd))
    {
      my_error(ER_XA_RBROLLBACK, MYF(0));
      xid_cache_delete(&thd->transaction.xid_state);
      thd->transaction.xid_state.xa_state=XA_NOTR;
      break;
    }
    thd->transaction.xid_state.xa_state=XA_PREPARED;
    send_ok(thd);
    break;
  case SQLCOM_XA_COMMIT:
    if (!thd->transaction.xid_state.xid.eq(thd->lex->xid))
    {
      XID_STATE *xs=xid_cache_search(thd->lex->xid);
      if (!xs || xs->in_thd)
        my_error(ER_XAER_NOTA, MYF(0));
      else
      {
        ha_commit_or_rollback_by_xid(thd->lex->xid, 1);
        xid_cache_delete(xs);
        send_ok(thd);
      }
      break;
    }
    if (thd->transaction.xid_state.xa_state == XA_IDLE &&
        thd->lex->xa_opt == XA_ONE_PHASE)
    {
      int r;
      if ((r= ha_commit(thd)))
        my_error(r == 1 ? ER_XA_RBROLLBACK : ER_XAER_RMERR, MYF(0));
      else
        send_ok(thd);
    }
    else if (thd->transaction.xid_state.xa_state == XA_PREPARED &&
             thd->lex->xa_opt == XA_NONE)
    {
      if (wait_if_global_read_lock(thd, 0, 0))
      {
        ha_rollback(thd);
        my_error(ER_XAER_RMERR, MYF(0));
      }
      else
      {
        if (ha_commit_one_phase(thd, 1))
          my_error(ER_XAER_RMERR, MYF(0));
        else
          send_ok(thd);
        start_waiting_global_read_lock(thd);
      }
    }
    else
    {
      my_error(ER_XAER_RMFAIL, MYF(0),
               xa_state_names[thd->transaction.xid_state.xa_state]);
      break;
    }
    thd->options&= ~(ulong) (OPTION_BEGIN | OPTION_STATUS_NO_TRANS_UPDATE);
    thd->server_status&= ~SERVER_STATUS_IN_TRANS;
    xid_cache_delete(&thd->transaction.xid_state);
    thd->transaction.xid_state.xa_state=XA_NOTR;
    break;
  case SQLCOM_XA_ROLLBACK:
    if (!thd->transaction.xid_state.xid.eq(thd->lex->xid))
    {
      XID_STATE *xs=xid_cache_search(thd->lex->xid);
      if (!xs || xs->in_thd)
        my_error(ER_XAER_NOTA, MYF(0));
      else
      {
        ha_commit_or_rollback_by_xid(thd->lex->xid, 0);
        xid_cache_delete(xs);
        send_ok(thd);
      }
      break;
    }
    if (thd->transaction.xid_state.xa_state != XA_IDLE &&
        thd->transaction.xid_state.xa_state != XA_PREPARED)
    {
      my_error(ER_XAER_RMFAIL, MYF(0),
               xa_state_names[thd->transaction.xid_state.xa_state]);
      break;
    }
    if (ha_rollback(thd))
      my_error(ER_XAER_RMERR, MYF(0));
    else
      send_ok(thd);
    thd->options&= ~(ulong) (OPTION_BEGIN | OPTION_STATUS_NO_TRANS_UPDATE);
    thd->server_status&= ~SERVER_STATUS_IN_TRANS;
    xid_cache_delete(&thd->transaction.xid_state);
    thd->transaction.xid_state.xa_state=XA_NOTR;
    break;
  case SQLCOM_XA_RECOVER:
    res= mysql_xa_recover(thd);
    break;
  default:
    DBUG_ASSERT(0);                             /* Impossible */
    send_ok(thd);
    break;
  }
  thd->proc_info="query end";
  /* Two binlog-related cleanups: */

  /*
    Reset system variables temporarily modified by SET ONE SHOT.

    Exception: If this is a SET, do nothing. This is to allow
    mysqlbinlog to print many SET commands (in this case we want the
    charset temp setting to live until the real query). This is also
    needed so that SET CHARACTER_SET_CLIENT... does not cancel itself
    immediately.
  */
  if (thd->one_shot_set && lex->sql_command != SQLCOM_SET_OPTION)
    reset_one_shot_variables(thd);


  /*
    The return value for ROW_COUNT() is "implementation dependent" if
    the statement is not DELETE, INSERT or UPDATE (or a CALL executing
    such a statement), but -1 is what JDBC and ODBC wants.
   */
  if (lex->sql_command != SQLCOM_CALL && uc_update_queries[lex->sql_command]<2)
    thd->row_count_func= -1;
  goto cleanup;

error:
  res= 1;

cleanup:
  DBUG_RETURN(res || thd->net.report_error);
}


/*
  Check grants for commands which work only with one table and all other
  tables belonging to subselects or implicitly opened tables.

  SYNOPSIS
    check_one_table_access()
    thd			Thread handler
    privilege		requested privilege
    all_tables		global table list of query

  RETURN
    0 - OK
    1 - access denied, error is sent to client
*/

bool check_one_table_access(THD *thd, ulong privilege, TABLE_LIST *all_tables)
{
  if (check_access(thd, privilege, all_tables->db,
		   &all_tables->grant.privilege, 0, 0,
                   test(all_tables->schema_table)))
    return 1;

  /* Show only 1 table for check_grant */
  if (grant_option && check_grant(thd, privilege, all_tables, 0, 1, 0))
    return 1;

  /* Check rights on tables of subselects and implictly opened tables */
  TABLE_LIST *subselects_tables;
  if ((subselects_tables= all_tables->next_global))
  {
    if ((check_table_access(thd, SELECT_ACL, subselects_tables, 0)))
      return 1;
  }
  return 0;
}


/****************************************************************************
  Get the user (global) and database privileges for all used tables

  NOTES
    The idea of EXTRA_ACL is that one will be granted access to the table if
    one has the asked privilege on any column combination of the table; For
    example to be able to check a table one needs to have SELECT privilege on
    any column of the table.

  RETURN
    0  ok
    1  If we can't get the privileges and we don't use table/column grants.

    save_priv	In this we store global and db level grants for the table
		Note that we don't store db level grants if the global grants
                is enough to satisfy the request and the global grants contains
                a SELECT grant.
****************************************************************************/

bool
check_access(THD *thd, ulong want_access, const char *db, ulong *save_priv,
	     bool dont_check_global_grants, bool no_errors, bool schema_db)
{
  Security_context *sctx= thd->security_ctx;
#ifndef NO_EMBEDDED_ACCESS_CHECKS
  ulong db_access;
  bool  db_is_pattern= test(want_access & GRANT_ACL);
#endif
  ulong dummy;
  DBUG_ENTER("check_access");
  DBUG_PRINT("enter",("db: %s  want_access: %lu  master_access: %lu",
                      db ? db : "", want_access, sctx->master_access));
  if (save_priv)
    *save_priv=0;
  else
    save_priv= &dummy;

  if ((!db || !db[0]) && !thd->db && !dont_check_global_grants)
  {
    DBUG_PRINT("error",("No database"));
    if (!no_errors)
      my_message(ER_NO_DB_ERROR, ER(ER_NO_DB_ERROR),
                 MYF(0));                       /* purecov: tested */
    DBUG_RETURN(TRUE);				/* purecov: tested */
  }

  if (schema_db)
  {
    if (want_access & ~(SELECT_ACL | EXTRA_ACL))
    {
      if (!no_errors)
      {
        const char *db_name= db ? db : thd->db;
        my_error(ER_DBACCESS_DENIED_ERROR, MYF(0),
                 sctx->priv_user, sctx->priv_host, db_name);
      }
      DBUG_RETURN(TRUE);
    }
    else
    {
      *save_priv= SELECT_ACL;
      DBUG_RETURN(FALSE);
    }
  }

#ifdef NO_EMBEDDED_ACCESS_CHECKS
  DBUG_RETURN(0);
#else
  if ((sctx->master_access & want_access) == want_access)
  {
    /*
      If we don't have a global SELECT privilege, we have to get the database
      specific access rights to be able to handle queries of type
      UPDATE t1 SET a=1 WHERE b > 0
    */
    db_access= sctx->db_access;
    if (!(sctx->master_access & SELECT_ACL) &&
	(db && (!thd->db || db_is_pattern || strcmp(db,thd->db))))
      db_access=acl_get(sctx->host, sctx->ip, sctx->priv_user, db,
                        db_is_pattern);
    *save_priv=sctx->master_access | db_access;
    DBUG_RETURN(FALSE);
  }
  if (((want_access & ~sctx->master_access) & ~(DB_ACLS | EXTRA_ACL)) ||
      ! db && dont_check_global_grants)
  {						// We can never grant this
    DBUG_PRINT("error",("No possible access"));
    if (!no_errors)
      my_error(ER_ACCESS_DENIED_ERROR, MYF(0),
               sctx->priv_user,
               sctx->priv_host,
               (thd->password ?
                ER(ER_YES) :
                ER(ER_NO)));                    /* purecov: tested */
    DBUG_RETURN(TRUE);				/* purecov: tested */
  }

  if (db == any_db)
    DBUG_RETURN(FALSE);				// Allow select on anything

  if (db && (!thd->db || db_is_pattern || strcmp(db,thd->db)))
    db_access= acl_get(sctx->host, sctx->ip, sctx->priv_user, db,
                       db_is_pattern);
  else
    db_access= sctx->db_access;
  DBUG_PRINT("info",("db_access: %lu", db_access));
  /* Remove SHOW attribute and access rights we already have */
  want_access &= ~(sctx->master_access | EXTRA_ACL);
  DBUG_PRINT("info",("db_access: %lu  want_access: %lu",
                     db_access, want_access));
  db_access= ((*save_priv=(db_access | sctx->master_access)) & want_access);

  /* grant_option is set if there exists a single table or column grant */
  if (db_access == want_access ||
      (grant_option && !dont_check_global_grants &&
       !(want_access & ~(db_access | TABLE_ACLS | PROC_ACLS))))
    DBUG_RETURN(FALSE);				/* Ok */

  DBUG_PRINT("error",("Access denied"));
  if (!no_errors)
    my_error(ER_DBACCESS_DENIED_ERROR, MYF(0),
             sctx->priv_user, sctx->priv_host,
             (db ? db : (thd->db ?
                         thd->db :
                         "unknown")));          /* purecov: tested */
  DBUG_RETURN(TRUE);				/* purecov: tested */
#endif /* NO_EMBEDDED_ACCESS_CHECKS */
}


/*
  check for global access and give descriptive error message if it fails

  SYNOPSIS
    check_global_access()
    thd			Thread handler
    want_access		Use should have any of these global rights

  WARNING
    One gets access right if one has ANY of the rights in want_access
    This is useful as one in most cases only need one global right,
    but in some case we want to check if the user has SUPER or
    REPL_CLIENT_ACL rights.

  RETURN
    0	ok
    1	Access denied.  In this case an error is sent to the client
*/

bool check_global_access(THD *thd, ulong want_access)
{
#ifdef NO_EMBEDDED_ACCESS_CHECKS
  return 0;
#else
  char command[128];
  if ((thd->security_ctx->master_access & want_access))
    return 0;
  get_privilege_desc(command, sizeof(command), want_access);
  my_error(ER_SPECIFIC_ACCESS_DENIED_ERROR, MYF(0), command);
  return 1;
#endif /* NO_EMBEDDED_ACCESS_CHECKS */
}


/*
  Check the privilege for all used tables.  Table privileges are cached
  in the table list for GRANT checking
*/

bool
check_table_access(THD *thd, ulong want_access,TABLE_LIST *tables,
		   bool no_errors)
{
  uint found=0;
  ulong found_access=0;
  TABLE_LIST *org_tables=tables;
  for (; tables; tables= tables->next_global)
  {
    if (tables->schema_table && 
        (want_access & ~(SELECT_ACL | EXTRA_ACL | FILE_ACL)))
    {
      if (!no_errors)
        my_error(ER_DBACCESS_DENIED_ERROR, MYF(0),
                 thd->security_ctx->priv_user, thd->security_ctx->priv_host,
                 information_schema_name.str);
      return TRUE;
    }
    if (tables->derived || tables->schema_table || tables->belong_to_view ||
        (tables->table && (int)tables->table->s->tmp_table) ||
        my_tz_check_n_skip_implicit_tables(&tables,
                                           thd->lex->time_zone_tables_used))
      continue;
    if ((thd->security_ctx->master_access & want_access) ==
        (want_access & ~EXTRA_ACL) &&
	thd->db)
      tables->grant.privilege= want_access;
    else if (tables->db && tables->db == thd->db)
    {
      if (found && !grant_option)		// db already checked
	tables->grant.privilege=found_access;
      else
      {
	if (check_access(thd,want_access,tables->db,&tables->grant.privilege,
			 0, no_errors, test(tables->schema_table)))
	  return TRUE;				// Access denied
	found_access=tables->grant.privilege;
	found=1;
      }
    }
    else if (check_access(thd,want_access,tables->db,&tables->grant.privilege,
			  0, no_errors, test(tables->schema_table)))
      return TRUE;
  }
  if (grant_option)
    return check_grant(thd,want_access & ~EXTRA_ACL,org_tables,
		       test(want_access & EXTRA_ACL), UINT_MAX, no_errors);
  return FALSE;
}


bool
check_routine_access(THD *thd, ulong want_access,char *db, char *name,
		     bool is_proc, bool no_errors)
{
  TABLE_LIST tables[1];
  
  bzero((char *)tables, sizeof(TABLE_LIST));
  tables->db= db;
  tables->table_name= tables->alias= name;
  
  /*
    The following test is just a shortcut for check_access() (to avoid
    calculating db_access) under the assumption that it's common to
    give persons global right to execute all stored SP (but not
    necessary to create them).
  */
  if ((thd->security_ctx->master_access & want_access) == want_access)
    tables->grant.privilege= want_access;
  else if (check_access(thd,want_access,db,&tables->grant.privilege,
			0, no_errors, 0))
    return TRUE;
  
#ifndef NO_EMBEDDED_ACCESS_CHECKS
  if (grant_option)
    return check_grant_routine(thd, want_access, tables, is_proc, no_errors);
#endif

  return FALSE;
}


/*
  Check if the routine has any of the routine privileges

  SYNOPSIS
    check_some_routine_access()
    thd		 Thread handler
    db           Database name
    name         Routine name

  RETURN
    0            ok
    1            error
*/

bool check_some_routine_access(THD *thd, const char *db, const char *name,
                               bool is_proc)
{
  ulong save_priv;
  if (thd->security_ctx->master_access & SHOW_PROC_ACLS)
    return FALSE;
  /*
    There are no routines in information_schema db. So we can safely
    pass zero to last paramter of check_access function
  */
  if (!check_access(thd, SHOW_PROC_ACLS, db, &save_priv, 0, 1, 0) ||
      (save_priv & SHOW_PROC_ACLS))
    return FALSE;
  return check_routine_level_acl(thd, db, name, is_proc);
}


/*
  Check if the given table has any of the asked privileges

  SYNOPSIS
    check_some_access()
    thd		 Thread handler
    want_access	 Bitmap of possible privileges to check for

  RETURN
    0  ok
    1  error
*/


bool check_some_access(THD *thd, ulong want_access, TABLE_LIST *table)
{
  ulong access;
  DBUG_ENTER("check_some_access");

  /* This loop will work as long as we have less than 32 privileges */
  for (access= 1; access < want_access ; access<<= 1)
  {
    if (access & want_access)
    {
      if (!check_access(thd, access, table->db,
                        &table->grant.privilege, 0, 1,
                        test(table->schema_table)) &&
          !grant_option || !check_grant(thd, access, table, 0, 1, 1))
        DBUG_RETURN(0);
    }
  }
  DBUG_PRINT("exit",("no matching access rights"));
  DBUG_RETURN(1);
}


bool check_merge_table_access(THD *thd, char *db,
			      TABLE_LIST *table_list)
{
  int error=0;
  if (table_list)
  {
    /* Check that all tables use the current database */
    TABLE_LIST *tmp;
    for (tmp= table_list; tmp; tmp= tmp->next_local)
    {
      if (!tmp->db || !tmp->db[0])
	tmp->db=db;
    }
    error=check_table_access(thd, SELECT_ACL | UPDATE_ACL | DELETE_ACL,
			     table_list,0);
  }
  return error;
}


static bool check_db_used(THD *thd,TABLE_LIST *tables)
{
  for (; tables; tables= tables->next_global)
  {
    if (!tables->db)
    {
      if (!(tables->db=thd->db))
      {
	my_message(ER_NO_DB_ERROR, ER(ER_NO_DB_ERROR),
                   MYF(0));                     /* purecov: tested */
	return TRUE;				/* purecov: tested */
      }
    }
  }
  return FALSE;
}


/****************************************************************************
	Check stack size; Send error if there isn't enough stack to continue
****************************************************************************/

#if STACK_DIRECTION < 0
#define used_stack(A,B) (long) (A - B)
#else
#define used_stack(A,B) (long) (B - A)
#endif

#ifndef DBUG_OFF
long max_stack_used;
#endif

#ifndef EMBEDDED_LIBRARY
/*
  Note: The 'buf' parameter is necessary, even if it is unused here.
  - fix_fields functions has a "dummy" buffer large enough for the
    corresponding exec. (Thus we only have to check in fix_fields.)
  - Passing to check_stack_overrun() prevents the compiler from removing it.
 */
bool check_stack_overrun(THD *thd, long margin,
			 char *buf __attribute__((unused)))
{
  long stack_used;
  if ((stack_used=used_stack(thd->thread_stack,(char*) &stack_used)) >=
      (long) (thread_stack - margin))
  {
    sprintf(errbuff[0],ER(ER_STACK_OVERRUN_NEED_MORE),
            stack_used,thread_stack,margin);
    my_message(ER_STACK_OVERRUN_NEED_MORE,errbuff[0],MYF(0));
    thd->fatal_error();
    return 1;
  }
#ifndef DBUG_OFF
  max_stack_used= max(max_stack_used, stack_used);
#endif
  return 0;
}
#endif /* EMBEDDED_LIBRARY */

#define MY_YACC_INIT 1000			// Start with big alloc
#define MY_YACC_MAX  32000			// Because of 'short'

bool my_yyoverflow(short **yyss, YYSTYPE **yyvs, ulong *yystacksize)
{
  LEX	*lex=current_lex;
  ulong old_info=0;
  if ((uint) *yystacksize >= MY_YACC_MAX)
    return 1;
  if (!lex->yacc_yyvs)
    old_info= *yystacksize;
  *yystacksize= set_zone((*yystacksize)*2,MY_YACC_INIT,MY_YACC_MAX);
  if (!(lex->yacc_yyvs= (char*)
	my_realloc((gptr) lex->yacc_yyvs,
		   *yystacksize*sizeof(**yyvs),
		   MYF(MY_ALLOW_ZERO_PTR | MY_FREE_ON_ERROR))) ||
      !(lex->yacc_yyss= (char*)
	my_realloc((gptr) lex->yacc_yyss,
		   *yystacksize*sizeof(**yyss),
		   MYF(MY_ALLOW_ZERO_PTR | MY_FREE_ON_ERROR))))
    return 1;
  if (old_info)
  {						// Copy old info from stack
    memcpy(lex->yacc_yyss, (gptr) *yyss, old_info*sizeof(**yyss));
    memcpy(lex->yacc_yyvs, (gptr) *yyvs, old_info*sizeof(**yyvs));
  }
  *yyss=(short*) lex->yacc_yyss;
  *yyvs=(YYSTYPE*) lex->yacc_yyvs;
  return 0;
}


/****************************************************************************
  Initialize global thd variables needed for query
****************************************************************************/

void
mysql_init_query(THD *thd, uchar *buf, uint length)
{
  DBUG_ENTER("mysql_init_query");
  lex_start(thd, buf, length);
  mysql_reset_thd_for_next_command(thd);
  DBUG_VOID_RETURN;
}


/*
 Reset THD part responsible for command processing state.

 DESCRIPTION
   This needs to be called before execution of every statement
   (prepared or conventional).

 TODO
   Make it a method of THD and align its name with the rest of
   reset/end/start/init methods.
   Call it after we use THD for queries, not before.
*/

void mysql_reset_thd_for_next_command(THD *thd)
{
  DBUG_ENTER("mysql_reset_thd_for_next_command");
  thd->free_list= 0;
  thd->select_number= 1;
  thd->last_insert_id_used= thd->query_start_used= thd->insert_id_used=0;
  thd->is_fatal_error= thd->time_zone_used= 0;
  thd->server_status&= ~ (SERVER_MORE_RESULTS_EXISTS | 
                          SERVER_QUERY_NO_INDEX_USED |
                          SERVER_QUERY_NO_GOOD_INDEX_USED);
  DBUG_ASSERT(thd->security_ctx== &thd->main_security_ctx);
  thd->tmp_table_used= 0;
  if (!thd->in_sub_stmt)
  {
    if (opt_bin_log)
    {
      reset_dynamic(&thd->user_var_events);
      thd->user_var_events_alloc= thd->mem_root;
    }
    thd->clear_error();
    thd->total_warn_count=0;			// Warnings for this query
    thd->rand_used= 0;
    thd->sent_row_count= thd->examined_row_count= 0;
  }
  DBUG_VOID_RETURN;
}


void
mysql_init_select(LEX *lex)
{
  SELECT_LEX *select_lex= lex->current_select;
  select_lex->init_select();
  lex->wild= 0;
  if (select_lex == &lex->select_lex)
  {
    DBUG_ASSERT(lex->result == 0);
    lex->exchange= 0;
  }
}


bool
mysql_new_select(LEX *lex, bool move_down)
{
  SELECT_LEX *select_lex;
  THD *thd= lex->thd;
  DBUG_ENTER("mysql_new_select");

  if (!(select_lex= new (thd->mem_root) SELECT_LEX()))
    DBUG_RETURN(1);
  select_lex->select_number= ++thd->select_number;
  select_lex->parent_lex= lex; /* Used in init_query. */
  select_lex->init_query();
  select_lex->init_select();
  /*
    Don't evaluate this subquery during statement prepare even if
    it's a constant one. The flag is switched off in the end of
    mysql_stmt_prepare.
  */
  if (thd->stmt_arena->is_stmt_prepare())
    select_lex->uncacheable|= UNCACHEABLE_PREPARE;
  if (move_down)
  {
    SELECT_LEX_UNIT *unit;
    lex->subqueries= TRUE;
    /* first select_lex of subselect or derived table */
    if (!(unit= new (thd->mem_root) SELECT_LEX_UNIT()))
      DBUG_RETURN(1);

    unit->init_query();
    unit->init_select();
    unit->thd= thd;
    unit->include_down(lex->current_select);
    unit->link_next= 0;
    unit->link_prev= 0;
    unit->return_to= lex->current_select;
    select_lex->include_down(unit);
    /*
      By default we assume that it is usual subselect and we have outer name
      resolution context, if no we will assign it to 0 later
    */
    select_lex->context.outer_context= &select_lex->outer_select()->context;
  }
  else
  {
    Name_resolution_context *outer_context;
    if (lex->current_select->order_list.first && !lex->current_select->braces)
    {
      my_error(ER_WRONG_USAGE, MYF(0), "UNION", "ORDER BY");
      DBUG_RETURN(1);
    }
    select_lex->include_neighbour(lex->current_select);
    /*
      we are not sure that we have one level of SELECTs above, so we take
      outer_context address from first select of unit
    */
    outer_context=
      select_lex->master_unit()->first_select()->context.outer_context;
    SELECT_LEX_UNIT *unit= select_lex->master_unit();
    SELECT_LEX *fake= unit->fake_select_lex;
    if (!fake)
    {
      /*
	as far as we included SELECT_LEX for UNION unit should have
	fake SELECT_LEX for UNION processing
      */
      if (!(fake= unit->fake_select_lex= new (thd->mem_root) SELECT_LEX()))
        DBUG_RETURN(1);
      fake->include_standalone(unit,
			       (SELECT_LEX_NODE**)&unit->fake_select_lex);
      fake->select_number= INT_MAX;
      fake->parent_lex= lex; /* Used in init_query. */
      fake->make_empty_select();
      fake->linkage= GLOBAL_OPTIONS_TYPE;
      fake->select_limit= 0;

      fake->context.outer_context= outer_context;
      /* allow item list resolving in fake select for ORDER BY */
      fake->context.resolve_in_select_list= TRUE;
      fake->context.select_lex= fake;
      /*
        Remove the name resolution context of the fake select from the
        context stack.
       */
      lex->pop_context();
    }
    select_lex->context.outer_context= outer_context;
  }

  select_lex->master_unit()->global_parameters= select_lex;
  select_lex->include_global((st_select_lex_node**)&lex->all_selects_list);
  lex->current_select= select_lex;
  /*
    in subquery is SELECT query and we allow resolution of names in SELECT
    list
  */
  select_lex->context.resolve_in_select_list= TRUE;
  DBUG_RETURN(0);
}

/*
  Create a select to return the same output as 'SELECT @@var_name'.

  SYNOPSIS
    create_select_for_variable()
    var_name		Variable name

  DESCRIPTION
    Used for SHOW COUNT(*) [ WARNINGS | ERROR]

    This will crash with a core dump if the variable doesn't exists
*/

void create_select_for_variable(const char *var_name)
{
  THD *thd;
  LEX *lex;
  LEX_STRING tmp, null_lex_string;
  Item *var;
  char buff[MAX_SYS_VAR_LENGTH*2+4+8], *end;
  DBUG_ENTER("create_select_for_variable");

  thd= current_thd;
  lex= thd->lex;
  mysql_init_select(lex);
  lex->sql_command= SQLCOM_SELECT;
  tmp.str= (char*) var_name;
  tmp.length=strlen(var_name);
  bzero((char*) &null_lex_string.str, sizeof(null_lex_string));
  /*
    We set the name of Item to @@session.var_name because that then is used
    as the column name in the output.
  */
  if ((var= get_system_var(thd, OPT_SESSION, tmp, null_lex_string)))
  {
    end= strxmov(buff, "@@session.", var_name, NullS);
    var->set_name(buff, end-buff, system_charset_info);
    add_item_to_list(thd, var);
  }
  DBUG_VOID_RETURN;
}


void mysql_init_multi_delete(LEX *lex)
{
  lex->sql_command=  SQLCOM_DELETE_MULTI;
  mysql_init_select(lex);
  lex->select_lex.select_limit= 0;
  lex->unit.select_limit_cnt= HA_POS_ERROR;
  lex->select_lex.table_list.save_and_clear(&lex->auxilliary_table_list);
  lex->lock_option= using_update_log ? TL_READ_NO_INSERT : TL_READ;
  lex->query_tables= 0;
  lex->query_tables_last= &lex->query_tables;
}


/*
  When you modify mysql_parse(), you may need to mofify
  mysql_test_parse_for_slave() in this same file.
*/

void mysql_parse(THD *thd, char *inBuf, uint length)
{
  DBUG_ENTER("mysql_parse");
  mysql_init_query(thd, (uchar*) inBuf, length);
  if (query_cache_send_result_to_client(thd, inBuf, length) <= 0)
  {
    LEX *lex= thd->lex;
    
    sp_cache_flush_obsolete(&thd->sp_proc_cache);
    sp_cache_flush_obsolete(&thd->sp_func_cache);
    
    if (!yyparse((void *)thd) && ! thd->is_fatal_error)
    {
#ifndef NO_EMBEDDED_ACCESS_CHECKS
      if (mqh_used && thd->user_connect &&
	  check_mqh(thd, lex->sql_command))
      {
	thd->net.error = 0;
      }
      else
#endif
      {
	if (thd->net.report_error)
	{
	  if (thd->lex->sphead)
	  {
	    delete thd->lex->sphead;
	    thd->lex->sphead= NULL;
	  }
	}
	else
	{
          /*
            Binlog logs a string starting from thd->query and having length
            thd->query_length; so we set thd->query_length correctly (to not
            log several statements in one event, when we executed only first).
            We set it to not see the ';' (otherwise it would get into binlog
            and Query_log_event::print() would give ';;' output).
            This also helps display only the current query in SHOW
            PROCESSLIST.
            Note that we don't need LOCK_thread_count to modify query_length.
          */
          if (lex->found_semicolon &&
              (thd->query_length= (ulong)(lex->found_semicolon - thd->query)))
            thd->query_length--;
          /* Actually execute the query */
	  mysql_execute_command(thd);
	  query_cache_end_of_result(thd);
	}
      }
      lex->unit.cleanup();
    }
    else
    {
      DBUG_PRINT("info",("Command aborted. Fatal_error: %d",
			 thd->is_fatal_error));
      query_cache_abort(&thd->net);
      lex->unit.cleanup();
      if (thd->lex->sphead)
      {
	/* Clean up after failed stored procedure/function */
	delete thd->lex->sphead;
	thd->lex->sphead= NULL;
      }
    }
    thd->proc_info="freeing items";
    thd->end_statement();
    thd->cleanup_after_query();
    DBUG_ASSERT(thd->change_list.is_empty());
  }
  DBUG_VOID_RETURN;
}


#ifdef HAVE_REPLICATION
/*
  Usable by the replication SQL thread only: just parse a query to know if it
  can be ignored because of replicate-*-table rules.

  RETURN VALUES
    0	cannot be ignored
    1	can be ignored
*/

bool mysql_test_parse_for_slave(THD *thd, char *inBuf, uint length)
{
  LEX *lex= thd->lex;
  bool error= 0;
  DBUG_ENTER("mysql_test_parse_for_slave");

  mysql_init_query(thd, (uchar*) inBuf, length);
  if (!yyparse((void*) thd) && ! thd->is_fatal_error &&
      all_tables_not_ok(thd,(TABLE_LIST*) lex->select_lex.table_list.first))
    error= 1;                  /* Ignore question */
  thd->end_statement();
  thd->cleanup_after_query();
  DBUG_RETURN(error);
}
#endif



/*****************************************************************************
** Store field definition for create
** Return 0 if ok
******************************************************************************/

bool add_field_to_list(THD *thd, char *field_name, enum_field_types type,
		       char *length, char *decimals,
		       uint type_modifier,
		       Item *default_value, Item *on_update_value,
                       LEX_STRING *comment,
		       char *change,
                       List<String> *interval_list, CHARSET_INFO *cs,
		       uint uint_geom_type)
{
  register create_field *new_field;
  LEX  *lex= thd->lex;
  DBUG_ENTER("add_field_to_list");

  if (strlen(field_name) > NAME_LEN)
  {
    my_error(ER_TOO_LONG_IDENT, MYF(0), field_name); /* purecov: inspected */
    DBUG_RETURN(1);				/* purecov: inspected */
  }
  if (type_modifier & PRI_KEY_FLAG)
  {
    lex->col_list.push_back(new key_part_spec(field_name,0));
    lex->key_list.push_back(new Key(Key::PRIMARY, NullS, HA_KEY_ALG_UNDEF,
				    0, lex->col_list));
    lex->col_list.empty();
  }
  if (type_modifier & (UNIQUE_FLAG | UNIQUE_KEY_FLAG))
  {
    lex->col_list.push_back(new key_part_spec(field_name,0));
    lex->key_list.push_back(new Key(Key::UNIQUE, NullS, HA_KEY_ALG_UNDEF, 0,
				    lex->col_list));
    lex->col_list.empty();
  }

  if (default_value)
  {
    /* 
      Default value should be literal => basic constants =>
      no need fix_fields()
      
      We allow only one function as part of default value - 
      NOW() as default for TIMESTAMP type.
    */
    if (default_value->type() == Item::FUNC_ITEM && 
        !(((Item_func*)default_value)->functype() == Item_func::NOW_FUNC &&
         type == FIELD_TYPE_TIMESTAMP))
    {
      my_error(ER_INVALID_DEFAULT, MYF(0), field_name);
      DBUG_RETURN(1);
    }
    else if (default_value->type() == Item::NULL_ITEM)
    {
      default_value= 0;
      if ((type_modifier & (NOT_NULL_FLAG | AUTO_INCREMENT_FLAG)) ==
	  NOT_NULL_FLAG)
      {
	my_error(ER_INVALID_DEFAULT, MYF(0), field_name);
	DBUG_RETURN(1);
      }
    }
    else if (type_modifier & AUTO_INCREMENT_FLAG)
    {
      my_error(ER_INVALID_DEFAULT, MYF(0), field_name);
      DBUG_RETURN(1);
    }
  }

  if (on_update_value && type != FIELD_TYPE_TIMESTAMP)
  {
    my_error(ER_INVALID_ON_UPDATE, MYF(0), field_name);
    DBUG_RETURN(1);
  }

  if (type == FIELD_TYPE_TIMESTAMP && length)
  {
    /* Display widths are no longer supported for TIMSTAMP as of MySQL 4.1.
       In other words, for declarations such as TIMESTAMP(2), TIMESTAMP(4),
       and so on, the display width is ignored.
    */
    char buf[32];
    my_snprintf(buf, sizeof(buf), "TIMESTAMP(%s)", length);
    push_warning_printf(thd,MYSQL_ERROR::WARN_LEVEL_WARN,
                        ER_WARN_DEPRECATED_SYNTAX,
                        ER(ER_WARN_DEPRECATED_SYNTAX),
                        buf, "TIMESTAMP");
  }

  if (!(new_field= new_create_field(thd, field_name, type, length, decimals,
		type_modifier, default_value, on_update_value,
		comment, change, interval_list, cs, uint_geom_type)))
    DBUG_RETURN(1);

  lex->create_list.push_back(new_field);
  lex->last_field=new_field;
  DBUG_RETURN(0);
}

/*****************************************************************************
** Create field definition for create
** Return 0 on failure, otherwise return create_field instance
******************************************************************************/
  
create_field *
new_create_field(THD *thd, char *field_name, enum_field_types type,
		 char *length, char *decimals,
		 uint type_modifier, 
		 Item *default_value, Item *on_update_value,
		 LEX_STRING *comment,
		 char *change, List<String> *interval_list, CHARSET_INFO *cs,
		 uint uint_geom_type)
{
  register create_field *new_field;
  uint sign_len, allowed_type_modifier=0;
  ulong max_field_charlength= MAX_FIELD_CHARLENGTH;
  DBUG_ENTER("new_create_field");
  
  if (!(new_field=new create_field()))
    DBUG_RETURN(NULL);
  new_field->field=0;
  new_field->field_name=field_name;
  new_field->def= default_value;
  new_field->flags= type_modifier;
  new_field->unireg_check= (type_modifier & AUTO_INCREMENT_FLAG ?
			    Field::NEXT_NUMBER : Field::NONE);
  new_field->decimals= decimals ? (uint)atoi(decimals) : 0;
  if (new_field->decimals >= NOT_FIXED_DEC)
  {
    my_error(ER_TOO_BIG_SCALE, MYF(0), new_field->decimals, field_name,
             NOT_FIXED_DEC-1);
    DBUG_RETURN(NULL);
  }

  new_field->sql_type=type;
  new_field->length=0;
  new_field->change=change;
  new_field->interval=0;
  new_field->pack_length= new_field->key_length= 0;
  new_field->charset=cs;
  new_field->geom_type= (Field::geometry_type) uint_geom_type;

  new_field->comment=*comment;
  /*
    Set flag if this field doesn't have a default value
  */
  if (!default_value && !(type_modifier & AUTO_INCREMENT_FLAG) &&
      (type_modifier & NOT_NULL_FLAG) && type != FIELD_TYPE_TIMESTAMP)
    new_field->flags|= NO_DEFAULT_VALUE_FLAG;

  if (length && !(new_field->length= (uint) atoi(length)))
    length=0; /* purecov: inspected */
  sign_len=type_modifier & UNSIGNED_FLAG ? 0 : 1;

  switch (type) {
  case FIELD_TYPE_TINY:
    if (!length) new_field->length=MAX_TINYINT_WIDTH+sign_len;
    allowed_type_modifier= AUTO_INCREMENT_FLAG;
    break;
  case FIELD_TYPE_SHORT:
    if (!length) new_field->length=MAX_SMALLINT_WIDTH+sign_len;
    allowed_type_modifier= AUTO_INCREMENT_FLAG;
    break;
  case FIELD_TYPE_INT24:
    if (!length) new_field->length=MAX_MEDIUMINT_WIDTH+sign_len;
    allowed_type_modifier= AUTO_INCREMENT_FLAG;
    break;
  case FIELD_TYPE_LONG:
    if (!length) new_field->length=MAX_INT_WIDTH+sign_len;
    allowed_type_modifier= AUTO_INCREMENT_FLAG;
    break;
  case FIELD_TYPE_LONGLONG:
    if (!length) new_field->length=MAX_BIGINT_WIDTH;
    allowed_type_modifier= AUTO_INCREMENT_FLAG;
    break;
  case FIELD_TYPE_NULL:
    break;
  case FIELD_TYPE_NEWDECIMAL:
    if (!length)
      new_field->length= 10;
    if (new_field->length > DECIMAL_MAX_PRECISION)
    {
      my_error(ER_TOO_BIG_PRECISION, MYF(0), new_field->length, field_name,
               DECIMAL_MAX_PRECISION);
      DBUG_RETURN(NULL);
    }
    if (new_field->length < new_field->decimals)
    {
      my_error(ER_M_BIGGER_THAN_D, MYF(0), field_name);
      DBUG_RETURN(NULL);
    }
    new_field->length=
      my_decimal_precision_to_length(new_field->length, new_field->decimals,
                                     type_modifier & UNSIGNED_FLAG);
    new_field->pack_length=
      my_decimal_get_binary_size(new_field->length, new_field->decimals);
    break;
  case MYSQL_TYPE_VARCHAR:
    /*
      Long VARCHAR's are automaticly converted to blobs in mysql_prepare_table
      if they don't have a default value
    */
    max_field_charlength= MAX_FIELD_VARCHARLENGTH;
    break;
  case MYSQL_TYPE_STRING:
    break;
  case FIELD_TYPE_BLOB:
  case FIELD_TYPE_TINY_BLOB:
  case FIELD_TYPE_LONG_BLOB:
  case FIELD_TYPE_MEDIUM_BLOB:
  case FIELD_TYPE_GEOMETRY:
    if (default_value)				// Allow empty as default value
    {
      String str,*res;
      res=default_value->val_str(&str);
      if (res->length())
      {
	my_error(ER_BLOB_CANT_HAVE_DEFAULT, MYF(0),
                 field_name); /* purecov: inspected */
	DBUG_RETURN(NULL);
      }
      new_field->def=0;
    }
    new_field->flags|=BLOB_FLAG;
    break;
  case FIELD_TYPE_YEAR:
    if (!length || new_field->length != 2)
      new_field->length=4;			// Default length
    new_field->flags|= ZEROFILL_FLAG | UNSIGNED_FLAG;
    break;
  case FIELD_TYPE_FLOAT:
    /* change FLOAT(precision) to FLOAT or DOUBLE */
    allowed_type_modifier= AUTO_INCREMENT_FLAG;
    if (length && !decimals)
    {
      uint tmp_length=new_field->length;
      if (tmp_length > PRECISION_FOR_DOUBLE)
      {
	my_error(ER_WRONG_FIELD_SPEC, MYF(0), field_name);
	DBUG_RETURN(NULL);
      }
      else if (tmp_length > PRECISION_FOR_FLOAT)
      {
	new_field->sql_type=FIELD_TYPE_DOUBLE;
	new_field->length=DBL_DIG+7;			// -[digits].E+###
      }
      else
	new_field->length=FLT_DIG+6;			// -[digits].E+##
      new_field->decimals= NOT_FIXED_DEC;
      break;
    }
    if (!length && !decimals)
    {
      new_field->length =  FLT_DIG+6;
      new_field->decimals= NOT_FIXED_DEC;
    }
    if (new_field->length < new_field->decimals &&
        new_field->decimals != NOT_FIXED_DEC)
    {
      my_error(ER_M_BIGGER_THAN_D, MYF(0), field_name);
      DBUG_RETURN(NULL);
    }
    break;
  case FIELD_TYPE_DOUBLE:
    allowed_type_modifier= AUTO_INCREMENT_FLAG;
    if (!length && !decimals)
    {
      new_field->length = DBL_DIG+7;
      new_field->decimals=NOT_FIXED_DEC;
    }
    if (new_field->length < new_field->decimals &&
        new_field->decimals != NOT_FIXED_DEC)
    {
      my_error(ER_M_BIGGER_THAN_D, MYF(0), field_name);
      DBUG_RETURN(NULL);
    }
    break;
  case FIELD_TYPE_TIMESTAMP:
    if (!length)
      new_field->length= 14;			// Full date YYYYMMDDHHMMSS
    else if (new_field->length != 19)
    {
      /*
        We support only even TIMESTAMP lengths less or equal than 14
        and 19 as length of 4.1 compatible representation.
      */
      new_field->length=((new_field->length+1)/2)*2; /* purecov: inspected */
      new_field->length= min(new_field->length,14); /* purecov: inspected */
    }
    new_field->flags|= ZEROFILL_FLAG | UNSIGNED_FLAG;
    if (default_value)
    {
      /* Grammar allows only NOW() value for ON UPDATE clause */
      if (default_value->type() == Item::FUNC_ITEM && 
          ((Item_func*)default_value)->functype() == Item_func::NOW_FUNC)
      {
        new_field->unireg_check= (on_update_value?Field::TIMESTAMP_DNUN_FIELD:
                                                  Field::TIMESTAMP_DN_FIELD);
        /*
          We don't need default value any longer moreover it is dangerous.
          Everything handled by unireg_check further.
        */
        new_field->def= 0;
      }
      else
        new_field->unireg_check= (on_update_value?Field::TIMESTAMP_UN_FIELD:
                                                  Field::NONE);
    }
    else
    {
      /*
        If we have default TIMESTAMP NOT NULL column without explicit DEFAULT
        or ON UPDATE values then for the sake of compatiblity we should treat
        this column as having DEFAULT NOW() ON UPDATE NOW() (when we don't
        have another TIMESTAMP column with auto-set option before this one)
        or DEFAULT 0 (in other cases).
        So here we are setting TIMESTAMP_OLD_FIELD only temporary, and will
        replace this value by TIMESTAMP_DNUN_FIELD or NONE later when
        information about all TIMESTAMP fields in table will be availiable.

        If we have TIMESTAMP NULL column without explicit DEFAULT value
        we treat it as having DEFAULT NULL attribute.
      */
      new_field->unireg_check= (on_update_value ?
                                Field::TIMESTAMP_UN_FIELD :
                                (new_field->flags & NOT_NULL_FLAG ?
                                 Field::TIMESTAMP_OLD_FIELD:
                                 Field::NONE));
    }
    break;
  case FIELD_TYPE_DATE:				// Old date type
    if (protocol_version != PROTOCOL_VERSION-1)
      new_field->sql_type=FIELD_TYPE_NEWDATE;
    /* fall trough */
  case FIELD_TYPE_NEWDATE:
    new_field->length=10;
    break;
  case FIELD_TYPE_TIME:
    new_field->length=10;
    break;
  case FIELD_TYPE_DATETIME:
    new_field->length=19;
    break;
  case FIELD_TYPE_SET:
    {
      if (interval_list->elements > sizeof(longlong)*8)
      {
	my_error(ER_TOO_BIG_SET, MYF(0), field_name); /* purecov: inspected */
	DBUG_RETURN(NULL);
      }
      new_field->pack_length= get_set_pack_length(interval_list->elements);

      List_iterator<String> it(*interval_list);
      String *tmp;
      while ((tmp= it++))
        new_field->interval_list.push_back(tmp);
      /*
        Set fake length to 1 to pass the below conditions.
        Real length will be set in mysql_prepare_table()
        when we know the character set of the column
      */
      new_field->length= 1;
      break;
    }
  case FIELD_TYPE_ENUM:
    {
      // Should be safe
      new_field->pack_length= get_enum_pack_length(interval_list->elements);

      List_iterator<String> it(*interval_list);
      String *tmp;
      while ((tmp= it++))
        new_field->interval_list.push_back(tmp);
      new_field->length= 1; // See comment for FIELD_TYPE_SET above.
      break;
   }
  case MYSQL_TYPE_VAR_STRING:
    DBUG_ASSERT(0);                             // Impossible
    break;
  case MYSQL_TYPE_BIT:
    {
      if (!length)
        new_field->length= 1;
      if (new_field->length > MAX_BIT_FIELD_LENGTH)
      {
        my_error(ER_TOO_BIG_DISPLAYWIDTH, MYF(0), field_name,
                 MAX_BIT_FIELD_LENGTH);
        DBUG_RETURN(NULL);
      }
      new_field->pack_length= (new_field->length + 7) / 8;
      break;
    }
  case FIELD_TYPE_DECIMAL:
    DBUG_ASSERT(0); /* Was obsolete */
  }

  if (!(new_field->flags & BLOB_FLAG) &&
      ((new_field->length > max_field_charlength && type != FIELD_TYPE_SET && 
        type != FIELD_TYPE_ENUM &&
        (type != MYSQL_TYPE_VARCHAR || default_value)) ||
       (!new_field->length &&
        type != MYSQL_TYPE_STRING &&
        type != MYSQL_TYPE_VARCHAR && type != FIELD_TYPE_GEOMETRY)))
  {
    my_error((type == MYSQL_TYPE_VAR_STRING || type == MYSQL_TYPE_VARCHAR ||
              type == MYSQL_TYPE_STRING) ?  ER_TOO_BIG_FIELDLENGTH :
             ER_TOO_BIG_DISPLAYWIDTH,
             MYF(0),
             field_name, max_field_charlength); /* purecov: inspected */
    DBUG_RETURN(NULL);
  }
  type_modifier&= AUTO_INCREMENT_FLAG;
  if ((~allowed_type_modifier) & type_modifier)
  {
    my_error(ER_WRONG_FIELD_SPEC, MYF(0), field_name);
    DBUG_RETURN(NULL);
  }
  DBUG_RETURN(new_field);
}


/* Store position for column in ALTER TABLE .. ADD column */

void store_position_for_column(const char *name)
{
  current_lex->last_field->after=my_const_cast(char*) (name);
}

bool
add_proc_to_list(THD* thd, Item *item)
{
  ORDER *order;
  Item	**item_ptr;

  if (!(order = (ORDER *) thd->alloc(sizeof(ORDER)+sizeof(Item*))))
    return 1;
  item_ptr = (Item**) (order+1);
  *item_ptr= item;
  order->item=item_ptr;
  order->free_me=0;
  thd->lex->proc_list.link_in_list((byte*) order,(byte**) &order->next);
  return 0;
}


/* Fix escaping of _, % and \ in database and table names (for ODBC) */

static void remove_escape(char *name)
{
  if (!*name)					// For empty DB names
    return;
  char *to;
#ifdef USE_MB
  char *strend=name+(uint) strlen(name);
#endif
  for (to=name; *name ; name++)
  {
#ifdef USE_MB
    int l;
    if (use_mb(system_charset_info) &&
        (l = my_ismbchar(system_charset_info, name, strend)))
    {
	while (l--)
	    *to++ = *name++;
	name--;
	continue;
    }
#endif
    if (*name == '\\' && name[1])
      name++;					// Skip '\\'
    *to++= *name;
  }
  *to=0;
}

/****************************************************************************
** save order by and tables in own lists
****************************************************************************/


bool add_to_list(THD *thd, SQL_LIST &list,Item *item,bool asc)
{
  ORDER *order;
  DBUG_ENTER("add_to_list");
  if (!(order = (ORDER *) thd->alloc(sizeof(ORDER))))
    DBUG_RETURN(1);
  order->item_ptr= item;
  order->item= &order->item_ptr;
  order->asc = asc;
  order->free_me=0;
  order->used=0;
  order->counter_used= 0;
  list.link_in_list((byte*) order,(byte**) &order->next);
  DBUG_RETURN(0);
}


/*
  Add a table to list of used tables

  SYNOPSIS
    add_table_to_list()
    table		Table to add
    alias		alias for table (or null if no alias)
    table_options	A set of the following bits:
			TL_OPTION_UPDATING	Table will be updated
			TL_OPTION_FORCE_INDEX	Force usage of index
    lock_type		How table should be locked
    use_index		List of indexed used in USE INDEX
    ignore_index	List of indexed used in IGNORE INDEX

    RETURN
      0		Error
      #		Pointer to TABLE_LIST element added to the total table list
*/

TABLE_LIST *st_select_lex::add_table_to_list(THD *thd,
					     Table_ident *table,
					     LEX_STRING *alias,
					     ulong table_options,
					     thr_lock_type lock_type,
					     List<String> *use_index_arg,
					     List<String> *ignore_index_arg,
                                             LEX_STRING *option)
{
  register TABLE_LIST *ptr;
  TABLE_LIST *previous_table_ref; /* The table preceding the current one. */
  char *alias_str;
  LEX *lex= thd->lex;
  DBUG_ENTER("add_table_to_list");
  LINT_INIT(previous_table_ref);

  if (!table)
    DBUG_RETURN(0);				// End of memory
  alias_str= alias ? alias->str : table->table.str;
  if (check_table_name(table->table.str,table->table.length) ||
      table->db.str && check_db_name(table->db.str))
  {
    my_error(ER_WRONG_TABLE_NAME, MYF(0), table->table.str);
    DBUG_RETURN(0);
  }

  if (!alias)					/* Alias is case sensitive */
  {
    if (table->sel)
    {
      my_message(ER_DERIVED_MUST_HAVE_ALIAS,
                 ER(ER_DERIVED_MUST_HAVE_ALIAS), MYF(0));
      DBUG_RETURN(0);
    }
    if (!(alias_str=thd->memdup(alias_str,table->table.length+1)))
      DBUG_RETURN(0);
  }
  if (!(ptr = (TABLE_LIST *) thd->calloc(sizeof(TABLE_LIST))))
    DBUG_RETURN(0);				/* purecov: inspected */
  if (table->db.str)
  {
    ptr->db= table->db.str;
    ptr->db_length= table->db.length;
  }
  else if (thd->db)
  {
    ptr->db= thd->db;
    ptr->db_length= thd->db_length;
  }
  else
  {
    /* The following can't be "" as we may do 'casedn_str()' on it */
    ptr->db= empty_c_string;
    ptr->db_length= 0;
  }
  if (thd->stmt_arena->is_stmt_prepare_or_first_sp_execute())
    ptr->db= thd->strdup(ptr->db);

  ptr->alias= alias_str;
  if (lower_case_table_names && table->table.length)
    my_casedn_str(files_charset_info, table->table.str);
  ptr->table_name=table->table.str;
  ptr->table_name_length=table->table.length;
  ptr->lock_type=   lock_type;
  ptr->updating=    test(table_options & TL_OPTION_UPDATING);
  ptr->force_index= test(table_options & TL_OPTION_FORCE_INDEX);
  ptr->ignore_leaves= test(table_options & TL_OPTION_IGNORE_LEAVES);
  ptr->derived=	    table->sel;
  if (!my_strcasecmp(system_charset_info, ptr->db,
                     information_schema_name.str))
  {
    ST_SCHEMA_TABLE *schema_table= find_schema_table(thd, ptr->table_name);
    if (!schema_table ||
        (schema_table->hidden && 
         lex->orig_sql_command == SQLCOM_END))  // not a 'show' command
    {
      my_error(ER_UNKNOWN_TABLE, MYF(0),
               ptr->table_name, information_schema_name.str);
      DBUG_RETURN(0);
    }
    ptr->schema_table_name= ptr->table_name;
    ptr->schema_table= schema_table;
  }
  ptr->select_lex=  lex->current_select;
  ptr->cacheable_table= 1;
  if (use_index_arg)
    ptr->use_index=(List<String> *) thd->memdup((gptr) use_index_arg,
						sizeof(*use_index_arg));
  if (ignore_index_arg)
    ptr->ignore_index=(List<String> *) thd->memdup((gptr) ignore_index_arg,
						   sizeof(*ignore_index_arg));
  ptr->option= option ? option->str : 0;
  /* check that used name is unique */
  if (lock_type != TL_IGNORE)
  {
    TABLE_LIST *first_table= (TABLE_LIST*) table_list.first;
    if (lex->sql_command == SQLCOM_CREATE_VIEW)
      first_table= first_table ? first_table->next_local : NULL;
    for (TABLE_LIST *tables= first_table ;
	 tables ;
	 tables=tables->next_local)
    {
      if (!my_strcasecmp(table_alias_charset, alias_str, tables->alias) &&
	  !strcmp(ptr->db, tables->db))
      {
	my_error(ER_NONUNIQ_TABLE, MYF(0), alias_str); /* purecov: tested */
	DBUG_RETURN(0);				/* purecov: tested */
      }
    }
  }
  /* Store the table reference preceding the current one. */
  if (table_list.elements > 0)
  {
    /*
      table_list.next points to the last inserted TABLE_LIST->next_local'
      element
    */
    previous_table_ref= (TABLE_LIST*) (table_list.next -
                                       offsetof(TABLE_LIST, next_local));
    DBUG_ASSERT(previous_table_ref);
    /*
      Set next_name_resolution_table of the previous table reference to point
      to the current table reference. In effect the list
      TABLE_LIST::next_name_resolution_table coincides with
      TABLE_LIST::next_local. Later this may be changed in
      store_top_level_join_columns() for NATURAL/USING joins.
    */
    previous_table_ref->next_name_resolution_table= ptr;
  }

  /*
    Link the current table reference in a local list (list for current select).
    Notice that as a side effect here we set the next_local field of the
    previous table reference to 'ptr'. Here we also add one element to the
    list 'table_list'.
  */
  table_list.link_in_list((byte*) ptr, (byte**) &ptr->next_local);
  ptr->next_name_resolution_table= NULL;
  /* Link table in global list (all used tables) */
  lex->add_to_query_tables(ptr);
  DBUG_RETURN(ptr);
}


/*
  Initialize a new table list for a nested join

  SYNOPSIS
    init_nested_join()
    thd         current thread

  DESCRIPTION
    The function initializes a structure of the TABLE_LIST type
    for a nested join. It sets up its nested join list as empty.
    The created structure is added to the front of the current
    join list in the st_select_lex object. Then the function
    changes the current nest level for joins to refer to the newly
    created empty list after having saved the info on the old level
    in the initialized structure.

  RETURN VALUE
    0,  if success
    1,  otherwise
*/

bool st_select_lex::init_nested_join(THD *thd)
{
  TABLE_LIST *ptr;
  NESTED_JOIN *nested_join;
  DBUG_ENTER("init_nested_join");

  if (!(ptr= (TABLE_LIST*) thd->calloc(ALIGN_SIZE(sizeof(TABLE_LIST))+
                                       sizeof(NESTED_JOIN))))
    DBUG_RETURN(1);
  nested_join= ptr->nested_join=
    ((NESTED_JOIN*) ((byte*) ptr + ALIGN_SIZE(sizeof(TABLE_LIST))));

  join_list->push_front(ptr);
  ptr->embedding= embedding;
  ptr->join_list= join_list;
  embedding= ptr;
  join_list= &nested_join->join_list;
  join_list->empty();
  DBUG_RETURN(0);
}


/*
  End a nested join table list

  SYNOPSIS
    end_nested_join()
    thd         current thread

  DESCRIPTION
    The function returns to the previous join nest level.
    If the current level contains only one member, the function
    moves it one level up, eliminating the nest.

  RETURN VALUE
    Pointer to TABLE_LIST element added to the total table list, if success
    0, otherwise
*/

TABLE_LIST *st_select_lex::end_nested_join(THD *thd)
{
  TABLE_LIST *ptr;
  NESTED_JOIN *nested_join;
  DBUG_ENTER("end_nested_join");

  DBUG_ASSERT(embedding);
  ptr= embedding;
  join_list= ptr->join_list;
  embedding= ptr->embedding;
  nested_join= ptr->nested_join;
  if (nested_join->join_list.elements == 1)
  {
    TABLE_LIST *embedded= nested_join->join_list.head();
    join_list->pop();
    embedded->join_list= join_list;
    embedded->embedding= embedding;
    join_list->push_front(embedded);
    ptr= embedded;
  }
  else if (nested_join->join_list.elements == 0)
  {
    join_list->pop();
    ptr= 0;                                     // return value
  }
  DBUG_RETURN(ptr);
}


/*
  Nest last join operation

  SYNOPSIS
    nest_last_join()
    thd         current thread

  DESCRIPTION
    The function nest last join operation as if it was enclosed in braces.

  RETURN VALUE
    0  Error
    #  Pointer to TABLE_LIST element created for the new nested join

*/

TABLE_LIST *st_select_lex::nest_last_join(THD *thd)
{
  TABLE_LIST *ptr;
  NESTED_JOIN *nested_join;
  List<TABLE_LIST> *embedded_list;
  DBUG_ENTER("nest_last_join");

  if (!(ptr= (TABLE_LIST*) thd->calloc(ALIGN_SIZE(sizeof(TABLE_LIST))+
                                       sizeof(NESTED_JOIN))))
    DBUG_RETURN(0);
  nested_join= ptr->nested_join=
    ((NESTED_JOIN*) ((byte*) ptr + ALIGN_SIZE(sizeof(TABLE_LIST))));

  ptr->embedding= embedding;
  ptr->join_list= join_list;
  embedded_list= &nested_join->join_list;
  embedded_list->empty();

  for (uint i=0; i < 2; i++)
  {
    TABLE_LIST *table= join_list->pop();
    table->join_list= embedded_list;
    table->embedding= ptr;
    embedded_list->push_back(table);
    if (table->natural_join)
    {
      ptr->is_natural_join= TRUE;
      /*
        If this is a JOIN ... USING, move the list of joined fields to the
        table reference that describes the join.
      */
      if (table->join_using_fields)
      {
        ptr->join_using_fields= table->join_using_fields;
        table->join_using_fields= NULL;
      }
    }
  }
  join_list->push_front(ptr);
  nested_join->used_tables= nested_join->not_null_tables= (table_map) 0;
  DBUG_RETURN(ptr);
}


/*
  Add a table to the current join list

  SYNOPSIS
    add_joined_table()
    table       the table to add

  DESCRIPTION
    The function puts a table in front of the current join list
    of st_select_lex object.
    Thus, joined tables are put into this list in the reverse order
    (the most outer join operation follows first).

  RETURN VALUE
    None
*/

void st_select_lex::add_joined_table(TABLE_LIST *table)
{
  DBUG_ENTER("add_joined_table");
  join_list->push_front(table);
  table->join_list= join_list;
  table->embedding= embedding;
  DBUG_VOID_RETURN;
}


/*
  Convert a right join into equivalent left join

  SYNOPSIS
    convert_right_join()
    thd         current thread

  DESCRIPTION
    The function takes the current join list t[0],t[1] ... and
    effectively converts it into the list t[1],t[0] ...
    Although the outer_join flag for the new nested table contains
    JOIN_TYPE_RIGHT, it will be handled as the inner table of a left join
    operation.

  EXAMPLES
    SELECT * FROM t1 RIGHT JOIN t2 ON on_expr =>
      SELECT * FROM t2 LEFT JOIN t1 ON on_expr

    SELECT * FROM t1,t2 RIGHT JOIN t3 ON on_expr =>
      SELECT * FROM t1,t3 LEFT JOIN t2 ON on_expr

    SELECT * FROM t1,t2 RIGHT JOIN (t3,t4) ON on_expr =>
      SELECT * FROM t1,(t3,t4) LEFT JOIN t2 ON on_expr

    SELECT * FROM t1 LEFT JOIN t2 ON on_expr1 RIGHT JOIN t3  ON on_expr2 =>
      SELECT * FROM t3 LEFT JOIN (t1 LEFT JOIN t2 ON on_expr2) ON on_expr1

  RETURN
    Pointer to the table representing the inner table, if success
    0, otherwise
*/

TABLE_LIST *st_select_lex::convert_right_join()
{
  TABLE_LIST *tab2= join_list->pop();
  TABLE_LIST *tab1= join_list->pop();
  DBUG_ENTER("convert_right_join");

  join_list->push_front(tab2);
  join_list->push_front(tab1);
  tab1->outer_join|= JOIN_TYPE_RIGHT;

  DBUG_RETURN(tab1);
}

/*
  Set lock for all tables in current select level

  SYNOPSIS:
    set_lock_for_tables()
    lock_type			Lock to set for tables

  NOTE:
    If lock is a write lock, then tables->updating is set 1
    This is to get tables_ok to know that the table is updated by the
    query
*/

void st_select_lex::set_lock_for_tables(thr_lock_type lock_type)
{
  bool for_update= lock_type >= TL_READ_NO_INSERT;
  DBUG_ENTER("set_lock_for_tables");
  DBUG_PRINT("enter", ("lock_type: %d  for_update: %d", lock_type,
		       for_update));

  for (TABLE_LIST *tables= (TABLE_LIST*) table_list.first;
       tables;
       tables= tables->next_local)
  {
    tables->lock_type= lock_type;
    tables->updating=  for_update;
  }
  DBUG_VOID_RETURN;
}


/*
  Create a new name resolution context for a JOIN ... ON clause.

  SYNOPSIS
    make_join_on_context()
    thd       pointer to current thread
    left_op   left  operand of the JOIN
    right_op  rigth operand of the JOIN

  DESCRIPTION
    Create a new name resolution context for a JOIN ... ON clause,
    and set the first and last leaves of the list of table references
    to be used for name resolution.

  RETURN
    A new context if all is OK
    NULL - if a memory allocation error occured
*/

Name_resolution_context *
make_join_on_context(THD *thd, TABLE_LIST *left_op, TABLE_LIST *right_op)
{
  Name_resolution_context *on_context;
  if (!(on_context= new (thd->mem_root) Name_resolution_context))
    return NULL;
  on_context->init();
  on_context->first_name_resolution_table=
    left_op->first_leaf_for_name_resolution();
  on_context->last_name_resolution_table=
    right_op->last_leaf_for_name_resolution();
  return on_context;
}


/*
  Add an ON condition to the second operand of a JOIN ... ON.

  SYNOPSIS
    add_join_on
    b     the second operand of a JOIN ... ON
    expr  the condition to be added to the ON clause

  DESCRIPTION
    Add an ON condition to the right operand of a JOIN ... ON clause.

  RETURN
    FALSE  if there was some error
    TRUE   if all is OK
*/

void add_join_on(TABLE_LIST *b, Item *expr)
{
  if (expr)
  {
    if (!b->on_expr)
      b->on_expr= expr;
    else
    {
      /*
        If called from the parser, this happens if you have both a
        right and left join. If called later, it happens if we add more
        than one condition to the ON clause.
      */
      b->on_expr= new Item_cond_and(b->on_expr,expr);
    }
    b->on_expr->top_level_item();
  }
}


/*
  Mark that there is a NATURAL JOIN or JOIN ... USING between two
  tables.

  SYNOPSIS
    add_join_natural()
    a			Left join argument
    b			Right join argument
    using_fields        Field names from USING clause
  
  IMPLEMENTATION
    This function marks that table b should be joined with a either via
    a NATURAL JOIN or via JOIN ... USING. Both join types are special
    cases of each other, so we treat them together. The function
    setup_conds() creates a list of equal condition between all fields
    of the same name for NATURAL JOIN or the fields in 'using_fields'
    for JOIN ... USING. The list of equality conditions is stored
    either in b->on_expr, or in JOIN::conds, depending on whether there
    was an outer join.

  EXAMPLE
    SELECT * FROM t1 NATURAL LEFT JOIN t2
     <=>
    SELECT * FROM t1 LEFT JOIN t2 ON (t1.i=t2.i and t1.j=t2.j ... )

    SELECT * FROM t1 NATURAL JOIN t2 WHERE <some_cond>
     <=>
    SELECT * FROM t1, t2 WHERE (t1.i=t2.i and t1.j=t2.j and <some_cond>)

    SELECT * FROM t1 JOIN t2 USING(j) WHERE <some_cond>
     <=>
    SELECT * FROM t1, t2 WHERE (t1.j=t2.j and <some_cond>)

  RETURN
    None
*/

void add_join_natural(TABLE_LIST *a, TABLE_LIST *b, List<String> *using_fields)
{
  b->natural_join= a;
  b->join_using_fields= using_fields;
}


/*
  Reload/resets privileges and the different caches.

  SYNOPSIS
    reload_acl_and_cache()
    thd			Thread handler (can be NULL!)
    options             What should be reset/reloaded (tables, privileges,
    slave...)
    tables              Tables to flush (if any)
    write_to_binlog     Depending on 'options', it may be very bad to write the
                        query to the binlog (e.g. FLUSH SLAVE); this is a
                        pointer where reload_acl_and_cache() will put 0 if
                        it thinks we really should not write to the binlog.
                        Otherwise it will put 1.

  RETURN
    0	 ok
    !=0  error.  thd->killed or thd->net.report_error is set
*/

bool reload_acl_and_cache(THD *thd, ulong options, TABLE_LIST *tables,
                          bool *write_to_binlog)
{
  bool result=0;
  select_errors=0;				/* Write if more errors */
  bool tmp_write_to_binlog= 1;

  if (thd && thd->in_sub_stmt)
  {
    my_error(ER_STMT_NOT_ALLOWED_IN_SF_OR_TRG, MYF(0), "FLUSH");
    return 1;
  }

#ifndef NO_EMBEDDED_ACCESS_CHECKS
  if (options & REFRESH_GRANT)
  {
    THD *tmp_thd= 0;
    /*
      If reload_acl_and_cache() is called from SIGHUP handler we have to
      allocate temporary THD for execution of acl_reload()/grant_reload().
    */
    if (!thd && (thd= (tmp_thd= new THD)))
      thd->store_globals();
    if (thd)
    {
      (void)acl_reload(thd);
      (void)grant_reload(thd);
    }
    if (tmp_thd)
    {
      delete tmp_thd;
      /* Remember that we don't have a THD */
      my_pthread_setspecific_ptr(THR_THD,  0);
      thd= 0;
    }
    reset_mqh((LEX_USER *)NULL, TRUE);
  }
#endif
  if (options & REFRESH_LOG)
  {
    /*
      Flush the normal query log, the update log, the binary log,
      the slow query log, and the relay log (if it exists).
    */

    /*
      Writing this command to the binlog may result in infinite loops
      when doing mysqlbinlog|mysql, and anyway it does not really make
      sense to log it automatically (would cause more trouble to users
      than it would help them)
    */
    tmp_write_to_binlog= 0;
    mysql_log.new_file(1);
    mysql_slow_log.new_file(1);
    mysql_bin_log.rotate_and_purge(RP_FORCE_ROTATE);
#ifdef HAVE_REPLICATION
    pthread_mutex_lock(&LOCK_active_mi);
    rotate_relay_log(active_mi);
    pthread_mutex_unlock(&LOCK_active_mi);
#endif
    if (ha_flush_logs())
      result=1;
    if (flush_error_log())
      result=1;
  }
#ifdef HAVE_QUERY_CACHE
  if (options & REFRESH_QUERY_CACHE_FREE)
  {
    query_cache.pack();				// FLUSH QUERY CACHE
    options &= ~REFRESH_QUERY_CACHE;    // Don't flush cache, just free memory
  }
  if (options & (REFRESH_TABLES | REFRESH_QUERY_CACHE))
  {
    query_cache.flush();			// RESET QUERY CACHE
  }
#endif /*HAVE_QUERY_CACHE*/
  /*
    Note that if REFRESH_READ_LOCK bit is set then REFRESH_TABLES is set too
    (see sql_yacc.yy)
  */
  if (options & (REFRESH_TABLES | REFRESH_READ_LOCK)) 
  {
    if ((options & REFRESH_READ_LOCK) && thd)
    {
      /*
        We must not try to aspire a global read lock if we have a write
        locked table. This would lead to a deadlock when trying to
        reopen (and re-lock) the table after the flush.
      */
      if (thd->locked_tables)
      {
        THR_LOCK_DATA **lock_p= thd->locked_tables->locks;
        THR_LOCK_DATA **end_p= lock_p + thd->locked_tables->lock_count;

        for (; lock_p < end_p; lock_p++)
        {
          if ((*lock_p)->type == TL_WRITE)
          {
            my_error(ER_LOCK_OR_ACTIVE_TRANSACTION, MYF(0));
            return 1;
          }
        }
      }
      /*
	Writing to the binlog could cause deadlocks, as we don't log
	UNLOCK TABLES
      */
      tmp_write_to_binlog= 0;
      if (lock_global_read_lock(thd))
	return 1;                               // Killed
      result=close_cached_tables(thd,(options & REFRESH_FAST) ? 0 : 1,
                                 tables);
      if (make_global_read_lock_block_commit(thd)) // Killed
      {
        /* Don't leave things in a half-locked state */
        unlock_global_read_lock(thd);
        return 1;
      }
    }
    else
      result=close_cached_tables(thd,(options & REFRESH_FAST) ? 0 : 1, tables);
    my_dbopt_cleanup();
  }
  if (options & REFRESH_HOSTS)
    hostname_cache_refresh();
  if (thd && (options & REFRESH_STATUS))
    refresh_status();
  if (options & REFRESH_THREADS)
    flush_thread_cache();
#ifdef HAVE_REPLICATION
  if (options & REFRESH_MASTER)
  {
    tmp_write_to_binlog= 0;
    if (reset_master(thd))
    {
      result=1;
      thd->fatal_error();                       // Ensure client get error
    }
  }
#endif
#ifdef OPENSSL
   if (options & REFRESH_DES_KEY_FILE)
   {
     if (des_key_file)
       result=load_des_key_file(des_key_file);
   }
#endif
#ifdef HAVE_REPLICATION
 if (options & REFRESH_SLAVE)
 {
   tmp_write_to_binlog= 0;
   pthread_mutex_lock(&LOCK_active_mi);
   if (reset_slave(thd, active_mi))
     result=1;
   pthread_mutex_unlock(&LOCK_active_mi);
 }
#endif
 if (options & REFRESH_USER_RESOURCES)
   reset_mqh((LEX_USER *) NULL);
 *write_to_binlog= tmp_write_to_binlog;
 return result;
}

/*
  kill on thread

  SYNOPSIS
    kill_one_thread()
    thd			Thread class
    id			Thread id

  NOTES
    This is written such that we have a short lock on LOCK_thread_count
*/

void kill_one_thread(THD *thd, ulong id, bool only_kill_query)
{
  THD *tmp;
  uint error=ER_NO_SUCH_THREAD;
  VOID(pthread_mutex_lock(&LOCK_thread_count)); // For unlink from list
  I_List_iterator<THD> it(threads);
  while ((tmp=it++))
  {
    if (tmp->thread_id == id)
    {
      pthread_mutex_lock(&tmp->LOCK_delete);	// Lock from delete
      break;
    }
  }
  VOID(pthread_mutex_unlock(&LOCK_thread_count));
  if (tmp)
  {
    if ((thd->security_ctx->master_access & SUPER_ACL) ||
	!strcmp(thd->security_ctx->user, tmp->security_ctx->user))
    {
      tmp->awake(only_kill_query ? THD::KILL_QUERY : THD::KILL_CONNECTION);
      error=0;
    }
    else
      error=ER_KILL_DENIED_ERROR;
    pthread_mutex_unlock(&tmp->LOCK_delete);
  }

  if (!error)
    send_ok(thd);
  else
    my_error(error, MYF(0), id);
}


/* Clear most status variables */

static void refresh_status(void)
{
  pthread_mutex_lock(&LOCK_status);
  for (struct show_var_st *ptr=status_vars; ptr->name; ptr++)
  {
    if (ptr->type == SHOW_LONG)
      *(ulong*) ptr->value= 0;
    else if (ptr->type == SHOW_LONG_STATUS)
    {
      THD *thd= current_thd;
      /* We must update the global status before cleaning up the thread */
      add_to_status(&global_status_var, &thd->status_var);
      bzero((char*) &thd->status_var, sizeof(thd->status_var));
    }
  }
  /* Reset the counters of all key caches (default and named). */
  process_key_caches(reset_key_cache_counters);
  pthread_mutex_unlock(&LOCK_status);
}


	/* If pointer is not a null pointer, append filename to it */

static bool append_file_to_dir(THD *thd, const char **filename_ptr,
			       const char *table_name)
{
  char buff[FN_REFLEN],*ptr, *end;
  if (!*filename_ptr)
    return 0;					// nothing to do

  /* Check that the filename is not too long and it's a hard path */
  if (strlen(*filename_ptr)+strlen(table_name) >= FN_REFLEN-1 ||
      !test_if_hard_path(*filename_ptr))
  {
    my_error(ER_WRONG_TABLE_NAME, MYF(0), *filename_ptr);
    return 1;
  }
  /* Fix is using unix filename format on dos */
  strmov(buff,*filename_ptr);
  end=convert_dirname(buff, *filename_ptr, NullS);
  if (!(ptr=thd->alloc((uint) (end-buff)+(uint) strlen(table_name)+1)))
    return 1;					// End of memory
  *filename_ptr=ptr;
  strxmov(ptr,buff,table_name,NullS);
  return 0;
}


/*
  Check if the select is a simple select (not an union)

  SYNOPSIS
    check_simple_select()

  RETURN VALUES
    0	ok
    1	error	; In this case the error messege is sent to the client
*/

bool check_simple_select()
{
  THD *thd= current_thd;
  LEX *lex= thd->lex;
  if (lex->current_select != &lex->select_lex)
  {
    char command[80];
    strmake(command, lex->yylval->symbol.str,
	    min(lex->yylval->symbol.length, sizeof(command)-1));
    my_error(ER_CANT_USE_OPTION_HERE, MYF(0), command);
    return 1;
  }
  return 0;
}


Comp_creator *comp_eq_creator(bool invert)
{
  return invert?(Comp_creator *)&ne_creator:(Comp_creator *)&eq_creator;
}


Comp_creator *comp_ge_creator(bool invert)
{
  return invert?(Comp_creator *)&lt_creator:(Comp_creator *)&ge_creator;
}


Comp_creator *comp_gt_creator(bool invert)
{
  return invert?(Comp_creator *)&le_creator:(Comp_creator *)&gt_creator;
}


Comp_creator *comp_le_creator(bool invert)
{
  return invert?(Comp_creator *)&gt_creator:(Comp_creator *)&le_creator;
}


Comp_creator *comp_lt_creator(bool invert)
{
  return invert?(Comp_creator *)&ge_creator:(Comp_creator *)&lt_creator;
}


Comp_creator *comp_ne_creator(bool invert)
{
  return invert?(Comp_creator *)&eq_creator:(Comp_creator *)&ne_creator;
}


/*
  Construct ALL/ANY/SOME subquery Item

  SYNOPSIS
    all_any_subquery_creator()
    left_expr - pointer to left expression
    cmp - compare function creator
    all - true if we create ALL subquery
    select_lex - pointer on parsed subquery structure

  RETURN VALUE
    constructed Item (or 0 if out of memory)
*/
Item * all_any_subquery_creator(Item *left_expr,
				chooser_compare_func_creator cmp,
				bool all,
				SELECT_LEX *select_lex)
{
  if ((cmp == &comp_eq_creator) && !all)       //  = ANY <=> IN
    return new Item_in_subselect(left_expr, select_lex);

  if ((cmp == &comp_ne_creator) && all)        // <> ALL <=> NOT IN
    return new Item_func_not(new Item_in_subselect(left_expr, select_lex));

  Item_allany_subselect *it=
    new Item_allany_subselect(left_expr, (*cmp)(all), select_lex, all);
  if (all)
    return it->upper_item= new Item_func_not_all(it);	/* ALL */

  return it->upper_item= new Item_func_nop_all(it);      /* ANY/SOME */
}


/*
  CREATE INDEX and DROP INDEX are implemented by calling ALTER TABLE with
  the proper arguments.  This isn't very fast but it should work for most
  cases.

  In the future ALTER TABLE will notice that only added indexes
  and create these one by one for the existing table without having to do
  a full rebuild.

  One should normally create all indexes with CREATE TABLE or ALTER TABLE.
*/

bool mysql_create_index(THD *thd, TABLE_LIST *table_list, List<Key> &keys)
{
  List<create_field> fields;
  ALTER_INFO alter_info;
  alter_info.flags= ALTER_ADD_INDEX;
  HA_CREATE_INFO create_info;
  DBUG_ENTER("mysql_create_index");
  bzero((char*) &create_info,sizeof(create_info));
  create_info.db_type=DB_TYPE_DEFAULT;
  create_info.default_table_charset= thd->variables.collation_database;
  DBUG_RETURN(mysql_alter_table(thd,table_list->db,table_list->table_name,
				&create_info, table_list,
				fields, keys, 0, (ORDER*)0,
				DUP_ERROR, 0, &alter_info, 1));
}


bool mysql_drop_index(THD *thd, TABLE_LIST *table_list, ALTER_INFO *alter_info)
{
  List<create_field> fields;
  List<Key> keys;
  HA_CREATE_INFO create_info;
  DBUG_ENTER("mysql_drop_index");
  bzero((char*) &create_info,sizeof(create_info));
  create_info.db_type=DB_TYPE_DEFAULT;
  create_info.default_table_charset= thd->variables.collation_database;
  alter_info->clear();
  alter_info->flags= ALTER_DROP_INDEX;
  DBUG_RETURN(mysql_alter_table(thd,table_list->db,table_list->table_name,
				&create_info, table_list,
				fields, keys, 0, (ORDER*)0,
				DUP_ERROR, 0, alter_info, 1));
}


/*
  Multi update query pre-check

  SYNOPSIS
    multi_update_precheck()
    thd		Thread handler
    tables	Global/local table list (have to be the same)

  RETURN VALUE
    FALSE OK
    TRUE  Error
*/

bool multi_update_precheck(THD *thd, TABLE_LIST *tables)
{
  const char *msg= 0;
  TABLE_LIST *table;
  LEX *lex= thd->lex;
  SELECT_LEX *select_lex= &lex->select_lex;
  DBUG_ENTER("multi_update_precheck");

  if (select_lex->item_list.elements != lex->value_list.elements)
  {
    my_message(ER_WRONG_VALUE_COUNT, ER(ER_WRONG_VALUE_COUNT), MYF(0));
    DBUG_RETURN(TRUE);
  }
  /*
    Ensure that we have UPDATE or SELECT privilege for each table
    The exact privilege is checked in mysql_multi_update()
  */
  for (table= tables; table; table= table->next_local)
  {
    if (table->derived)
      table->grant.privilege= SELECT_ACL;
    else if ((check_access(thd, UPDATE_ACL, table->db,
                           &table->grant.privilege, 0, 1,
                           test(table->schema_table)) ||
              grant_option &&
              check_grant(thd, UPDATE_ACL, table, 0, 1, 1)) &&
             (check_access(thd, SELECT_ACL, table->db,
                           &table->grant.privilege, 0, 0,
                           test(table->schema_table)) ||
              grant_option && check_grant(thd, SELECT_ACL, table, 0, 1, 0)))
      DBUG_RETURN(TRUE);

    table->table_in_first_from_clause= 1;
  }
  /*
    Is there tables of subqueries?
  */
  if (&lex->select_lex != lex->all_selects_list || lex->time_zone_tables_used)
  {
    DBUG_PRINT("info",("Checking sub query list"));
    for (table= tables; table; table= table->next_global)
    {
      if (!my_tz_check_n_skip_implicit_tables(&table,
                                              lex->time_zone_tables_used) &&
          !table->table_in_first_from_clause)
      {
	if (check_access(thd, SELECT_ACL, table->db,
			 &table->grant.privilege, 0, 0,
                         test(table->schema_table)) ||
	    grant_option && check_grant(thd, SELECT_ACL, table, 0, 1, 0))
	  DBUG_RETURN(TRUE);
      }
    }
  }

  if (select_lex->order_list.elements)
    msg= "ORDER BY";
  else if (select_lex->select_limit)
    msg= "LIMIT";
  if (msg)
  {
    my_error(ER_WRONG_USAGE, MYF(0), "UPDATE", msg);
    DBUG_RETURN(TRUE);
  }
  DBUG_RETURN(FALSE);
}

/*
  Multi delete query pre-check

  SYNOPSIS
    multi_delete_precheck()
    thd			Thread handler
    tables		Global/local table list

  RETURN VALUE
    FALSE OK
    TRUE  error
*/

bool multi_delete_precheck(THD *thd, TABLE_LIST *tables)
{
  SELECT_LEX *select_lex= &thd->lex->select_lex;
  TABLE_LIST *aux_tables=
    (TABLE_LIST *)thd->lex->auxilliary_table_list.first;
  DBUG_ENTER("multi_delete_precheck");

  /* sql_yacc guarantees that tables and aux_tables are not zero */
  DBUG_ASSERT(aux_tables != 0);
  if (check_db_used(thd, tables) || check_db_used(thd,aux_tables) ||
      check_table_access(thd,SELECT_ACL, tables,0) ||
      check_table_access(thd,DELETE_ACL, aux_tables,0))
    DBUG_RETURN(TRUE);
  if ((thd->options & OPTION_SAFE_UPDATES) && !select_lex->where)
  {
    my_message(ER_UPDATE_WITHOUT_KEY_IN_SAFE_MODE,
               ER(ER_UPDATE_WITHOUT_KEY_IN_SAFE_MODE), MYF(0));
    DBUG_RETURN(TRUE);
  }
  DBUG_RETURN(FALSE);
}


/*
  Link tables in auxilary table list of multi-delete with corresponding
  elements in main table list, and set proper locks for them.

  SYNOPSIS
    multi_delete_set_locks_and_link_aux_tables()
      lex - pointer to LEX representing multi-delete

  RETURN VALUE
    FALSE - success
    TRUE  - error
*/

bool multi_delete_set_locks_and_link_aux_tables(LEX *lex)
{
  TABLE_LIST *tables= (TABLE_LIST*)lex->select_lex.table_list.first;
  TABLE_LIST *target_tbl;
  DBUG_ENTER("multi_delete_set_locks_and_link_aux_tables");

  lex->table_count= 0;

  for (target_tbl= (TABLE_LIST *)lex->auxilliary_table_list.first;
       target_tbl; target_tbl= target_tbl->next_local)
  {
    lex->table_count++;
    /* All tables in aux_tables must be found in FROM PART */
    TABLE_LIST *walk;
    for (walk= tables; walk; walk= walk->next_local)
    {
      if (!my_strcasecmp(table_alias_charset,
			 target_tbl->alias, walk->alias) &&
	  !strcmp(walk->db, target_tbl->db))
	break;
    }
    if (!walk)
    {
      my_error(ER_UNKNOWN_TABLE, MYF(0),
               target_tbl->table_name, "MULTI DELETE");
      DBUG_RETURN(TRUE);
    }
    if (!walk->derived)
    {
      target_tbl->table_name= walk->table_name;
      target_tbl->table_name_length= walk->table_name_length;
    }
    walk->updating= target_tbl->updating;
    walk->lock_type= target_tbl->lock_type;
    target_tbl->correspondent_table= walk;	// Remember corresponding table
  }
  DBUG_RETURN(FALSE);
}


/*
  simple UPDATE query pre-check

  SYNOPSIS
    update_precheck()
    thd		Thread handler
    tables	Global table list

  RETURN VALUE
    FALSE OK
    TRUE  Error
*/

bool update_precheck(THD *thd, TABLE_LIST *tables)
{
  DBUG_ENTER("update_precheck");
  if (thd->lex->select_lex.item_list.elements != thd->lex->value_list.elements)
  {
    my_message(ER_WRONG_VALUE_COUNT, ER(ER_WRONG_VALUE_COUNT), MYF(0));
    DBUG_RETURN(TRUE);
  }
  DBUG_RETURN(check_db_used(thd, tables) ||
	       check_one_table_access(thd, UPDATE_ACL, tables));
}


/*
  simple DELETE query pre-check

  SYNOPSIS
    delete_precheck()
    thd		Thread handler
    tables	Global table list

  RETURN VALUE
    FALSE  OK
    TRUE   error
*/

bool delete_precheck(THD *thd, TABLE_LIST *tables)
{
  DBUG_ENTER("delete_precheck");
  if (check_one_table_access(thd, DELETE_ACL, tables))
    DBUG_RETURN(TRUE);
  /* Set privilege for the WHERE clause */
  tables->grant.want_privilege=(SELECT_ACL & ~tables->grant.privilege);
  DBUG_RETURN(FALSE);
}


/*
  simple INSERT query pre-check

  SYNOPSIS
    insert_precheck()
    thd		Thread handler
    tables	Global table list

  RETURN VALUE
    FALSE  OK
    TRUE   error
*/

bool insert_precheck(THD *thd, TABLE_LIST *tables)
{
  LEX *lex= thd->lex;
  DBUG_ENTER("insert_precheck");

  /*
    Check that we have modify privileges for the first table and
    select privileges for the rest
  */
  ulong privilege= (INSERT_ACL |
                    (lex->duplicates == DUP_REPLACE ? DELETE_ACL : 0) |
                    (lex->value_list.elements ? UPDATE_ACL : 0));

  if (check_one_table_access(thd, privilege, tables))
    DBUG_RETURN(TRUE);

  if (lex->update_list.elements != lex->value_list.elements)
  {
    my_message(ER_WRONG_VALUE_COUNT, ER(ER_WRONG_VALUE_COUNT), MYF(0));
    DBUG_RETURN(TRUE);
  }
  DBUG_RETURN(FALSE);
}


/*
  CREATE TABLE query pre-check

  SYNOPSIS
    create_table_precheck()
    thd			Thread handler
    tables		Global table list
    create_table	Table which will be created

  RETURN VALUE
    FALSE   OK
    TRUE   Error
*/

bool create_table_precheck(THD *thd, TABLE_LIST *tables,
                           TABLE_LIST *create_table)
{
  LEX *lex= thd->lex;
  SELECT_LEX *select_lex= &lex->select_lex;
  ulong want_priv;
  bool error= TRUE;                                 // Error message is given
  DBUG_ENTER("create_table_precheck");

  want_priv= ((lex->create_info.options & HA_LEX_CREATE_TMP_TABLE) ?
              CREATE_TMP_ACL : CREATE_ACL);
  lex->create_info.alias= create_table->alias;
  if (check_access(thd, want_priv, create_table->db,
		   &create_table->grant.privilege, 0, 0,
                   test(create_table->schema_table)) ||
      check_merge_table_access(thd, create_table->db,
			       (TABLE_LIST *)
			       lex->create_info.merge_list.first))
    goto err;
  if (grant_option && want_priv != CREATE_TMP_ACL &&
      check_grant(thd, want_priv, create_table, 0, UINT_MAX, 0))
    goto err;

  if (select_lex->item_list.elements)
  {
    /* Check permissions for used tables in CREATE TABLE ... SELECT */

#ifdef NOT_NECESSARY_TO_CHECK_CREATE_TABLE_EXIST_WHEN_PREPARING_STATEMENT
    /* This code throws an ill error for CREATE TABLE t1 SELECT * FROM t1 */
    /*
      Only do the check for PS, becasue we on execute we have to check that
      against the opened tables to ensure we don't use a table that is part
      of the view (which can only be done after the table has been opened).
    */
    if (thd->stmt_arena->is_stmt_prepare_or_first_sp_execute())
    {
      /*
        For temporary tables we don't have to check if the created table exists
      */
      if (!(lex->create_info.options & HA_LEX_CREATE_TMP_TABLE) &&
          find_table_in_global_list(tables, create_table->db,
                                    create_table->table_name))
      {
	error= FALSE;
        goto err;
      }
    }
#endif
    if (tables && check_table_access(thd, SELECT_ACL, tables,0))
      goto err;
  }
  error= FALSE;

err:
  DBUG_RETURN(error);
}


/*
  negate given expression

  SYNOPSIS
    negate_expression()
    thd  thread handler
    expr expression for negation

  RETURN
    negated expression
*/

Item *negate_expression(THD *thd, Item *expr)
{
  Item *negated;
  if (expr->type() == Item::FUNC_ITEM &&
      ((Item_func *) expr)->functype() == Item_func::NOT_FUNC)
  {
    /* it is NOT(NOT( ... )) */
    Item *arg= ((Item_func *) expr)->arguments()[0];
    enum_parsing_place place= thd->lex->current_select->parsing_place;
    if (arg->is_bool_func() || place == IN_WHERE || place == IN_HAVING)
      return arg;
    /*
      if it is not boolean function then we have to emulate value of
      not(not(a)), it will be a != 0
    */
    return new Item_func_ne(arg, new Item_int((char*) "0", 0, 1));
  }

  if ((negated= expr->neg_transformer(thd)) != 0)
    return negated;
  return new Item_func_not(expr);
}


/*
  Assign as view definer current user

  SYNOPSIS
    default_view_definer()
    sctx		current security context
    definer             structure where it should be assigned

  RETURN
    FALSE   OK
    TRUE    Error
*/

bool default_view_definer(Security_context *sctx, st_lex_user *definer)
{
  definer->user.str= sctx->priv_user;
  definer->user.length= strlen(sctx->priv_user);

  if (!*sctx->priv_host)
  {
    my_error(ER_NO_VIEW_USER, MYF(0));
    return TRUE;
  }

  definer->host.str= sctx->priv_host;
  definer->host.length= strlen(sctx->priv_host);
  return FALSE;
}<|MERGE_RESOLUTION|>--- conflicted
+++ resolved
@@ -3209,14 +3209,8 @@
 	break;
 
 #ifdef HAVE_REPLICATION
-<<<<<<< HEAD
       /* Check slave filtering rules */
       if (thd->slave_thread && all_tables_not_ok(thd, all_tables))
-=======
-    /* Check slave filtering rules */
-    if (thd->slave_thread)
-      if (all_tables_not_ok(thd,tables))
->>>>>>> a31b47cd
       {
 	/* we warn the slave SQL thread */
 	my_error(ER_SLAVE_IGNORED_TABLE, MYF(0));
