/* Copyright (c) 2000, 2013, Oracle and/or its affiliates.
   Copyright (c) 2010, 2013, Monty Program Ab.

   This program is free software; you can redistribute it and/or modify
   it under the terms of the GNU General Public License as published by
   the Free Software Foundation; version 2 of the License.

   This program is distributed in the hope that it will be useful,
   but WITHOUT ANY WARRANTY; without even the implied warranty of
   MERCHANTABILITY or FITNESS FOR A PARTICULAR PURPOSE.  See the
   GNU General Public License for more details.

   You should have received a copy of the GNU General Public License
   along with this program; if not, write to the Free Software
   Foundation, Inc., 51 Franklin St, Fifth Floor, Boston, MA 02110-1301  USA */

/**
  @defgroup Semantic_Analysis Semantic Analysis
*/

#ifndef SQL_LEX_INCLUDED
#define SQL_LEX_INCLUDED

#include "violite.h"                            /* SSL_type */
#include "sql_trigger.h"
#include "item.h"               /* From item_subselect.h: subselect_union_engine */
#include "thr_lock.h"                  /* thr_lock_type, TL_UNLOCK */
#include "mem_root_array.h"
#include "sql_cmd.h"
#include "sql_alter.h"                // Alter_info

/* YACC and LEX Definitions */

/* These may not be declared yet */
class Table_ident;
class sql_exchange;
class LEX_COLUMN;
class sp_head;
class sp_name;
class sp_instr;
class sp_pcontext;
class st_alter_tablespace;
class partition_info;
class Event_parse_data;
class set_var_base;
class sys_var;
class Item_func_match;
class File_parser;
class Key_part_spec;

#ifdef MYSQL_SERVER
/*
  There are 8 different type of table access so there is no more than
  combinations 2^8 = 256:

  . STMT_READS_TRANS_TABLE

  . STMT_READS_NON_TRANS_TABLE

  . STMT_READS_TEMP_TRANS_TABLE

  . STMT_READS_TEMP_NON_TRANS_TABLE

  . STMT_WRITES_TRANS_TABLE

  . STMT_WRITES_NON_TRANS_TABLE

  . STMT_WRITES_TEMP_TRANS_TABLE

  . STMT_WRITES_TEMP_NON_TRANS_TABLE

  The unsafe conditions for each combination is represented within a byte
  and stores the status of the option --binlog-direct-non-trans-updates,
  whether the trx-cache is empty or not, and whether the isolation level
  is lower than ISO_REPEATABLE_READ:

  . option (OFF/ON)
  . trx-cache (empty/not empty)
  . isolation (>= ISO_REPEATABLE_READ / < ISO_REPEATABLE_READ)

  bits 0 : . OFF, . empty, . >= ISO_REPEATABLE_READ
  bits 1 : . OFF, . empty, . < ISO_REPEATABLE_READ
  bits 2 : . OFF, . not empty, . >= ISO_REPEATABLE_READ
  bits 3 : . OFF, . not empty, . < ISO_REPEATABLE_READ
  bits 4 : . ON, . empty, . >= ISO_REPEATABLE_READ
  bits 5 : . ON, . empty, . < ISO_REPEATABLE_READ
  bits 6 : . ON, . not empty, . >= ISO_REPEATABLE_READ
  bits 7 : . ON, . not empty, . < ISO_REPEATABLE_READ
*/
extern uint binlog_unsafe_map[256];
/*
  Initializes the array with unsafe combinations and its respective
  conditions.
*/
void binlog_unsafe_map_init();
#endif

/**
  used by the parser to store internal variable name
*/
struct sys_var_with_base
{
  sys_var *var;
  LEX_STRING base_name;
};

#ifdef MYSQL_SERVER
/*
  The following hack is needed because mysql_yacc.cc does not define
  YYSTYPE before including this file
*/
#ifdef MYSQL_YACC
#define LEX_YYSTYPE void *
#else
#include "lex_symbol.h"
#if MYSQL_LEX
#include "item_func.h"            /* Cast_target used in sql_yacc.h */
#include "sql_get_diagnostics.h"  /* Types used in sql_yacc.h */
#include "sql_yacc.h"
#define LEX_YYSTYPE YYSTYPE *
#else
#define LEX_YYSTYPE void *
#endif
#endif
#endif

// describe/explain types
#define DESCRIBE_NORMAL		1
#define DESCRIBE_EXTENDED	2
/*
  This is not within #ifdef because we want "EXPLAIN PARTITIONS ..." to produce
  additional "partitions" column even if partitioning is not compiled in.
*/
#define DESCRIBE_PARTITIONS	4

#ifdef MYSQL_SERVER

enum enum_sp_suid_behaviour
{
  SP_IS_DEFAULT_SUID= 0,
  SP_IS_NOT_SUID,
  SP_IS_SUID
};

enum enum_sp_data_access
{
  SP_DEFAULT_ACCESS= 0,
  SP_CONTAINS_SQL,
  SP_NO_SQL,
  SP_READS_SQL_DATA,
  SP_MODIFIES_SQL_DATA
};

const LEX_STRING sp_data_access_name[]=
{
  { C_STRING_WITH_LEN("") },
  { C_STRING_WITH_LEN("CONTAINS SQL") },
  { C_STRING_WITH_LEN("NO SQL") },
  { C_STRING_WITH_LEN("READS SQL DATA") },
  { C_STRING_WITH_LEN("MODIFIES SQL DATA") }
};

#define DERIVED_SUBQUERY	1
#define DERIVED_VIEW		2

enum enum_view_create_mode
{
  VIEW_CREATE_NEW,		// check that there are not such VIEW/table
  VIEW_ALTER,			// check that VIEW .frm with such name exists
  VIEW_CREATE_OR_REPLACE	// check only that there are not such table
};

enum enum_drop_mode
{
  DROP_DEFAULT, // mode is not specified
  DROP_CASCADE, // CASCADE option
  DROP_RESTRICT // RESTRICT option
};

/* Options to add_table_to_list() */
#define TL_OPTION_UPDATING	1
#define TL_OPTION_FORCE_INDEX	2
#define TL_OPTION_IGNORE_LEAVES 4
#define TL_OPTION_ALIAS         8

typedef List<Item> List_item;
typedef Mem_root_array<ORDER*, true> Group_list_ptrs;

/* SERVERS CACHE CHANGES */
typedef struct st_lex_server_options
{
  long port;
  uint server_name_length;
  char *server_name, *host, *db, *username, *password, *scheme, *socket, *owner;
} LEX_SERVER_OPTIONS;


/**
  Structure to hold parameters for CHANGE MASTER, START SLAVE, and STOP SLAVE.

  Remark: this should not be confused with Master_info (and perhaps
  would better be renamed to st_lex_replication_info).  Some fields,
  e.g., delay, are saved in Relay_log_info, not in Master_info.
*/
struct LEX_MASTER_INFO
{
  DYNAMIC_ARRAY repl_ignore_server_ids;
  char *host, *user, *password, *log_file_name;
  char *ssl_key, *ssl_cert, *ssl_ca, *ssl_capath, *ssl_cipher;
  char *ssl_crl, *ssl_crlpath;
  char *relay_log_name;
  LEX_STRING connection_name;
  /* Value in START SLAVE UNTIL master_gtid_pos=xxx */
  LEX_STRING gtid_pos_str;
  ulonglong pos;
  ulong relay_log_pos;
  ulong server_id;
  uint port, connect_retry;
  float heartbeat_period;
  /*
    Enum is used for making it possible to detect if the user
    changed variable or if it should be left at old value
   */
  enum {LEX_MI_UNCHANGED, LEX_MI_DISABLE, LEX_MI_ENABLE}
    ssl, ssl_verify_server_cert, heartbeat_opt, repl_ignore_server_ids_opt;
  enum {
    LEX_GTID_UNCHANGED, LEX_GTID_NO, LEX_GTID_CURRENT_POS, LEX_GTID_SLAVE_POS
  } use_gtid_opt;

  void init()
  {
    bzero(this, sizeof(*this));
    my_init_dynamic_array(&repl_ignore_server_ids,
                          sizeof(::server_id), 0, 16, MYF(0));
  }
  void reset()
  {
    delete_dynamic(&repl_ignore_server_ids);
    host= user= password= log_file_name= ssl_key= ssl_cert= ssl_ca=
      ssl_capath= ssl_cipher= relay_log_name= 0;
    pos= relay_log_pos= server_id= port= connect_retry= 0;
    heartbeat_period= 0;
    ssl= ssl_verify_server_cert= heartbeat_opt=
      repl_ignore_server_ids_opt= LEX_MI_UNCHANGED;
    gtid_pos_str.length= 0;
    gtid_pos_str.str= NULL;
    use_gtid_opt= LEX_GTID_UNCHANGED;
  }
};

typedef struct st_lex_reset_slave
{
  bool all;
} LEX_RESET_SLAVE;

enum sub_select_type
{
  UNSPECIFIED_TYPE,UNION_TYPE, INTERSECT_TYPE,
  EXCEPT_TYPE, GLOBAL_OPTIONS_TYPE, DERIVED_TABLE_TYPE, OLAP_TYPE
};

enum olap_type 
{
  UNSPECIFIED_OLAP_TYPE, CUBE_TYPE, ROLLUP_TYPE
};

/* 
  String names used to print a statement with index hints.
  Keep in sync with index_hint_type.
*/
extern const char * index_hint_type_name[];
typedef uchar index_clause_map;

/*
  Bits in index_clause_map : one for each possible FOR clause in
  USE/FORCE/IGNORE INDEX index hint specification
*/
#define INDEX_HINT_MASK_JOIN  (1)
#define INDEX_HINT_MASK_GROUP (1 << 1)
#define INDEX_HINT_MASK_ORDER (1 << 2)

#define INDEX_HINT_MASK_ALL (INDEX_HINT_MASK_JOIN | INDEX_HINT_MASK_GROUP | \
                             INDEX_HINT_MASK_ORDER)

class select_result_sink;

/* Single element of an USE/FORCE/IGNORE INDEX list specified as a SQL hint  */
class Index_hint : public Sql_alloc
{
public:
  /* The type of the hint : USE/FORCE/IGNORE */
  enum index_hint_type type;
  /* Where the hit applies to. A bitmask of INDEX_HINT_MASK_<place> values */
  index_clause_map clause;
  /* 
    The index name. Empty (str=NULL) name represents an empty list 
    USE INDEX () clause 
  */ 
  LEX_STRING key_name;

  Index_hint (enum index_hint_type type_arg, index_clause_map clause_arg,
              char *str, uint length) :
    type(type_arg), clause(clause_arg)
  {
    key_name.str= str;
    key_name.length= length;
  }

  void print(THD *thd, String *str);
}; 

/* 
  The state of the lex parsing for selects 
   
   master and slaves are pointers to select_lex.
   master is pointer to upper level node.
   slave is pointer to lower level node
   select_lex is a SELECT without union
   unit is container of either
     - One SELECT
     - UNION of selects
   select_lex and unit are both inherited form select_lex_node
   neighbors are two select_lex or units on the same level

   All select describing structures linked with following pointers:
   - list of neighbors (next/prev) (prev of first element point to slave
     pointer of upper structure)
     - For select this is a list of UNION's (or one element list)
     - For units this is a list of sub queries for the upper level select

   - pointer to master (master), which is
     If this is a unit
       - pointer to outer select_lex
     If this is a select_lex
       - pointer to outer unit structure for select

   - pointer to slave (slave), which is either:
     If this is a unit:
       - first SELECT that belong to this unit
     If this is a select_lex
       - first unit that belong to this SELECT (subquries or derived tables)

   - list of all select_lex (link_next/link_prev)
     This is to be used for things like derived tables creation, where we
     go through this list and create the derived tables.

   If unit contain several selects (UNION now, INTERSECT etc later)
   then it have special select_lex called fake_select_lex. It used for
   storing global parameters (like ORDER BY, LIMIT) and executing union.
   Subqueries used in global ORDER BY clause will be attached to this
   fake_select_lex, which will allow them correctly resolve fields of
   'upper' UNION and outer selects.

   For example for following query:

   select *
     from table1
     where table1.field IN (select * from table1_1_1 union
                            select * from table1_1_2)
     union
   select *
     from table2
     where table2.field=(select (select f1 from table2_1_1_1_1
                                   where table2_1_1_1_1.f2=table2_1_1.f3)
                           from table2_1_1
                           where table2_1_1.f1=table2.f2)
     union
   select * from table3;

   we will have following structure:

   select1: (select * from table1 ...)
   select2: (select * from table2 ...)
   select3: (select * from table3)
   select1.1.1: (select * from table1_1_1)
   ...

     main unit
     fake0
     select1 select2 select3
     |^^     |^
    s|||     ||master
    l|||     |+---------------------------------+
    a|||     +---------------------------------+|
    v|||master                         slave   ||
    e||+-------------------------+             ||
     V|            neighbor      |             V|
     unit1.1<+==================>unit1.2       unit2.1
     fake1.1
     select1.1.1 select 1.1.2    select1.2.1   select2.1.1
                                               |^
                                               ||
                                               V|
                                               unit2.1.1.1
                                               select2.1.1.1.1


   relation in main unit will be following:
   (bigger picture for:
      main unit
      fake0
      select1 select2 select3
   in the above picture)

         main unit
         |^^^^|fake_select_lex
         |||||+--------------------------------------------+
         ||||+--------------------------------------------+|
         |||+------------------------------+              ||
         ||+--------------+                |              ||
    slave||master         |                |              ||
         V|      neighbor |       neighbor |        master|V
         select1<========>select2<========>select3        fake0

    list of all select_lex will be following (as it will be constructed by
    parser):

    select1->select2->select3->select2.1.1->select 2.1.2->select2.1.1.1.1-+
                                                                          |
    +---------------------------------------------------------------------+
    |
    +->select1.1.1->select1.1.2

*/

/* 
    Base class for st_select_lex (SELECT_LEX) & 
    st_select_lex_unit (SELECT_LEX_UNIT)
*/
struct LEX;
class st_select_lex;
class st_select_lex_unit;


class st_select_lex_node {
protected:
  st_select_lex_node *next, **prev,   /* neighbor list */
    *master, *slave,                  /* vertical links */
    *link_next, **link_prev;          /* list of whole SELECT_LEX */
public:

  ulonglong options;

  /*
    In sql_cache we store SQL_CACHE flag as specified by user to be
    able to restore SELECT statement from internal structures.
  */
  enum e_sql_cache { SQL_CACHE_UNSPECIFIED, SQL_NO_CACHE, SQL_CACHE };
  e_sql_cache sql_cache;

  /*
    result of this query can't be cached, bit field, can be :
      UNCACHEABLE_DEPENDENT_GENERATED
      UNCACHEABLE_DEPENDENT_INJECTED
      UNCACHEABLE_RAND
      UNCACHEABLE_SIDEEFFECT
      UNCACHEABLE_EXPLAIN
      UNCACHEABLE_PREPARE
  */
  uint8 uncacheable;
  enum sub_select_type linkage;
  bool no_table_names_allowed; /* used for global order by */

  static void *operator new(size_t size) throw ()
  {
    return sql_alloc(size);
  }
  static void *operator new(size_t size, MEM_ROOT *mem_root) throw ()
  { return (void*) alloc_root(mem_root, (uint) size); }
  static void operator delete(void *ptr,size_t size) { TRASH(ptr, size); }
  static void operator delete(void *ptr, MEM_ROOT *mem_root) {}

  // Ensures that at least all members used during cleanup() are initialized.
  st_select_lex_node()
    : next(NULL), prev(NULL),
      master(NULL), slave(NULL),
      link_next(NULL), link_prev(NULL),
      linkage(UNSPECIFIED_TYPE)
  {
  }
  virtual ~st_select_lex_node() {}

  inline st_select_lex_node* get_master() { return master; }
  virtual void init_query();
  virtual void init_select();
  void include_down(st_select_lex_node *upper);
  void add_slave(st_select_lex_node *slave_arg);
  void include_neighbour(st_select_lex_node *before);
  void include_standalone(st_select_lex_node *sel, st_select_lex_node **ref);
  void include_global(st_select_lex_node **plink);
  void exclude();
  void exclude_from_tree();

  virtual st_select_lex_unit* master_unit()= 0;
  virtual st_select_lex* outer_select()= 0;
  virtual st_select_lex* return_after_parsing()= 0;

  virtual bool set_braces(bool value);
  virtual bool inc_in_sum_expr();
  virtual uint get_in_sum_expr();
  virtual TABLE_LIST* get_table_list();
  virtual List<Item>* get_item_list();
  virtual ulong get_table_join_options();
  virtual TABLE_LIST *add_table_to_list(THD *thd, Table_ident *table,
					LEX_STRING *alias,
					ulong table_options,
					thr_lock_type flags= TL_UNLOCK,
                                        enum_mdl_type mdl_type= MDL_SHARED_READ,
					List<Index_hint> *hints= 0,
                                        List<String> *partition_names= 0,
                                        LEX_STRING *option= 0);
  virtual void set_lock_for_tables(thr_lock_type lock_type) {}

  friend class st_select_lex_unit;
  friend bool mysql_new_select(LEX *lex, bool move_down);
  friend bool mysql_make_view(THD *thd, File_parser *parser,
                              TABLE_LIST *table, uint flags);
  friend bool mysql_derived_prepare(THD *thd, LEX *lex,
                                  TABLE_LIST *orig_table_list);
  friend bool mysql_derived_merge(THD *thd, LEX *lex,
                                  TABLE_LIST *orig_table_list);
  friend bool TABLE_LIST::init_derived(THD *thd, bool init_view);
private:
  void fast_exclude();
};
typedef class st_select_lex_node SELECT_LEX_NODE;

/* 
   SELECT_LEX_UNIT - unit of selects (UNION, INTERSECT, ...) group 
   SELECT_LEXs
*/
class THD;
class select_result;
class JOIN;
class select_union;
class Procedure;


class st_select_lex_unit: public st_select_lex_node {
protected:
  TABLE_LIST result_table_list;
  select_union *union_result;
  ulonglong found_rows_for_union;
  bool saved_error;

public:
  // Ensures that at least all members used during cleanup() are initialized.
  st_select_lex_unit()
    : union_result(NULL), table(NULL), result(NULL),
      cleaned(false),
      fake_select_lex(NULL)
  {
  }


  TABLE *table; /* temporary table using for appending UNION results */
  select_result *result;
  bool  prepared, // prepare phase already performed for UNION (unit)
    optimized, // optimize phase already performed for UNION (unit)
    executed, // already executed
    cleaned;

  // list of fields which points to temporary table for union
  List<Item> item_list;
  /*
    list of types of items inside union (used for union & derived tables)
    
    Item_type_holders from which this list consist may have pointers to Field,
    pointers is valid only after preparing SELECTS of this unit and before
    any SELECT of this unit execution
  */
  List<Item> types;
  /*
    Pointer to 'last' select or pointer to unit where stored
    global parameters for union
  */
  st_select_lex *global_parameters;
  //node on wich we should return current_select pointer after parsing subquery
  st_select_lex *return_to;
  /* LIMIT clause runtime counters */
  ha_rows select_limit_cnt, offset_limit_cnt;
  /* not NULL if unit used in subselect, point to subselect item */
  Item_subselect *item;
  /*
    TABLE_LIST representing this union in the embedding select. Used for
    derived tables/views handling.
  */
  TABLE_LIST *derived;
  /* thread handler */
  THD *thd;
  /*
    SELECT_LEX for hidden SELECT in onion which process global
    ORDER BY and LIMIT
  */
  st_select_lex *fake_select_lex;

  st_select_lex *union_distinct; /* pointer to the last UNION DISTINCT */
  bool describe; /* union exec() called for EXPLAIN */
  Procedure *last_procedure;	 /* Pointer to procedure, if such exists */

  /* 
    Insert table with stored virtual columns.
    This is used only in those rare cases 
    when the list of inserted values is empty.
  */
  TABLE *insert_table_with_stored_vcol;

  void init_query();
  st_select_lex_unit* master_unit();
  st_select_lex* outer_select();
  st_select_lex* first_select()
  {
    return reinterpret_cast<st_select_lex*>(slave);
  }
  st_select_lex_unit* next_unit()
  {
    return reinterpret_cast<st_select_lex_unit*>(next);
  }
  st_select_lex* return_after_parsing() { return return_to; }
  void exclude_level();
  void exclude_tree();

  /* UNION methods */
  bool prepare(THD *thd, select_result *result, ulong additional_options);
  bool optimize();
  bool exec();
  bool cleanup();
  inline void unclean() { cleaned= 0; }
  void reinit_exec_mechanism();

  void print(String *str, enum_query_type query_type);

  bool add_fake_select_lex(THD *thd);
  void init_prepare_fake_select_lex(THD *thd);
  inline bool is_prepared() { return prepared; }
  bool change_result(select_result_interceptor *result,
                     select_result_interceptor *old_result);
  void set_limit(st_select_lex *values);
  void set_thd(THD *thd_arg) { thd= thd_arg; }
  inline bool is_union (); 

  void set_unique_exclude();

  friend void lex_start(THD *thd);
  friend int subselect_union_engine::exec();

  List<Item> *get_unit_column_types();
  int print_explain(select_result_sink *output, uint8 explain_flags,
                    bool *printed_anything);
};

typedef class st_select_lex_unit SELECT_LEX_UNIT;

/*
  SELECT_LEX - store information of parsed SELECT statment
*/
class st_select_lex: public st_select_lex_node
{
public:
  Name_resolution_context context;
  char *db;
  Item *where, *having;                         /* WHERE & HAVING clauses */
  Item *prep_where; /* saved WHERE clause for prepared statement processing */
  Item *prep_having;/* saved HAVING clause for prepared statement processing */
  /* Saved values of the WHERE and HAVING clauses*/
  Item::cond_result cond_value, having_value;
  /* point on lex in which it was created, used in view subquery detection */
  LEX *parent_lex;
  enum olap_type olap;
  /* FROM clause - points to the beginning of the TABLE_LIST::next_local list. */
  SQL_I_List<TABLE_LIST>  table_list;

  /*
    GROUP BY clause.
    This list may be mutated during optimization (by remove_const()),
    so for prepared statements, we keep a copy of the ORDER.next pointers in
    group_list_ptrs, and re-establish the original list before each execution.
  */
  SQL_I_List<ORDER>       group_list;
  Group_list_ptrs        *group_list_ptrs;

  List<Item>          item_list;  /* list of fields & expressions */
  List<String>        interval_list;
  bool	              is_item_list_lookup;
  /* 
    Usualy it is pointer to ftfunc_list_alloc, but in union used to create fake
    select_lex for calling mysql_select under results of union
  */
  List<Item_func_match> *ftfunc_list;
  List<Item_func_match> ftfunc_list_alloc;
  JOIN *join; /* after JOIN::prepare it is pointer to corresponding JOIN */
  List<TABLE_LIST> top_join_list; /* join list of the top level          */
  List<TABLE_LIST> *join_list;    /* list for the currently parsed join  */
  TABLE_LIST *embedding;          /* table embedding to the above list   */
  List<TABLE_LIST> sj_nests;      /* Semi-join nests within this join */
  /*
    Beginning of the list of leaves in a FROM clause, where the leaves
    inlcude all base tables including view tables. The tables are connected
    by TABLE_LIST::next_leaf, so leaf_tables points to the left-most leaf.

    List of all base tables local to a subquery including all view
    tables. Unlike 'next_local', this in this list views are *not*
    leaves. Created in setup_tables() -> make_leaves_list().
  */
  /* 
    Subqueries that will need to be converted to semi-join nests, including
    those converted to jtbm nests. The list is emptied when conversion is done.
  */
  List<Item_in_subselect> sj_subselects;
  
  /*
    Needed to correctly generate 'PRIMARY' or 'SIMPLE' for select_type column
    of EXPLAIN
  */
  bool have_merged_subqueries;

  List<TABLE_LIST> leaf_tables;
  List<TABLE_LIST> leaf_tables_exec;
  List<TABLE_LIST> leaf_tables_prep;
  bool is_prep_leaf_list_saved;
  uint insert_tables;
  st_select_lex *merged_into; /* select which this select is merged into */
                              /* (not 0 only for views/derived tables)   */

  const char *type;               /* type of select for EXPLAIN          */

  SQL_I_List<ORDER> order_list;   /* ORDER clause */
  SQL_I_List<ORDER> gorder_list;
  Item *select_limit, *offset_limit;  /* LIMIT clause parameters */
  // Arrays of pointers to top elements of all_fields list
  Item **ref_pointer_array;
  size_t ref_pointer_array_size; // Number of elements in array.

  /*
    number of items in select_list and HAVING clause used to get number
    bigger then can be number of entries that will be added to all item
    list during split_sum_func
  */
  uint select_n_having_items;
  uint cond_count;    /* number of arguments of and/or/xor in where/having/on */
  uint between_count; /* number of between predicates in where/having/on      */
  uint max_equal_elems; /* maximal number of elements in multiple equalities  */   
  /*
    Number of fields used in select list or where clause of current select
    and all inner subselects.
  */
  uint select_n_where_fields;
  /* reserved for exists 2 in */
  uint select_n_reserved;
  enum_parsing_place parsing_place; /* where we are parsing expression */
  bool with_sum_func;   /* sum function indicator */

  ulong table_join_options;
  uint in_sum_expr;
  uint select_number; /* number of select (used for EXPLAIN) */

  /*
    nest_levels are local to the query or VIEW,
    and that view merge procedure does not re-calculate them.
    So we also have to remember unit against which we count levels.
  */
  SELECT_LEX_UNIT *nest_level_base;
  int nest_level;     /* nesting level of select */
  Item_sum *inner_sum_func_list; /* list of sum func in nested selects */ 
  uint with_wild; /* item list contain '*' */
  bool  braces;   	/* SELECT ... UNION (SELECT ... ) <- this braces */
  /* TRUE when having fix field called in processing of this SELECT */
  bool having_fix_field;
  /* List of references to fields referenced from inner selects */
  List<Item_outer_ref> inner_refs_list;
  /* Number of Item_sum-derived objects in this SELECT */
  uint n_sum_items;
  /* Number of Item_sum-derived objects in children and descendant SELECTs */
  uint n_child_sum_items;

  /* explicit LIMIT clause was used */
  bool explicit_limit;
  /*
    This array is used to note  whether we have any candidates for
    expression caching in the corresponding clauses
  */
  bool expr_cache_may_be_used[PARSING_PLACE_SIZE];
  /*
    there are subquery in HAVING clause => we can't close tables before
    query processing end even if we use temporary table
  */
  bool subquery_in_having;
  /* TRUE <=> this SELECT is correlated w.r.t. some ancestor select */
  bool is_correlated;
  /*
    This variable is required to ensure proper work of subqueries and
    stored procedures. Generally, one should use the states of
    Query_arena to determine if it's a statement prepare or first
    execution of a stored procedure. However, in case when there was an
    error during the first execution of a stored procedure, the SP body
    is not expelled from the SP cache. Therefore, a deeply nested
    subquery might be left unoptimized. So we need this per-subquery
    variable to inidicate the optimization/execution state of every
    subquery. Prepared statements work OK in that regard, as in
    case of an error during prepare the PS is not created.
  */
  bool first_execution;
  bool first_natural_join_processing;
  bool first_cond_optimization;
  /* do not wrap view fields with Item_ref */
  bool no_wrap_view_item;
  /* exclude this select from check of unique_table() */
  bool exclude_from_table_unique_test;
  /* List of fields that aren't under an aggregate function */
  List<Item_field> non_agg_fields;
  /* index in the select list of the expression currently being fixed */
  int cur_pos_in_select_list;

  List<udf_func>     udf_list;                  /* udf function calls stack */

  /* 
    This is a copy of the original JOIN USING list that comes from
    the parser. The parser :
      1. Sets the natural_join of the second TABLE_LIST in the join
         and the st_select_lex::prev_join_using.
      2. Makes a parent TABLE_LIST and sets its is_natural_join/
       join_using_fields members.
      3. Uses the wrapper TABLE_LIST as a table in the upper level.
    We cannot assign directly to join_using_fields in the parser because
    at stage (1.) the parent TABLE_LIST is not constructed yet and
    the assignment will override the JOIN USING fields of the lower level
    joins on the right.
  */
  List<String> *prev_join_using;

  /* namp of nesting SELECT visibility (for aggregate functions check) */
  nesting_map name_visibility_map;

  void init_query();
  void init_select();
  st_select_lex_unit* master_unit();
  st_select_lex_unit* first_inner_unit() 
  { 
    return (st_select_lex_unit*) slave; 
  }
  st_select_lex* outer_select();
  st_select_lex* next_select() { return (st_select_lex*) next; }
  st_select_lex* next_select_in_list() 
  {
    return (st_select_lex*) link_next;
  }
  st_select_lex_node** next_select_in_list_addr()
  {
    return &link_next;
  }
  st_select_lex* return_after_parsing()
  {
    return master_unit()->return_after_parsing();
  }
  inline bool is_subquery_function() { return master_unit()->item != 0; }

  bool mark_as_dependent(THD *thd, st_select_lex *last, Item *dependency);

  bool set_braces(bool value);
  bool inc_in_sum_expr();
  uint get_in_sum_expr();

  bool add_item_to_list(THD *thd, Item *item);
  bool add_group_to_list(THD *thd, Item *item, bool asc);
  bool add_ftfunc_to_list(Item_func_match *func);
  bool add_order_to_list(THD *thd, Item *item, bool asc);
  bool add_gorder_to_list(THD *thd, Item *item, bool asc);
  TABLE_LIST* add_table_to_list(THD *thd, Table_ident *table,
				LEX_STRING *alias,
				ulong table_options,
				thr_lock_type flags= TL_UNLOCK,
                                enum_mdl_type mdl_type= MDL_SHARED_READ,
				List<Index_hint> *hints= 0,
                                List<String> *partition_names= 0,
                                LEX_STRING *option= 0);
  TABLE_LIST* get_table_list();
  bool init_nested_join(THD *thd);
  TABLE_LIST *end_nested_join(THD *thd);
  TABLE_LIST *nest_last_join(THD *thd);
  void add_joined_table(TABLE_LIST *table);
  TABLE_LIST *convert_right_join();
  List<Item>* get_item_list();
  ulong get_table_join_options();
  void set_lock_for_tables(thr_lock_type lock_type);
  inline void init_order()
  {
    order_list.elements= 0;
    order_list.first= 0;
    order_list.next= &order_list.first;
  }
  /*
    This method created for reiniting LEX in mysql_admin_table() and can be
    used only if you are going remove all SELECT_LEX & units except belonger
    to LEX (LEX::unit & LEX::select, for other purposes there are
    SELECT_LEX_UNIT::exclude_level & SELECT_LEX_UNIT::exclude_tree
  */
  void cut_subtree() { slave= 0; }
  bool test_limit();

  friend void lex_start(THD *thd);
  st_select_lex() : group_list_ptrs(NULL), n_sum_items(0), n_child_sum_items(0)
  {}
  void make_empty_select()
  {
    init_query();
    init_select();
  }
  bool setup_ref_array(THD *thd, uint order_group_num);
  void print(THD *thd, String *str, enum_query_type query_type);
  static void print_order(String *str,
                          ORDER *order,
                          enum_query_type query_type);
  void print_limit(THD *thd, String *str, enum_query_type query_type);
  void fix_prepare_information(THD *thd, Item **conds, Item **having_conds);
  /*
    Destroy the used execution plan (JOIN) of this subtree (this
    SELECT_LEX and all nested SELECT_LEXes and SELECT_LEX_UNITs).
  */
  bool cleanup();
  /*
    Recursively cleanup the join of this select lex and of all nested
    select lexes.
  */
  void cleanup_all_joins(bool full);

  void set_index_hint_type(enum index_hint_type type, index_clause_map clause);

  /* 
   Add a index hint to the tagged list of hints. The type and clause of the
   hint will be the current ones (set by set_index_hint()) 
  */
  bool add_index_hint (THD *thd, char *str, uint length);

  /* make a list to hold index hints */
  void alloc_index_hints (THD *thd);
  /* read and clear the index hints */
  List<Index_hint>* pop_index_hints(void) 
  {
    List<Index_hint> *hints= index_hints;
    index_hints= NULL;
    return hints;
  }

  void clear_index_hints(void) { index_hints= NULL; }
  bool is_part_of_union() { return master_unit()->is_union(); }
  bool optimize_unflattened_subqueries(bool const_only);
  /* Set the EXPLAIN type for this subquery. */
  void set_explain_type(bool on_the_fly);
  bool handle_derived(LEX *lex, uint phases);
  void append_table_to_list(TABLE_LIST *TABLE_LIST::*link, TABLE_LIST *table);
  bool get_free_table_map(table_map *map, uint *tablenr);
  void replace_leaf_table(TABLE_LIST *table, List<TABLE_LIST> &tbl_list);
  void remap_tables(TABLE_LIST *derived, table_map map,
                    uint tablenr, st_select_lex *parent_lex);
  bool merge_subquery(THD *thd, TABLE_LIST *derived, st_select_lex *subq_lex,
                      uint tablenr, table_map map);
  inline bool is_mergeable()
  {
    return (next_select() == 0 && group_list.elements == 0 &&
            having == 0 && with_sum_func == 0 &&
            table_list.elements >= 1 && !(options & SELECT_DISTINCT) &&
            select_limit == 0);
  }
  void mark_as_belong_to_derived(TABLE_LIST *derived);
  void increase_derived_records(ha_rows records);
  void update_used_tables();
  void update_correlated_cache();
  void mark_const_derived(bool empty);

  bool save_leaf_tables(THD *thd);
  bool save_prep_leaf_tables(THD *thd);

  bool is_merged_child_of(st_select_lex *ancestor);
  int print_explain(select_result_sink *output, uint8 explain_flags, 
                    bool *printed_anything);
  /*
    For MODE_ONLY_FULL_GROUP_BY we need to maintain two flags:
     - Non-aggregated fields are used in this select.
     - Aggregate functions are used in this select.
    In MODE_ONLY_FULL_GROUP_BY only one of these may be true.
  */
  bool non_agg_field_used() const { return m_non_agg_field_used; }
  bool agg_func_used()      const { return m_agg_func_used; }

  void set_non_agg_field_used(bool val) { m_non_agg_field_used= val; }
  void set_agg_func_used(bool val)      { m_agg_func_used= val; }

private:
  bool m_non_agg_field_used;
  bool m_agg_func_used;

  /* current index hint kind. used in filling up index_hints */
  enum index_hint_type current_index_hint_type;
  index_clause_map current_index_hint_clause;
  /* a list of USE/FORCE/IGNORE INDEX */
  List<Index_hint> *index_hints;
};
typedef class st_select_lex SELECT_LEX;

inline bool st_select_lex_unit::is_union ()
{ 
  return first_select()->next_select() && 
    first_select()->next_select()->linkage == UNION_TYPE;
}


struct st_sp_chistics
{
  LEX_STRING comment;
  enum enum_sp_suid_behaviour suid;
  bool detistic;
  enum enum_sp_data_access daccess;
};

extern const LEX_STRING null_lex_str;
extern const LEX_STRING empty_lex_str;

struct st_trg_chistics
{
  enum trg_action_time_type action_time;
  enum trg_event_type event;
};

extern sys_var *trg_new_row_fake_var;

enum xa_option_words {XA_NONE, XA_JOIN, XA_RESUME, XA_ONE_PHASE,
                      XA_SUSPEND, XA_FOR_MIGRATE};

extern const LEX_STRING null_lex_str;
extern const LEX_STRING empty_lex_str;

class Sroutine_hash_entry;

/*
  Class representing list of all tables used by statement and other
  information which is necessary for opening and locking its tables,
  like SQL command for this statement.

  Also contains information about stored functions used by statement
  since during its execution we may have to add all tables used by its
  stored functions/triggers to this list in order to pre-open and lock
  them.

  Also used by LEX::reset_n_backup/restore_backup_query_tables_list()
  methods to save and restore this information.
*/

class Query_tables_list
{
public:
  /**
    SQL command for this statement. Part of this class since the
    process of opening and locking tables for the statement needs
    this information to determine correct type of lock for some of
    the tables.
  */
  enum_sql_command sql_command;
  /* Global list of all tables used by this statement */
  TABLE_LIST *query_tables;
  /* Pointer to next_global member of last element in the previous list. */
  TABLE_LIST **query_tables_last;
  /*
    If non-0 then indicates that query requires prelocking and points to
    next_global member of last own element in query table list (i.e. last
    table which was not added to it as part of preparation to prelocking).
    0 - indicates that this query does not need prelocking.
  */
  TABLE_LIST **query_tables_own_last;
  /*
    Set of stored routines called by statement.
    (Note that we use lazy-initialization for this hash).
  */
  enum { START_SROUTINES_HASH_SIZE= 16 };
  HASH sroutines;
  /*
    List linking elements of 'sroutines' set. Allows you to add new elements
    to this set as you iterate through the list of existing elements.
    'sroutines_list_own_last' is pointer to ::next member of last element of
    this list which represents routine which is explicitly used by query.
    'sroutines_list_own_elements' number of explicitly used routines.
    We use these two members for restoring of 'sroutines_list' to the state
    in which it was right after query parsing.
  */
  SQL_I_List<Sroutine_hash_entry> sroutines_list;
  Sroutine_hash_entry **sroutines_list_own_last;
  uint sroutines_list_own_elements;

  /**
    Locking state of tables in this particular statement.

    If we under LOCK TABLES or in prelocked mode we consider tables
    for the statement to be "locked" if there was a call to lock_tables()
    (which called handler::start_stmt()) for tables of this statement
    and there was no matching close_thread_tables() call.

    As result this state may differ significantly from one represented
    by Open_tables_state::lock/locked_tables_mode more, which are always
    "on" under LOCK TABLES or in prelocked mode.
  */
  enum enum_lock_tables_state {
    LTS_NOT_LOCKED = 0,
    LTS_LOCKED
  };
  enum_lock_tables_state lock_tables_state;
  bool is_query_tables_locked()
  {
    return (lock_tables_state == LTS_LOCKED);
  }

  /**
    Number of tables which were open by open_tables() and to be locked
    by lock_tables().
    Note that we set this member only in some cases, when this value
    needs to be passed from open_tables() to lock_tables() which are
    separated by some amount of code.
  */
  uint table_count;

   /*
    These constructor and destructor serve for creation/destruction
    of Query_tables_list instances which are used as backup storage.
  */
  Query_tables_list() {}
  ~Query_tables_list() {}

  /* Initializes (or resets) Query_tables_list object for "real" use. */
  void reset_query_tables_list(bool init);
  void destroy_query_tables_list();
  void set_query_tables_list(Query_tables_list *state)
  {
    *this= *state;
  }

  /*
    Direct addition to the list of query tables.
    If you are using this function, you must ensure that the table
    object, in particular table->db member, is initialized.
  */
  void add_to_query_tables(TABLE_LIST *table)
  {
    *(table->prev_global= query_tables_last)= table;
    query_tables_last= &table->next_global;
  }
  bool requires_prelocking()
  {
    return test(query_tables_own_last);
  }
  void mark_as_requiring_prelocking(TABLE_LIST **tables_own_last)
  {
    query_tables_own_last= tables_own_last;
  }
  /* Return pointer to first not-own table in query-tables or 0 */
  TABLE_LIST* first_not_own_table()
  {
    return ( query_tables_own_last ? *query_tables_own_last : 0);
  }
  void chop_off_not_own_tables()
  {
    if (query_tables_own_last)
    {
      *query_tables_own_last= 0;
      query_tables_last= query_tables_own_last;
      query_tables_own_last= 0;
    }
  }

  /** Return a pointer to the last element in query table list. */
  TABLE_LIST *last_table()
  {
    /* Don't use offsetof() macro in order to avoid warnings. */
    return query_tables ?
           (TABLE_LIST*) ((char*) query_tables_last -
                          ((char*) &(query_tables->next_global) -
                           (char*) query_tables)) :
           0;
  }

  /**
    Enumeration listing of all types of unsafe statement.

    @note The order of elements of this enumeration type must
    correspond to the order of the elements of the @c explanations
    array defined in the body of @c THD::issue_unsafe_warnings.
  */
  enum enum_binlog_stmt_unsafe {
    /**
      SELECT..LIMIT is unsafe because the set of rows returned cannot
      be predicted.
    */
    BINLOG_STMT_UNSAFE_LIMIT= 0,
    /**
      INSERT DELAYED is unsafe because the time when rows are inserted
      cannot be predicted.
    */
    BINLOG_STMT_UNSAFE_INSERT_DELAYED,
    /**
      Access to log tables is unsafe because slave and master probably
      log different things.
    */
    BINLOG_STMT_UNSAFE_SYSTEM_TABLE,
    /**
      Inserting into an autoincrement column in a stored routine is unsafe.
      Even with just one autoincrement column, if the routine is invoked more than 
      once slave is not guaranteed to execute the statement graph same way as 
      the master.
      And since it's impossible to estimate how many times a routine can be invoked at 
      the query pre-execution phase (see lock_tables), the statement is marked
      pessimistically unsafe. 
    */
    BINLOG_STMT_UNSAFE_AUTOINC_COLUMNS,
    /**
      Using a UDF (user-defined function) is unsafe.
    */
    BINLOG_STMT_UNSAFE_UDF,
    /**
      Using most system variables is unsafe, because slave may run
      with different options than master.
    */
    BINLOG_STMT_UNSAFE_SYSTEM_VARIABLE,
    /**
      Using some functions is unsafe (e.g., UUID).
    */
    BINLOG_STMT_UNSAFE_SYSTEM_FUNCTION,

    /**
      Mixing transactional and non-transactional statements are unsafe if
      non-transactional reads or writes are occur after transactional
      reads or writes inside a transaction.
    */
    BINLOG_STMT_UNSAFE_NONTRANS_AFTER_TRANS,

    /**
      Mixing self-logging and non-self-logging engines in a statement
      is unsafe.
    */
    BINLOG_STMT_UNSAFE_MULTIPLE_ENGINES_AND_SELF_LOGGING_ENGINE,

    /**
      Statements that read from both transactional and non-transactional
      tables and write to any of them are unsafe.
    */
    BINLOG_STMT_UNSAFE_MIXED_STATEMENT,

    /**
      INSERT...IGNORE SELECT is unsafe because which rows are ignored depends
      on the order that rows are retrieved by SELECT. This order cannot be
      predicted and may differ on master and the slave.
    */
    BINLOG_STMT_UNSAFE_INSERT_IGNORE_SELECT,

    /**
      INSERT...SELECT...UPDATE is unsafe because which rows are updated depends
      on the order that rows are retrieved by SELECT. This order cannot be
      predicted and may differ on master and the slave.
    */
    BINLOG_STMT_UNSAFE_INSERT_SELECT_UPDATE,

    /**
     Query that writes to a table with auto_inc column after selecting from 
     other tables are unsafe as the order in which the rows are retrieved by
     select may differ on master and slave.
    */
    BINLOG_STMT_UNSAFE_WRITE_AUTOINC_SELECT,

    /**
      INSERT...REPLACE SELECT is unsafe because which rows are replaced depends
      on the order that rows are retrieved by SELECT. This order cannot be
      predicted and may differ on master and the slave.
    */
    BINLOG_STMT_UNSAFE_REPLACE_SELECT,

    /**
      CREATE TABLE... IGNORE... SELECT is unsafe because which rows are ignored
      depends on the order that rows are retrieved by SELECT. This order cannot
      be predicted and may differ on master and the slave.
    */
    BINLOG_STMT_UNSAFE_CREATE_IGNORE_SELECT,

    /**
      CREATE TABLE...REPLACE... SELECT is unsafe because which rows are replaced
      depends on the order that rows are retrieved from SELECT. This order
      cannot be predicted and may differ on master and the slave
    */
    BINLOG_STMT_UNSAFE_CREATE_REPLACE_SELECT,

    /**
      CREATE TABLE...SELECT on a table with auto-increment column is unsafe
      because which rows are replaced depends on the order that rows are
      retrieved from SELECT. This order cannot be predicted and may differ on
      master and the slave
    */
    BINLOG_STMT_UNSAFE_CREATE_SELECT_AUTOINC,

    /**
      UPDATE...IGNORE is unsafe because which rows are ignored depends on the
      order that rows are updated. This order cannot be predicted and may differ
      on master and the slave.
    */
    BINLOG_STMT_UNSAFE_UPDATE_IGNORE,

    /**
      INSERT... ON DUPLICATE KEY UPDATE on a table with more than one
      UNIQUE KEYS  is unsafe.
    */
    BINLOG_STMT_UNSAFE_INSERT_TWO_KEYS,

    /**
       INSERT into auto-inc field which is not the first part of composed
       primary key.
    */
    BINLOG_STMT_UNSAFE_AUTOINC_NOT_FIRST,

    /* The last element of this enumeration type. */
    BINLOG_STMT_UNSAFE_COUNT
  };
  /**
    This has all flags from 0 (inclusive) to BINLOG_STMT_FLAG_COUNT
    (exclusive) set.
  */
  static const int BINLOG_STMT_UNSAFE_ALL_FLAGS=
    ((1 << BINLOG_STMT_UNSAFE_COUNT) - 1);

  /**
    Maps elements of enum_binlog_stmt_unsafe to error codes.
  */
  static const int binlog_stmt_unsafe_errcode[BINLOG_STMT_UNSAFE_COUNT];

  /**
    Determine if this statement is marked as unsafe.

    @retval 0 if the statement is not marked as unsafe.
    @retval nonzero if the statement is marked as unsafe.
  */
  inline bool is_stmt_unsafe() const {
    return get_stmt_unsafe_flags() != 0;
  }

  /**
    Flag the current (top-level) statement as unsafe.
    The flag will be reset after the statement has finished.

    @param unsafe_type The type of unsafety: one of the @c
    BINLOG_STMT_FLAG_UNSAFE_* flags in @c enum_binlog_stmt_flag.
  */
  inline void set_stmt_unsafe(enum_binlog_stmt_unsafe unsafe_type) {
    DBUG_ENTER("set_stmt_unsafe");
    DBUG_ASSERT(unsafe_type >= 0 && unsafe_type < BINLOG_STMT_UNSAFE_COUNT);
    binlog_stmt_flags|= (1U << unsafe_type);
    DBUG_VOID_RETURN;
  }

  /**
    Set the bits of binlog_stmt_flags determining the type of
    unsafeness of the current statement.  No existing bits will be
    cleared, but new bits may be set.

    @param flags A binary combination of zero or more bits, (1<<flag)
    where flag is a member of enum_binlog_stmt_unsafe.
  */
  inline void set_stmt_unsafe_flags(uint32 flags) {
    DBUG_ENTER("set_stmt_unsafe_flags");
    DBUG_ASSERT((flags & ~BINLOG_STMT_UNSAFE_ALL_FLAGS) == 0);
    binlog_stmt_flags|= flags;
    DBUG_VOID_RETURN;
  }

  /**
    Return a binary combination of all unsafe warnings for the
    statement.  If the statement has been marked as unsafe by the
    'flag' member of enum_binlog_stmt_unsafe, then the return value
    from this function has bit (1<<flag) set to 1.
  */
  inline uint32 get_stmt_unsafe_flags() const {
    DBUG_ENTER("get_stmt_unsafe_flags");
    DBUG_RETURN(binlog_stmt_flags & BINLOG_STMT_UNSAFE_ALL_FLAGS);
  }

  /**
    Mark the current statement as safe; i.e., clear all bits in
    binlog_stmt_flags that correspond to elements of
    enum_binlog_stmt_unsafe.
  */
  inline void clear_stmt_unsafe() {
    DBUG_ENTER("clear_stmt_unsafe");
    binlog_stmt_flags&= ~BINLOG_STMT_UNSAFE_ALL_FLAGS;
    DBUG_VOID_RETURN;
  }

  /**
    Determine if this statement is a row injection.

    @retval 0 if the statement is not a row injection
    @retval nonzero if the statement is a row injection
  */
  inline bool is_stmt_row_injection() const {
    return binlog_stmt_flags &
      (1U << (BINLOG_STMT_UNSAFE_COUNT + BINLOG_STMT_TYPE_ROW_INJECTION));
  }

  /**
    Flag the statement as a row injection.  A row injection is either
    a BINLOG statement, or a row event in the relay log executed by
    the slave SQL thread.
  */
  inline void set_stmt_row_injection() {
    DBUG_ENTER("set_stmt_row_injection");
    binlog_stmt_flags|=
      (1U << (BINLOG_STMT_UNSAFE_COUNT + BINLOG_STMT_TYPE_ROW_INJECTION));
    DBUG_VOID_RETURN;
  }

  enum enum_stmt_accessed_table
  {
    /*
       If a transactional table is about to be read. Note that
       a write implies a read.
    */
    STMT_READS_TRANS_TABLE= 0,
    /*
       If a non-transactional table is about to be read. Note that
       a write implies a read.
    */
    STMT_READS_NON_TRANS_TABLE,
    /*
       If a temporary transactional table is about to be read. Note
       that a write implies a read.
    */
    STMT_READS_TEMP_TRANS_TABLE,
    /*
       If a temporary non-transactional table is about to be read. Note
      that a write implies a read.
    */
    STMT_READS_TEMP_NON_TRANS_TABLE,
    /*
       If a transactional table is about to be updated.
    */
    STMT_WRITES_TRANS_TABLE,
    /*
       If a non-transactional table is about to be updated.
    */
    STMT_WRITES_NON_TRANS_TABLE,
    /*
       If a temporary transactional table is about to be updated.
    */
    STMT_WRITES_TEMP_TRANS_TABLE,
    /*
       If a temporary non-transactional table is about to be updated.
    */
    STMT_WRITES_TEMP_NON_TRANS_TABLE,
    /*
      The last element of the enumeration. Please, if necessary add
      anything before this.
    */
    STMT_ACCESS_TABLE_COUNT
  };

#ifndef DBUG_OFF
  static inline const char *stmt_accessed_table_string(enum_stmt_accessed_table accessed_table)
  {
    switch (accessed_table)
    {
      case STMT_READS_TRANS_TABLE:
         return "STMT_READS_TRANS_TABLE";
      break;
      case STMT_READS_NON_TRANS_TABLE:
        return "STMT_READS_NON_TRANS_TABLE";
      break;
      case STMT_READS_TEMP_TRANS_TABLE:
        return "STMT_READS_TEMP_TRANS_TABLE";
      break;
      case STMT_READS_TEMP_NON_TRANS_TABLE:
        return "STMT_READS_TEMP_NON_TRANS_TABLE";
      break;  
      case STMT_WRITES_TRANS_TABLE:
        return "STMT_WRITES_TRANS_TABLE";
      break;
      case STMT_WRITES_NON_TRANS_TABLE:
        return "STMT_WRITES_NON_TRANS_TABLE";
      break;
      case STMT_WRITES_TEMP_TRANS_TABLE:
        return "STMT_WRITES_TEMP_TRANS_TABLE";
      break;
      case STMT_WRITES_TEMP_NON_TRANS_TABLE:
        return "STMT_WRITES_TEMP_NON_TRANS_TABLE";
      break;
      case STMT_ACCESS_TABLE_COUNT:
      default:
        DBUG_ASSERT(0);
      break;
    }
    MY_ASSERT_UNREACHABLE();
    return "";
  }
#endif  /* DBUG */
               
  #define BINLOG_DIRECT_ON 0xF0    /* unsafe when
                                      --binlog-direct-non-trans-updates
                                      is ON */

  #define BINLOG_DIRECT_OFF 0xF    /* unsafe when
                                      --binlog-direct-non-trans-updates
                                      is OFF */

  #define TRX_CACHE_EMPTY 0x33     /* unsafe when trx-cache is empty */

  #define TRX_CACHE_NOT_EMPTY 0xCC /* unsafe when trx-cache is not empty */

  #define IL_LT_REPEATABLE 0xAA    /* unsafe when < ISO_REPEATABLE_READ */

  #define IL_GTE_REPEATABLE 0x55   /* unsafe when >= ISO_REPEATABLE_READ */
  
  /**
    Sets the type of table that is about to be accessed while executing a
    statement.

    @param accessed_table Enumeration type that defines the type of table,
                           e.g. temporary, transactional, non-transactional.
  */
  inline void set_stmt_accessed_table(enum_stmt_accessed_table accessed_table)
  {
    DBUG_ENTER("LEX::set_stmt_accessed_table");

    DBUG_ASSERT(accessed_table >= 0 && accessed_table < STMT_ACCESS_TABLE_COUNT);
    stmt_accessed_table_flag |= (1U << accessed_table);

    DBUG_VOID_RETURN;
  }

  /**
    Checks if a type of table is about to be accessed while executing a
    statement.

    @param accessed_table Enumeration type that defines the type of table,
           e.g. temporary, transactional, non-transactional.

    @return
      @retval TRUE  if the type of the table is about to be accessed
      @retval FALSE otherwise
  */
  inline bool stmt_accessed_table(enum_stmt_accessed_table accessed_table)
  {
    DBUG_ENTER("LEX::stmt_accessed_table");

    DBUG_ASSERT(accessed_table >= 0 && accessed_table < STMT_ACCESS_TABLE_COUNT);

    DBUG_RETURN((stmt_accessed_table_flag & (1U << accessed_table)) != 0);
  }

  /**
    Checks if a temporary non-transactional table is about to be accessed
    while executing a statement.

    @return
      @retval TRUE  if a temporary non-transactional table is about to be
                    accessed
      @retval FALSE otherwise
  */
  inline bool stmt_accessed_non_trans_temp_table()
  {
    DBUG_ENTER("THD::stmt_accessed_non_trans_temp_table");

    DBUG_RETURN((stmt_accessed_table_flag &
                ((1U << STMT_READS_TEMP_NON_TRANS_TABLE) |
                 (1U << STMT_WRITES_TEMP_NON_TRANS_TABLE))) != 0);
  }

  /*
    Checks if a mixed statement is unsafe.

    
    @param in_multi_stmt_transaction_mode defines if there is an on-going
           multi-transactional statement.
    @param binlog_direct defines if --binlog-direct-non-trans-updates is
           active.
    @param trx_cache_is_not_empty defines if the trx-cache is empty or not.
    @param trx_isolation defines the isolation level.
 
    @return
      @retval TRUE if the mixed statement is unsafe
      @retval FALSE otherwise
  */
  inline bool is_mixed_stmt_unsafe(bool in_multi_stmt_transaction_mode,
                                   bool binlog_direct,
                                   bool trx_cache_is_not_empty,
                                   uint tx_isolation)
  {
    bool unsafe= FALSE;

    if (in_multi_stmt_transaction_mode)
    {
       uint condition=
         (binlog_direct ? BINLOG_DIRECT_ON : BINLOG_DIRECT_OFF) &
         (trx_cache_is_not_empty ? TRX_CACHE_NOT_EMPTY : TRX_CACHE_EMPTY) &
         (tx_isolation >= ISO_REPEATABLE_READ ? IL_GTE_REPEATABLE : IL_LT_REPEATABLE);

      unsafe= (binlog_unsafe_map[stmt_accessed_table_flag] & condition);

#if !defined(DBUG_OFF)
      DBUG_PRINT("LEX::is_mixed_stmt_unsafe", ("RESULT %02X %02X %02X\n", condition,
              binlog_unsafe_map[stmt_accessed_table_flag],
              (binlog_unsafe_map[stmt_accessed_table_flag] & condition)));
 
      int type_in= 0;
      for (; type_in < STMT_ACCESS_TABLE_COUNT; type_in++)
      {
        if (stmt_accessed_table((enum_stmt_accessed_table) type_in))
          DBUG_PRINT("LEX::is_mixed_stmt_unsafe", ("ACCESSED %s ",
                  stmt_accessed_table_string((enum_stmt_accessed_table) type_in)));
      }
#endif
    }

    if (stmt_accessed_table(STMT_WRITES_NON_TRANS_TABLE) &&
      stmt_accessed_table(STMT_READS_TRANS_TABLE) &&
      tx_isolation < ISO_REPEATABLE_READ)
      unsafe= TRUE;
    else if (stmt_accessed_table(STMT_WRITES_TEMP_NON_TRANS_TABLE) &&
      stmt_accessed_table(STMT_READS_TRANS_TABLE) &&
      tx_isolation < ISO_REPEATABLE_READ)
      unsafe= TRUE;

    return(unsafe);
  }

  /**
    true if the parsed tree contains references to stored procedures
    or functions, false otherwise
  */
  bool uses_stored_routines() const
  { return sroutines_list.elements != 0; }

private:

  /**
    Enumeration listing special types of statements.

    Currently, the only possible type is ROW_INJECTION.
  */
  enum enum_binlog_stmt_type {
    /**
      The statement is a row injection (i.e., either a BINLOG
      statement or a row event executed by the slave SQL thread).
    */
    BINLOG_STMT_TYPE_ROW_INJECTION = 0,

    /** The last element of this enumeration type. */
    BINLOG_STMT_TYPE_COUNT
  };

  /**
    Bit field indicating the type of statement.

    There are two groups of bits:

    - The low BINLOG_STMT_UNSAFE_COUNT bits indicate the types of
      unsafeness that the current statement has.

    - The next BINLOG_STMT_TYPE_COUNT bits indicate if the statement
      is of some special type.

    This must be a member of LEX, not of THD: each stored procedure
    needs to remember its unsafeness state between calls and each
    stored procedure has its own LEX object (but no own THD object).
  */
  uint32 binlog_stmt_flags;

  /**
    Bit field that determines the type of tables that are about to be
    be accessed while executing a statement.
  */
  uint32 stmt_accessed_table_flag;
};


/*
  st_parsing_options contains the flags for constructions that are
  allowed in the current statement.
*/

struct st_parsing_options
{
  bool allows_variable;
  bool allows_select_into;
  bool allows_select_procedure;
  bool allows_derived;

  st_parsing_options() { reset(); }
  void reset();
};


/**
  The state of the lexical parser, when parsing comments.
*/
enum enum_comment_state
{
  /**
    Not parsing comments.
  */
  NO_COMMENT,
  /**
    Parsing comments that need to be preserved.
    Typically, these are user comments '/' '*' ... '*' '/'.
  */
  PRESERVE_COMMENT,
  /**
    Parsing comments that need to be discarded.
    Typically, these are special comments '/' '*' '!' ... '*' '/',
    or '/' '*' '!' 'M' 'M' 'm' 'm' 'm' ... '*' '/', where the comment
    markers should not be expanded.
  */
  DISCARD_COMMENT
};


/**
  @brief This class represents the character input stream consumed during
  lexical analysis.

  In addition to consuming the input stream, this class performs some
  comment pre processing, by filtering out out of bound special text
  from the query input stream.
  Two buffers, with pointers inside each buffers, are maintained in
  parallel. The 'raw' buffer is the original query text, which may
  contain out-of-bound comments. The 'cpp' (for comments pre processor)
  is the pre-processed buffer that contains only the query text that
  should be seen once out-of-bound data is removed.
*/

class Lex_input_stream
{
public:
  Lex_input_stream()
  {
  }

  ~Lex_input_stream()
  {
  }

  /**
     Object initializer. Must be called before usage.

     @retval FALSE OK
     @retval TRUE  Error
  */
  bool init(THD *thd, char *buff, unsigned int length);

  void reset(char *buff, unsigned int length);

  /**
    Set the echo mode.

    When echo is true, characters parsed from the raw input stream are
    preserved. When false, characters parsed are silently ignored.
    @param echo the echo mode.
  */
  void set_echo(bool echo)
  {
    m_echo= echo;
  }

  void save_in_comment_state()
  {
    m_echo_saved= m_echo;
    in_comment_saved= in_comment;
  }

  void restore_in_comment_state()
  {
    m_echo= m_echo_saved;
    in_comment= in_comment_saved;
  }

  /**
    Skip binary from the input stream.
    @param n number of bytes to accept.
  */
  void skip_binary(int n)
  {
    if (m_echo)
    {
      memcpy(m_cpp_ptr, m_ptr, n);
      m_cpp_ptr += n;
    }
    m_ptr += n;
  }

  /**
    Get a character, and advance in the stream.
    @return the next character to parse.
  */
  unsigned char yyGet()
  {
    char c= *m_ptr++;
    if (m_echo)
      *m_cpp_ptr++ = c;
    return c;
  }

  /**
    Get the last character accepted.
    @return the last character accepted.
  */
  unsigned char yyGetLast()
  {
    return m_ptr[-1];
  }

  /**
    Look at the next character to parse, but do not accept it.
  */
  unsigned char yyPeek()
  {
    return m_ptr[0];
  }

  /**
    Look ahead at some character to parse.
    @param n offset of the character to look up
  */
  unsigned char yyPeekn(int n)
  {
    return m_ptr[n];
  }

  /**
    Cancel the effect of the last yyGet() or yySkip().
    Note that the echo mode should not change between calls to yyGet / yySkip
    and yyUnget. The caller is responsible for ensuring that.
  */
  void yyUnget()
  {
    m_ptr--;
    if (m_echo)
      m_cpp_ptr--;
  }

  /**
    Accept a character, by advancing the input stream.
  */
  void yySkip()
  {
    if (m_echo)
      *m_cpp_ptr++ = *m_ptr++;
    else
      m_ptr++;
  }

  /**
    Accept multiple characters at once.
    @param n the number of characters to accept.
  */
  void yySkipn(int n)
  {
    if (m_echo)
    {
      memcpy(m_cpp_ptr, m_ptr, n);
      m_cpp_ptr += n;
    }
    m_ptr += n;
  }

  /**
    Puts a character back into the stream, canceling
    the effect of the last yyGet() or yySkip().
    Note that the echo mode should not change between calls
    to unput, get, or skip from the stream.
  */
  char *yyUnput(char ch)
  {
    *--m_ptr= ch;
    if (m_echo)
      m_cpp_ptr--;
    return m_ptr;
  }

  /**
    End of file indicator for the query text to parse.
    @return true if there are no more characters to parse
  */
  bool eof()
  {
    return (m_ptr >= m_end_of_query);
  }

  /**
    End of file indicator for the query text to parse.
    @param n number of characters expected
    @return true if there are less than n characters to parse
  */
  bool eof(int n)
  {
    return ((m_ptr + n) >= m_end_of_query);
  }

  /** Get the raw query buffer. */
  const char *get_buf()
  {
    return m_buf;
  }

  /** Get the pre-processed query buffer. */
  const char *get_cpp_buf()
  {
    return m_cpp_buf;
  }

  /** Get the end of the raw query buffer. */
  const char *get_end_of_query()
  {
    return m_end_of_query;
  }

  /** Mark the stream position as the start of a new token. */
  void start_token()
  {
    m_tok_start_prev= m_tok_start;
    m_tok_start= m_ptr;
    m_tok_end= m_ptr;

    m_cpp_tok_start_prev= m_cpp_tok_start;
    m_cpp_tok_start= m_cpp_ptr;
    m_cpp_tok_end= m_cpp_ptr;
  }

  /**
    Adjust the starting position of the current token.
    This is used to compensate for starting whitespace.
  */
  void restart_token()
  {
    m_tok_start= m_ptr;
    m_cpp_tok_start= m_cpp_ptr;
  }

  /** Get the token start position, in the raw buffer. */
  const char *get_tok_start()
  {
    return m_tok_start;
  }

  /** Get the token start position, in the pre-processed buffer. */
  const char *get_cpp_tok_start()
  {
    return m_cpp_tok_start;
  }

  /** Get the token end position, in the raw buffer. */
  const char *get_tok_end()
  {
    return m_tok_end;
  }

  /** Get the token end position, in the pre-processed buffer. */
  const char *get_cpp_tok_end()
  {
    return m_cpp_tok_end;
  }

  /** Get the previous token start position, in the raw buffer. */
  const char *get_tok_start_prev()
  {
    return m_tok_start_prev;
  }

  /** Get the current stream pointer, in the raw buffer. */
  const char *get_ptr()
  {
    return m_ptr;
  }

  /** Get the current stream pointer, in the pre-processed buffer. */
  const char *get_cpp_ptr()
  {
    return m_cpp_ptr;
  }

  /** Get the length of the current token, in the raw buffer. */
  uint yyLength()
  {
    /*
      The assumption is that the lexical analyser is always 1 character ahead,
      which the -1 account for.
    */
    DBUG_ASSERT(m_ptr > m_tok_start);
    return (uint) ((m_ptr - m_tok_start) - 1);
  }

  /** Get the utf8-body string. */
  const char *get_body_utf8_str()
  {
    return m_body_utf8;
  }

  /** Get the utf8-body length. */
  uint get_body_utf8_length()
  {
    return (uint) (m_body_utf8_ptr - m_body_utf8);
  }

  void body_utf8_start(THD *thd, const char *begin_ptr);
  void body_utf8_append(const char *ptr);
  void body_utf8_append(const char *ptr, const char *end_ptr);
  void body_utf8_append_literal(THD *thd,
                                const LEX_STRING *txt,
                                CHARSET_INFO *txt_cs,
                                const char *end_ptr);

  /** Current thread. */
  THD *m_thd;

  /** Current line number. */
  uint yylineno;

  /** Length of the last token parsed. */
  uint yytoklen;

  /** Interface with bison, value of the last token parsed. */
  LEX_YYSTYPE yylval;

  /**
    LALR(2) resolution, look ahead token.
    Value of the next token to return, if any,
    or -1, if no token was parsed in advance.
    Note: 0 is a legal token, and represents YYEOF.
  */
  int lookahead_token;

  /** LALR(2) resolution, value of the look ahead token.*/
  LEX_YYSTYPE lookahead_yylval;

private:
  /** Pointer to the current position in the raw input stream. */
  char *m_ptr;

  /** Starting position of the last token parsed, in the raw buffer. */
  const char *m_tok_start;

  /** Ending position of the previous token parsed, in the raw buffer. */
  const char *m_tok_end;

  /** End of the query text in the input stream, in the raw buffer. */
  const char *m_end_of_query;

  /** Starting position of the previous token parsed, in the raw buffer. */
  const char *m_tok_start_prev;

  /** Begining of the query text in the input stream, in the raw buffer. */
  const char *m_buf;

  /** Length of the raw buffer. */
  uint m_buf_length;

  /** Echo the parsed stream to the pre-processed buffer. */
  bool m_echo;
  bool m_echo_saved;

  /** Pre-processed buffer. */
  char *m_cpp_buf;

  /** Pointer to the current position in the pre-processed input stream. */
  char *m_cpp_ptr;

  /**
    Starting position of the last token parsed,
    in the pre-processed buffer.
  */
  const char *m_cpp_tok_start;

  /**
    Starting position of the previous token parsed,
    in the pre-procedded buffer.
  */
  const char *m_cpp_tok_start_prev;

  /**
    Ending position of the previous token parsed,
    in the pre-processed buffer.
  */
  const char *m_cpp_tok_end;

  /** UTF8-body buffer created during parsing. */
  char *m_body_utf8;

  /** Pointer to the current position in the UTF8-body buffer. */
  char *m_body_utf8_ptr;

  /**
    Position in the pre-processed buffer. The query from m_cpp_buf to
    m_cpp_utf_processed_ptr is converted to UTF8-body.
  */
  const char *m_cpp_utf8_processed_ptr;

public:

  /** Current state of the lexical analyser. */
  enum my_lex_states next_state;

  /**
    Position of ';' in the stream, to delimit multiple queries.
    This delimiter is in the raw buffer.
  */
  const char *found_semicolon;

  /** Token character bitmaps, to detect 7bit strings. */
  uchar tok_bitmap;

  /** SQL_MODE = IGNORE_SPACE. */
  bool ignore_space;

  /**
    TRUE if we're parsing a prepared statement: in this mode
    we should allow placeholders.
  */
  bool stmt_prepare_mode;
  /**
    TRUE if we should allow multi-statements.
  */
  bool multi_statements;

  /** State of the lexical analyser for comments. */
  enum_comment_state in_comment;
  enum_comment_state in_comment_saved;

  /**
    Starting position of the TEXT_STRING or IDENT in the pre-processed
    buffer.

    NOTE: this member must be used within MYSQLlex() function only.
  */
  const char *m_cpp_text_start;

  /**
    Ending position of the TEXT_STRING or IDENT in the pre-processed
    buffer.

    NOTE: this member must be used within MYSQLlex() function only.
    */
  const char *m_cpp_text_end;

  /**
    Character set specified by the character-set-introducer.

    NOTE: this member must be used within MYSQLlex() function only.
  */
  CHARSET_INFO *m_underscore_cs;

  /**
    Current statement digest instrumentation. 
  */
  PSI_digest_locker* m_digest_psi;
};

/**
  Abstract representation of a statement.
  This class is an interface between the parser and the runtime.
  The parser builds the appropriate sub classes of Sql_statement
  to represent a SQL statement in the parsed tree.
  The execute() method in the sub classes contain the runtime implementation.
  Note that this interface is used for SQL statement recently implemented,
  the code for older statements tend to load the LEX structure with more
  attributes instead.
  The recommended way to implement new statements is to sub-class
  Sql_statement, as this improves code modularity (see the 'big switch' in
  dispatch_command()), and decrease the total size of the LEX structure
  (therefore saving memory in stored programs).
*/
class Sql_statement : public Sql_alloc
{
public:
  /**
    Execute this SQL statement.
    @param thd the current thread.
    @return 0 on success.
  */
  virtual bool execute(THD *thd) = 0;

protected:
  /**
    Constructor.
    @param lex the LEX structure that represents parts of this statement.
  */
  Sql_statement(LEX *lex)
    : m_lex(lex)
  {}

  /** Destructor. */
  virtual ~Sql_statement()
  {
    /*
      Sql_statement objects are allocated in thd->mem_root.
      In MySQL, the C++ destructor is never called, the underlying MEM_ROOT is
      simply destroyed instead.
      Do not rely on the destructor for any cleanup.
    */
    DBUG_ASSERT(FALSE);
  }

protected:
  /**
    The legacy LEX structure for this statement.
    The LEX structure contains the existing properties of the parsed tree.
    TODO: with time, attributes from LEX should move to sub classes of
    Sql_statement, so that the parser only builds Sql_statement objects
    with the minimum set of attributes, instead of a LEX structure that
    contains the collection of every possible attribute.
  */
  LEX *m_lex;
};

/* The state of the lex parsing. This is saved in the THD struct */

struct LEX: public Query_tables_list
{
  SELECT_LEX_UNIT unit;                         /* most upper unit */
  SELECT_LEX select_lex;                        /* first SELECT_LEX */
  /* current SELECT_LEX in parsing */
  SELECT_LEX *current_select;
  /* list of all SELECT_LEX */
  SELECT_LEX *all_selects_list;

  char *length,*dec,*change;
  LEX_STRING name;
  char *help_arg;
  char *backup_dir;				/* For RESTORE/BACKUP */
  char* to_log;                                 /* For PURGE MASTER LOGS TO */
  char* x509_subject,*x509_issuer,*ssl_cipher;
  String *wild; /* Wildcard in SHOW {something} LIKE 'wild'*/ 
  sql_exchange *exchange;
  select_result *result;
  Item *default_value, *on_update_value;
  LEX_STRING comment, ident;
  LEX_USER *grant_user;
  XID *xid;
  THD *thd;
  Virtual_column_info *vcol_info;

  /* maintain a list of used plugins for this LEX */
  DYNAMIC_ARRAY plugins;
  plugin_ref plugins_static_buffer[INITIAL_LEX_PLUGIN_LIST_SIZE];

  CHARSET_INFO *charset;
  bool text_string_is_7bit;

  /** SELECT of CREATE VIEW statement */
  LEX_STRING create_view_select;

  /** Start of 'ON table', in trigger statements.  */
  const char* raw_trg_on_table_name_begin;
  /** End of 'ON table', in trigger statements. */
  const char* raw_trg_on_table_name_end;

  /* Partition info structure filled in by PARTITION BY parse part */
  partition_info *part_info;

  /*
    The definer of the object being created (view, trigger, stored routine).
    I.e. the value of DEFINER clause.
  */
  LEX_USER *definer;

  List<Key_part_spec> col_list;
  List<Key_part_spec> ref_list;
  List<String>	      interval_list;
  List<LEX_USER>      users_list;
  List<LEX_COLUMN>    columns;
  List<Item>	      *insert_list,field_list,value_list,update_list;
  List<List_item>     many_values;
  List<set_var_base>  var_list;
  List<Item_func_set_user_var> set_var_list; // in-query assignment list
  List<Item_param>    param_list;
  List<LEX_STRING>    view_list; // view list (list of field names in view)
  List<LEX_STRING>   *column_list; // list of column names (in ANALYZE)
  List<LEX_STRING>   *index_list;  // list of index names (in ANALYZE)
  /*
    A stack of name resolution contexts for the query. This stack is used
    at parse time to set local name resolution contexts for various parts
    of a query. For example, in a JOIN ... ON (some_condition) clause the
    Items in 'some_condition' must be resolved only against the operands
    of the the join, and not against the whole clause. Similarly, Items in
    subqueries should be resolved against the subqueries (and outer queries).
    The stack is used in the following way: when the parser detects that
    all Items in some clause need a local context, it creates a new context
    and pushes it on the stack. All newly created Items always store the
    top-most context in the stack. Once the parser leaves the clause that
    required a local context, the parser pops the top-most context.
  */
  List<Name_resolution_context> context_stack;

  SQL_I_List<ORDER> proc_list;
  SQL_I_List<TABLE_LIST> auxiliary_table_list, save_list;
  Create_field	      *last_field;
  Item_sum *in_sum_func;
  udf_func udf;
  HA_CHECK_OPT   check_opt;			// check/repair options
  HA_CREATE_INFO create_info;
  KEY_CREATE_INFO key_create_info;
  LEX_MASTER_INFO mi;				// used by CHANGE MASTER
  LEX_SERVER_OPTIONS server_options;
  LEX_STRING relay_log_connection_name;
  USER_RESOURCES mqh;
  LEX_RESET_SLAVE reset_slave_info;
  ulonglong type;
  /* The following is used by KILL */
  killed_state kill_signal;
  killed_type  kill_type;
  /*
    This variable is used in post-parse stage to declare that sum-functions,
    or functions which have sense only if GROUP BY is present, are allowed.
    For example in a query
    SELECT ... FROM ...WHERE MIN(i) == 1 GROUP BY ... HAVING MIN(i) > 2
    MIN(i) in the WHERE clause is not allowed in the opposite to MIN(i)
    in the HAVING clause. Due to possible nesting of select construct
    the variable can contain 0 or 1 for each nest level.
  */
  nesting_map allow_sum_func;

  Sql_cmd *m_sql_cmd;

  /*
    Usually `expr` rule of yacc is quite reused but some commands better
    not support subqueries which comes standard with this rule, like
    KILL, HA_READ, CREATE/ALTER EVENT etc. Set this to `false` to get
    syntax error back.
  */
  bool expr_allows_subselect;
  /*
    A special command "PARSE_VCOL_EXPR" is defined for the parser 
    to translate a defining expression of a virtual column into an 
    Item object.
    The following flag is used to prevent other applications to use 
    this command.
  */
  bool parse_vcol_expr;
  bool with_persistent_for_clause; // uses PERSISTENT FOR clause (in ANALYZE)

  enum SSL_type ssl_type;			/* defined in violite.h */
  enum enum_duplicates duplicates;
  enum enum_tx_isolation tx_isolation;
  enum enum_ha_read_modes ha_read_mode;
  union {
    enum ha_rkey_function ha_rkey_mode;
    enum xa_option_words xa_opt;
  };
  enum enum_var_type option_type;
  enum enum_view_create_mode create_view_mode;
  enum enum_drop_mode drop_mode;

  uint profile_query_id;
  uint profile_options;
  uint uint_geom_type;
  uint grant, grant_tot_col, which_columns;
  enum Foreign_key::fk_match_opt fk_match_option;
  enum Foreign_key::fk_option fk_update_opt;
  enum Foreign_key::fk_option fk_delete_opt;
  uint slave_thd_opt, start_transaction_opt;
  int nest_level;
  /*
    In LEX representing update which were transformed to multi-update
    stores total number of tables. For LEX representing multi-delete
    holds number of tables from which we will delete records.
  */
  uint table_count;
  uint8 describe;
  /*
    A flag that indicates what kinds of derived tables are present in the
    query (0 if no derived tables, otherwise a combination of flags
    DERIVED_SUBQUERY and DERIVED_VIEW).
  */
  uint8 derived_tables;
  uint16 create_view_algorithm;
  uint8 create_view_check;
  uint8 context_analysis_only;
<<<<<<< HEAD
  bool drop_temporary, local_file, one_shot_set;
=======
  bool drop_if_exists, drop_temporary, local_file, one_shot_set;
>>>>>>> 74ec9f77
  bool check_exists;
  bool autocommit;
  bool verbose, no_write_to_binlog;

  enum enum_yes_no_unknown tx_chain, tx_release;
  bool safe_to_cache_query;
  bool subqueries, ignore;
  st_parsing_options parsing_options;
  Alter_info alter_info;
  /*
    For CREATE TABLE statement last element of table list which is not
    part of SELECT or LIKE part (i.e. either element for table we are
    creating or last of tables referenced by foreign keys).
  */
  TABLE_LIST *create_last_non_select_table;
  /* Prepared statements SQL syntax:*/
  LEX_STRING prepared_stmt_name; /* Statement name (in all queries) */
  /*
    Prepared statement query text or name of variable that holds the
    prepared statement (in PREPARE ... queries)
  */
  LEX_STRING prepared_stmt_code;
  /* If true, prepared_stmt_code is a name of variable that holds the query */
  bool prepared_stmt_code_is_varref;
  /* Names of user variables holding parameters (in EXECUTE) */
  List<LEX_STRING> prepared_stmt_params;
  sp_head *sphead;
  sp_name *spname;
  bool sp_lex_in_use;	/* Keep track on lex usage in SPs for error handling */
  bool all_privileges;
  bool proxy_priv;
  bool contains_plaintext_password;

  sp_pcontext *spcont;

  st_sp_chistics sp_chistics;

  Event_parse_data *event_parse_data;

  bool only_view;       /* used for SHOW CREATE TABLE/VIEW */
  /*
    field_list was created for view and should be removed before PS/SP
    rexecuton
  */
  bool empty_field_list_on_rset;
  /*
    view created to be run from definer (standard behaviour)
  */
  uint8 create_view_suid;
  /* Characterstics of trigger being created */
  st_trg_chistics trg_chistics;
  /*
    List of all items (Item_trigger_field objects) representing fields in
    old/new version of row in trigger. We use this list for checking whenever
    all such fields are valid at trigger creation time and for binding these
    fields to TABLE object at table open (altough for latter pointer to table
    being opened is probably enough).
  */
  SQL_I_List<Item_trigger_field> trg_table_fields;

  /*
    stmt_definition_begin is intended to point to the next word after
    DEFINER-clause in the following statements:
      - CREATE TRIGGER (points to "TRIGGER");
      - CREATE PROCEDURE (points to "PROCEDURE");
      - CREATE FUNCTION (points to "FUNCTION" or "AGGREGATE");
      - CREATE EVENT (points to "EVENT")

    This pointer is required to add possibly omitted DEFINER-clause to the
    DDL-statement before dumping it to the binlog.

    keyword_delayed_begin_offset is the offset to the beginning of the DELAYED
    keyword in INSERT DELAYED statement. keyword_delayed_end_offset is the
    offset to the character right after the DELAYED keyword.
  */
  union {
    const char *stmt_definition_begin;
    uint keyword_delayed_begin_offset;
  };

  union {
    const char *stmt_definition_end;
    uint keyword_delayed_end_offset;
  };

  /**
    Collects create options for Field and KEY
  */
  engine_option_value *option_list, *option_list_last;

  /**
    During name resolution search only in the table list given by 
    Name_resolution_context::first_name_resolution_table and
    Name_resolution_context::last_name_resolution_table
    (see Item_field::fix_fields()). 
  */
  bool use_only_table_context;

  /*
    Reference to a struct that contains information in various commands
    to add/create/drop/change table spaces.
  */
  st_alter_tablespace *alter_tablespace_info;
  
  bool escape_used;
  bool is_lex_started; /* If lex_start() did run. For debugging. */

  /*
    The set of those tables whose fields are referenced in all subqueries
    of the query.
    TODO: possibly this it is incorrect to have used tables in LEX because
    with subquery, it is not clear what does the field mean. To fix this
    we should aggregate used tables information for selected expressions
    into the select_lex.
  */
  table_map  used_tables;
  /**
    Maximum number of rows and/or keys examined by the query, both read,
    changed or written. This is the argument of LIMIT ROWS EXAMINED.
    The limit is represented by two variables - the Item is needed because
    in case of parameters we have to delay its evaluation until execution.
    Once evaluated, its value is stored in examined_rows_limit_cnt.
  */
  Item *limit_rows_examined;
  ulonglong limit_rows_examined_cnt;
  inline void set_limit_rows_examined()
  {
    if (limit_rows_examined)
      limit_rows_examined_cnt= limit_rows_examined->val_uint();
    else
      limit_rows_examined_cnt= ULONGLONG_MAX;
  }

  LEX();

  virtual ~LEX()
  {
    destroy_query_tables_list();
    plugin_unlock_list(NULL, (plugin_ref *)plugins.buffer, plugins.elements);
    delete_dynamic(&plugins);
  }

  inline bool is_ps_or_view_context_analysis()
  {
    return (context_analysis_only &
            (CONTEXT_ANALYSIS_ONLY_PREPARE |
             CONTEXT_ANALYSIS_ONLY_VCOL_EXPR |
             CONTEXT_ANALYSIS_ONLY_VIEW));
  }

  inline bool is_view_context_analysis()
  {
    return (context_analysis_only & CONTEXT_ANALYSIS_ONLY_VIEW);
  }

  inline void uncacheable(uint8 cause)
  {
    safe_to_cache_query= 0;

    /*
      There are no sense to mark select_lex and union fields of LEX,
      but we should merk all subselects as uncacheable from current till
      most upper
    */
    SELECT_LEX *sl;
    SELECT_LEX_UNIT *un;
    for (sl= current_select, un= sl->master_unit();
	 un != &unit;
	 sl= sl->outer_select(), un= sl->master_unit())
    {
      sl->uncacheable|= cause;
      un->uncacheable|= cause;
    }
  }
  void set_trg_event_type_for_tables();

  TABLE_LIST *unlink_first_table(bool *link_to_local);
  void link_first_table_back(TABLE_LIST *first, bool link_to_local);
  void first_lists_tables_same();

  bool can_be_merged();
  bool can_use_merged();
  bool can_not_use_merged();
  bool only_view_structure();
  bool need_correct_ident();
  uint8 get_effective_with_check(TABLE_LIST *view);
  /*
    Is this update command where 'WHITH CHECK OPTION' clause is important

    SYNOPSIS
      LEX::which_check_option_applicable()

    RETURN
      TRUE   have to take 'WHITH CHECK OPTION' clause into account
      FALSE  'WHITH CHECK OPTION' clause do not need
  */
  inline bool which_check_option_applicable()
  {
    switch (sql_command) {
    case SQLCOM_UPDATE:
    case SQLCOM_UPDATE_MULTI:
    case SQLCOM_DELETE:
    case SQLCOM_DELETE_MULTI:
    case SQLCOM_INSERT:
    case SQLCOM_INSERT_SELECT:
    case SQLCOM_REPLACE:
    case SQLCOM_REPLACE_SELECT:
    case SQLCOM_LOAD:
      return TRUE;
    default:
      return FALSE;
    }
  }

  void cleanup_after_one_table_open();

  bool push_context(Name_resolution_context *context)
  {
    return context_stack.push_front(context);
  }

  void pop_context()
  {
    context_stack.pop();
  }

  bool copy_db_to(char **p_db, size_t *p_db_length) const;

  Name_resolution_context *current_context()
  {
    return context_stack.head();
  }
  /*
    Restore the LEX and THD in case of a parse error.
  */
  static void cleanup_lex_after_parse_error(THD *thd);

  void reset_n_backup_query_tables_list(Query_tables_list *backup);
  void restore_backup_query_tables_list(Query_tables_list *backup);

  bool table_or_sp_used();
  bool is_partition_management() const;

  /**
    @brief check if the statement is a single-level join
    @return result of the check
      @retval TRUE  The statement doesn't contain subqueries, unions and 
                    stored procedure calls.
      @retval FALSE There are subqueries, UNIONs or stored procedure calls.
  */
  bool is_single_level_stmt() 
  { 
    /* 
      This check exploits the fact that the last added to all_select_list is
      on its top. So select_lex (as the first added) will be at the tail 
      of the list.
    */ 
    if (&select_lex == all_selects_list && !sroutines.records)
    {
      DBUG_ASSERT(!all_selects_list->next_select_in_list());
      return TRUE;
    }
    return FALSE;
  }
};


/**
  Set_signal_information is a container used in the parsed tree to represent
  the collection of assignments to condition items in the SIGNAL and RESIGNAL
  statements.
*/
class Set_signal_information
{
public:
  /** Empty default constructor, use clear() */
 Set_signal_information() {} 

  /** Copy constructor. */
  Set_signal_information(const Set_signal_information& set);

  /** Destructor. */
  ~Set_signal_information()
  {}

  /** Clear all items. */
  void clear();

  /**
    For each condition item assignment, m_item[] contains the parsed tree
    that represents the expression assigned, if any.
    m_item[] is an array indexed by Diag_condition_item_name.
  */
  Item *m_item[LAST_DIAG_SET_PROPERTY+1];
};


/**
  The internal state of the syntax parser.
  This object is only available during parsing,
  and is private to the syntax parser implementation (sql_yacc.yy).
*/
class Yacc_state
{
public:
  Yacc_state()
  {
    reset();
  }

  void reset()
  {
    yacc_yyss= NULL;
    yacc_yyvs= NULL;
    m_set_signal_info.clear();
    m_lock_type= TL_READ_DEFAULT;
    m_mdl_type= MDL_SHARED_READ;
  }

  ~Yacc_state();

  /**
    Reset part of the state which needs resetting before parsing
    substatement.
  */
  void reset_before_substatement()
  {
    m_lock_type= TL_READ_DEFAULT;
    m_mdl_type= MDL_SHARED_READ;
  }

  /**
    Bison internal state stack, yyss, when dynamically allocated using
    my_yyoverflow().
  */
  uchar *yacc_yyss;

  /**
    Bison internal semantic value stack, yyvs, when dynamically allocated using
    my_yyoverflow().
  */
  uchar *yacc_yyvs;

  /**
    Fragments of parsed tree,
    used during the parsing of SIGNAL and RESIGNAL.
  */
  Set_signal_information m_set_signal_info;

  /**
    Type of lock to be used for tables being added to the statement's
    table list in table_factor, table_alias_ref, single_multi and
    table_wild_one rules.
    Statements which use these rules but require lock type different
    from one specified by this member have to override it by using
    st_select_lex::set_lock_for_tables() method.

    The default value of this member is TL_READ_DEFAULT. The only two
    cases in which we change it are:
    - When parsing SELECT HIGH_PRIORITY.
    - Rule for DELETE. In which we use this member to pass information
      about type of lock from delete to single_multi part of rule.

    We should try to avoid introducing new use cases as we would like
    to get rid of this member eventually.
  */
  thr_lock_type m_lock_type;

  /**
    The type of requested metadata lock for tables added to
    the statement table list.
  */
  enum_mdl_type m_mdl_type;

  /*
    TODO: move more attributes from the LEX structure here.
  */
};

/**
  Internal state of the parser.
  The complete state consist of:
  - state data used during lexical parsing,
  - state data used during syntactic parsing.
*/
class Parser_state
{
public:
  Parser_state()
    : m_yacc()
  {}

  /**
     Object initializer. Must be called before usage.

     @retval FALSE OK
     @retval TRUE  Error
  */
  bool init(THD *thd, char *buff, unsigned int length)
  {
    return m_lip.init(thd, buff, length);
  }

  ~Parser_state()
  {}

  Lex_input_stream m_lip;
  Yacc_state m_yacc;

  void reset(char *found_semicolon, unsigned int length)
  {
    m_lip.reset(found_semicolon, length);
    m_yacc.reset();
  }
};


struct st_lex_local: public LEX
{
  static void *operator new(size_t size) throw()
  {
    return sql_alloc(size);
  }
  static void *operator new(size_t size, MEM_ROOT *mem_root) throw()
  {
    return (void*) alloc_root(mem_root, (uint) size);
  }
  static void operator delete(void *ptr,size_t size)
  { TRASH(ptr, size); }
  static void operator delete(void *ptr, MEM_ROOT *mem_root)
  { /* Never called */ }
};

extern void lex_init(void);
extern void lex_free(void);
extern void lex_start(THD *thd);
extern void lex_end(LEX *lex);
void end_lex_with_single_table(THD *thd, TABLE *table, LEX *old_lex);
int init_lex_with_single_table(THD *thd, TABLE *table, LEX *lex);
extern int MYSQLlex(void *arg, void *yythd);

extern void trim_whitespace(CHARSET_INFO *cs, LEX_STRING *str);

extern bool is_lex_native_function(const LEX_STRING *name);

/**
  @} (End of group Semantic_Analysis)
*/

void my_missing_function_error(const LEX_STRING &token, const char *name);
bool is_keyword(const char *name, uint len);

#endif /* MYSQL_SERVER */
#endif /* SQL_LEX_INCLUDED */<|MERGE_RESOLUTION|>--- conflicted
+++ resolved
@@ -2372,11 +2372,7 @@
   uint16 create_view_algorithm;
   uint8 create_view_check;
   uint8 context_analysis_only;
-<<<<<<< HEAD
   bool drop_temporary, local_file, one_shot_set;
-=======
-  bool drop_if_exists, drop_temporary, local_file, one_shot_set;
->>>>>>> 74ec9f77
   bool check_exists;
   bool autocommit;
   bool verbose, no_write_to_binlog;
