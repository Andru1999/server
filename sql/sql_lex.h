/* Copyright (C) 2000-2006 MySQL AB

   This program is free software; you can redistribute it and/or modify
   it under the terms of the GNU General Public License as published by
   the Free Software Foundation; version 2 of the License.

   This program is distributed in the hope that it will be useful,
   but WITHOUT ANY WARRANTY; without even the implied warranty of
   MERCHANTABILITY or FITNESS FOR A PARTICULAR PURPOSE.  See the
   GNU General Public License for more details.

   You should have received a copy of the GNU General Public License
   along with this program; if not, write to the Free Software
   Foundation, Inc., 59 Temple Place, Suite 330, Boston, MA  02111-1307  USA */


/* YACC and LEX Definitions */

/* These may not be declared yet */
class Table_ident;
class sql_exchange;
class LEX_COLUMN;
class sp_head;
class sp_name;
class sp_instr;
class sp_pcontext;
class st_alter_tablespace;
class partition_info;
class Event_parse_data;

#ifdef MYSQL_SERVER
/*
  The following hack is needed because mysql_yacc.cc does not define
  YYSTYPE before including this file
*/

#include "set_var.h"

#ifdef MYSQL_YACC
#define LEX_YYSTYPE void *
#else
#include "lex_symbol.h"
#if MYSQL_LEX
#include "sql_yacc.h"
#define LEX_YYSTYPE YYSTYPE *
#else
#define LEX_YYSTYPE void *
#endif
#endif
#endif

/*
  When a command is added here, be sure it's also added in mysqld.cc
  in "struct show_var_st status_vars[]= {" ...

  If the command returns a result set or is not allowed in stored
  functions or triggers, please also make sure that
  sp_get_flags_for_command (sp_head.cc) returns proper flags for the
  added SQLCOM_.
*/

enum enum_sql_command {
  SQLCOM_SELECT, SQLCOM_CREATE_TABLE, SQLCOM_CREATE_INDEX, SQLCOM_ALTER_TABLE,
  SQLCOM_UPDATE, SQLCOM_INSERT, SQLCOM_INSERT_SELECT,
  SQLCOM_DELETE, SQLCOM_TRUNCATE, SQLCOM_DROP_TABLE, SQLCOM_DROP_INDEX,

  SQLCOM_SHOW_DATABASES, SQLCOM_SHOW_TABLES, SQLCOM_SHOW_FIELDS,
  SQLCOM_SHOW_KEYS, SQLCOM_SHOW_VARIABLES, SQLCOM_SHOW_STATUS,
  SQLCOM_SHOW_ENGINE_LOGS, SQLCOM_SHOW_ENGINE_STATUS, SQLCOM_SHOW_ENGINE_MUTEX,
  SQLCOM_SHOW_PROCESSLIST, SQLCOM_SHOW_MASTER_STAT, SQLCOM_SHOW_SLAVE_STAT,
  SQLCOM_SHOW_GRANTS, SQLCOM_SHOW_CREATE, SQLCOM_SHOW_CHARSETS,
  SQLCOM_SHOW_COLLATIONS, SQLCOM_SHOW_CREATE_DB, SQLCOM_SHOW_TABLE_STATUS,
  SQLCOM_SHOW_TRIGGERS,

  SQLCOM_LOAD,SQLCOM_SET_OPTION,SQLCOM_LOCK_TABLES,SQLCOM_UNLOCK_TABLES,
  SQLCOM_GRANT,
  SQLCOM_CHANGE_DB, SQLCOM_CREATE_DB, SQLCOM_DROP_DB, SQLCOM_ALTER_DB,
  SQLCOM_RENAME_DB,
  SQLCOM_REPAIR, SQLCOM_REPLACE, SQLCOM_REPLACE_SELECT,
  SQLCOM_CREATE_FUNCTION, SQLCOM_DROP_FUNCTION,
  SQLCOM_REVOKE,SQLCOM_OPTIMIZE, SQLCOM_CHECK,
  SQLCOM_ASSIGN_TO_KEYCACHE, SQLCOM_PRELOAD_KEYS,
  SQLCOM_FLUSH, SQLCOM_KILL, SQLCOM_ANALYZE,
  SQLCOM_ROLLBACK, SQLCOM_ROLLBACK_TO_SAVEPOINT,
  SQLCOM_COMMIT, SQLCOM_SAVEPOINT, SQLCOM_RELEASE_SAVEPOINT,
  SQLCOM_SLAVE_START, SQLCOM_SLAVE_STOP,
  SQLCOM_BEGIN, SQLCOM_LOAD_MASTER_TABLE, SQLCOM_CHANGE_MASTER,
  SQLCOM_RENAME_TABLE, SQLCOM_BACKUP_TABLE, SQLCOM_RESTORE_TABLE,
  SQLCOM_RESET, SQLCOM_PURGE, SQLCOM_PURGE_BEFORE, SQLCOM_SHOW_BINLOGS,
  SQLCOM_SHOW_OPEN_TABLES, SQLCOM_LOAD_MASTER_DATA,
  SQLCOM_HA_OPEN, SQLCOM_HA_CLOSE, SQLCOM_HA_READ,
  SQLCOM_SHOW_SLAVE_HOSTS, SQLCOM_DELETE_MULTI, SQLCOM_UPDATE_MULTI,
  SQLCOM_SHOW_BINLOG_EVENTS, SQLCOM_SHOW_NEW_MASTER, SQLCOM_DO,
  SQLCOM_SHOW_WARNS, SQLCOM_EMPTY_QUERY, SQLCOM_SHOW_ERRORS,
  SQLCOM_SHOW_COLUMN_TYPES, SQLCOM_SHOW_STORAGE_ENGINES, SQLCOM_SHOW_PRIVILEGES,
  SQLCOM_HELP, SQLCOM_CREATE_USER, SQLCOM_DROP_USER, SQLCOM_RENAME_USER,
  SQLCOM_REVOKE_ALL, SQLCOM_CHECKSUM,
  SQLCOM_CREATE_PROCEDURE, SQLCOM_CREATE_SPFUNCTION, SQLCOM_CALL,
  SQLCOM_DROP_PROCEDURE, SQLCOM_ALTER_PROCEDURE,SQLCOM_ALTER_FUNCTION,
  SQLCOM_SHOW_CREATE_PROC, SQLCOM_SHOW_CREATE_FUNC,
  SQLCOM_SHOW_STATUS_PROC, SQLCOM_SHOW_STATUS_FUNC,
  SQLCOM_PREPARE, SQLCOM_EXECUTE, SQLCOM_DEALLOCATE_PREPARE,
  SQLCOM_CREATE_VIEW, SQLCOM_DROP_VIEW,
  SQLCOM_CREATE_TRIGGER, SQLCOM_DROP_TRIGGER,
  SQLCOM_XA_START, SQLCOM_XA_END, SQLCOM_XA_PREPARE,
  SQLCOM_XA_COMMIT, SQLCOM_XA_ROLLBACK, SQLCOM_XA_RECOVER,
  SQLCOM_SHOW_PROC_CODE, SQLCOM_SHOW_FUNC_CODE,
  SQLCOM_ALTER_TABLESPACE,
  SQLCOM_INSTALL_PLUGIN, SQLCOM_UNINSTALL_PLUGIN,
  SQLCOM_SHOW_AUTHORS, SQLCOM_BINLOG_BASE64_EVENT,
  SQLCOM_SHOW_PLUGINS,
  SQLCOM_SHOW_CONTRIBUTORS,
  SQLCOM_CREATE_SERVER, SQLCOM_DROP_SERVER, SQLCOM_ALTER_SERVER,
  SQLCOM_CREATE_EVENT, SQLCOM_ALTER_EVENT, SQLCOM_DROP_EVENT,
  SQLCOM_SHOW_CREATE_EVENT, SQLCOM_SHOW_EVENTS, 

  /* This should be the last !!! */

  SQLCOM_END
};

// describe/explain types
#define DESCRIBE_NORMAL		1
#define DESCRIBE_EXTENDED	2
/*
  This is not within #ifdef because we want "EXPLAIN PARTITIONS ..." to produce
  additional "partitions" column even if partitioning is not compiled in.
*/
#define DESCRIBE_PARTITIONS	4

#ifdef MYSQL_SERVER

enum enum_sp_suid_behaviour
{
  SP_IS_DEFAULT_SUID= 0,
  SP_IS_NOT_SUID,
  SP_IS_SUID
};

enum enum_sp_data_access
{
  SP_DEFAULT_ACCESS= 0,
  SP_CONTAINS_SQL,
  SP_NO_SQL,
  SP_READS_SQL_DATA,
  SP_MODIFIES_SQL_DATA
};

const LEX_STRING sp_data_access_name[]=
{
  { C_STRING_WITH_LEN("") },
  { C_STRING_WITH_LEN("CONTAINS SQL") },
  { C_STRING_WITH_LEN("NO SQL") },
  { C_STRING_WITH_LEN("READS SQL DATA") },
  { C_STRING_WITH_LEN("MODIFIES SQL DATA") }
};

#define DERIVED_SUBQUERY	1
#define DERIVED_VIEW		2

enum enum_view_create_mode
{
  VIEW_CREATE_NEW,		// check that there are not such VIEW/table
  VIEW_ALTER,			// check that VIEW .frm with such name exists
  VIEW_CREATE_OR_REPLACE	// check only that there are not such table
};

enum enum_drop_mode
{
  DROP_DEFAULT, // mode is not specified
  DROP_CASCADE, // CASCADE option
  DROP_RESTRICT // RESTRICT option
};

typedef List<Item> List_item;

/* SERVERS CACHE CHANGES */
typedef struct st_lex_server_options
{
  long port;
  uint server_name_length;
  char *server_name, *host, *db, *username, *password, *scheme, *socket, *owner;
} LEX_SERVER_OPTIONS;

typedef struct st_lex_master_info
{
  char *host, *user, *password, *log_file_name;
  uint port, connect_retry;
  ulonglong pos;
  ulong server_id;
  /* 
     Variable for MASTER_SSL option.
     MASTER_SSL=0 in CHANGE MASTER TO corresponds to SSL_DISABLE
     MASTER_SSL=1 corresponds to SSL_ENABLE
  */
  enum {SSL_UNCHANGED=0, SSL_DISABLE, SSL_ENABLE} ssl; 
  char *ssl_key, *ssl_cert, *ssl_ca, *ssl_capath, *ssl_cipher;
  char *relay_log_name;
  ulong relay_log_pos;
} LEX_MASTER_INFO;


enum sub_select_type
{
  UNSPECIFIED_TYPE,UNION_TYPE, INTERSECT_TYPE,
  EXCEPT_TYPE, GLOBAL_OPTIONS_TYPE, DERIVED_TABLE_TYPE, OLAP_TYPE
};

enum olap_type 
{
  UNSPECIFIED_OLAP_TYPE, CUBE_TYPE, ROLLUP_TYPE
};

enum tablespace_op_type
{
  NO_TABLESPACE_OP, DISCARD_TABLESPACE, IMPORT_TABLESPACE
};

/* 
  The state of the lex parsing for selects 
   
   master and slaves are pointers to select_lex.
   master is pointer to upper level node.
   slave is pointer to lower level node
   select_lex is a SELECT without union
   unit is container of either
     - One SELECT
     - UNION of selects
   select_lex and unit are both inherited form select_lex_node
   neighbors are two select_lex or units on the same level

   All select describing structures linked with following pointers:
   - list of neighbors (next/prev) (prev of first element point to slave
     pointer of upper structure)
     - For select this is a list of UNION's (or one element list)
     - For units this is a list of sub queries for the upper level select

   - pointer to master (master), which is
     If this is a unit
       - pointer to outer select_lex
     If this is a select_lex
       - pointer to outer unit structure for select

   - pointer to slave (slave), which is either:
     If this is a unit:
       - first SELECT that belong to this unit
     If this is a select_lex
       - first unit that belong to this SELECT (subquries or derived tables)

   - list of all select_lex (link_next/link_prev)
     This is to be used for things like derived tables creation, where we
     go through this list and create the derived tables.

   If unit contain several selects (UNION now, INTERSECT etc later)
   then it have special select_lex called fake_select_lex. It used for
   storing global parameters (like ORDER BY, LIMIT) and executing union.
   Subqueries used in global ORDER BY clause will be attached to this
   fake_select_lex, which will allow them correctly resolve fields of
   'upper' UNION and outer selects.

   For example for following query:

   select *
     from table1
     where table1.field IN (select * from table1_1_1 union
                            select * from table1_1_2)
     union
   select *
     from table2
     where table2.field=(select (select f1 from table2_1_1_1_1
                                   where table2_1_1_1_1.f2=table2_1_1.f3)
                           from table2_1_1
                           where table2_1_1.f1=table2.f2)
     union
   select * from table3;

   we will have following structure:

   select1: (select * from table1 ...)
   select2: (select * from table2 ...)
   select3: (select * from table3)
   select1.1.1: (select * from table1_1_1)
   ...

     main unit
     fake0
     select1 select2 select3
     |^^     |^
    s|||     ||master
    l|||     |+---------------------------------+
    a|||     +---------------------------------+|
    v|||master                         slave   ||
    e||+-------------------------+             ||
     V|            neighbor      |             V|
     unit1.1<+==================>unit1.2       unit2.1
     fake1.1
     select1.1.1 select 1.1.2    select1.2.1   select2.1.1
                                               |^
                                               ||
                                               V|
                                               unit2.1.1.1
                                               select2.1.1.1.1


   relation in main unit will be following:
   (bigger picture for:
      main unit
      fake0
      select1 select2 select3
   in the above picture)

         main unit
         |^^^^|fake_select_lex
         |||||+--------------------------------------------+
         ||||+--------------------------------------------+|
         |||+------------------------------+              ||
         ||+--------------+                |              ||
    slave||master         |                |              ||
         V|      neighbor |       neighbor |        master|V
         select1<========>select2<========>select3        fake0

    list of all select_lex will be following (as it will be constructed by
    parser):

    select1->select2->select3->select2.1.1->select 2.1.2->select2.1.1.1.1-+
                                                                          |
    +---------------------------------------------------------------------+
    |
    +->select1.1.1->select1.1.2

*/

/* 
    Base class for st_select_lex (SELECT_LEX) & 
    st_select_lex_unit (SELECT_LEX_UNIT)
*/
struct st_lex;
class st_select_lex;
class st_select_lex_unit;
class st_select_lex_node {
protected:
  st_select_lex_node *next, **prev,   /* neighbor list */
    *master, *slave,                  /* vertical links */
    *link_next, **link_prev;          /* list of whole SELECT_LEX */
public:

  ulonglong options;

  /*
    In sql_cache we store SQL_CACHE flag as specified by user to be
    able to restore SELECT statement from internal structures.
  */
  enum e_sql_cache { SQL_CACHE_UNSPECIFIED, SQL_NO_CACHE, SQL_CACHE };
  e_sql_cache sql_cache;

  /*
    result of this query can't be cached, bit field, can be :
      UNCACHEABLE_DEPENDENT
      UNCACHEABLE_RAND
      UNCACHEABLE_SIDEEFFECT
      UNCACHEABLE_EXPLAIN
      UNCACHEABLE_PREPARE
  */
  uint8 uncacheable;
  enum sub_select_type linkage;
  bool no_table_names_allowed; /* used for global order by */
  bool no_error; /* suppress error message (convert it to warnings) */

  static void *operator new(size_t size)
  {
    return (void*) sql_alloc((uint) size);
  }
  static void *operator new(size_t size, MEM_ROOT *mem_root)
  { return (void*) alloc_root(mem_root, (uint) size); }
  static void operator delete(void *ptr,size_t size) { TRASH(ptr, size); }
  static void operator delete(void *ptr, MEM_ROOT *mem_root) {}
  st_select_lex_node(): linkage(UNSPECIFIED_TYPE) {}
  virtual ~st_select_lex_node() {}
  inline st_select_lex_node* get_master() { return master; }
  virtual void init_query();
  virtual void init_select();
  void include_down(st_select_lex_node *upper);
  void include_neighbour(st_select_lex_node *before);
  void include_standalone(st_select_lex_node *sel, st_select_lex_node **ref);
  void include_global(st_select_lex_node **plink);
  void exclude();

  virtual st_select_lex_unit* master_unit()= 0;
  virtual st_select_lex* outer_select()= 0;
  virtual st_select_lex* return_after_parsing()= 0;

  virtual bool set_braces(bool value);
  virtual bool inc_in_sum_expr();
  virtual uint get_in_sum_expr();
  virtual TABLE_LIST* get_table_list();
  virtual List<Item>* get_item_list();
  virtual List<String>* get_use_index();
  virtual List<String>* get_ignore_index();
  virtual ulong get_table_join_options();
  virtual TABLE_LIST *add_table_to_list(THD *thd, Table_ident *table,
					LEX_STRING *alias,
					ulong table_options,
					thr_lock_type flags= TL_UNLOCK,
					List<String> *use_index= 0,
					List<String> *ignore_index= 0,
                                        LEX_STRING *option= 0);
  virtual void set_lock_for_tables(thr_lock_type lock_type) {}

  friend class st_select_lex_unit;
  friend bool mysql_new_select(struct st_lex *lex, bool move_down);
  friend bool mysql_make_view(THD *thd, File_parser *parser,
                              TABLE_LIST *table, uint flags);
private:
  void fast_exclude();
};
typedef class st_select_lex_node SELECT_LEX_NODE;

/* 
   SELECT_LEX_UNIT - unit of selects (UNION, INTERSECT, ...) group 
   SELECT_LEXs
*/
class THD;
class select_result;
class JOIN;
class select_union;
class Procedure;
class st_select_lex_unit: public st_select_lex_node {
protected:
  TABLE_LIST result_table_list;
  select_union *union_result;
  TABLE *table; /* temporary table using for appending UNION results */

  select_result *result;
  ulonglong found_rows_for_union;
  bool res;
public:
  bool  prepared, // prepare phase already performed for UNION (unit)
    optimized, // optimize phase already performed for UNION (unit)
    executed, // already executed
    cleaned;

  // list of fields which points to temporary table for union
  List<Item> item_list;
  /*
    list of types of items inside union (used for union & derived tables)
    
    Item_type_holders from which this list consist may have pointers to Field,
    pointers is valid only after preparing SELECTS of this unit and before
    any SELECT of this unit execution
  */
  List<Item> types;
  /*
    Pointer to 'last' select or pointer to unit where stored
    global parameters for union
  */
  st_select_lex *global_parameters;
  //node on wich we should return current_select pointer after parsing subquery
  st_select_lex *return_to;
  /* LIMIT clause runtime counters */
  ha_rows select_limit_cnt, offset_limit_cnt;
  /* not NULL if unit used in subselect, point to subselect item */
  Item_subselect *item;
  /* thread handler */
  THD *thd;
  /*
    SELECT_LEX for hidden SELECT in onion which process global
    ORDER BY and LIMIT
  */
  st_select_lex *fake_select_lex;

  st_select_lex *union_distinct; /* pointer to the last UNION DISTINCT */
  bool describe; /* union exec() called for EXPLAIN */
  Procedure *last_procedure;	 /* Pointer to procedure, if such exists */

  void init_query();
  st_select_lex_unit* master_unit();
  st_select_lex* outer_select();
  st_select_lex* first_select()
  {
    return my_reinterpret_cast(st_select_lex*)(slave);
  }
  st_select_lex_unit* next_unit()
  {
    return my_reinterpret_cast(st_select_lex_unit*)(next);
  }
  st_select_lex* return_after_parsing() { return return_to; }
  void exclude_level();
  void exclude_tree();

  /* UNION methods */
  bool prepare(THD *thd, select_result *result, ulong additional_options);
  bool exec();
  bool cleanup();
  inline void unclean() { cleaned= 0; }
  void reinit_exec_mechanism();

  void print(String *str);

  bool add_fake_select_lex(THD *thd);
  void init_prepare_fake_select_lex(THD *thd);
  inline bool is_prepared() { return prepared; }
  bool change_result(select_subselect *result, select_subselect *old_result);
  void set_limit(st_select_lex *values);
  void set_thd(THD *thd_arg) { thd= thd_arg; }

  friend void lex_start(THD *thd, const uchar *buf, uint length);
  friend int subselect_union_engine::exec();

  List<Item> *get_unit_column_types();
};

typedef class st_select_lex_unit SELECT_LEX_UNIT;

/*
  SELECT_LEX - store information of parsed SELECT statment
*/
class st_select_lex: public st_select_lex_node
{
public:
  Name_resolution_context context;
  char *db;
  Item *where, *having;                         /* WHERE & HAVING clauses */
  Item *prep_where; /* saved WHERE clause for prepared statement processing */
  Item *prep_having;/* saved HAVING clause for prepared statement processing */
  /* point on lex in which it was created, used in view subquery detection */
  st_lex *parent_lex;
  enum olap_type olap;
  /* FROM clause - points to the beginning of the TABLE_LIST::next_local list. */
  SQL_LIST	      table_list;
  SQL_LIST	      group_list; /* GROUP BY clause. */
  List<Item>          item_list;  /* list of fields & expressions */
  List<String>        interval_list, use_index, *use_index_ptr,
		      ignore_index, *ignore_index_ptr;
  bool	              is_item_list_lookup;
  /* 
    Usualy it is pointer to ftfunc_list_alloc, but in union used to create fake
    select_lex for calling mysql_select under results of union
  */
  List<Item_func_match> *ftfunc_list;
  List<Item_func_match> ftfunc_list_alloc;
  JOIN *join; /* after JOIN::prepare it is pointer to corresponding JOIN */
  List<TABLE_LIST> top_join_list; /* join list of the top level          */
  List<TABLE_LIST> *join_list;    /* list for the currently parsed join  */
  TABLE_LIST *embedding;          /* table embedding to the above list   */
  /*
    Beginning of the list of leaves in a FROM clause, where the leaves
    inlcude all base tables including view tables. The tables are connected
    by TABLE_LIST::next_leaf, so leaf_tables points to the left-most leaf.
  */
  TABLE_LIST *leaf_tables;
  const char *type;               /* type of select for EXPLAIN          */

  SQL_LIST order_list;                /* ORDER clause */
  List<List_item>     expr_list;
  SQL_LIST *gorder_list;
  Item *select_limit, *offset_limit;  /* LIMIT clause parameters */
  // Arrays of pointers to top elements of all_fields list
  Item **ref_pointer_array;

  /*
    number of items in select_list and HAVING clause used to get number
    bigger then can be number of entries that will be added to all item
    list during split_sum_func
  */
  uint select_n_having_items;
  uint cond_count;    /* number of arguments of and/or/xor in where/having/on */
  uint between_count; /* number of between predicates in where/having/on      */   
  enum_parsing_place parsing_place; /* where we are parsing expression */
  bool with_sum_func;   /* sum function indicator */
  /* 
    PS or SP cond natural joins was alredy processed with permanent
    arena and all additional items which we need alredy stored in it
  */
  bool conds_processed_with_permanent_arena;

  ulong table_join_options;
  uint in_sum_expr;
  uint select_number; /* number of select (used for EXPLAIN) */
  int nest_level;     /* nesting level of select */
  Item_sum *inner_sum_func_list; /* list of sum func in nested selects */ 
  uint with_wild; /* item list contain '*' */
  bool  braces;   	/* SELECT ... UNION (SELECT ... ) <- this braces */
  /* TRUE when having fix field called in processing of this SELECT */
  bool having_fix_field;

  /* Number of Item_sum-derived objects in this SELECT */
  uint n_sum_items;
  /* Number of Item_sum-derived objects in children and descendant SELECTs */
  uint n_child_sum_items;

  /* explicit LIMIT clause was used */
  bool explicit_limit;
  /*
    there are subquery in HAVING clause => we can't close tables before
    query processing end even if we use temporary table
  */
  bool subquery_in_having;
  /* TRUE <=> this SELECT is correlated w.r.t. some ancestor select */
  bool is_correlated;
  /*
    This variable is required to ensure proper work of subqueries and
    stored procedures. Generally, one should use the states of
    Query_arena to determine if it's a statement prepare or first
    execution of a stored procedure. However, in case when there was an
    error during the first execution of a stored procedure, the SP body
    is not expelled from the SP cache. Therefore, a deeply nested
    subquery might be left unoptimized. So we need this per-subquery
    variable to inidicate the optimization/execution state of every
    subquery. Prepared statements work OK in that regard, as in
    case of an error during prepare the PS is not created.
  */
  bool first_execution;
  bool first_cond_optimization;
  /* do not wrap view fields with Item_ref */
  bool no_wrap_view_item;
  /* exclude this select from check of unique_table() */
  bool exclude_from_table_unique_test;
  /* List of fields that aren't under an aggregate function */
  List<Item_field> non_agg_fields;
  /* index in the select list of the expression currently being fixed */
  int cur_pos_in_select_list;

<<<<<<< HEAD
=======
  List<udf_func>     udf_list;                  /* udf function calls stack */
  /* 
    This is a copy of the original JOIN USING list that comes from
    the parser. The parser :
      1. Sets the natural_join of the second TABLE_LIST in the join
         and the st_select_lex::prev_join_using.
      2. Makes a parent TABLE_LIST and sets its is_natural_join/
       join_using_fields members.
      3. Uses the wrapper TABLE_LIST as a table in the upper level.
    We cannot assign directly to join_using_fields in the parser because
    at stage (1.) the parent TABLE_LIST is not constructed yet and
    the assignment will override the JOIN USING fields of the lower level
    joins on the right.
  */
  List<String> *prev_join_using;

>>>>>>> a3083046
  void init_query();
  void init_select();
  st_select_lex_unit* master_unit();
  st_select_lex_unit* first_inner_unit() 
  { 
    return (st_select_lex_unit*) slave; 
  }
  st_select_lex* outer_select();
  st_select_lex* next_select() { return (st_select_lex*) next; }
  st_select_lex* next_select_in_list() 
  {
    return (st_select_lex*) link_next;
  }
  st_select_lex_node** next_select_in_list_addr()
  {
    return &link_next;
  }
  st_select_lex* return_after_parsing()
  {
    return master_unit()->return_after_parsing();
  }

  void mark_as_dependent(st_select_lex *last);

  bool set_braces(bool value);
  bool inc_in_sum_expr();
  uint get_in_sum_expr();

  bool add_item_to_list(THD *thd, Item *item);
  bool add_group_to_list(THD *thd, Item *item, bool asc);
  bool add_ftfunc_to_list(Item_func_match *func);
  bool add_order_to_list(THD *thd, Item *item, bool asc);
  TABLE_LIST* add_table_to_list(THD *thd, Table_ident *table,
				LEX_STRING *alias,
				ulong table_options,
				thr_lock_type flags= TL_UNLOCK,
				List<String> *use_index= 0,
				List<String> *ignore_index= 0,
                                LEX_STRING *option= 0);
  TABLE_LIST* get_table_list();
  bool init_nested_join(THD *thd);
  TABLE_LIST *end_nested_join(THD *thd);
  TABLE_LIST *nest_last_join(THD *thd);
  void add_joined_table(TABLE_LIST *table);
  TABLE_LIST *convert_right_join();
  List<Item>* get_item_list();
  List<String>* get_use_index();
  List<String>* get_ignore_index();
  ulong get_table_join_options();
  void set_lock_for_tables(thr_lock_type lock_type);
  inline void init_order()
  {
    order_list.elements= 0;
    order_list.first= 0;
    order_list.next= (byte**) &order_list.first;
  }
  /*
    This method created for reiniting LEX in mysql_admin_table() and can be
    used only if you are going remove all SELECT_LEX & units except belonger
    to LEX (LEX::unit & LEX::select, for other purposes there are
    SELECT_LEX_UNIT::exclude_level & SELECT_LEX_UNIT::exclude_tree
  */
  void cut_subtree() { slave= 0; }
  bool test_limit();

  friend void lex_start(THD *thd, const uchar *buf, uint length);
  st_select_lex() : n_sum_items(0), n_child_sum_items(0) {}
  void make_empty_select()
  {
    init_query();
    init_select();
  }
  bool setup_ref_array(THD *thd, uint order_group_num);
  void print(THD *thd, String *str);
  static void print_order(String *str, ORDER *order);
  void print_limit(THD *thd, String *str);
  void fix_prepare_information(THD *thd, Item **conds, Item **having_conds);
  /*
    Destroy the used execution plan (JOIN) of this subtree (this
    SELECT_LEX and all nested SELECT_LEXes and SELECT_LEX_UNITs).
  */
  bool cleanup();
  /*
    Recursively cleanup the join of this select lex and of all nested
    select lexes.
  */
  void cleanup_all_joins(bool full);
};
typedef class st_select_lex SELECT_LEX;

#define ALTER_ADD_COLUMN	(1L << 0)
#define ALTER_DROP_COLUMN	(1L << 1)
#define ALTER_CHANGE_COLUMN	(1L << 2)
#define ALTER_ADD_INDEX		(1L << 3)
#define ALTER_DROP_INDEX	(1L << 4)
#define ALTER_RENAME		(1L << 5)
#define ALTER_ORDER		(1L << 6)
#define ALTER_OPTIONS		(1L << 7)
#define ALTER_CHANGE_COLUMN_DEFAULT (1L << 8)
#define ALTER_KEYS_ONOFF        (1L << 9)
#define ALTER_CONVERT           (1L << 10)
#define ALTER_FORCE		(1L << 11)
#define ALTER_RECREATE          (1L << 12)
#define ALTER_ADD_PARTITION     (1L << 13)
#define ALTER_DROP_PARTITION    (1L << 14)
#define ALTER_COALESCE_PARTITION (1L << 15)
#define ALTER_REORGANIZE_PARTITION (1L << 16) 
#define ALTER_PARTITION          (1L << 17)
#define ALTER_OPTIMIZE_PARTITION (1L << 18)
#define ALTER_TABLE_REORG        (1L << 19)
#define ALTER_REBUILD_PARTITION  (1L << 20)
#define ALTER_ALL_PARTITION      (1L << 21)
#define ALTER_ANALYZE_PARTITION  (1L << 22)
#define ALTER_CHECK_PARTITION    (1L << 23)
#define ALTER_REPAIR_PARTITION   (1L << 24)
#define ALTER_REMOVE_PARTITIONING (1L << 25)
#define ALTER_FOREIGN_KEY         (1L << 26)

typedef struct st_alter_info
{
  List<Alter_drop>            drop_list;
  List<Alter_column>          alter_list;
  uint                        flags;
  enum enum_enable_or_disable keys_onoff;
  enum tablespace_op_type     tablespace_op;
  List<char>                  partition_names;
  uint                        no_parts;

  st_alter_info(){clear();}
  void clear()
  {
    keys_onoff= LEAVE_AS_IS;
    tablespace_op= NO_TABLESPACE_OP;
    no_parts= 0;
    partition_names.empty();
  }
  void reset(){drop_list.empty();alter_list.empty();clear();}
} ALTER_INFO;

struct st_sp_chistics
{
  LEX_STRING comment;
  enum enum_sp_suid_behaviour suid;
  bool detistic;
  enum enum_sp_data_access daccess;
};


struct st_trg_chistics
{
  enum trg_action_time_type action_time;
  enum trg_event_type event;
};

extern sys_var *trg_new_row_fake_var;

enum xa_option_words {XA_NONE, XA_JOIN, XA_RESUME, XA_ONE_PHASE,
                      XA_SUSPEND, XA_FOR_MIGRATE};


/*
  Class representing list of all tables used by statement.
  It also contains information about stored functions used by statement
  since during its execution we may have to add all tables used by its
  stored functions/triggers to this list in order to pre-open and lock
  them.

  Also used by st_lex::reset_n_backup/restore_backup_query_tables_list()
  methods to save and restore this information.
*/

class Query_tables_list
{
public:
  /* Global list of all tables used by this statement */
  TABLE_LIST *query_tables;
  /* Pointer to next_global member of last element in the previous list. */
  TABLE_LIST **query_tables_last;
  /*
    If non-0 then indicates that query requires prelocking and points to
    next_global member of last own element in query table list (i.e. last
    table which was not added to it as part of preparation to prelocking).
    0 - indicates that this query does not need prelocking.
  */
  TABLE_LIST **query_tables_own_last;
  /*
    Set of stored routines called by statement.
    (Note that we use lazy-initialization for this hash).
  */
  enum { START_SROUTINES_HASH_SIZE= 16 };
  HASH sroutines;
  /*
    List linking elements of 'sroutines' set. Allows you to add new elements
    to this set as you iterate through the list of existing elements.
    'sroutines_list_own_last' is pointer to ::next member of last element of
    this list which represents routine which is explicitly used by query.
    'sroutines_list_own_elements' number of explicitly used routines.
    We use these two members for restoring of 'sroutines_list' to the state
    in which it was right after query parsing.
  */
  SQL_LIST sroutines_list;
  byte     **sroutines_list_own_last;
  uint     sroutines_list_own_elements;

  /*
    Tells if the parsing stage detected that some items require row-based
    binlogging to give a reliable binlog/replication, or if we will use
    stored functions or triggers which themselves need require row-based
    binlogging.
  */
  bool binlog_row_based_if_mixed;

  /*
    These constructor and destructor serve for creation/destruction
    of Query_tables_list instances which are used as backup storage.
  */
  Query_tables_list() {}
  ~Query_tables_list() {}

  /* Initializes (or resets) Query_tables_list object for "real" use. */
  void reset_query_tables_list(bool init);
  void destroy_query_tables_list();
  void set_query_tables_list(Query_tables_list *state)
  {
    *this= *state;
  }

  /*
    Direct addition to the list of query tables.
    If you are using this function, you must ensure that the table
    object, in particular table->db member, is initialized.
  */
  void add_to_query_tables(TABLE_LIST *table)
  {
    *(table->prev_global= query_tables_last)= table;
    query_tables_last= &table->next_global;
  }
  bool requires_prelocking()
  {
    return test(query_tables_own_last);
  }
  void mark_as_requiring_prelocking(TABLE_LIST **tables_own_last)
  {
    query_tables_own_last= tables_own_last;
  }
  /* Return pointer to first not-own table in query-tables or 0 */
  TABLE_LIST* first_not_own_table()
  {
    return ( query_tables_own_last ? *query_tables_own_last : 0);
  }
  void chop_off_not_own_tables()
  {
    if (query_tables_own_last)
    {
      *query_tables_own_last= 0;
      query_tables_last= query_tables_own_last;
      query_tables_own_last= 0;
    }
  }
};


/*
  st_parsing_options contains the flags for constructions that are
  allowed in the current statement.
*/

struct st_parsing_options
{
  bool allows_variable;
  bool allows_select_into;
  bool allows_select_procedure;
  bool allows_derived;

  st_parsing_options()
    : allows_variable(TRUE), allows_select_into(TRUE),
      allows_select_procedure(TRUE), allows_derived(TRUE)
  {}
};


/* The state of the lex parsing. This is saved in the THD struct */

typedef struct st_lex : public Query_tables_list
{
  uint	 yylineno,yytoklen;			/* Simulate lex */
  LEX_YYSTYPE yylval;
  SELECT_LEX_UNIT unit;                         /* most upper unit */
  SELECT_LEX select_lex;                        /* first SELECT_LEX */
  /* current SELECT_LEX in parsing */
  SELECT_LEX *current_select;
  /* list of all SELECT_LEX */
  SELECT_LEX *all_selects_list;
  const uchar *buf;		/* The beginning of string, used by SPs */
  const uchar *ptr,*tok_start,*tok_end,*end_of_query;
  
  /* The values of tok_start/tok_end as they were one call of MYSQLlex before */
  const uchar *tok_start_prev, *tok_end_prev;

  char *length,*dec,*change;
  LEX_STRING name;
  Table_ident *like_name;
  char *help_arg;
  char *backup_dir;				/* For RESTORE/BACKUP */
  char* to_log;                                 /* For PURGE MASTER LOGS TO */
  char* x509_subject,*x509_issuer,*ssl_cipher;
  char* found_semicolon;                        /* For multi queries - next query */
  String *wild;
  sql_exchange *exchange;
  select_result *result;
  Item *default_value, *on_update_value;
  LEX_STRING comment, ident;
  LEX_USER *grant_user;
  XID *xid;
  gptr yacc_yyss,yacc_yyvs;
  THD *thd;
  CHARSET_INFO *charset, *underscore_charset;
  /* store original leaf_tables for INSERT SELECT and PS/SP */
  TABLE_LIST *leaf_tables_insert;
  /* Position (first character index) of SELECT of CREATE VIEW statement */
  uint create_view_select_start;
  /* Partition info structure filled in by PARTITION BY parse part */
  partition_info *part_info;

  /*
    The definer of the object being created (view, trigger, stored routine).
    I.e. the value of DEFINER clause.
  */
  LEX_USER *definer;

  List<key_part_spec> col_list;
  List<key_part_spec> ref_list;
  List<String>	      interval_list;
  List<LEX_USER>      users_list;
  List<LEX_COLUMN>    columns;
  List<Key>	      key_list;
  List<create_field>  create_list;
  List<Item>	      *insert_list,field_list,value_list,update_list;
  List<List_item>     many_values;
  List<set_var_base>  var_list;
  List<Item_param>    param_list;
  List<LEX_STRING>    view_list; // view list (list of field names in view)
  /*
    A stack of name resolution contexts for the query. This stack is used
    at parse time to set local name resolution contexts for various parts
    of a query. For example, in a JOIN ... ON (some_condition) clause the
    Items in 'some_condition' must be resolved only against the operands
    of the the join, and not against the whole clause. Similarly, Items in
    subqueries should be resolved against the subqueries (and outer queries).
    The stack is used in the following way: when the parser detects that
    all Items in some clause need a local context, it creates a new context
    and pushes it on the stack. All newly created Items always store the
    top-most context in the stack. Once the parser leaves the clause that
    required a local context, the parser pops the top-most context.
  */
  List<Name_resolution_context> context_stack;
  List<LEX_STRING>     db_list;

  SQL_LIST	      proc_list, auxiliary_table_list, save_list;
  create_field	      *last_field;
  Item_sum *in_sum_func;
  udf_func udf;
  HA_CHECK_OPT   check_opt;			// check/repair options
  HA_CREATE_INFO create_info;
  KEY_CREATE_INFO key_create_info;
  LEX_MASTER_INFO mi;				// used by CHANGE MASTER
  LEX_SERVER_OPTIONS server_options;
  USER_RESOURCES mqh;
  ulong type;
  /*
    This variable is used in post-parse stage to declare that sum-functions,
    or functions which have sense only if GROUP BY is present, are allowed.
    For example in a query
    SELECT ... FROM ...WHERE MIN(i) == 1 GROUP BY ... HAVING MIN(i) > 2
    MIN(i) in the WHERE clause is not allowed in the opposite to MIN(i)
    in the HAVING clause. Due to possible nesting of select construct
    the variable can contain 0 or 1 for each nest level.
  */
  nesting_map allow_sum_func;
  enum_sql_command sql_command;
  /*
    Usually `expr` rule of yacc is quite reused but some commands better
    not support subqueries which comes standard with this rule, like
    KILL, HA_READ, CREATE/ALTER EVENT etc. Set this to `false` to get
    syntax error back.
  */
  bool expr_allows_subselect;

  thr_lock_type lock_option;
  enum SSL_type ssl_type;			/* defined in violite.h */
  enum my_lex_states next_state;
  enum enum_duplicates duplicates;
  enum enum_tx_isolation tx_isolation;
  enum enum_ha_read_modes ha_read_mode;
  union {
    enum ha_rkey_function ha_rkey_mode;
    enum xa_option_words xa_opt;
  };
  enum enum_var_type option_type;
  enum enum_view_create_mode create_view_mode;
  enum enum_drop_mode drop_mode;
  uint uint_geom_type;
  uint grant, grant_tot_col, which_columns;
  uint fk_delete_opt, fk_update_opt, fk_match_option;
  uint slave_thd_opt, start_transaction_opt;
  int nest_level;
  /*
    In LEX representing update which were transformed to multi-update
    stores total number of tables. For LEX representing multi-delete
    holds number of tables from which we will delete records.
  */
  uint table_count;
  uint8 describe;
  /*
    A flag that indicates what kinds of derived tables are present in the
    query (0 if no derived tables, otherwise a combination of flags
    DERIVED_SUBQUERY and DERIVED_VIEW).
  */
  uint8 derived_tables;
  uint8 create_view_algorithm;
  uint8 create_view_check;
  bool drop_if_exists, drop_temporary, local_file, one_shot_set;
  bool in_comment, ignore_space, verbose, no_write_to_binlog;
  bool tx_chain, tx_release;
  /*
    Special JOIN::prepare mode: changing of query is prohibited.
    When creating a view, we need to just check its syntax omitting
    any optimizations: afterwards definition of the view will be
    reconstructed by means of ::print() methods and written to
    to an .frm file. We need this definition to stay untouched.
  */
  bool view_prepare_mode;
  /*
    TRUE if we're parsing a prepared statement: in this mode
    we should allow placeholders and disallow multistatements.
  */
  bool stmt_prepare_mode;
  bool safe_to_cache_query;
  bool subqueries, ignore;
  st_parsing_options parsing_options;
  ALTER_INFO alter_info;
  /* Prepared statements SQL syntax:*/
  LEX_STRING prepared_stmt_name; /* Statement name (in all queries) */
  /*
    Prepared statement query text or name of variable that holds the
    prepared statement (in PREPARE ... queries)
  */
  LEX_STRING prepared_stmt_code;
  /* If true, prepared_stmt_code is a name of variable that holds the query */
  bool prepared_stmt_code_is_varref;
  /* Names of user variables holding parameters (in EXECUTE) */
  List<LEX_STRING> prepared_stmt_params;
  /*
    Points to part of global table list which contains time zone tables
    implicitly used by the statement.
  */
  TABLE_LIST *time_zone_tables_used;
  sp_head *sphead;
  sp_name *spname;
  bool sp_lex_in_use;	/* Keep track on lex usage in SPs for error handling */
  bool all_privileges;
  sp_pcontext *spcont;

  st_sp_chistics sp_chistics;

  Event_parse_data *event_parse_data;

  bool only_view;       /* used for SHOW CREATE TABLE/VIEW */
  /*
    field_list was created for view and should be removed before PS/SP
    rexecuton
  */
  bool empty_field_list_on_rset;
  /*
    view created to be run from definer (standard behaviour)
  */
  uint8 create_view_suid;
  /* Characterstics of trigger being created */
  st_trg_chistics trg_chistics;
  /*
    List of all items (Item_trigger_field objects) representing fields in
    old/new version of row in trigger. We use this list for checking whenever
    all such fields are valid at trigger creation time and for binding these
    fields to TABLE object at table open (altough for latter pointer to table
    being opened is probably enough).
  */
  SQL_LIST trg_table_fields;

  /*
    stmt_definition_begin is intended to point to the next word after
    DEFINER-clause in the following statements:
      - CREATE TRIGGER (points to "TRIGGER");
      - CREATE PROCEDURE (points to "PROCEDURE");
      - CREATE FUNCTION (points to "FUNCTION" or "AGGREGATE");

    This pointer is required to add possibly omitted DEFINER-clause to the
    DDL-statement before dumping it to the binlog. 
  */
  const char *stmt_definition_begin;

  /*
    Pointers to part of LOAD DATA statement that should be rewritten
    during replication ("LOCAL 'filename' REPLACE INTO" part).
  */
  const uchar *fname_start, *fname_end;

  /*
    Reference to a struct that contains information in various commands
    to add/create/drop/change table spaces.
  */
  st_alter_tablespace *alter_tablespace_info;
  
  bool escape_used;

  st_lex();

  virtual ~st_lex()
  {
    destroy_query_tables_list();
  }

  inline void uncacheable(uint8 cause)
  {
    safe_to_cache_query= 0;

    /*
      There are no sense to mark select_lex and union fields of LEX,
      but we should merk all subselects as uncacheable from current till
      most upper
    */
    SELECT_LEX *sl;
    SELECT_LEX_UNIT *un;
    for (sl= current_select, un= sl->master_unit();
	 un != &unit;
	 sl= sl->outer_select(), un= sl->master_unit())
    {
      sl->uncacheable|= cause;
      un->uncacheable|= cause;
    }
  }
  TABLE_LIST *unlink_first_table(bool *link_to_local);
  void link_first_table_back(TABLE_LIST *first, bool link_to_local);
  void first_lists_tables_same();
  bool add_time_zone_tables_to_query_tables(THD *thd);

  bool can_be_merged();
  bool can_use_merged();
  bool can_not_use_merged();
  bool only_view_structure();
  bool need_correct_ident();
  uint8 get_effective_with_check(st_table_list *view);
  /*
    Is this update command where 'WHITH CHECK OPTION' clause is important

    SYNOPSIS
      st_lex::which_check_option_applicable()

    RETURN
      TRUE   have to take 'WHITH CHECK OPTION' clause into account
      FALSE  'WHITH CHECK OPTION' clause do not need
  */
  inline bool which_check_option_applicable()
  {
    switch (sql_command) {
    case SQLCOM_UPDATE:
    case SQLCOM_UPDATE_MULTI:
    case SQLCOM_INSERT:
    case SQLCOM_INSERT_SELECT:
    case SQLCOM_REPLACE:
    case SQLCOM_REPLACE_SELECT:
    case SQLCOM_LOAD:
      return TRUE;
    default:
      return FALSE;
    }
  }

  void cleanup_after_one_table_open();

  bool push_context(Name_resolution_context *context)
  {
    return context_stack.push_front(context);
  }

  void pop_context()
  {
    context_stack.pop();
  }

  Name_resolution_context *current_context()
  {
    return context_stack.head();
  }

  void reset_n_backup_query_tables_list(Query_tables_list *backup);
  void restore_backup_query_tables_list(Query_tables_list *backup);

  bool table_or_sp_used();
} LEX;

struct st_lex_local: public st_lex
{
  static void *operator new(size_t size)
  {
    return (void*) sql_alloc((uint) size);
  }
  static void *operator new(size_t size, MEM_ROOT *mem_root)
  {
    return (void*) alloc_root(mem_root, (uint) size);
  }
  static void operator delete(void *ptr,size_t size)
  { TRASH(ptr, size); }
  static void operator delete(void *ptr, MEM_ROOT *mem_root)
  { /* Never called */ }
};

extern void lex_init(void);
extern void lex_free(void);
extern void lex_start(THD *thd, const uchar *buf, uint length);
extern void lex_end(LEX *lex);
extern int MYSQLlex(void *arg, void *yythd);
extern const uchar *skip_rear_comments(const uchar *ubegin, const uchar *uend);

extern bool is_lex_native_function(const LEX_STRING *name);

#endif /* MYSQL_SERVER */<|MERGE_RESOLUTION|>--- conflicted
+++ resolved
@@ -620,8 +620,6 @@
   /* index in the select list of the expression currently being fixed */
   int cur_pos_in_select_list;
 
-<<<<<<< HEAD
-=======
   List<udf_func>     udf_list;                  /* udf function calls stack */
   /* 
     This is a copy of the original JOIN USING list that comes from
@@ -637,8 +635,6 @@
     joins on the right.
   */
   List<String> *prev_join_using;
-
->>>>>>> a3083046
   void init_query();
   void init_select();
   st_select_lex_unit* master_unit();
