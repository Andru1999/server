/* Copyright (C) 2000-2006 MySQL AB

   This program is free software; you can redistribute it and/or modify
   it under the terms of the GNU General Public License as published by
   the Free Software Foundation; version 2 of the License.

   This program is distributed in the hope that it will be useful,
   but WITHOUT ANY WARRANTY; without even the implied warranty of
   MERCHANTABILITY or FITNESS FOR A PARTICULAR PURPOSE.  See the
   GNU General Public License for more details.

   You should have received a copy of the GNU General Public License
   along with this program; if not, write to the Free Software
   Foundation, Inc., 59 Temple Place, Suite 330, Boston, MA  02111-1307  USA */


/*
  Because of the function new_field() all field classes that have static
  variables must declare the size_of() member function.
*/

#ifdef USE_PRAGMA_INTERFACE
#pragma interface			/* gcc class implementation */
#endif

#define NOT_FIXED_DEC			31
#define DATETIME_DEC                     6

class Send_field;
class Protocol;
class create_field;
struct st_cache_field;
void field_conv(Field *to,Field *from);

inline uint get_enum_pack_length(int elements)
{
  return elements < 256 ? 1 : 2;
}

inline uint get_set_pack_length(int elements)
{
  uint len= (elements + 7) / 8;
  return len > 4 ? 8 : len;
}

class Field
{
  Field(const Item &);				/* Prevent use of these */
  void operator=(Field &);
public:
  static void *operator new(size_t size) {return (void*) sql_alloc((uint) size); }
  static void operator delete(void *ptr_arg, size_t size) { TRASH(ptr_arg, size); }

  char		*ptr;			// Position to field in record
  uchar		*null_ptr;		// Byte where null_bit is
  /*
    Note that you can use table->in_use as replacement for current_thd member 
    only inside of val_*() and store() members (e.g. you can't use it in cons)
  */
  struct st_table *table;		// Pointer for table
  struct st_table *orig_table;		// Pointer to original table
  const char	**table_name, *field_name;
  LEX_STRING	comment;
  /* Field is part of the following keys */
  key_map	key_start, part_of_key, part_of_key_not_clustered;
  key_map       part_of_sortkey;
  /* 
    We use three additional unireg types for TIMESTAMP to overcome limitation 
    of current binary format of .frm file. We'd like to be able to support 
    NOW() as default and on update value for such fields but unable to hold 
    this info anywhere except unireg_check field. This issue will be resolved
    in more clean way with transition to new text based .frm format.
    See also comment for Field_timestamp::Field_timestamp().
  */
  enum utype  { NONE,DATE,SHIELD,NOEMPTY,CASEUP,PNR,BGNR,PGNR,YES,NO,REL,
		CHECK,EMPTY,UNKNOWN_FIELD,CASEDN,NEXT_NUMBER,INTERVAL_FIELD,
                BIT_FIELD, TIMESTAMP_OLD_FIELD, CAPITALIZE, BLOB_FIELD,
                TIMESTAMP_DN_FIELD, TIMESTAMP_UN_FIELD, TIMESTAMP_DNUN_FIELD};
  enum geometry_type
  {
    GEOM_GEOMETRY = 0, GEOM_POINT = 1, GEOM_LINESTRING = 2, GEOM_POLYGON = 3,
    GEOM_MULTIPOINT = 4, GEOM_MULTILINESTRING = 5, GEOM_MULTIPOLYGON = 6,
    GEOM_GEOMETRYCOLLECTION = 7
  };
  enum imagetype { itRAW, itMBR};

  utype		unireg_check;
  uint32	field_length;		// Length of field
  uint32	flags;
  uint16        field_index;            // field number in fields array
  uchar		null_bit;		// Bit used to test null bit

  Field(char *ptr_arg,uint32 length_arg,uchar *null_ptr_arg,uchar null_bit_arg,
	utype unireg_check_arg, const char *field_name_arg);
  virtual ~Field() {}
  /* Store functions returns 1 on overflow and -1 on fatal error */
  virtual int  store(const char *to,uint length,CHARSET_INFO *cs)=0;
  virtual int  store(double nr)=0;
  virtual int  store(longlong nr, bool unsigned_val)=0;
  virtual int  store_decimal(const my_decimal *d)=0;
  virtual int store_time(TIME *ltime, timestamp_type t_type);
  virtual double val_real(void)=0;
  virtual longlong val_int(void)=0;
  virtual my_decimal *val_decimal(my_decimal *);
  inline String *val_str(String *str) { return val_str(str, str); }
  /*
     val_str(buf1, buf2) gets two buffers and should use them as follows:
     if it needs a temp buffer to convert result to string - use buf1
       example Field_tiny::val_str()
     if the value exists as a string already - use buf2
       example Field_string::val_str()
     consequently, buf2 may be created as 'String buf;' - no memory
     will be allocated for it. buf1 will be allocated to hold a
     value if it's too small. Using allocated buffer for buf2 may result in
     an unnecessary free (and later, may be an alloc).
     This trickery is used to decrease a number of malloc calls.
  */
  virtual String *val_str(String*,String *)=0;
  String *val_int_as_str(String *val_buffer, my_bool unsigned_flag);
  /*
   str_needs_quotes() returns TRUE if the value returned by val_str() needs
   to be quoted when used in constructing an SQL query.
  */
  virtual bool str_needs_quotes() { return FALSE; }
  virtual Item_result result_type () const=0;
  virtual Item_result cmp_type () const { return result_type(); }
  virtual Item_result cast_to_int_type () const { return result_type(); }
  static bool type_can_have_key_part(enum_field_types);
  static enum_field_types field_type_merge(enum_field_types, enum_field_types);
  static Item_result result_merge_type(enum_field_types);
  virtual bool eq(Field *field)
  {
    return (ptr == field->ptr && null_ptr == field->null_ptr &&
            null_bit == field->null_bit);
  }
  virtual bool eq_def(Field *field);
  
  /*
    pack_length() returns size (in bytes) used to store field data in memory
    (i.e. it returns the maximum size of the field in a row of the table,
    which is located in RAM).
  */
  virtual uint32 pack_length() const { return (uint32) field_length; }

  /*
    pack_length_in_rec() returns size (in bytes) used to store field data on
    storage (i.e. it returns the maximal size of the field in a row of the
    table, which is located on disk).
  */
  virtual uint32 pack_length_in_rec() const { return pack_length(); }

  /*
    data_length() return the "real size" of the data in memory.
  */
  virtual uint32 data_length() { return pack_length(); }
  virtual uint32 sort_length() const { return pack_length(); }
  virtual int reset(void) { bzero(ptr,pack_length()); return 0; }
  virtual void reset_fields() {}
  virtual void set_default()
  {
    my_ptrdiff_t offset = (my_ptrdiff_t) (table->s->default_values -
					  table->record[0]);
    memcpy(ptr, ptr + offset, pack_length());
    if (null_ptr)
      *null_ptr= ((*null_ptr & (uchar) ~null_bit) |
		  null_ptr[offset] & null_bit);
  }
  virtual bool binary() const { return 1; }
  virtual bool zero_pack() const { return 1; }
  virtual enum ha_base_keytype key_type() const { return HA_KEYTYPE_BINARY; }
  virtual uint32 key_length() const { return pack_length(); }
  virtual enum_field_types type() const =0;
  virtual enum_field_types real_type() const { return type(); }
  inline  int cmp(const char *str) { return cmp(ptr,str); }
  virtual int cmp_max(const char *a, const char *b, uint max_len)
    { return cmp(a, b); }
  virtual int cmp(const char *,const char *)=0;
  virtual int cmp_binary(const char *a,const char *b, uint32 max_length=~0L)
  { return memcmp(a,b,pack_length()); }
  virtual int cmp_offset(uint row_offset)
  { return cmp(ptr,ptr+row_offset); }
  virtual int cmp_binary_offset(uint row_offset)
  { return cmp_binary(ptr, ptr+row_offset); };
  virtual int key_cmp(const byte *a,const byte *b)
  { return cmp((char*) a,(char*) b); }
  virtual int key_cmp(const byte *str, uint length)
  { return cmp(ptr,(char*) str); }
  virtual uint decimals() const { return 0; }
  /*
    Caller beware: sql_type can change str.Ptr, so check
    ptr() to see if it changed if you are using your own buffer
    in str and restore it with set() if needed
  */
  virtual void sql_type(String &str) const =0;
  virtual uint size_of() const =0;		// For new field
  inline bool is_null(uint row_offset=0)
  { return null_ptr ? (null_ptr[row_offset] & null_bit ? 1 : 0) : table->null_row; }
  inline bool is_real_null(uint row_offset=0)
    { return null_ptr ? (null_ptr[row_offset] & null_bit ? 1 : 0) : 0; }
  inline bool is_null_in_record(const uchar *record)
  {
    if (!null_ptr)
      return 0;
    return test(record[(uint) (null_ptr - (uchar*) table->record[0])] &
		null_bit);
  }
  inline bool is_null_in_record_with_offset(my_ptrdiff_t offset)
  {
    if (!null_ptr)
      return 0;
    return test(null_ptr[offset] & null_bit);
  }
  inline void set_null(int row_offset=0)
    { if (null_ptr) null_ptr[row_offset]|= null_bit; }
  inline void set_notnull(int row_offset=0)
    { if (null_ptr) null_ptr[row_offset]&= (uchar) ~null_bit; }
  inline bool maybe_null(void) { return null_ptr != 0 || table->maybe_null; }
  inline bool real_maybe_null(void) { return null_ptr != 0; }

  enum {
    LAST_NULL_BYTE_UNDEF= 0
  };

  /*
    Find the position of the last null byte for the field.

    SYNOPSIS
      last_null_byte()

    DESCRIPTION
      Return a pointer to the last byte of the null bytes where the
      field conceptually is placed.

    RETURN VALUE
      The position of the last null byte relative to the beginning of
      the record. If the field does not use any bits of the null
      bytes, the value 0 (LAST_NULL_BYTE_UNDEF) is returned.
   */
  my_size_t last_null_byte() const {
    my_size_t bytes= do_last_null_byte();
    DBUG_PRINT("debug", ("last_null_byte() ==> %ld", (long) bytes));
    DBUG_ASSERT(bytes <= table->s->null_bytes);
    return bytes;
  }

  virtual void make_field(Send_field *);
  virtual void sort_string(char *buff,uint length)=0;
  virtual bool optimize_range(uint idx, uint part);
  /*
    This should be true for fields which, when compared with constant
    items, can be casted to longlong. In this case we will at 'fix_fields'
    stage cast the constant items to longlongs and at the execution stage
    use field->val_int() for comparison.  Used to optimize clauses like
    'a_column BETWEEN date_const, date_const'.
  */
  virtual bool can_be_compared_as_longlong() const { return FALSE; }
  virtual void free() {}
  virtual Field *new_field(MEM_ROOT *root, struct st_table *new_table,
                           bool keep_type);
  virtual Field *new_key_field(MEM_ROOT *root, struct st_table *new_table,
                               char *new_ptr, uchar *new_null_ptr,
                               uint new_null_bit);
  Field *clone(MEM_ROOT *mem_root, struct st_table *new_table);
  inline void move_field(char *ptr_arg,uchar *null_ptr_arg,uchar null_bit_arg)
  {
    ptr=ptr_arg; null_ptr=null_ptr_arg; null_bit=null_bit_arg;
  }
  inline void move_field(char *ptr_arg) { ptr=ptr_arg; }
  virtual void move_field_offset(my_ptrdiff_t ptr_diff)
  {
    ptr=ADD_TO_PTR(ptr,ptr_diff,char*);
    if (null_ptr)
      null_ptr=ADD_TO_PTR(null_ptr,ptr_diff,uchar*);
  }
  inline void get_image(char *buff,uint length, CHARSET_INFO *cs)
    { memcpy(buff,ptr,length); }
  inline void set_image(char *buff,uint length, CHARSET_INFO *cs)
    { memcpy(ptr,buff,length); }
  virtual void get_key_image(char *buff, uint length, imagetype type)
    { get_image(buff,length, &my_charset_bin); }
  virtual void set_key_image(char *buff,uint length)
    { set_image(buff,length, &my_charset_bin); }
  inline longlong val_int_offset(uint row_offset)
    {
      ptr+=row_offset;
      longlong tmp=val_int();
      ptr-=row_offset;
      return tmp;
    }
  inline longlong val_int(char *new_ptr)
  {
    char *old_ptr= ptr;
    longlong return_value;
    ptr= new_ptr;
    return_value= val_int();
    ptr= old_ptr;
    return return_value;
  }
  inline String *val_str(String *str, char *new_ptr)
  {
    char *old_ptr= ptr;
    ptr= new_ptr;
    val_str(str);
    ptr= old_ptr;
    return str;
  }
  virtual bool send_binary(Protocol *protocol);
  virtual char *pack(char* to, const char *from, uint max_length=~(uint) 0)
  {
    uint32 length=pack_length();
    memcpy(to,from,length);
    return to+length;
  }
  virtual const char *unpack(char* to, const char *from)
  {
    uint length=pack_length();
    memcpy(to,from,length);
    return from+length;
  }
  virtual char *pack_key(char* to, const char *from, uint max_length)
  {
    return pack(to,from,max_length);
  }
  virtual char *pack_key_from_key_image(char* to, const char *from,
					uint max_length)
  {
    return pack(to,from,max_length);
  }
  virtual const char *unpack_key(char* to, const char *from, uint max_length)
  {
    return unpack(to,from);
  }
  virtual uint packed_col_length(const char *to, uint length)
  { return length;}
  virtual uint max_packed_col_length(uint max_length)
  { return max_length;}

  virtual int pack_cmp(const char *a,const char *b, uint key_length_arg,
                       my_bool insert_or_update)
  { return cmp(a,b); }
  virtual int pack_cmp(const char *b, uint key_length_arg,
                       my_bool insert_or_update)
  { return cmp(ptr,b); }
  uint offset(byte *record)
  {
    return (uint) (ptr - (char*) record);
  }
  void copy_from_tmp(int offset);
  uint fill_cache_field(struct st_cache_field *copy);
  virtual bool get_date(TIME *ltime,uint fuzzydate);
  virtual bool get_time(TIME *ltime);
  virtual CHARSET_INFO *charset(void) const { return &my_charset_bin; }
  virtual CHARSET_INFO *sort_charset(void) const { return charset(); }
  virtual bool has_charset(void) const { return FALSE; }
  virtual void set_charset(CHARSET_INFO *charset) { }
  virtual enum Derivation derivation(void) const
  { return DERIVATION_IMPLICIT; }
  virtual void set_derivation(enum Derivation derivation) { }
  bool set_warning(MYSQL_ERROR::enum_warning_level, unsigned int code,
                   int cuted_increment);
  bool check_int(const char *str, int length, const char *int_end,
                 CHARSET_INFO *cs);
  void set_datetime_warning(MYSQL_ERROR::enum_warning_level, uint code, 
                            const char *str, uint str_len,
                            timestamp_type ts_type, int cuted_increment);
  void set_datetime_warning(MYSQL_ERROR::enum_warning_level, uint code, 
                            longlong nr, timestamp_type ts_type,
                            int cuted_increment);
  void set_datetime_warning(MYSQL_ERROR::enum_warning_level, const uint code, 
                            double nr, timestamp_type ts_type);
  inline bool check_overflow(int op_result)
  {
    return (op_result == E_DEC_OVERFLOW);
  }
  int warn_if_overflow(int op_result);
  void init(TABLE *table_arg)
  {
    orig_table= table= table_arg;
    table_name= &table_arg->alias;
  }

  /* maximum possible display length */
  virtual uint32 max_length()= 0;

  virtual uint is_equal(create_field *new_field);
  /* convert decimal to longlong with overflow check */
  longlong convert_decimal2longlong(const my_decimal *val, bool unsigned_flag,
                                    int *err);
  /* The max. number of characters */
  inline uint32 char_length() const
  {
    return field_length / charset()->mbmaxlen;
  }

  /* Hash value */
  virtual void hash(ulong *nr, ulong *nr2);
  friend bool reopen_table(THD *,struct st_table *,bool);
  friend int cre_myisam(my_string name, register TABLE *form, uint options,
			ulonglong auto_increment_value);
  friend class Copy_field;
  friend class Item_avg_field;
  friend class Item_std_field;
  friend class Item_sum_num;
  friend class Item_sum_sum;
  friend class Item_sum_str;
  friend class Item_sum_count;
  friend class Item_sum_avg;
  friend class Item_sum_std;
  friend class Item_sum_min;
  friend class Item_sum_max;
  friend class Item_func_group_concat;

private:
  /*
    Primitive for implementing last_null_byte().

    SYNOPSIS
      do_last_null_byte()

    DESCRIPTION
      Primitive for the implementation of the last_null_byte()
      function. This represents the inheritance interface and can be
      overridden by subclasses.
   */
  virtual my_size_t do_last_null_byte() const;
};


class Field_num :public Field {
public:
  const uint8 dec;
  bool zerofill,unsigned_flag;	// Purify cannot handle bit fields
  Field_num(char *ptr_arg,uint32 len_arg, uchar *null_ptr_arg,
	    uchar null_bit_arg, utype unireg_check_arg,
	    const char *field_name_arg,
            uint8 dec_arg, bool zero_arg, bool unsigned_arg);
  Item_result result_type () const { return REAL_RESULT; }
  void prepend_zeros(String *value);
  void add_zerofill_and_unsigned(String &res) const;
  friend class create_field;
  void make_field(Send_field *);
  uint decimals() const { return (uint) dec; }
  uint size_of() const { return sizeof(*this); }
  bool eq_def(Field *field);
  int store_decimal(const my_decimal *);
  my_decimal *val_decimal(my_decimal *);
  uint is_equal(create_field *new_field);
};


class Field_str :public Field {
protected:
  CHARSET_INFO *field_charset;
  enum Derivation field_derivation;
public:
  Field_str(char *ptr_arg,uint32 len_arg, uchar *null_ptr_arg,
	    uchar null_bit_arg, utype unireg_check_arg,
	    const char *field_name_arg, CHARSET_INFO *charset);
  Item_result result_type () const { return STRING_RESULT; }
  uint decimals() const { return NOT_FIXED_DEC; }
  int  store(double nr);
  int  store(longlong nr, bool unsigned_val)=0;
  int  store_decimal(const my_decimal *);
  int  store(const char *to,uint length,CHARSET_INFO *cs)=0;
  uint size_of() const { return sizeof(*this); }
  CHARSET_INFO *charset(void) const { return field_charset; }
  void set_charset(CHARSET_INFO *charset) { field_charset=charset; }
  enum Derivation derivation(void) const { return field_derivation; }
  virtual void set_derivation(enum Derivation derivation_arg)
  { field_derivation= derivation_arg; }
  bool binary() const { return field_charset == &my_charset_bin; }
  uint32 max_length() { return field_length; }
  friend class create_field;
  my_decimal *val_decimal(my_decimal *);
  virtual bool str_needs_quotes() { return TRUE; }
  uint is_equal(create_field *new_field);
};


/* base class for Field_string, Field_varstring and Field_blob */

class Field_longstr :public Field_str
{
public:
  Field_longstr(char *ptr_arg, uint32 len_arg, uchar *null_ptr_arg,
                uchar null_bit_arg, utype unireg_check_arg,
                const char *field_name_arg, CHARSET_INFO *charset)
    :Field_str(ptr_arg, len_arg, null_ptr_arg, null_bit_arg, unireg_check_arg,
               field_name_arg, charset)
    {}

  int store_decimal(const my_decimal *d);
};

/* base class for float and double and decimal (old one) */
class Field_real :public Field_num {
public:
  Field_real(char *ptr_arg, uint32 len_arg, uchar *null_ptr_arg,
             uchar null_bit_arg, utype unireg_check_arg,
             const char *field_name_arg,
             uint8 dec_arg, bool zero_arg, bool unsigned_arg)
    :Field_num(ptr_arg, len_arg, null_ptr_arg, null_bit_arg, unireg_check_arg,
               field_name_arg, dec_arg, zero_arg, unsigned_arg)
    {}
  int store_decimal(const my_decimal *);
  my_decimal *val_decimal(my_decimal *);
};


class Field_decimal :public Field_real {
public:
  Field_decimal(char *ptr_arg, uint32 len_arg, uchar *null_ptr_arg,
		uchar null_bit_arg,
		enum utype unireg_check_arg, const char *field_name_arg,
		uint8 dec_arg,bool zero_arg,bool unsigned_arg)
    :Field_real(ptr_arg, len_arg, null_ptr_arg, null_bit_arg,
                unireg_check_arg, field_name_arg,
                dec_arg, zero_arg, unsigned_arg)
    {}
  enum_field_types type() const { return MYSQL_TYPE_DECIMAL;}
  enum ha_base_keytype key_type() const
  { return zerofill ? HA_KEYTYPE_BINARY : HA_KEYTYPE_NUM; }
  int reset(void);
  int store(const char *to,uint length,CHARSET_INFO *charset);
  int store(double nr);
  int store(longlong nr, bool unsigned_val);
  double val_real(void);
  longlong val_int(void);
  String *val_str(String*,String *);
  int cmp(const char *,const char*);
  void sort_string(char *buff,uint length);
  void overflow(bool negative);
  bool zero_pack() const { return 0; }
  void sql_type(String &str) const;
  uint32 max_length() { return field_length; }
};


/* New decimal/numeric field which use fixed point arithmetic */
class Field_new_decimal :public Field_num {
public:
  /* The maximum number of decimal digits can be stored */
  uint precision;
  uint bin_size;
  /*
    Constructors take max_length of the field as a parameter - not the
    precision as the number of decimal digits allowed.
    So for example we need to count length from precision handling
    CREATE TABLE ( DECIMAL(x,y)) 
  */
  Field_new_decimal(char *ptr_arg, uint32 len_arg, uchar *null_ptr_arg,
                    uchar null_bit_arg,
                    enum utype unireg_check_arg, const char *field_name_arg,
                    uint8 dec_arg, bool zero_arg, bool unsigned_arg);
  Field_new_decimal(uint32 len_arg, bool maybe_null_arg,
                    const char *field_name_arg, uint8 dec_arg,
                    bool unsigned_arg);
  enum_field_types type() const { return MYSQL_TYPE_NEWDECIMAL;}
  enum ha_base_keytype key_type() const { return HA_KEYTYPE_BINARY; }
  Item_result result_type () const { return DECIMAL_RESULT; }
  int  reset(void);
  bool store_value(const my_decimal *decimal_value);
  void set_value_on_overflow(my_decimal *decimal_value, bool sign);
  int  store(const char *to, uint length, CHARSET_INFO *charset);
  int  store(double nr);
  int  store(longlong nr, bool unsigned_val);
  int store_time(TIME *ltime, timestamp_type t_type);
  int  store_decimal(const my_decimal *);
  double val_real(void);
  longlong val_int(void);
  my_decimal *val_decimal(my_decimal *);
  String *val_str(String*, String *);
  int cmp(const char *, const char*);
  void sort_string(char *buff, uint length);
  bool zero_pack() const { return 0; }
  void sql_type(String &str) const;
  uint32 max_length() { return field_length; }
  uint size_of() const { return sizeof(*this); } 
  uint32 pack_length() const { return (uint32) bin_size; }
  uint is_equal(create_field *new_field);
};


class Field_tiny :public Field_num {
public:
  Field_tiny(char *ptr_arg, uint32 len_arg, uchar *null_ptr_arg,
	     uchar null_bit_arg,
	     enum utype unireg_check_arg, const char *field_name_arg,
	     bool zero_arg, bool unsigned_arg)
    :Field_num(ptr_arg, len_arg, null_ptr_arg, null_bit_arg,
	       unireg_check_arg, field_name_arg,
	       0, zero_arg,unsigned_arg)
    {}
  enum Item_result result_type () const { return INT_RESULT; }
  enum_field_types type() const { return MYSQL_TYPE_TINY;}
  enum ha_base_keytype key_type() const
    { return unsigned_flag ? HA_KEYTYPE_BINARY : HA_KEYTYPE_INT8; }
  int store(const char *to,uint length,CHARSET_INFO *charset);
  int store(double nr);
  int store(longlong nr, bool unsigned_val);
  int reset(void) { ptr[0]=0; return 0; }
  double val_real(void);
  longlong val_int(void);
  String *val_str(String*,String *);
  bool send_binary(Protocol *protocol);
  int cmp(const char *,const char*);
  void sort_string(char *buff,uint length);
  uint32 pack_length() const { return 1; }
  void sql_type(String &str) const;
  uint32 max_length() { return 4; }
};


class Field_short :public Field_num {
public:
  Field_short(char *ptr_arg, uint32 len_arg, uchar *null_ptr_arg,
	      uchar null_bit_arg,
	      enum utype unireg_check_arg, const char *field_name_arg,
	      bool zero_arg, bool unsigned_arg)
    :Field_num(ptr_arg, len_arg, null_ptr_arg, null_bit_arg,
	       unireg_check_arg, field_name_arg,
	       0, zero_arg,unsigned_arg)
    {}
  Field_short(uint32 len_arg,bool maybe_null_arg, const char *field_name_arg,
	      bool unsigned_arg)
    :Field_num((char*) 0, len_arg, maybe_null_arg ? (uchar*) "": 0,0,
	       NONE, field_name_arg, 0, 0, unsigned_arg)
    {}
  enum Item_result result_type () const { return INT_RESULT; }
  enum_field_types type() const { return MYSQL_TYPE_SHORT;}
  enum ha_base_keytype key_type() const
    { return unsigned_flag ? HA_KEYTYPE_USHORT_INT : HA_KEYTYPE_SHORT_INT;}
  int store(const char *to,uint length,CHARSET_INFO *charset);
  int store(double nr);
  int store(longlong nr, bool unsigned_val);
  int reset(void) { ptr[0]=ptr[1]=0; return 0; }
  double val_real(void);
  longlong val_int(void);
  String *val_str(String*,String *);
  bool send_binary(Protocol *protocol);
  int cmp(const char *,const char*);
  void sort_string(char *buff,uint length);
  uint32 pack_length() const { return 2; }
  void sql_type(String &str) const;
  uint32 max_length() { return 6; }
};


class Field_medium :public Field_num {
public:
  Field_medium(char *ptr_arg, uint32 len_arg, uchar *null_ptr_arg,
	      uchar null_bit_arg,
	      enum utype unireg_check_arg, const char *field_name_arg,
	      bool zero_arg, bool unsigned_arg)
    :Field_num(ptr_arg, len_arg, null_ptr_arg, null_bit_arg,
	       unireg_check_arg, field_name_arg,
	       0, zero_arg,unsigned_arg)
    {}
  enum Item_result result_type () const { return INT_RESULT; }
  enum_field_types type() const { return MYSQL_TYPE_INT24;}
  enum ha_base_keytype key_type() const
    { return unsigned_flag ? HA_KEYTYPE_UINT24 : HA_KEYTYPE_INT24; }
  int store(const char *to,uint length,CHARSET_INFO *charset);
  int store(double nr);
  int store(longlong nr, bool unsigned_val);
  int reset(void) { ptr[0]=ptr[1]=ptr[2]=0; return 0; }
  double val_real(void);
  longlong val_int(void);
  String *val_str(String*,String *);
  bool send_binary(Protocol *protocol);
  int cmp(const char *,const char*);
  void sort_string(char *buff,uint length);
  uint32 pack_length() const { return 3; }
  void sql_type(String &str) const;
  uint32 max_length() { return 8; }
};


class Field_long :public Field_num {
public:
  Field_long(char *ptr_arg, uint32 len_arg, uchar *null_ptr_arg,
	     uchar null_bit_arg,
	     enum utype unireg_check_arg, const char *field_name_arg,
	     bool zero_arg, bool unsigned_arg)
    :Field_num(ptr_arg, len_arg, null_ptr_arg, null_bit_arg,
	       unireg_check_arg, field_name_arg,
	       0, zero_arg,unsigned_arg)
    {}
  Field_long(uint32 len_arg,bool maybe_null_arg, const char *field_name_arg,
	     bool unsigned_arg)
    :Field_num((char*) 0, len_arg, maybe_null_arg ? (uchar*) "": 0,0,
	       NONE, field_name_arg,0,0,unsigned_arg)
    {}
  enum Item_result result_type () const { return INT_RESULT; }
  enum_field_types type() const { return MYSQL_TYPE_LONG;}
  enum ha_base_keytype key_type() const
    { return unsigned_flag ? HA_KEYTYPE_ULONG_INT : HA_KEYTYPE_LONG_INT; }
  int store(const char *to,uint length,CHARSET_INFO *charset);
  int store(double nr);
  int store(longlong nr, bool unsigned_val);
  int reset(void) { ptr[0]=ptr[1]=ptr[2]=ptr[3]=0; return 0; }
  double val_real(void);
  longlong val_int(void);
  bool send_binary(Protocol *protocol);
  String *val_str(String*,String *);
  int cmp(const char *,const char*);
  void sort_string(char *buff,uint length);
  uint32 pack_length() const { return 4; }
  void sql_type(String &str) const;
  uint32 max_length() { return 11; }
};


#ifdef HAVE_LONG_LONG
class Field_longlong :public Field_num {
public:
  Field_longlong(char *ptr_arg, uint32 len_arg, uchar *null_ptr_arg,
	      uchar null_bit_arg,
	      enum utype unireg_check_arg, const char *field_name_arg,
	      bool zero_arg, bool unsigned_arg)
    :Field_num(ptr_arg, len_arg, null_ptr_arg, null_bit_arg,
	       unireg_check_arg, field_name_arg,
	       0, zero_arg,unsigned_arg)
    {}
  Field_longlong(uint32 len_arg,bool maybe_null_arg,
		 const char *field_name_arg,
		  bool unsigned_arg)
    :Field_num((char*) 0, len_arg, maybe_null_arg ? (uchar*) "": 0,0,
	       NONE, field_name_arg,0,0,unsigned_arg)
    {}
  enum Item_result result_type () const { return INT_RESULT; }
  enum_field_types type() const { return MYSQL_TYPE_LONGLONG;}
  enum ha_base_keytype key_type() const
    { return unsigned_flag ? HA_KEYTYPE_ULONGLONG : HA_KEYTYPE_LONGLONG; }
  int store(const char *to,uint length,CHARSET_INFO *charset);
  int store(double nr);
  int store(longlong nr, bool unsigned_val);
  int reset(void)
  {
    ptr[0]=ptr[1]=ptr[2]=ptr[3]=ptr[4]=ptr[5]=ptr[6]=ptr[7]=0;
    return 0;
  }
  double val_real(void);
  longlong val_int(void);
  String *val_str(String*,String *);
  bool send_binary(Protocol *protocol);
  int cmp(const char *,const char*);
  void sort_string(char *buff,uint length);
  uint32 pack_length() const { return 8; }
  void sql_type(String &str) const;
  bool can_be_compared_as_longlong() const { return TRUE; }
  uint32 max_length() { return 20; }
};
#endif


class Field_float :public Field_real {
public:
  Field_float(char *ptr_arg, uint32 len_arg, uchar *null_ptr_arg,
	      uchar null_bit_arg,
	      enum utype unireg_check_arg, const char *field_name_arg,
              uint8 dec_arg,bool zero_arg,bool unsigned_arg)
    :Field_real(ptr_arg, len_arg, null_ptr_arg, null_bit_arg,
                unireg_check_arg, field_name_arg,
                dec_arg, zero_arg, unsigned_arg)
    {}
  Field_float(uint32 len_arg, bool maybe_null_arg, const char *field_name_arg,
	      uint8 dec_arg)
    :Field_real((char*) 0, len_arg, maybe_null_arg ? (uchar*) "": 0, (uint) 0,
                NONE, field_name_arg, dec_arg, 0, 0)
    {}
  enum_field_types type() const { return MYSQL_TYPE_FLOAT;}
  enum ha_base_keytype key_type() const { return HA_KEYTYPE_FLOAT; }
  int store(const char *to,uint length,CHARSET_INFO *charset);
  int store(double nr);
  int store(longlong nr, bool unsigned_val);
  int reset(void) { bzero(ptr,sizeof(float)); return 0; }
  double val_real(void);
  longlong val_int(void);
  String *val_str(String*,String *);
  bool send_binary(Protocol *protocol);
  int cmp(const char *,const char*);
  void sort_string(char *buff,uint length);
  uint32 pack_length() const { return sizeof(float); }
  void sql_type(String &str) const;
  uint32 max_length() { return 24; }
};


class Field_double :public Field_real {
public:
  my_bool not_fixed;
  Field_double(char *ptr_arg, uint32 len_arg, uchar *null_ptr_arg,
	       uchar null_bit_arg,
	       enum utype unireg_check_arg, const char *field_name_arg,
	       uint8 dec_arg,bool zero_arg,bool unsigned_arg)
    :Field_real(ptr_arg, len_arg, null_ptr_arg, null_bit_arg,
                unireg_check_arg, field_name_arg,
<<<<<<< HEAD
                dec_arg, zero_arg, unsigned_arg)
    {}
  Field_double(uint32 len_arg, bool maybe_null_arg, const char *field_name_arg,
	       uint8 dec_arg)
    :Field_real((char*) 0, len_arg, maybe_null_arg ? (uchar*) "": 0, (uint) 0,
                NONE, field_name_arg, dec_arg, 0, 0)
=======
                dec_arg, zero_arg, unsigned_arg),
     not_fixed(dec_arg >= NOT_FIXED_DEC)
    {}
  Field_double(uint32 len_arg, bool maybe_null_arg, const char *field_name_arg,
	       uint8 dec_arg)
    :Field_real((char*) 0, len_arg, maybe_null_arg ? (uchar*) "" : 0, (uint) 0,
                NONE, field_name_arg, dec_arg, 0, 0),
     not_fixed(dec_arg >= NOT_FIXED_DEC)
    {}
  Field_double(uint32 len_arg, bool maybe_null_arg, const char *field_name_arg,
	       uint8 dec_arg, my_bool not_fixed_srg)
    :Field_real((char*) 0, len_arg, maybe_null_arg ? (uchar*) "" : 0, (uint) 0,
                NONE, field_name_arg, dec_arg, 0, 0),
     not_fixed(not_fixed_srg)
>>>>>>> b0d9d2e9
    {}
  enum_field_types type() const { return MYSQL_TYPE_DOUBLE;}
  enum ha_base_keytype key_type() const { return HA_KEYTYPE_DOUBLE; }
  int  store(const char *to,uint length,CHARSET_INFO *charset);
  int  store(double nr);
  int  store(longlong nr, bool unsigned_val);
  int reset(void) { bzero(ptr,sizeof(double)); return 0; }
  double val_real(void);
  longlong val_int(void);
  String *val_str(String*,String *);
  bool send_binary(Protocol *protocol);
  int cmp(const char *,const char*);
  void sort_string(char *buff,uint length);
  uint32 pack_length() const { return sizeof(double); }
  void sql_type(String &str) const;
  uint32 max_length() { return 53; }
};


/* Everything saved in this will disappear. It will always return NULL */

class Field_null :public Field_str {
  static uchar null[1];
public:
  Field_null(char *ptr_arg, uint32 len_arg,
	     enum utype unireg_check_arg, const char *field_name_arg,
	     CHARSET_INFO *cs)
    :Field_str(ptr_arg, len_arg, null, 1,
	       unireg_check_arg, field_name_arg, cs)
    {}
  enum_field_types type() const { return MYSQL_TYPE_NULL;}
  int  store(const char *to, uint length, CHARSET_INFO *cs)
  { null[0]=1; return 0; }
  int store(double nr)   { null[0]=1; return 0; }
  int store(longlong nr, bool unsigned_val) { null[0]=1; return 0; }
  int store_decimal(const my_decimal *d)  { null[0]=1; return 0; }
  int reset(void)	  { return 0; }
  double val_real(void)		{ return 0.0;}
  longlong val_int(void)	{ return 0;}
  my_decimal *val_decimal(my_decimal *) { return 0; }
  String *val_str(String *value,String *value2)
  { value2->length(0); return value2;}
  int cmp(const char *a, const char *b) { return 0;}
  void sort_string(char *buff, uint length)  {}
  uint32 pack_length() const { return 0; }
  void sql_type(String &str) const;
  uint size_of() const { return sizeof(*this); }
  uint32 max_length() { return 4; }
};


class Field_timestamp :public Field_str {
public:
  Field_timestamp(char *ptr_arg, uint32 len_arg,
                  uchar *null_ptr_arg, uchar null_bit_arg,
		  enum utype unireg_check_arg, const char *field_name_arg,
		  TABLE_SHARE *share, CHARSET_INFO *cs);
  Field_timestamp(bool maybe_null_arg, const char *field_name_arg,
		  CHARSET_INFO *cs);
  enum_field_types type() const { return MYSQL_TYPE_TIMESTAMP;}
  enum ha_base_keytype key_type() const { return HA_KEYTYPE_ULONG_INT; }
  enum Item_result cmp_type () const { return INT_RESULT; }
  int  store(const char *to,uint length,CHARSET_INFO *charset);
  int  store(double nr);
  int  store(longlong nr, bool unsigned_val);
  int  reset(void) { ptr[0]=ptr[1]=ptr[2]=ptr[3]=0; return 0; }
  double val_real(void);
  longlong val_int(void);
  String *val_str(String*,String *);
  bool send_binary(Protocol *protocol);
  int cmp(const char *,const char*);
  void sort_string(char *buff,uint length);
  uint32 pack_length() const { return 4; }
  void sql_type(String &str) const;
  bool can_be_compared_as_longlong() const { return TRUE; }
  bool zero_pack() const { return 0; }
  void set_time();
  virtual void set_default()
  {
    if (table->timestamp_field == this &&
        unireg_check != TIMESTAMP_UN_FIELD)
      set_time();
    else
      Field::set_default();
  }
  /* Get TIMESTAMP field value as seconds since begging of Unix Epoch */
  inline long get_timestamp(my_bool *null_value)
  {
    if ((*null_value= is_null()))
      return 0;
#ifdef WORDS_BIGENDIAN
    if (table && table->s->db_low_byte_first)
      return sint4korr(ptr);
#endif
    long tmp;
    longget(tmp,ptr);
    return tmp;
  }
  bool get_date(TIME *ltime,uint fuzzydate);
  bool get_time(TIME *ltime);
  timestamp_auto_set_type get_auto_set_type() const;
};


class Field_year :public Field_tiny {
public:
  Field_year(char *ptr_arg, uint32 len_arg, uchar *null_ptr_arg,
	     uchar null_bit_arg,
	     enum utype unireg_check_arg, const char *field_name_arg)
    :Field_tiny(ptr_arg, len_arg, null_ptr_arg, null_bit_arg,
		unireg_check_arg, field_name_arg, 1, 1)
    {}
  enum_field_types type() const { return MYSQL_TYPE_YEAR;}
  int  store(const char *to,uint length,CHARSET_INFO *charset);
  int  store(double nr);
  int  store(longlong nr, bool unsigned_val);
  double val_real(void);
  longlong val_int(void);
  String *val_str(String*,String *);
  bool send_binary(Protocol *protocol);
  void sql_type(String &str) const;
  bool can_be_compared_as_longlong() const { return TRUE; }
};


class Field_date :public Field_str {
public:
  Field_date(char *ptr_arg, uchar *null_ptr_arg, uchar null_bit_arg,
	     enum utype unireg_check_arg, const char *field_name_arg,
	     CHARSET_INFO *cs)
    :Field_str(ptr_arg, 10, null_ptr_arg, null_bit_arg,
	       unireg_check_arg, field_name_arg, cs)
    {}
  Field_date(bool maybe_null_arg, const char *field_name_arg,
             CHARSET_INFO *cs)
    :Field_str((char*) 0,10, maybe_null_arg ? (uchar*) "": 0,0,
	       NONE, field_name_arg, cs) {}
  enum_field_types type() const { return MYSQL_TYPE_DATE;}
  enum ha_base_keytype key_type() const { return HA_KEYTYPE_ULONG_INT; }
  enum Item_result cmp_type () const { return INT_RESULT; }
  int store(const char *to,uint length,CHARSET_INFO *charset);
  int store(double nr);
  int store(longlong nr, bool unsigned_val);
  int reset(void) { ptr[0]=ptr[1]=ptr[2]=ptr[3]=0; return 0; }
  double val_real(void);
  longlong val_int(void);
  String *val_str(String*,String *);
  bool send_binary(Protocol *protocol);
  int cmp(const char *,const char*);
  void sort_string(char *buff,uint length);
  uint32 pack_length() const { return 4; }
  void sql_type(String &str) const;
  bool can_be_compared_as_longlong() const { return TRUE; }
  bool zero_pack() const { return 1; }
};


class Field_newdate :public Field_str {
public:
  Field_newdate(char *ptr_arg, uchar *null_ptr_arg, uchar null_bit_arg,
		enum utype unireg_check_arg, const char *field_name_arg,
		CHARSET_INFO *cs)
    :Field_str(ptr_arg, 10, null_ptr_arg, null_bit_arg,
	       unireg_check_arg, field_name_arg, cs)
    {}
  enum_field_types type() const { return MYSQL_TYPE_DATE;}
  enum_field_types real_type() const { return MYSQL_TYPE_NEWDATE; }
  enum ha_base_keytype key_type() const { return HA_KEYTYPE_UINT24; }
  enum Item_result cmp_type () const { return INT_RESULT; }
  int  store(const char *to,uint length,CHARSET_INFO *charset);
  int  store(double nr);
  int  store(longlong nr, bool unsigned_val);
  int store_time(TIME *ltime, timestamp_type type);
  int reset(void) { ptr[0]=ptr[1]=ptr[2]=0; return 0; }
  double val_real(void);
  longlong val_int(void);
  String *val_str(String*,String *);
  bool send_binary(Protocol *protocol);
  int cmp(const char *,const char*);
  void sort_string(char *buff,uint length);
  uint32 pack_length() const { return 3; }
  void sql_type(String &str) const;
  bool can_be_compared_as_longlong() const { return TRUE; }
  bool zero_pack() const { return 1; }
  bool get_date(TIME *ltime,uint fuzzydate);
  bool get_time(TIME *ltime);
};


class Field_time :public Field_str {
public:
  Field_time(char *ptr_arg, uchar *null_ptr_arg, uchar null_bit_arg,
	     enum utype unireg_check_arg, const char *field_name_arg,
	     CHARSET_INFO *cs)
    :Field_str(ptr_arg, 8, null_ptr_arg, null_bit_arg,
	       unireg_check_arg, field_name_arg, cs)
    {}
  Field_time(bool maybe_null_arg, const char *field_name_arg,
             CHARSET_INFO *cs)
    :Field_str((char*) 0,8, maybe_null_arg ? (uchar*) "": 0,0,
	       NONE, field_name_arg, cs) {}
  enum_field_types type() const { return MYSQL_TYPE_TIME;}
  enum ha_base_keytype key_type() const { return HA_KEYTYPE_INT24; }
  enum Item_result cmp_type () const { return INT_RESULT; }
  int store_time(TIME *ltime, timestamp_type type);
  int store(const char *to,uint length,CHARSET_INFO *charset);
  int store(double nr);
  int store(longlong nr, bool unsigned_val);
  int reset(void) { ptr[0]=ptr[1]=ptr[2]=0; return 0; }
  double val_real(void);
  longlong val_int(void);
  String *val_str(String*,String *);
  bool get_date(TIME *ltime, uint fuzzydate);
  bool send_binary(Protocol *protocol);
  bool get_time(TIME *ltime);
  int cmp(const char *,const char*);
  void sort_string(char *buff,uint length);
  uint32 pack_length() const { return 3; }
  void sql_type(String &str) const;
  bool can_be_compared_as_longlong() const { return TRUE; }
  bool zero_pack() const { return 1; }
};


class Field_datetime :public Field_str {
public:
  Field_datetime(char *ptr_arg, uchar *null_ptr_arg, uchar null_bit_arg,
		 enum utype unireg_check_arg, const char *field_name_arg,
		 CHARSET_INFO *cs)
    :Field_str(ptr_arg, 19, null_ptr_arg, null_bit_arg,
	       unireg_check_arg, field_name_arg, cs)
    {}
  Field_datetime(bool maybe_null_arg, const char *field_name_arg,
		 CHARSET_INFO *cs)
    :Field_str((char*) 0,19, maybe_null_arg ? (uchar*) "": 0,0,
	       NONE, field_name_arg, cs) {}
  enum_field_types type() const { return MYSQL_TYPE_DATETIME;}
#ifdef HAVE_LONG_LONG
  enum ha_base_keytype key_type() const { return HA_KEYTYPE_ULONGLONG; }
#endif
  enum Item_result cmp_type () const { return INT_RESULT; }
  uint decimals() const { return DATETIME_DEC; }
  int  store(const char *to,uint length,CHARSET_INFO *charset);
  int  store(double nr);
  int  store(longlong nr, bool unsigned_val);
  int store_time(TIME *ltime, timestamp_type type);
  int reset(void)
  {
    ptr[0]=ptr[1]=ptr[2]=ptr[3]=ptr[4]=ptr[5]=ptr[6]=ptr[7]=0;
    return 0;
  }
  double val_real(void);
  longlong val_int(void);
  String *val_str(String*,String *);
  bool send_binary(Protocol *protocol);
  int cmp(const char *,const char*);
  void sort_string(char *buff,uint length);
  uint32 pack_length() const { return 8; }
  void sql_type(String &str) const;
  bool can_be_compared_as_longlong() const { return TRUE; }
  bool zero_pack() const { return 1; }
  bool get_date(TIME *ltime,uint fuzzydate);
  bool get_time(TIME *ltime);
};


class Field_string :public Field_longstr {
public:
  bool can_alter_field_type;
  Field_string(char *ptr_arg, uint32 len_arg,uchar *null_ptr_arg,
	       uchar null_bit_arg,
	       enum utype unireg_check_arg, const char *field_name_arg,
	       CHARSET_INFO *cs)
    :Field_longstr(ptr_arg, len_arg, null_ptr_arg, null_bit_arg,
                   unireg_check_arg, field_name_arg, cs),
     can_alter_field_type(1) {};
  Field_string(uint32 len_arg,bool maybe_null_arg, const char *field_name_arg,
               CHARSET_INFO *cs)
    :Field_longstr((char*) 0, len_arg, maybe_null_arg ? (uchar*) "": 0, 0,
                   NONE, field_name_arg, cs),
     can_alter_field_type(1) {};

  enum_field_types type() const
  {
    return ((can_alter_field_type && orig_table &&
             orig_table->s->db_create_options & HA_OPTION_PACK_RECORD &&
	     field_length >= 4) &&
            orig_table->s->frm_version < FRM_VER_TRUE_VARCHAR ?
	    MYSQL_TYPE_VAR_STRING : MYSQL_TYPE_STRING);
  }
  enum ha_base_keytype key_type() const
    { return binary() ? HA_KEYTYPE_BINARY : HA_KEYTYPE_TEXT; }
  bool zero_pack() const { return 0; }
  int reset(void)
  {
    charset()->cset->fill(charset(),ptr,field_length,
                          (has_charset() ? ' ' : 0));
    return 0;
  }
  int store(const char *to,uint length,CHARSET_INFO *charset);
  int store(longlong nr, bool unsigned_val);
  int store(double nr) { return Field_str::store(nr); } /* QQ: To be deleted */
  double val_real(void);
  longlong val_int(void);
  String *val_str(String*,String *);
  my_decimal *val_decimal(my_decimal *);
  int cmp(const char *,const char*);
  void sort_string(char *buff,uint length);
  void sql_type(String &str) const;
  char *pack(char *to, const char *from, uint max_length=~(uint) 0);
  const char *unpack(char* to, const char *from);
  int pack_cmp(const char *a,const char *b,uint key_length,
               my_bool insert_or_update);
  int pack_cmp(const char *b,uint key_length,my_bool insert_or_update);
  uint packed_col_length(const char *to, uint length);
  uint max_packed_col_length(uint max_length);
  uint size_of() const { return sizeof(*this); }
  enum_field_types real_type() const { return MYSQL_TYPE_STRING; }
  bool has_charset(void) const
  { return charset() == &my_charset_bin ? FALSE : TRUE; }
  Field *new_field(MEM_ROOT *root, struct st_table *new_table, bool keep_type);
};


class Field_varstring :public Field_longstr {
public:
  /* Store number of bytes used to store length (1 or 2) */
  uint32 length_bytes;
  Field_varstring(char *ptr_arg,
                  uint32 len_arg, uint length_bytes_arg,
                  uchar *null_ptr_arg, uchar null_bit_arg,
		  enum utype unireg_check_arg, const char *field_name_arg,
		  TABLE_SHARE *share, CHARSET_INFO *cs)
    :Field_longstr(ptr_arg, len_arg, null_ptr_arg, null_bit_arg,
                   unireg_check_arg, field_name_arg, cs),
     length_bytes(length_bytes_arg)
  {
    share->varchar_fields++;
  }
  Field_varstring(uint32 len_arg,bool maybe_null_arg,
                  const char *field_name_arg,
                  TABLE_SHARE *share, CHARSET_INFO *cs)
    :Field_longstr((char*) 0,len_arg, maybe_null_arg ? (uchar*) "": 0, 0,
                   NONE, field_name_arg, cs),
     length_bytes(len_arg < 256 ? 1 :2)
  {
    share->varchar_fields++;
  }

  enum_field_types type() const { return MYSQL_TYPE_VARCHAR; }
  enum ha_base_keytype key_type() const;
  bool zero_pack() const { return 0; }
  int  reset(void) { bzero(ptr,field_length+length_bytes); return 0; }
  uint32 pack_length() const { return (uint32) field_length+length_bytes; }
  uint32 key_length() const { return (uint32) field_length; }
  uint32 sort_length() const
  {
    return (uint32) field_length + (field_charset == &my_charset_bin ?
                                    length_bytes : 0);
  }
  int  store(const char *to,uint length,CHARSET_INFO *charset);
  int  store(longlong nr, bool unsigned_val);
  int  store(double nr) { return Field_str::store(nr); } /* QQ: To be deleted */
  double val_real(void);
  longlong val_int(void);
  String *val_str(String*,String *);
  my_decimal *val_decimal(my_decimal *);
  int cmp_max(const char *, const char *, uint max_length);
  int cmp(const char *a,const char*b)
  {
    return cmp_max(a, b, ~0L);
  }
  void sort_string(char *buff,uint length);
  void get_key_image(char *buff,uint length, imagetype type);
  void set_key_image(char *buff,uint length);
  void sql_type(String &str) const;
  char *pack(char *to, const char *from, uint max_length=~(uint) 0);
  char *pack_key(char *to, const char *from, uint max_length);
  char *pack_key_from_key_image(char* to, const char *from, uint max_length);
  const char *unpack(char* to, const char *from);
  const char *unpack_key(char* to, const char *from, uint max_length);
  int pack_cmp(const char *a, const char *b, uint key_length,
               my_bool insert_or_update);
  int pack_cmp(const char *b, uint key_length,my_bool insert_or_update);
  int cmp_binary(const char *a,const char *b, uint32 max_length=~0L);
  int key_cmp(const byte *,const byte*);
  int key_cmp(const byte *str, uint length);
  uint packed_col_length(const char *to, uint length);
  uint max_packed_col_length(uint max_length);
  uint32 data_length();
  uint size_of() const { return sizeof(*this); }
  enum_field_types real_type() const { return MYSQL_TYPE_VARCHAR; }
  bool has_charset(void) const
  { return charset() == &my_charset_bin ? FALSE : TRUE; }
  Field *new_field(MEM_ROOT *root, struct st_table *new_table, bool keep_type);
  Field *new_key_field(MEM_ROOT *root, struct st_table *new_table,
                       char *new_ptr, uchar *new_null_ptr,
                       uint new_null_bit);
  uint is_equal(create_field *new_field);
  void hash(ulong *nr, ulong *nr2);
};


class Field_blob :public Field_longstr {
protected:
  uint packlength;
  String value;				// For temporaries
public:
  Field_blob(char *ptr_arg, uchar *null_ptr_arg, uchar null_bit_arg,
	     enum utype unireg_check_arg, const char *field_name_arg,
	     TABLE_SHARE *share, uint blob_pack_length, CHARSET_INFO *cs);
  Field_blob(uint32 len_arg,bool maybe_null_arg, const char *field_name_arg,
             CHARSET_INFO *cs)
    :Field_longstr((char*) 0, len_arg, maybe_null_arg ? (uchar*) "": 0, 0,
                   NONE, field_name_arg, cs),
    packlength(4)
  {
    flags|= BLOB_FLAG;
  }
  Field_blob(uint32 len_arg,bool maybe_null_arg, const char *field_name_arg,
	     CHARSET_INFO *cs, bool set_packlength)
    :Field_longstr((char*) 0,len_arg, maybe_null_arg ? (uchar*) "": 0, 0,
                   NONE, field_name_arg, cs)
  {
    flags|= BLOB_FLAG;
    packlength= 4;
    if (set_packlength)
    {
      uint32 char_length= len_arg/cs->mbmaxlen;
      packlength= char_length <= 255 ? 1 :
                  char_length <= 65535 ? 2 :
                  char_length <= 16777215 ? 3 : 4;
    }
  }
  enum_field_types type() const { return MYSQL_TYPE_BLOB;}
  enum ha_base_keytype key_type() const
    { return binary() ? HA_KEYTYPE_VARBINARY2 : HA_KEYTYPE_VARTEXT2; }
  int  store(const char *to,uint length,CHARSET_INFO *charset);
  int  store(double nr);
  int  store(longlong nr, bool unsigned_val);
  double val_real(void);
  longlong val_int(void);
  String *val_str(String*,String *);
  my_decimal *val_decimal(my_decimal *);
  int cmp_max(const char *, const char *, uint max_length);
  int cmp(const char *a,const char*b)
    { return cmp_max(a, b, ~0L); }
  int cmp(const char *a, uint32 a_length, const char *b, uint32 b_length);
  int cmp_binary(const char *a,const char *b, uint32 max_length=~0L);
  int key_cmp(const byte *,const byte*);
  int key_cmp(const byte *str, uint length);
  uint32 key_length() const { return 0; }
  void sort_string(char *buff,uint length);
  uint32 pack_length() const
  { return (uint32) (packlength+table->s->blob_ptr_size); }
  uint32 sort_length() const;
  inline uint32 max_data_length() const
  {
    return (uint32) (((ulonglong) 1 << (packlength*8)) -1);
  }
  int reset(void) { bzero(ptr, packlength+sizeof(char*)); return 0; }
  void reset_fields() { bzero((char*) &value,sizeof(value)); }
  void store_length(uint32 number);
  inline uint32 get_length(uint row_offset=0)
  { return get_length(ptr+row_offset); }
  uint32 get_length(const char *ptr);
  void put_length(char *pos, uint32 length);
  inline void get_ptr(char **str)
    {
      memcpy_fixed(str,ptr+packlength,sizeof(char*));
    }
  inline void get_ptr(char **str, uint row_offset)
    {
      memcpy_fixed(str,ptr+packlength+row_offset,sizeof(char*));
    }
  inline void set_ptr(char *length,char *data)
    {
      memcpy(ptr,length,packlength);
      memcpy_fixed(ptr+packlength,&data,sizeof(char*));
    }
  inline void set_ptr(uint32 length,char *data)
    {
      store_length(length);
      memcpy_fixed(ptr+packlength,&data,sizeof(char*));
    }
  void get_key_image(char *buff,uint length, imagetype type);
  void set_key_image(char *buff,uint length);
  void sql_type(String &str) const;
  inline bool copy()
  { char *tmp;
    get_ptr(&tmp);
    if (value.copy(tmp,get_length(),charset()))
    {
      Field_blob::reset();
      return 1;
    }
    tmp=(char*) value.ptr(); memcpy_fixed(ptr+packlength,&tmp,sizeof(char*));
    return 0;
  }
  char *pack(char *to, const char *from, uint max_length= ~(uint) 0);
  char *pack_key(char *to, const char *from, uint max_length);
  char *pack_key_from_key_image(char* to, const char *from, uint max_length);
  const char *unpack(char *to, const char *from);
  const char *unpack_key(char* to, const char *from, uint max_length);
  int pack_cmp(const char *a, const char *b, uint key_length,
               my_bool insert_or_update);
  int pack_cmp(const char *b, uint key_length,my_bool insert_or_update);
  uint packed_col_length(const char *col_ptr, uint length);
  uint max_packed_col_length(uint max_length);
  void free() { value.free(); }
  inline void clear_temporary() { bzero((char*) &value,sizeof(value)); }
  friend void field_conv(Field *to,Field *from);
  uint size_of() const { return sizeof(*this); }
  bool has_charset(void) const
  { return charset() == &my_charset_bin ? FALSE : TRUE; }
  uint32 max_length();
};


#ifdef HAVE_SPATIAL
class Field_geom :public Field_blob {
public:
  enum geometry_type geom_type;

  Field_geom(char *ptr_arg, uchar *null_ptr_arg, uint null_bit_arg,
	     enum utype unireg_check_arg, const char *field_name_arg,
	     TABLE_SHARE *share, uint blob_pack_length,
	     enum geometry_type geom_type_arg)
     :Field_blob(ptr_arg, null_ptr_arg, null_bit_arg, unireg_check_arg, 
                 field_name_arg, share, blob_pack_length, &my_charset_bin)
  { geom_type= geom_type_arg; }
  Field_geom(uint32 len_arg,bool maybe_null_arg, const char *field_name_arg,
	     TABLE_SHARE *share, enum geometry_type geom_type_arg)
    :Field_blob(len_arg, maybe_null_arg, field_name_arg, &my_charset_bin)
  { geom_type= geom_type_arg; }
  enum ha_base_keytype key_type() const { return HA_KEYTYPE_VARBINARY2; }
  enum_field_types type() const { return MYSQL_TYPE_GEOMETRY; }
  void sql_type(String &str) const;
  int  store(const char *to, uint length, CHARSET_INFO *charset);
  int  store(double nr);
  int  store(longlong nr, bool unsigned_val);
  int  store_decimal(const my_decimal *);
  void get_key_image(char *buff,uint length,imagetype type);
  uint size_of() const { return sizeof(*this); }
  int  reset(void) { return !maybe_null(); }
};
#endif /*HAVE_SPATIAL*/


class Field_enum :public Field_str {
protected:
  uint packlength;
public:
  TYPELIB *typelib;
  Field_enum(char *ptr_arg, uint32 len_arg, uchar *null_ptr_arg,
             uchar null_bit_arg,
             enum utype unireg_check_arg, const char *field_name_arg,
             uint packlength_arg,
             TYPELIB *typelib_arg,
             CHARSET_INFO *charset_arg)
    :Field_str(ptr_arg, len_arg, null_ptr_arg, null_bit_arg,
	       unireg_check_arg, field_name_arg, charset_arg),
    packlength(packlength_arg),typelib(typelib_arg)
  {
      flags|=ENUM_FLAG;
  }
  Field *new_field(MEM_ROOT *root, struct st_table *new_table, bool keep_type);
  enum_field_types type() const { return MYSQL_TYPE_STRING; }
  enum Item_result cmp_type () const { return INT_RESULT; }
  enum Item_result cast_to_int_type () const { return INT_RESULT; }
  enum ha_base_keytype key_type() const;
  int  store(const char *to,uint length,CHARSET_INFO *charset);
  int  store(double nr);
  int  store(longlong nr, bool unsigned_val);
  double val_real(void);
  longlong val_int(void);
  String *val_str(String*,String *);
  int cmp(const char *,const char*);
  void sort_string(char *buff,uint length);
  uint32 pack_length() const { return (uint32) packlength; }
  void store_type(ulonglong value);
  void sql_type(String &str) const;
  uint size_of() const { return sizeof(*this); }
  enum_field_types real_type() const { return MYSQL_TYPE_ENUM; }
  virtual bool zero_pack() const { return 0; }
  bool optimize_range(uint idx, uint part) { return 0; }
  bool eq_def(Field *field);
  bool has_charset(void) const { return TRUE; }
  /* enum and set are sorted as integers */
  CHARSET_INFO *sort_charset(void) const { return &my_charset_bin; }
};


class Field_set :public Field_enum {
public:
  Field_set(char *ptr_arg, uint32 len_arg, uchar *null_ptr_arg,
	    uchar null_bit_arg,
	    enum utype unireg_check_arg, const char *field_name_arg,
	    uint32 packlength_arg,
	    TYPELIB *typelib_arg, CHARSET_INFO *charset_arg)
    :Field_enum(ptr_arg, len_arg, null_ptr_arg, null_bit_arg,
		    unireg_check_arg, field_name_arg,
                packlength_arg,
                typelib_arg,charset_arg)
    {
      flags=(flags & ~ENUM_FLAG) | SET_FLAG;
    }
  int  store(const char *to,uint length,CHARSET_INFO *charset);
  int  store(double nr) { return Field_set::store((longlong) nr, FALSE); }
  int  store(longlong nr, bool unsigned_val);
  virtual bool zero_pack() const { return 1; }
  String *val_str(String*,String *);
  void sql_type(String &str) const;
  enum_field_types real_type() const { return MYSQL_TYPE_SET; }
  bool has_charset(void) const { return TRUE; }
};


/*
  Note:
    To use Field_bit::cmp_binary() you need to copy the bits stored in
    the beginning of the record (the NULL bytes) to each memory you
    want to compare (where the arguments point).

    This is the reason:
    - Field_bit::cmp_binary() is only implemented in the base class
      (Field::cmp_binary()).
    - Field::cmp_binary() currenly use pack_length() to calculate how
      long the data is.
    - pack_length() includes size of the bits stored in the NULL bytes
      of the record.
*/
class Field_bit :public Field {
public:
  uchar *bit_ptr;     // position in record where 'uneven' bits store
  uchar bit_ofs;      // offset to 'uneven' high bits
  uint bit_len;       // number of 'uneven' high bits
  uint bytes_in_rec;
  Field_bit(char *ptr_arg, uint32 len_arg, uchar *null_ptr_arg,
            uchar null_bit_arg, uchar *bit_ptr_arg, uchar bit_ofs_arg,
            enum utype unireg_check_arg, const char *field_name_arg);
  enum_field_types type() const { return MYSQL_TYPE_BIT; }
  enum ha_base_keytype key_type() const { return HA_KEYTYPE_BIT; }
  uint32 key_length() const { return (uint32) (field_length + 7) / 8; }
  uint32 max_length() { return field_length; }
  uint size_of() const { return sizeof(*this); }
  Item_result result_type () const { return INT_RESULT; }
  int reset(void) { bzero(ptr, bytes_in_rec); return 0; }
  int store(const char *to, uint length, CHARSET_INFO *charset);
  int store(double nr);
  int store(longlong nr, bool unsigned_val);
  int store_decimal(const my_decimal *);
  double val_real(void);
  longlong val_int(void);
  String *val_str(String*, String *);
  virtual bool str_needs_quotes() { return TRUE; }
  my_decimal *val_decimal(my_decimal *);
  int cmp(const char *a, const char *b)
  { return cmp_binary(a, b); }
  int cmp_binary_offset(uint row_offset)
  { return cmp_offset(row_offset); }
  int cmp_max(const char *a, const char *b, uint max_length);
  int key_cmp(const byte *a, const byte *b)
  { return cmp_binary((char *) a, (char *) b); }
  int key_cmp(const byte *str, uint length);
  int cmp_offset(uint row_offset);
  void get_key_image(char *buff, uint length, imagetype type);
  void set_key_image(char *buff, uint length)
  { Field_bit::store(buff, length, &my_charset_bin); }
  void sort_string(char *buff, uint length)
  { get_key_image(buff, length, itRAW); }
  uint32 pack_length() const { return (uint32) (field_length + 7) / 8; }
  uint32 pack_length_in_rec() const { return bytes_in_rec; }
  void sql_type(String &str) const;
  char *pack(char *to, const char *from, uint max_length=~(uint) 0);
  const char *unpack(char* to, const char *from);
  virtual void set_default();

  Field *new_key_field(MEM_ROOT *root, struct st_table *new_table,
                       char *new_ptr, uchar *new_null_ptr,
                       uint new_null_bit);
  void set_bit_ptr(uchar *bit_ptr_arg, uchar bit_ofs_arg)
  {
    bit_ptr= bit_ptr_arg;
    bit_ofs= bit_ofs_arg;
  }
  bool eq(Field *field)
  {
    return (Field::eq(field) &&
            field->type() == type() &&
            bit_ptr == ((Field_bit *)field)->bit_ptr &&
            bit_ofs == ((Field_bit *)field)->bit_ofs);
  }
  void move_field_offset(my_ptrdiff_t ptr_diff)
  {
    Field::move_field_offset(ptr_diff);
    bit_ptr= ADD_TO_PTR(bit_ptr, ptr_diff, uchar*);
  }

private:
  virtual my_size_t do_last_null_byte() const;
};


/**
  BIT field represented as chars for non-MyISAM tables.

  @todo The inheritance relationship is backwards since Field_bit is
  an extended version of Field_bit_as_char and not the other way
  around. Hence, we should refactor it to fix the hierarchy order.
 */
class Field_bit_as_char: public Field_bit {
public:
  Field_bit_as_char(char *ptr_arg, uint32 len_arg, uchar *null_ptr_arg,
                    uchar null_bit_arg,
                    enum utype unireg_check_arg, const char *field_name_arg);
  enum ha_base_keytype key_type() const { return HA_KEYTYPE_BINARY; }
  uint size_of() const { return sizeof(*this); }
  int store(const char *to, uint length, CHARSET_INFO *charset);
  int store(double nr) { return Field_bit::store(nr); }
  int store(longlong nr, bool unsigned_val)
  { return Field_bit::store(nr, unsigned_val); }
  void sql_type(String &str) const;
};


/*
  Create field class for CREATE TABLE
*/

class create_field :public Sql_alloc
{
public:
  const char *field_name;
  const char *change;			// If done with alter table
  const char *after;			// Put column after this one
  LEX_STRING comment;			// Comment for field
  Item	*def;				// Default value
  enum	enum_field_types sql_type;
  /*
    At various stages in execution this can be length of field in bytes or
    max number of characters. 
  */
  ulong length;
  /*
    The value of `length' as set by parser: is the number of characters
    for most of the types, or of bytes for BLOBs or numeric types.
  */
  uint32 char_length;
  uint  decimals, flags, pack_length, key_length;
  Field::utype unireg_check;
  TYPELIB *interval;			// Which interval to use
  TYPELIB *save_interval;               // Temporary copy for the above
                                        // Used only for UCS2 intervals
  List<String> interval_list;
  CHARSET_INFO *charset;
  Field::geometry_type geom_type;
  Field *field;				// For alter table

  uint8 row,col,sc_length,interval_id;	// For rea_create_table
  uint	offset,pack_flag;
  create_field() :after(0) {}
  create_field(Field *field, Field *orig_field);
  void create_length_to_internal_length(void);

  /* Init for a tmp table field. To be extended if need be. */
  void init_for_tmp_table(enum_field_types sql_type_arg,
                          uint32 max_length, uint32 decimals,
                          bool maybe_null, bool is_unsigned);

  bool init(THD *thd, char *field_name, enum_field_types type, char *length,
            char *decimals, uint type_modifier, Item *default_value,
            Item *on_update_value, LEX_STRING *comment, char *change,
            List<String> *interval_list, CHARSET_INFO *cs,
            uint uint_geom_type);
};


/*
  A class for sending info to the client
*/

class Send_field {
 public:
  const char *db_name;
  const char *table_name,*org_table_name;
  const char *col_name,*org_col_name;
  ulong length;
  uint charsetnr, flags, decimals;
  enum_field_types type;
  Send_field() {}
};


/*
  A class for quick copying data to fields
*/

class Copy_field :public Sql_alloc {
  void (*get_copy_func(Field *to,Field *from))(Copy_field *);
public:
  char *from_ptr,*to_ptr;
  uchar *from_null_ptr,*to_null_ptr;
  my_bool *null_row;
  uint	from_bit,to_bit;
  uint from_length,to_length;
  Field *from_field,*to_field;
  String tmp;					// For items

  Copy_field() {}
  ~Copy_field() {}
  void set(Field *to,Field *from,bool save);	// Field to field 
  void set(char *to,Field *from);		// Field to string
  void (*do_copy)(Copy_field *);
  void (*do_copy2)(Copy_field *);		// Used to handle null values
};


Field *make_field(TABLE_SHARE *share, char *ptr, uint32 field_length,
		  uchar *null_pos, uchar null_bit,
		  uint pack_flag, enum_field_types field_type,
		  CHARSET_INFO *cs,
		  Field::geometry_type geom_type,
		  Field::utype unireg_check,
		  TYPELIB *interval, const char *field_name);
uint pack_length_to_packflag(uint type);
enum_field_types get_blob_type_from_length(ulong length);
uint32 calc_pack_length(enum_field_types type,uint32 length);
int set_field_to_null(Field *field);
int set_field_to_null_with_conversions(Field *field, bool no_conversions);

/*
  The following are for the interface with the .frm file
*/

#define FIELDFLAG_DECIMAL		1
#define FIELDFLAG_BINARY		1	// Shares same flag
#define FIELDFLAG_NUMBER		2
#define FIELDFLAG_ZEROFILL		4
#define FIELDFLAG_PACK			120	// Bits used for packing
#define FIELDFLAG_INTERVAL		256     // mangled with decimals!
#define FIELDFLAG_BITFIELD		512	// mangled with decimals!
#define FIELDFLAG_BLOB			1024	// mangled with decimals!
#define FIELDFLAG_GEOM			2048    // mangled with decimals!

#define FIELDFLAG_TREAT_BIT_AS_CHAR     4096    /* use Field_bit_as_char */

#define FIELDFLAG_LEFT_FULLSCREEN	8192
#define FIELDFLAG_RIGHT_FULLSCREEN	16384
#define FIELDFLAG_FORMAT_NUMBER		16384	// predit: ###,,## in output
#define FIELDFLAG_NO_DEFAULT		16384   /* sql */
#define FIELDFLAG_SUM			((uint) 32768)// predit: +#fieldflag
#define FIELDFLAG_MAYBE_NULL		((uint) 32768)// sql
#define FIELDFLAG_PACK_SHIFT		3
#define FIELDFLAG_DEC_SHIFT		8
#define FIELDFLAG_MAX_DEC		31
#define FIELDFLAG_NUM_SCREEN_TYPE	0x7F01
#define FIELDFLAG_ALFA_SCREEN_TYPE	0x7800

#define MTYP_TYPENR(type) (type & 127)	/* Remove bits from type */

#define f_is_dec(x)		((x) & FIELDFLAG_DECIMAL)
#define f_is_num(x)		((x) & FIELDFLAG_NUMBER)
#define f_is_zerofill(x)	((x) & FIELDFLAG_ZEROFILL)
#define f_is_packed(x)		((x) & FIELDFLAG_PACK)
#define f_packtype(x)		(((x) >> FIELDFLAG_PACK_SHIFT) & 15)
#define f_decimals(x)		((uint8) (((x) >> FIELDFLAG_DEC_SHIFT) & FIELDFLAG_MAX_DEC))
#define f_is_alpha(x)		(!f_is_num(x))
#define f_is_binary(x)          ((x) & FIELDFLAG_BINARY) // 4.0- compatibility
#define f_is_enum(x)            (((x) & (FIELDFLAG_INTERVAL | FIELDFLAG_NUMBER)) == FIELDFLAG_INTERVAL)
#define f_is_bitfield(x)        (((x) & (FIELDFLAG_BITFIELD | FIELDFLAG_NUMBER)) == FIELDFLAG_BITFIELD)
#define f_is_blob(x)		(((x) & (FIELDFLAG_BLOB | FIELDFLAG_NUMBER)) == FIELDFLAG_BLOB)
#define f_is_geom(x)		(((x) & (FIELDFLAG_GEOM | FIELDFLAG_NUMBER)) == FIELDFLAG_GEOM)
#define f_is_equ(x)		((x) & (1+2+FIELDFLAG_PACK+31*256))
#define f_settype(x)		(((int) x) << FIELDFLAG_PACK_SHIFT)
#define f_maybe_null(x)		(x & FIELDFLAG_MAYBE_NULL)
#define f_no_default(x)		(x & FIELDFLAG_NO_DEFAULT)
#define f_bit_as_char(x)        ((x) & FIELDFLAG_TREAT_BIT_AS_CHAR)<|MERGE_RESOLUTION|>--- conflicted
+++ resolved
@@ -796,14 +796,6 @@
 	       uint8 dec_arg,bool zero_arg,bool unsigned_arg)
     :Field_real(ptr_arg, len_arg, null_ptr_arg, null_bit_arg,
                 unireg_check_arg, field_name_arg,
-<<<<<<< HEAD
-                dec_arg, zero_arg, unsigned_arg)
-    {}
-  Field_double(uint32 len_arg, bool maybe_null_arg, const char *field_name_arg,
-	       uint8 dec_arg)
-    :Field_real((char*) 0, len_arg, maybe_null_arg ? (uchar*) "": 0, (uint) 0,
-                NONE, field_name_arg, dec_arg, 0, 0)
-=======
                 dec_arg, zero_arg, unsigned_arg),
      not_fixed(dec_arg >= NOT_FIXED_DEC)
     {}
@@ -818,7 +810,6 @@
     :Field_real((char*) 0, len_arg, maybe_null_arg ? (uchar*) "" : 0, (uint) 0,
                 NONE, field_name_arg, dec_arg, 0, 0),
      not_fixed(not_fixed_srg)
->>>>>>> b0d9d2e9
     {}
   enum_field_types type() const { return MYSQL_TYPE_DOUBLE;}
   enum ha_base_keytype key_type() const { return HA_KEYTYPE_DOUBLE; }
