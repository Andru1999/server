<<<<<<< HEAD
/* Copyright 2000-2008 MySQL AB, 2008-2009 Sun Microsystems, Inc.
=======
/* Copyright (c) 2000, 2011, Oracle and/or its affiliates. All rights reserved.
>>>>>>> 5a0e7394

   This program is free software; you can redistribute it and/or modify
   it under the terms of the GNU General Public License as published by
   the Free Software Foundation; version 2 of the License.

   This program is distributed in the hope that it will be useful,
   but WITHOUT ANY WARRANTY; without even the implied warranty of
   MERCHANTABILITY or FITNESS FOR A PARTICULAR PURPOSE.  See the
   GNU General Public License for more details.

   You should have received a copy of the GNU General Public License
   along with this program; if not, write to the Free Software
   Foundation, Inc., 51 Franklin St, Fifth Floor, Boston, MA  02110-1301  USA */

/* Insert of records */

/*
  INSERT DELAYED

  Insert delayed is distinguished from a normal insert by lock_type ==
  TL_WRITE_DELAYED instead of TL_WRITE. It first tries to open a
  "delayed" table (delayed_get_table()), but falls back to
  open_and_lock_tables() on error and proceeds as normal insert then.

  Opening a "delayed" table means to find a delayed insert thread that
  has the table open already. If this fails, a new thread is created and
  waited for to open and lock the table.

  If accessing the thread succeeded, in
  Delayed_insert::get_local_table() the table of the thread is copied
  for local use. A copy is required because the normal insert logic
  works on a target table, but the other threads table object must not
  be used. The insert logic uses the record buffer to create a record.
  And the delayed insert thread uses the record buffer to pass the
  record to the table handler. So there must be different objects. Also
  the copied table is not included in the lock, so that the statement
  can proceed even if the real table cannot be accessed at this moment.

  Copying a table object is not a trivial operation. Besides the TABLE
  object there are the field pointer array, the field objects and the
  record buffer. After copying the field objects, their pointers into
  the record must be "moved" to point to the new record buffer.

  After this setup the normal insert logic is used. Only that for
  delayed inserts write_delayed() is called instead of write_record().
  It inserts the rows into a queue and signals the delayed insert thread
  instead of writing directly to the table.

  The delayed insert thread awakes from the signal. It locks the table,
  inserts the rows from the queue, unlocks the table, and waits for the
  next signal. It does normally live until a FLUSH TABLES or SHUTDOWN.

*/

#include "my_global.h"                          /* NO_EMBEDDED_ACCESS_CHECKS */
#include "sql_priv.h"
#include "unireg.h"                    // REQUIRED: for other includes
#include "sql_insert.h"
#include "sql_update.h"                         // compare_record
#include "sql_base.h"                           // close_thread_tables
#include "sql_cache.h"                          // query_cache_*
#include "key.h"                                // key_copy
#include "lock.h"                               // mysql_unlock_tables
#include "sp_head.h"
#include "sql_view.h"         // check_key_in_view, insert_view_fields
#include "sql_table.h"        // mysql_create_table_no_lock
#include "sql_acl.h"          // *_ACL, check_grant_all_columns
#include "sql_trigger.h"
#include "sql_select.h"
#include "sql_show.h"
#include "slave.h"
#include "sql_parse.h"                          // end_active_trans
#include "rpl_mi.h"
#include "transaction.h"
#include "sql_audit.h"

#ifndef EMBEDDED_LIBRARY
static bool delayed_get_table(THD *thd, MDL_request *grl_protection_request,
                              TABLE_LIST *table_list);
static int write_delayed(THD *thd, TABLE *table, enum_duplicates duplic,
                         LEX_STRING query, bool ignore, bool log_on);
static void end_delayed_insert(THD *thd);
pthread_handler_t handle_delayed_insert(void *arg);
static void unlink_blobs(register TABLE *table);
#endif
static bool check_view_insertability(THD *thd, TABLE_LIST *view);

<<<<<<< HEAD
=======
/* Define to force use of my_malloc() if the allocated memory block is big */

#ifndef HAVE_ALLOCA
#define my_safe_alloca(size, min_length) my_alloca(size)
#define my_safe_afree(ptr, size, min_length) my_afree(ptr)
#else
#define my_safe_alloca(size, min_length) ((size <= min_length) ? my_alloca(size) : my_malloc(size,MYF(0)))
#define my_safe_afree(ptr, size, min_length) if (size > min_length) my_free(ptr)
#endif

>>>>>>> 5a0e7394
/*
  Check that insert/update fields are from the same single table of a view.

  SYNOPSIS
    check_view_single_update()
    fields            The insert/update fields to be checked.
    values            Values to use for update
    view              The view for insert.
    map     [in/out]  The insert table map.

  DESCRIPTION
    This function is called in 2 cases:
    1. to check insert fields. In this case *map will be set to 0.
       Insert fields are checked to be all from the same single underlying
       table of the given view. Otherwise the error is thrown. Found table
       map is returned in the map parameter.
    2. to check update fields of the ON DUPLICATE KEY UPDATE clause.
       In this case *map contains table_map found on the previous call of
       the function to check insert fields. Update fields are checked to be
       from the same table as the insert fields.

  RETURN
    0   OK
    1   Error
*/

bool check_view_single_update(List<Item> &fields, List<Item> *values,
                              TABLE_LIST *view, table_map *map)
{
  /* it is join view => we need to find the table for update */
  List_iterator_fast<Item> it(fields);
  Item *item;
  TABLE_LIST *tbl= 0;            // reset for call to check_single_table()
  table_map tables= 0;

  while ((item= it++))
    tables|= item->used_tables();

  if (values)
  {
    it.init(*values);
    while ((item= it++))
      tables|= item->used_tables();
  }

  /* Convert to real table bits */
  tables&= ~PSEUDO_TABLE_BITS;

<<<<<<< HEAD
=======

>>>>>>> 5a0e7394
  /* Check found map against provided map */
  if (*map)
  {
    if (tables != *map)
      goto error;
    return FALSE;
  }

  if (view->check_single_table(&tbl, tables, view) || tbl == 0)
    goto error;

  view->table= tbl->table;
  *map= tables;

  return FALSE;

error:
  my_error(ER_VIEW_MULTIUPDATE, MYF(0),
           view->view_db.str, view->view_name.str);
  return TRUE;
}


/*
  Check if insert fields are correct.

  SYNOPSIS
    check_insert_fields()
    thd                         The current thread.
    table                       The table for insert.
    fields                      The insert fields.
    values                      The insert values.
    check_unique                If duplicate values should be rejected.
    fields_and_values_from_different_maps
				Set to 1 if fields and values are using
                                different table maps, like on select ... insert
    map                         Store here table map for used fields

  NOTE
    Clears TIMESTAMP_AUTO_SET_ON_INSERT from table->timestamp_field_type
    or leaves it as is, depending on if timestamp should be updated or
    not.

  RETURN
    0           OK
    -1          Error
*/

static int check_insert_fields(THD *thd, TABLE_LIST *table_list,
                               List<Item> &fields, List<Item> &values,
                               bool check_unique,
                               bool fields_and_values_from_different_maps,
                               table_map *map)
{
  TABLE *table= table_list->table;

  if (!table_list->updatable)
  {
    my_error(ER_NON_INSERTABLE_TABLE, MYF(0), table_list->alias, "INSERT");
    return -1;
  }

  if (fields.elements == 0 && values.elements != 0)
  {
    if (!table)
    {
      my_error(ER_VIEW_NO_INSERT_FIELD_LIST, MYF(0),
               table_list->view_db.str, table_list->view_name.str);
      return -1;
    }
    if (values.elements != table->s->fields)
    {
      my_error(ER_WRONG_VALUE_COUNT_ON_ROW, MYF(0), 1L);
      return -1;
    }
#ifndef NO_EMBEDDED_ACCESS_CHECKS
    Field_iterator_table_ref field_it;
    field_it.set(table_list);
    if (check_grant_all_columns(thd, INSERT_ACL, &field_it))
      return -1;
#endif
    clear_timestamp_auto_bits(table->timestamp_field_type,
                              TIMESTAMP_AUTO_SET_ON_INSERT);
    /*
      No fields are provided so all fields must be provided in the values.
      Thus we set all bits in the write set.
    */
    bitmap_set_all(table->write_set);
  }
  else
  {						// Part field list
    SELECT_LEX *select_lex= &thd->lex->select_lex;
    Name_resolution_context *context= &select_lex->context;
    Name_resolution_context_state ctx_state;
    int res;

    if (fields.elements != values.elements)
    {
      my_error(ER_WRONG_VALUE_COUNT_ON_ROW, MYF(0), 1L);
      return -1;
    }

    thd->dup_field= 0;
    select_lex->no_wrap_view_item= TRUE;

    /* Save the state of the current name resolution context. */
    ctx_state.save_state(context, table_list);

    /*
      Perform name resolution only in the first table - 'table_list',
      which is the table that is inserted into.
    */
    table_list->next_local= 0;
    context->resolve_in_table_list_only(table_list);
    res= setup_fields(thd, 0, fields, MARK_COLUMNS_WRITE, 0, 0);

    /* Restore the current context. */
    ctx_state.restore_state(context, table_list);
    thd->lex->select_lex.no_wrap_view_item= FALSE;

    if (res)
      return -1;

    if (table_list->effective_algorithm == VIEW_ALGORITHM_MERGE)
    {
      if (check_view_single_update(fields,
                                   fields_and_values_from_different_maps ?
                                   (List<Item>*) 0 : &values,
                                   table_list, map))
        return -1;
      table= table_list->table;
    }

    if (check_unique && thd->dup_field)
    {
      my_error(ER_FIELD_SPECIFIED_TWICE, MYF(0), thd->dup_field->field_name);
      return -1;
    }
    if (table->timestamp_field)	// Don't automaticly set timestamp if used
    {
      if (bitmap_is_set(table->write_set,
                        table->timestamp_field->field_index))
        clear_timestamp_auto_bits(table->timestamp_field_type,
                                  TIMESTAMP_AUTO_SET_ON_INSERT);
      else
      {
        bitmap_set_bit(table->write_set,
                       table->timestamp_field->field_index);
      }
    }
  }
  /* Mark virtual columns used in the insert statement */
  if (table->vfield)
    table->mark_virtual_columns_for_write(TRUE);
  // For the values we need select_priv
#ifndef NO_EMBEDDED_ACCESS_CHECKS
  table->grant.want_privilege= (SELECT_ACL & ~table->grant.privilege);
#endif

  if (check_key_in_view(thd, table_list) ||
      (table_list->view &&
       check_view_insertability(thd, table_list)))
  {
    my_error(ER_NON_INSERTABLE_TABLE, MYF(0), table_list->alias, "INSERT");
    return -1;
  }

  return 0;
}


/*
  Check update fields for the timestamp field.

  SYNOPSIS
    check_update_fields()
    thd                         The current thread.
    insert_table_list           The insert table list.
    table                       The table for update.
    update_fields               The update fields.

  NOTE
    If the update fields include the timestamp field,
    remove TIMESTAMP_AUTO_SET_ON_UPDATE from table->timestamp_field_type.

  RETURN
    0           OK
    -1          Error
*/

static int check_update_fields(THD *thd, TABLE_LIST *insert_table_list,
                               List<Item> &update_fields,
                               List<Item> &update_values, table_map *map)
{
  TABLE *table= insert_table_list->table;
  my_bool timestamp_mark;
  LINT_INIT(timestamp_mark);

  if (table->timestamp_field)
  {
    /*
      Unmark the timestamp field so that we can check if this is modified
      by update_fields
    */
    timestamp_mark= bitmap_test_and_clear(table->write_set,
                                          table->timestamp_field->field_index);
  }

  /* Check the fields we are going to modify */
  if (setup_fields(thd, 0, update_fields, MARK_COLUMNS_WRITE, 0, 0))
    return -1;

  if (insert_table_list->effective_algorithm == VIEW_ALGORITHM_MERGE &&
      check_view_single_update(update_fields, &update_values,
                               insert_table_list, map))
    return -1;

  if (table->timestamp_field)
  {
    /* Don't set timestamp column if this is modified. */
    if (bitmap_is_set(table->write_set,
                      table->timestamp_field->field_index))
      clear_timestamp_auto_bits(table->timestamp_field_type,
                                TIMESTAMP_AUTO_SET_ON_UPDATE);
    if (timestamp_mark)
      bitmap_set_bit(table->write_set,
                     table->timestamp_field->field_index);
  }
  return 0;
}

/*
  Prepare triggers  for INSERT-like statement.

  SYNOPSIS
    prepare_triggers_for_insert_stmt()
      table   Table to which insert will happen

  NOTE
    Prepare triggers for INSERT-like statement by marking fields
    used by triggers and inform handlers that batching of UPDATE/DELETE 
    cannot be done if there are BEFORE UPDATE/DELETE triggers.
*/

void prepare_triggers_for_insert_stmt(TABLE *table)
{
  if (table->triggers)
  {
    if (table->triggers->has_triggers(TRG_EVENT_DELETE,
                                      TRG_ACTION_AFTER))
    {
      /*
        The table has AFTER DELETE triggers that might access to 
        subject table and therefore might need delete to be done 
        immediately. So we turn-off the batching.
      */ 
      (void) table->file->extra(HA_EXTRA_DELETE_CANNOT_BATCH);
    }
    if (table->triggers->has_triggers(TRG_EVENT_UPDATE,
                                      TRG_ACTION_AFTER))
    {
      /*
        The table has AFTER UPDATE triggers that might access to subject 
        table and therefore might need update to be done immediately. 
        So we turn-off the batching.
      */ 
      (void) table->file->extra(HA_EXTRA_UPDATE_CANNOT_BATCH);
    }
  }
  table->mark_columns_needed_for_insert();
}


/**
  Upgrade table-level lock of INSERT statement to TL_WRITE if
  a more concurrent lock is infeasible for some reason. This is
  necessary for engines without internal locking support (MyISAM).
  An engine with internal locking implementation might later
  downgrade the lock in handler::store_lock() method.
*/

<<<<<<< HEAD
void upgrade_lock_type_for_insert(THD *thd, thr_lock_type *lock_type,
                                  enum_duplicates duplic,
                                  bool is_multi_insert)
=======
static
void upgrade_lock_type(THD *thd, thr_lock_type *lock_type,
                       enum_duplicates duplic)
>>>>>>> 5a0e7394
{
  if (duplic == DUP_UPDATE ||
      (duplic == DUP_REPLACE && *lock_type == TL_WRITE_CONCURRENT_INSERT))
  {
    *lock_type= TL_WRITE_DEFAULT;
    return;
  }

  if (*lock_type == TL_WRITE_DELAYED)
  {
    /*
      We do not use delayed threads if:
      - we're running in the safe mode or skip-new mode -- the
        feature is disabled in these modes
      - we're executing this statement on a replication slave --
        we need to ensure serial execution of queries on the
        slave
      - it is INSERT .. ON DUPLICATE KEY UPDATE - in this case the
        insert cannot be concurrent
      - this statement is directly or indirectly invoked from
        a stored function or trigger (under pre-locking) - to
        avoid deadlocks, since INSERT DELAYED involves a lock
        upgrade (TL_WRITE_DELAYED -> TL_WRITE) which we should not
        attempt while keeping other table level locks.
      - this statement itself may require pre-locking.
        We should upgrade the lock even though in most cases
        delayed functionality may work. Unfortunately, we can't
        easily identify whether the subject table is not used in
        the statement indirectly via a stored function or trigger:
        if it is used, that will lead to a deadlock between the
        client connection and the delayed thread.
    */
    if (specialflag & (SPECIAL_NO_NEW_FUNC | SPECIAL_SAFE_MODE) ||
        thd->variables.max_insert_delayed_threads == 0 ||
        thd->locked_tables_mode > LTM_LOCK_TABLES ||
        thd->lex->uses_stored_routines())
    {
      *lock_type= TL_WRITE;
      return;
    }
    if (thd->slave_thread)
    {
      /* Try concurrent insert */
      *lock_type= (duplic == DUP_UPDATE || duplic == DUP_REPLACE) ?
                  TL_WRITE : TL_WRITE_CONCURRENT_INSERT;
      return;
    }

<<<<<<< HEAD
    bool log_on= (thd->variables.option_bits & OPTION_BIN_LOG ||
                  ! (thd->security_ctx->master_access & SUPER_ACL));
=======
    bool log_on= (thd->variables.option_bits & OPTION_BIN_LOG);
>>>>>>> 5a0e7394
    if (global_system_variables.binlog_format == BINLOG_FORMAT_STMT &&
        log_on && mysql_bin_log.is_open())
    {
      /*
        Statement-based binary logging does not work in this case, because:
        a) two concurrent statements may have their rows intermixed in the
        queue, leading to autoincrement replication problems on slave (because
        the values generated used for one statement don't depend only on the
        value generated for the first row of this statement, so are not
        replicable)
        b) if first row of the statement has an error the full statement is
        not binlogged, while next rows of the statement may be inserted.
        c) if first row succeeds, statement is binlogged immediately with a
        zero error code (i.e. "no error"), if then second row fails, query
        will fail on slave too and slave will stop (wrongly believing that the
        master got no error).
        So we fallback to non-delayed INSERT.
        Note that to be fully correct, we should test the "binlog format which
        the delayed thread is going to use for this row". But in the common case
        where the global binlog format is not changed and the session binlog
        format may be changed, that is equal to the global binlog format.
        We test it without mutex for speed reasons (condition rarely true), and
        in the common case (global not changed) it is as good as without mutex;
        if global value is changed, anyway there is uncertainty as the delayed
        thread may be old and use the before-the-change value.
      */
      *lock_type= TL_WRITE;
    }
  }
}


/**
  Find or create a delayed insert thread for the first table in
  the table list, then open and lock the remaining tables.
  If a table can not be used with insert delayed, upgrade the lock
  and open and lock all tables using the standard mechanism.

  @param thd         thread context
  @param table_list  list of "descriptors" for tables referenced
                     directly in statement SQL text.
                     The first element in the list corresponds to
                     the destination table for inserts, remaining
                     tables, if any, are usually tables referenced
                     by sub-queries in the right part of the
                     INSERT.

  @return Status of the operation. In case of success 'table'
  member of every table_list element points to an instance of
  class TABLE.

  @sa open_and_lock_tables for more information about MySQL table
  level locking
*/

static
bool open_and_lock_for_insert_delayed(THD *thd, TABLE_LIST *table_list)
{
  MDL_request protection_request;
  DBUG_ENTER("open_and_lock_for_insert_delayed");

#ifndef EMBEDDED_LIBRARY
<<<<<<< HEAD
  if (thd->locked_tables_mode && thd->global_read_lock.is_acquired())
  {
    /*
      If this connection has the global read lock, the handler thread
      will not be able to lock the table. It will wait for the global
      read lock to go away, but this will never happen since the
      connection thread will be stuck waiting for the handler thread
      to open and lock the table.
      If we are not in locked tables mode, INSERT will seek protection
      against the global read lock (and fail), thus we will only get
      to this point in locked tables mode.
    */
    my_error(ER_CANT_UPDATE_WITH_READLOCK, MYF(0));
=======
  /*
    In order for the deadlock detector to be able to find any deadlocks
    caused by the handler thread waiting for GRL or this table, we acquire
    protection against GRL (global IX metadata lock) and metadata lock on
    table to being inserted into inside the connection thread.
    If this goes ok, the tickets are cloned and added to the list of granted
    locks held by the handler thread.
  */
  if (thd->global_read_lock.can_acquire_protection())
>>>>>>> 5a0e7394
    DBUG_RETURN(TRUE);

<<<<<<< HEAD
  /*
    In order for the deadlock detector to be able to find any deadlocks
    caused by the handler thread locking this table, we take the metadata
    lock inside the connection thread. If this goes ok, the ticket is cloned
    and added to the list of granted locks held by the handler thread.
  */
  MDL_ticket *mdl_savepoint= thd->mdl_context.mdl_savepoint();
  if (thd->mdl_context.acquire_lock(&table_list->mdl_request,
                                    thd->variables.lock_wait_timeout))
    /*
      If a lock can't be acquired, it makes no sense to try normal insert.
      Therefore we just abort the statement.
    */
    DBUG_RETURN(TRUE);

  bool error= FALSE;
  if (delayed_get_table(thd, table_list))
=======
  protection_request.init(MDL_key::GLOBAL, "", "", MDL_INTENTION_EXCLUSIVE,
                          MDL_STATEMENT);

  if (thd->mdl_context.acquire_lock(&protection_request,
                                    thd->variables.lock_wait_timeout))
    DBUG_RETURN(TRUE);

  if (thd->mdl_context.acquire_lock(&table_list->mdl_request,
                                    thd->variables.lock_wait_timeout))
    /*
      If a lock can't be acquired, it makes no sense to try normal insert.
      Therefore we just abort the statement.
    */
    DBUG_RETURN(TRUE);

  bool error= FALSE;
  if (delayed_get_table(thd, &protection_request, table_list))
>>>>>>> 5a0e7394
    error= TRUE;
  else if (table_list->table)
  {
    /*
      Open tables used for sub-selects or in stored functions, will also
      cache these functions.
    */
    if (open_and_lock_tables(thd, table_list->next_global, TRUE, 0))
    {
      end_delayed_insert(thd);
      error= TRUE;
    }
    else
    {
      /*
        First table was not processed by open_and_lock_tables(),
        we need to set updatability flag "by hand".
      */
      if (!table_list->derived && !table_list->view)
        table_list->updatable= 1;  // usual table
    }
  }

  /*
<<<<<<< HEAD
    If a lock was acquired above, we should release it after
    handle_delayed_insert() has cloned the ticket. Note that acquire_lock() can
    succeed because the connection already has the lock. In this case the ticket
    will be before the mdl_savepoint and we should not release it here.
  */
  if (!thd->mdl_context.has_lock(mdl_savepoint, table_list->mdl_request.ticket))
    thd->mdl_context.release_lock(table_list->mdl_request.ticket);
=======
    We can't release protection against GRL and metadata lock on the table
    being inserted into here. These locks might be required, for example,
    because this INSERT DELAYED calls functions which may try to update
    this or another tables (updating the same table is of course illegal,
    but such an attempt can be discovered only later during statement
    execution).
  */
>>>>>>> 5a0e7394

  /*
    Reset the ticket in case we end up having to use normal insert and
    therefore will reopen the table and reacquire the metadata lock.
  */
  table_list->mdl_request.ticket= NULL;

  if (error || table_list->table)
    DBUG_RETURN(error);
#endif
  /*
    * This is embedded library and we don't have auxiliary
    threads OR
    * a lock upgrade was requested inside delayed_get_table
      because
      - there are too many delayed insert threads OR
      - the table has triggers.
    Use a normal insert.
  */
  table_list->lock_type= TL_WRITE;
  DBUG_RETURN(open_and_lock_tables(thd, table_list, TRUE, 0));
}


/**
  Create a new query string for removing DELAYED keyword for
  multi INSERT DEALAYED statement.

  @param[in] thd                 Thread handler
  @param[in] buf                 Query string

  @return
             0           ok
             1           error
*/
static int
create_insert_stmt_from_insert_delayed(THD *thd, String *buf)
{
<<<<<<< HEAD
  /* Append the part of thd->query before "DELAYED" keyword */
  if (buf->append(thd->query(),
                  thd->lex->keyword_delayed_begin - thd->query()))
    return 1;
  /* Append the part of thd->query after "DELAYED" keyword */
  if (buf->append(thd->lex->keyword_delayed_begin + 7))
    return 1;

=======
  /* Make a copy of thd->query() and then remove the "DELAYED" keyword */
  if (buf->append(thd->query()) ||
      buf->replace(thd->lex->keyword_delayed_begin_offset,
                   thd->lex->keyword_delayed_end_offset -
                   thd->lex->keyword_delayed_begin_offset, 0))
    return 1;
>>>>>>> 5a0e7394
  return 0;
}


/**
  INSERT statement implementation

  @note Like implementations of other DDL/DML in MySQL, this function
  relies on the caller to close the thread tables. This is done in the
  end of dispatch_command().
*/

bool mysql_insert(THD *thd,TABLE_LIST *table_list,
                  List<Item> &fields,
                  List<List_item> &values_list,
                  List<Item> &update_fields,
                  List<Item> &update_values,
                  enum_duplicates duplic,
		  bool ignore)
{
  int error, res;
  bool transactional_table, joins_freed= FALSE;
  bool changed;
  bool was_insert_delayed= (table_list->lock_type ==  TL_WRITE_DELAYED);
  bool using_bulk_insert= 0;
  uint value_count;
  ulong counter = 1;
  ulonglong id;
  COPY_INFO info;
  TABLE *table= 0;
  List_iterator_fast<List_item> its(values_list);
  List_item *values;
  Name_resolution_context *context;
  Name_resolution_context_state ctx_state;
#ifndef EMBEDDED_LIBRARY
  char *query= thd->query();
  /*
    log_on is about delayed inserts only.
    By default, both logs are enabled (this won't cause problems if the server
    runs without --log-bin).
  */
<<<<<<< HEAD
  bool log_on= ((thd->variables.option_bits & OPTION_BIN_LOG) ||
                (!(thd->security_ctx->master_access & SUPER_ACL)));
=======
  bool log_on= (thd->variables.option_bits & OPTION_BIN_LOG);
>>>>>>> 5a0e7394
#endif
  thr_lock_type lock_type;
  Item *unused_conds= 0;
  DBUG_ENTER("mysql_insert");

  /*
    Upgrade lock type if the requested lock is incompatible with
    the current connection mode or table operation.
  */
<<<<<<< HEAD
  upgrade_lock_type_for_insert(thd, &table_list->lock_type, duplic,
                               values_list.elements > 1);
=======
  upgrade_lock_type(thd, &table_list->lock_type, duplic);
>>>>>>> 5a0e7394

  /*
    We can't write-delayed into a table locked with LOCK TABLES:
    this will lead to a deadlock, since the delayed thread will
    never be able to get a lock on the table. QQQ: why not
    upgrade the lock here instead?
  */
  if (table_list->lock_type == TL_WRITE_DELAYED &&
      thd->locked_tables_mode &&
      find_locked_table(thd->open_tables, table_list->db,
                        table_list->table_name))
  {
    my_error(ER_DELAYED_INSERT_TABLE_LOCKED, MYF(0),
             table_list->table_name);
    DBUG_RETURN(TRUE);
  }

  if (table_list->lock_type == TL_WRITE_DELAYED)
  {
    if (open_and_lock_for_insert_delayed(thd, table_list))
      DBUG_RETURN(TRUE);
  }
  else
  {
    if (open_and_lock_tables(thd, table_list, TRUE, 0))
      DBUG_RETURN(TRUE);
  }
  lock_type= table_list->lock_type;

  thd_proc_info(thd, "init");
  thd->used_tables=0;
  values= its++;
  value_count= values->elements;

  if (mysql_prepare_insert(thd, table_list, table, fields, values,
			   update_fields, update_values, duplic, &unused_conds,
                           FALSE,
                           (fields.elements || !value_count ||
                            table_list->view != 0),
                           !ignore && (thd->variables.sql_mode &
                                       (MODE_STRICT_TRANS_TABLES |
                                        MODE_STRICT_ALL_TABLES))))
    goto abort;

  /* mysql_prepare_insert set table_list->table if it was not set */
  table= table_list->table;

  context= &thd->lex->select_lex.context;
  /*
    These three asserts test the hypothesis that the resetting of the name
    resolution context below is not necessary at all since the list of local
    tables for INSERT always consists of one table.
  */
  DBUG_ASSERT(!table_list->next_local);
  DBUG_ASSERT(!context->table_list->next_local);
  DBUG_ASSERT(!context->first_name_resolution_table->next_name_resolution_table);

  /* Save the state of the current name resolution context. */
  ctx_state.save_state(context, table_list);

  /*
    Perform name resolution only in the first table - 'table_list',
    which is the table that is inserted into.
  */
  table_list->next_local= 0;
  context->resolve_in_table_list_only(table_list);

  while ((values= its++))
  {
    counter++;
    if (values->elements != value_count)
    {
      my_error(ER_WRONG_VALUE_COUNT_ON_ROW, MYF(0), counter);
      goto abort;
    }
    if (setup_fields(thd, 0, *values, MARK_COLUMNS_READ, 0, 0))
      goto abort;
  }
  its.rewind ();
 
  /* Restore the current context. */
  ctx_state.restore_state(context, table_list);

  /*
    Fill in the given fields and dump it to the table file
  */
  bzero((char*) &info,sizeof(info));
  info.ignore= ignore;
  info.handle_duplicates=duplic;
  info.update_fields= &update_fields;
  info.update_values= &update_values;
  info.view= (table_list->view ? table_list : 0);

  /*
    Count warnings for all inserts.
    For single line insert, generate an error if try to set a NOT NULL field
    to NULL.
  */
  thd->count_cuted_fields= ((values_list.elements == 1 &&
                             !ignore) ?
			    CHECK_FIELD_ERROR_FOR_NULL :
			    CHECK_FIELD_WARN);
  thd->cuted_fields = 0L;
  table->next_number_field=table->found_next_number_field;

#ifdef HAVE_REPLICATION
  if (thd->slave_thread &&
      (info.handle_duplicates == DUP_UPDATE) &&
      (table->next_number_field != NULL) &&
      rpl_master_has_bug(&active_mi->rli, 24432, TRUE, NULL, NULL))
    goto abort;
#endif

  error=0;
  thd_proc_info(thd, "update");
  if (duplic == DUP_REPLACE &&
      (!table->triggers || !table->triggers->has_delete_triggers()))
    table->file->extra(HA_EXTRA_WRITE_CAN_REPLACE);
  if (duplic == DUP_UPDATE)
    table->file->extra(HA_EXTRA_INSERT_WITH_UPDATE);
  /*
    let's *try* to start bulk inserts. It won't necessary
    start them as values_list.elements should be greater than
    some - handler dependent - threshold.
    We should not start bulk inserts if this statement uses
    functions or invokes triggers since they may access
    to the same table and therefore should not see its
    inconsistent state created by this optimization.
    So we call start_bulk_insert to perform nesessary checks on
    values_list.elements, and - if nothing else - to initialize
    the code to make the call of end_bulk_insert() below safe.
  */
#ifndef EMBEDDED_LIBRARY
  if (lock_type != TL_WRITE_DELAYED)
#endif /* EMBEDDED_LIBRARY */
  {
    if (duplic != DUP_ERROR || ignore)
      table->file->extra(HA_EXTRA_IGNORE_DUP_KEY);
    /**
      This is a simple check for the case when the table has a trigger
      that reads from it, or when the statement invokes a stored function
      that reads from the table being inserted to.
      Engines can't handle a bulk insert in parallel with a read form the
      same table in the same connection.
    */
<<<<<<< HEAD
    if (thd->locked_tables_mode <= LTM_LOCK_TABLES &&
       values_list.elements > 1)
    {
      using_bulk_insert= 1;
=======
    if (thd->locked_tables_mode <= LTM_LOCK_TABLES)
>>>>>>> 5a0e7394
      table->file->ha_start_bulk_insert(values_list.elements);
    }
  }

  thd->abort_on_warning= (!ignore && (thd->variables.sql_mode &
                                       (MODE_STRICT_TRANS_TABLES |
                                        MODE_STRICT_ALL_TABLES)));

  prepare_triggers_for_insert_stmt(table);


  if (table_list->prepare_where(thd, 0, TRUE) ||
      table_list->prepare_check_option(thd))
    error= 1;

  while ((values= its++))
  {
    if (fields.elements || !value_count)
    {
      restore_record(table,s->default_values);	// Get empty record
      if (fill_record_n_invoke_before_triggers(thd, fields, *values, 0,
                                               table->triggers,
                                               TRG_EVENT_INSERT))
      {
	if (values_list.elements != 1 && ! thd->is_error())
	{
	  info.records++;
	  continue;
	}
	/*
	  TODO: set thd->abort_on_warning if values_list.elements == 1
	  and check that all items return warning in case of problem with
	  storing field.
        */
	error=1;
	break;
      }
    }
    else
    {
      if (thd->used_tables)			// Column used in values()
	restore_record(table,s->default_values);	// Get empty record
      else
      {
        TABLE_SHARE *share= table->s;

        /*
          Fix delete marker. No need to restore rest of record since it will
          be overwritten by fill_record() anyway (and fill_record() does not
          use default values in this case).
        */
        table->record[0][0]= share->default_values[0];

        /* Fix undefined null_bits. */
        if (share->null_bytes > 1 && share->last_null_bit_pos)
        {
          table->record[0][share->null_bytes - 1]= 
            share->default_values[share->null_bytes - 1];
        }
      }
      if (fill_record_n_invoke_before_triggers(thd, table->field, *values, 0,
                                               table->triggers,
                                               TRG_EVENT_INSERT))
      {
	if (values_list.elements != 1 && ! thd->is_error())
	{
	  info.records++;
	  continue;
	}
	error=1;
	break;
      }
    }

    if ((res= table_list->view_check_option(thd,
					    (values_list.elements == 1 ?
					     0 :
					     ignore))) ==
        VIEW_CHECK_SKIP)
      continue;
    else if (res == VIEW_CHECK_ERROR)
    {
      error= 1;
      break;
    }
#ifndef EMBEDDED_LIBRARY
    if (lock_type == TL_WRITE_DELAYED)
    {
      LEX_STRING const st_query = { query, thd->query_length() };
      error=write_delayed(thd, table, duplic, st_query, ignore, log_on);
      query=0;
    }
    else
#endif
      error=write_record(thd, table ,&info);
    if (error)
      break;
    thd->warning_info->inc_current_row_for_warning();
  }

  free_underlaid_joins(thd, &thd->lex->select_lex);
  joins_freed= TRUE;

  /*
    Now all rows are inserted.  Time to update logs and sends response to
    user
  */
#ifndef EMBEDDED_LIBRARY
  if (lock_type == TL_WRITE_DELAYED)
  {
    if (!error)
    {
      info.copied=values_list.elements;
      end_delayed_insert(thd);
    }
  }
  else
#endif
  {
    /*
      Do not do this release if this is a delayed insert, it would steal
      auto_inc values from the delayed_insert thread as they share TABLE.
    */
    table->file->ha_release_auto_increment();
<<<<<<< HEAD
    if (using_bulk_insert && table->file->ha_end_bulk_insert() && !error)
=======
    if (thd->locked_tables_mode <= LTM_LOCK_TABLES &&
        table->file->ha_end_bulk_insert() && !error)
>>>>>>> 5a0e7394
    {
      table->file->print_error(my_errno,MYF(0));
      error=1;
    }
    if (duplic != DUP_ERROR || ignore)
      table->file->extra(HA_EXTRA_NO_IGNORE_DUP_KEY);

    transactional_table= table->file->has_transactions();

    if ((changed= (info.copied || info.deleted || info.updated)))
    {
      /*
        Invalidate the table in the query cache if something changed.
        For the transactional algorithm to work the invalidation must be
        before binlog writing and ha_autocommit_or_rollback
      */
      query_cache_invalidate3(thd, table_list, 1);
    }

    if (thd->transaction.stmt.modified_non_trans_table)
      thd->transaction.all.modified_non_trans_table= TRUE;

<<<<<<< HEAD
    if ((changed && error <= 0) ||
=======
    if (error <= 0 ||
>>>>>>> 5a0e7394
        thd->transaction.stmt.modified_non_trans_table ||
	was_insert_delayed)
    {
      if (mysql_bin_log.is_open())
      {
        int errcode= 0;
	if (error <= 0)
        {
	  /*
	    [Guilhem wrote] Temporary errors may have filled
	    thd->net.last_error/errno.  For example if there has
	    been a disk full error when writing the row, and it was
	    MyISAM, then thd->net.last_error/errno will be set to
            "disk full"... and the mysql_file_pwrite() will wait until free
	    space appears, and so when it finishes then the
	    write_row() was entirely successful
	  */
	  /* todo: consider removing */
	  thd->clear_error();
	}
        else
          errcode= query_error_code(thd, thd->killed == THD::NOT_KILLED);
        
	/* bug#22725:

	A query which per-row-loop can not be interrupted with
	KILLED, like INSERT, and that does not invoke stored
	routines can be binlogged with neglecting the KILLED error.
        
	If there was no error (error == zero) until after the end of
	inserting loop the KILLED flag that appeared later can be
	disregarded since previously possible invocation of stored
	routines did not result in any error due to the KILLED.  In
	such case the flag is ignored for constructing binlog event.
	*/
	DBUG_ASSERT(thd->killed != THD::KILL_BAD_DATA || error > 0);
        if (was_insert_delayed && table_list->lock_type ==  TL_WRITE)
        {
<<<<<<< HEAD
          /* Binlog multi INSERT DELAYED as INSERT without DELAYED. */
=======
          /* Binlog INSERT DELAYED as INSERT without DELAYED. */
>>>>>>> 5a0e7394
          String log_query;
          if (create_insert_stmt_from_insert_delayed(thd, &log_query))
          {
            sql_print_error("Event Error: An error occurred while creating query string"
                            "for INSERT DELAYED stmt, before writing it into binary log.");

            error= 1;
          }
          else if (thd->binlog_query(THD::ROW_QUERY_TYPE,
                                     log_query.c_ptr(), log_query.length(),
                                     transactional_table, FALSE, FALSE,
                                     errcode))
            error= 1;
        }
        else if (thd->binlog_query(THD::ROW_QUERY_TYPE,
			           thd->query(), thd->query_length(),
			           transactional_table, FALSE, FALSE,
                                   errcode))
	  error= 1;
      }
    }
    DBUG_ASSERT(transactional_table || !changed || 
                thd->transaction.stmt.modified_non_trans_table);
  }
  thd_proc_info(thd, "end");
  /*
    We'll report to the client this id:
    - if the table contains an autoincrement column and we successfully
    inserted an autogenerated value, the autogenerated value.
    - if the table contains no autoincrement column and LAST_INSERT_ID(X) was
    called, X.
    - if the table contains an autoincrement column, and some rows were
    inserted, the id of the last "inserted" row (if IGNORE, that value may not
    have been really inserted but ignored).
  */
  id= (thd->first_successful_insert_id_in_cur_stmt > 0) ?
    thd->first_successful_insert_id_in_cur_stmt :
    (thd->arg_of_last_insert_id_function ?
     thd->first_successful_insert_id_in_prev_stmt :
     ((table->next_number_field && info.copied) ?
     table->next_number_field->val_int() : 0));
  table->next_number_field=0;
  thd->count_cuted_fields= CHECK_FIELD_IGNORE;
  table->auto_increment_field_not_null= FALSE;
  if (duplic == DUP_REPLACE &&
      (!table->triggers || !table->triggers->has_delete_triggers()))
    table->file->extra(HA_EXTRA_WRITE_CANNOT_REPLACE);

  if (error)
    goto abort;
  if (values_list.elements == 1 && (!(thd->variables.option_bits & OPTION_WARNINGS) ||
				    !thd->cuted_fields))
  {
    my_ok(thd, info.copied + info.deleted +
               ((thd->client_capabilities & CLIENT_FOUND_ROWS) ?
                info.touched : info.updated),
          id);
  }
  else
  {
    char buff[160];
    ha_rows updated=((thd->client_capabilities & CLIENT_FOUND_ROWS) ?
                     info.touched : info.updated);
    if (ignore)
      sprintf(buff, ER(ER_INSERT_INFO), (ulong) info.records,
	      (lock_type == TL_WRITE_DELAYED) ? (ulong) 0 :
	      (ulong) (info.records - info.copied),
              (ulong) thd->warning_info->statement_warn_count());
    else
      sprintf(buff, ER(ER_INSERT_INFO), (ulong) info.records,
	      (ulong) (info.deleted + updated),
              (ulong) thd->warning_info->statement_warn_count());
    ::my_ok(thd, info.copied + info.deleted + updated, id, buff);
  }
  thd->abort_on_warning= 0;
  DBUG_RETURN(FALSE);

abort:
#ifndef EMBEDDED_LIBRARY
  if (lock_type == TL_WRITE_DELAYED)
    end_delayed_insert(thd);
#endif
  if (table != NULL)
    table->file->ha_release_auto_increment();
  if (!joins_freed)
    free_underlaid_joins(thd, &thd->lex->select_lex);
  thd->abort_on_warning= 0;
  DBUG_RETURN(TRUE);
}


/*
  Additional check for insertability for VIEW

  SYNOPSIS
    check_view_insertability()
    thd     - thread handler
    view    - reference on VIEW

  IMPLEMENTATION
    A view is insertable if the folloings are true:
    - All columns in the view are columns from a table
    - All not used columns in table have a default values
    - All field in view are unique (not referring to the same column)

  RETURN
    FALSE - OK
      view->contain_auto_increment is 1 if and only if the view contains an
      auto_increment field

    TRUE  - can't be used for insert
*/

static bool check_view_insertability(THD * thd, TABLE_LIST *view)
{
  uint num= view->view->select_lex.item_list.elements;
  TABLE *table= view->table;
  Field_translator *trans_start= view->field_translation,
		   *trans_end= trans_start + num;
  Field_translator *trans;
  uint used_fields_buff_size= bitmap_buffer_size(table->s->fields);
  uint32 *used_fields_buff= (uint32*)thd->alloc(used_fields_buff_size);
  MY_BITMAP used_fields;
  enum_mark_columns save_mark_used_columns= thd->mark_used_columns;
  DBUG_ENTER("check_key_in_view");

  if (!used_fields_buff)
    DBUG_RETURN(TRUE);  // EOM

  DBUG_ASSERT(view->table != 0 && view->field_translation != 0);

  (void) bitmap_init(&used_fields, used_fields_buff, table->s->fields, 0);
  bitmap_clear_all(&used_fields);

  view->contain_auto_increment= 0;
  /* 
    we must not set query_id for fields as they're not 
    really used in this context
  */
  thd->mark_used_columns= MARK_COLUMNS_NONE;
  /* check simplicity and prepare unique test of view */
  for (trans= trans_start; trans != trans_end; trans++)
  {
    if (!trans->item->fixed && trans->item->fix_fields(thd, &trans->item))
    {
      thd->mark_used_columns= save_mark_used_columns;
      DBUG_RETURN(TRUE);
    }
    Item_field *field;
    /* simple SELECT list entry (field without expression) */
    if (!(field= trans->item->filed_for_view_update()))
    {
      thd->mark_used_columns= save_mark_used_columns;
      DBUG_RETURN(TRUE);
    }
    if (field->field->unireg_check == Field::NEXT_NUMBER)
      view->contain_auto_increment= 1;
    /* prepare unique test */
    /*
      remove collation (or other transparent for update function) if we have
      it
    */
    trans->item= field;
  }
  thd->mark_used_columns= save_mark_used_columns;
  /* unique test */
  for (trans= trans_start; trans != trans_end; trans++)
  {
    /* Thanks to test above, we know that all columns are of type Item_field */
    Item_field *field= (Item_field *)trans->item;
    /* check fields belong to table in which we are inserting */
    if (field->field->table == table &&
        bitmap_fast_test_and_set(&used_fields, field->field->field_index))
      DBUG_RETURN(TRUE);
  }

  DBUG_RETURN(FALSE);
}


/*
  Check if table can be updated

  SYNOPSIS
     mysql_prepare_insert_check_table()
     thd		Thread handle
     table_list		Table list
     fields		List of fields to be updated
     where		Pointer to where clause
     select_insert      Check is making for SELECT ... INSERT

   RETURN
     FALSE ok
     TRUE  ERROR
*/

static bool mysql_prepare_insert_check_table(THD *thd, TABLE_LIST *table_list,
                                             List<Item> &fields,
                                             bool select_insert)
{
  bool insert_into_view= (table_list->view != 0);
  DBUG_ENTER("mysql_prepare_insert_check_table");

  /*
     first table in list is the one we'll INSERT into, requires INSERT_ACL.
     all others require SELECT_ACL only. the ACL requirement below is for
     new leaves only anyway (view-constituents), so check for SELECT rather
     than INSERT.
  */

  if (setup_tables_and_check_access(thd, &thd->lex->select_lex.context,
                                    &thd->lex->select_lex.top_join_list,
                                    table_list,
                                    &thd->lex->select_lex.leaf_tables,
                                    select_insert, INSERT_ACL, SELECT_ACL))
    DBUG_RETURN(TRUE);

  if (insert_into_view && !fields.elements)
  {
    thd->lex->empty_field_list_on_rset= 1;
    if (!table_list->table)
    {
      my_error(ER_VIEW_NO_INSERT_FIELD_LIST, MYF(0),
               table_list->view_db.str, table_list->view_name.str);
      DBUG_RETURN(TRUE);
    }
    DBUG_RETURN(insert_view_fields(thd, &fields, table_list));
  }

  DBUG_RETURN(FALSE);
}


/*
  Get extra info for tables we insert into

  @param table     table(TABLE object) we insert into,
                   might be NULL in case of view
  @param           table(TABLE_LIST object) or view we insert into
*/

static void prepare_for_positional_update(TABLE *table, TABLE_LIST *tables)
{
  if (table)
  {
    if(table->reginfo.lock_type != TL_WRITE_DELAYED)
      table->prepare_for_position();
    return;
  }

  DBUG_ASSERT(tables->view);
  List_iterator<TABLE_LIST> it(*tables->view_tables);
  TABLE_LIST *tbl;
  while ((tbl= it++))
    prepare_for_positional_update(tbl->table, tbl);

  return;
}


/*
  Prepare items in INSERT statement

  SYNOPSIS
    mysql_prepare_insert()
    thd			Thread handler
    table_list	        Global/local table list
    table		Table to insert into (can be NULL if table should
			be taken from table_list->table)    
    where		Where clause (for insert ... select)
    select_insert	TRUE if INSERT ... SELECT statement
    check_fields        TRUE if need to check that all INSERT fields are 
                        given values.
    abort_on_warning    whether to report if some INSERT field is not 
                        assigned as an error (TRUE) or as a warning (FALSE).

  TODO (in far future)
    In cases of:
    INSERT INTO t1 SELECT a, sum(a) as sum1 from t2 GROUP BY a
    ON DUPLICATE KEY ...
    we should be able to refer to sum1 in the ON DUPLICATE KEY part

  WARNING
    You MUST set table->insert_values to 0 after calling this function
    before releasing the table object.
  
  RETURN VALUE
    FALSE OK
    TRUE  error
*/

bool mysql_prepare_insert(THD *thd, TABLE_LIST *table_list,
                          TABLE *table, List<Item> &fields, List_item *values,
                          List<Item> &update_fields, List<Item> &update_values,
                          enum_duplicates duplic,
                          COND **where, bool select_insert,
                          bool check_fields, bool abort_on_warning)
{
  SELECT_LEX *select_lex= &thd->lex->select_lex;
  Name_resolution_context *context= &select_lex->context;
  Name_resolution_context_state ctx_state;
  bool insert_into_view= (table_list->view != 0);
  bool res= 0;
  table_map map= 0;
  DBUG_ENTER("mysql_prepare_insert");
  DBUG_PRINT("enter", ("table_list: 0x%lx  table: 0x%lx  view: %d",
		       (ulong)table_list, (ulong)table,
		       (int)insert_into_view));
  /* INSERT should have a SELECT or VALUES clause */
  DBUG_ASSERT (!select_insert || !values);

  /*
    For subqueries in VALUES() we should not see the table in which we are
    inserting (for INSERT ... SELECT this is done by changing table_list,
    because INSERT ... SELECT share SELECT_LEX it with SELECT.
  */
  if (!select_insert)
  {
    for (SELECT_LEX_UNIT *un= select_lex->first_inner_unit();
         un;
         un= un->next_unit())
    {
      for (SELECT_LEX *sl= un->first_select();
           sl;
           sl= sl->next_select())
      {
        sl->context.outer_context= 0;
      }
    }
  }

  if (duplic == DUP_UPDATE)
  {
    /* it should be allocated before Item::fix_fields() */
    if (table_list->set_insert_values(thd->mem_root))
      DBUG_RETURN(TRUE);
  }

  if (mysql_prepare_insert_check_table(thd, table_list, fields, select_insert))
    DBUG_RETURN(TRUE);

  /* Prepare the fields in the statement. */
  if (values)
  {
    /* if we have INSERT ... VALUES () we cannot have a GROUP BY clause */
    DBUG_ASSERT (!select_lex->group_list.elements);

    /* Save the state of the current name resolution context. */
    ctx_state.save_state(context, table_list);

    /*
      Perform name resolution only in the first table - 'table_list',
      which is the table that is inserted into.
     */
    table_list->next_local= 0;
    context->resolve_in_table_list_only(table_list);

    res= (setup_fields(thd, 0, *values, MARK_COLUMNS_READ, 0, 0) ||
          check_insert_fields(thd, context->table_list, fields, *values,
                              !insert_into_view, 0, &map));

    if (!res && check_fields)
    {
      bool saved_abort_on_warning= thd->abort_on_warning;
      thd->abort_on_warning= abort_on_warning;
      res= check_that_all_fields_are_given_values(thd, 
                                                  table ? table : 
                                                  context->table_list->table,
                                                  context->table_list);
      thd->abort_on_warning= saved_abort_on_warning;
    }

   if (!res)
     res= setup_fields(thd, 0, update_values, MARK_COLUMNS_READ, 0, 0);

    if (!res && duplic == DUP_UPDATE)
    {
      select_lex->no_wrap_view_item= TRUE;
      res= check_update_fields(thd, context->table_list, update_fields,
                               update_values, &map);
      select_lex->no_wrap_view_item= FALSE;
    }

    /* Restore the current context. */
    ctx_state.restore_state(context, table_list);
  }

  if (res)
    DBUG_RETURN(res);

  if (!table)
    table= table_list->table;

  if (!fields.elements && table->vfield)
  {
    for (Field **vfield_ptr= table->vfield; *vfield_ptr; vfield_ptr++)
    {
      if ((*vfield_ptr)->stored_in_db)
      {
        thd->lex->unit.insert_table_with_stored_vcol= table;
        break;
      }
    }
  }

  if (!select_insert)
  {
    Item *fake_conds= 0;
    TABLE_LIST *duplicate;
    if ((duplicate= unique_table(thd, table_list, table_list->next_global, 1)))
    {
      update_non_unique_table_error(table_list, "INSERT", duplicate);
      DBUG_RETURN(TRUE);
    }
    select_lex->fix_prepare_information(thd, &fake_conds, &fake_conds);
    select_lex->first_execution= 0;
  }
  /*
    Only call prepare_for_posistion() if we are not performing a DELAYED
    operation. It will instead be executed by delayed insert thread.
  */
  if (duplic == DUP_UPDATE || duplic == DUP_REPLACE)
    prepare_for_positional_update(table, table_list);
  DBUG_RETURN(FALSE);
}


	/* Check if there is more uniq keys after field */

static int last_uniq_key(TABLE *table,uint keynr)
{
  /*
    When an underlying storage engine informs that the unique key
    conflicts are not reported in the ascending order by setting
    the HA_DUPLICATE_KEY_NOT_IN_ORDER flag, we cannot rely on this
    information to determine the last key conflict.
   
    The information about the last key conflict will be used to
    do a replace of the new row on the conflicting row, rather
    than doing a delete (of old row) + insert (of new row).
   
    Hence check for this flag and disable replacing the last row
    by returning 0 always. Returning 0 will result in doing
    a delete + insert always.
  */
  if (table->file->ha_table_flags() & HA_DUPLICATE_KEY_NOT_IN_ORDER)
    return 0;

  while (++keynr < table->s->keys)
    if (table->key_info[keynr].flags & HA_NOSAME)
      return 0;
  return 1;
}


/*
  Write a record to table with optional deleting of conflicting records,
  invoke proper triggers if needed.

  SYNOPSIS
     write_record()
      thd   - thread context
      table - table to which record should be written
      info  - COPY_INFO structure describing handling of duplicates
              and which is used for counting number of records inserted
              and deleted.

  NOTE
    Once this record will be written to table after insert trigger will
    be invoked. If instead of inserting new record we will update old one
    then both on update triggers will work instead. Similarly both on
    delete triggers will be invoked if we will delete conflicting records.

    Sets thd->transaction.stmt.modified_non_trans_table to TRUE if table which is updated didn't have
    transactions.

  RETURN VALUE
    0     - success
    non-0 - error
*/


int write_record(THD *thd, TABLE *table,COPY_INFO *info)
{
  int error, trg_error= 0;
  char *key=0;
  MY_BITMAP *save_read_set, *save_write_set;
  ulonglong prev_insert_id= table->file->next_insert_id;
  ulonglong insert_id_for_cur_row= 0;
  DBUG_ENTER("write_record");

  info->records++;
  save_read_set=  table->read_set;
  save_write_set= table->write_set;

  if (info->handle_duplicates == DUP_REPLACE ||
      info->handle_duplicates == DUP_UPDATE)
  {
    while ((error=table->file->ha_write_row(table->record[0])))
    {
      uint key_nr;
      /*
        If we do more than one iteration of this loop, from the second one the
        row will have an explicit value in the autoinc field, which was set at
        the first call of handler::update_auto_increment(). So we must save
        the autogenerated value to avoid thd->insert_id_for_cur_row to become
        0.
      */
      if (table->file->insert_id_for_cur_row > 0)
        insert_id_for_cur_row= table->file->insert_id_for_cur_row;
      else
        table->file->insert_id_for_cur_row= insert_id_for_cur_row;
      bool is_duplicate_key_error;
      if (table->file->is_fatal_error(error, HA_CHECK_DUP))
	goto err;
      is_duplicate_key_error= table->file->is_fatal_error(error, 0);
      if (!is_duplicate_key_error)
      {
        /*
          We come here when we had an ignorable error which is not a duplicate
          key error. In this we ignore error if ignore flag is set, otherwise
          report error as usual. We will not do any duplicate key processing.
        */
        if (info->ignore)
          goto ok_or_after_trg_err; /* Ignoring a not fatal error, return 0 */
        goto err;
      }
      if ((int) (key_nr = table->file->get_dup_key(error)) < 0)
      {
	error= HA_ERR_FOUND_DUPP_KEY;         /* Database can't find key */
	goto err;
      }
      /* Read all columns for the row we are going to replace */
      table->use_all_columns();
      /*
	Don't allow REPLACE to replace a row when a auto_increment column
	was used.  This ensures that we don't get a problem when the
	whole range of the key has been used.
      */
      if (info->handle_duplicates == DUP_REPLACE &&
          table->next_number_field &&
          key_nr == table->s->next_number_index &&
	  (insert_id_for_cur_row > 0))
	goto err;
      if (table->file->ha_table_flags() & HA_DUPLICATE_POS)
      {
	if (table->file->ha_rnd_pos(table->record[1],table->file->dup_ref))
	  goto err;
      }
      else
      {
	if (table->file->extra(HA_EXTRA_FLUSH_CACHE)) /* Not needed with NISAM */
	{
	  error=my_errno;
	  goto err;
	}

	if (!key)
	{
	  if (!(key=(char*) my_safe_alloca(table->s->max_unique_length,
					   MAX_KEY_LENGTH)))
	  {
	    error=ENOMEM;
	    goto err;
	  }
	}
	key_copy((uchar*) key,table->record[0],table->key_info+key_nr,0);
	if ((error= (table->file->ha_index_read_idx_map(table->record[1],
                                                        key_nr, (uchar*) key,
                                                        HA_WHOLE_KEY,
                                                        HA_READ_KEY_EXACT))))
	  goto err;
      }
      if (info->handle_duplicates == DUP_UPDATE)
      {
        int res= 0;
        /*
          We don't check for other UNIQUE keys - the first row
          that matches, is updated. If update causes a conflict again,
          an error is returned
        */
	DBUG_ASSERT(table->insert_values != NULL);
        store_record(table,insert_values);
        restore_record(table,record[1]);
        DBUG_ASSERT(info->update_fields->elements ==
                    info->update_values->elements);
        if (fill_record_n_invoke_before_triggers(thd, *info->update_fields,
                                                 *info->update_values,
                                                 info->ignore,
                                                 table->triggers,
                                                 TRG_EVENT_UPDATE))
          goto before_trg_err;

        /* CHECK OPTION for VIEW ... ON DUPLICATE KEY UPDATE ... */
        if (info->view &&
            (res= info->view->view_check_option(current_thd, info->ignore)) ==
            VIEW_CHECK_SKIP)
          goto ok_or_after_trg_err;
        if (res == VIEW_CHECK_ERROR)
          goto before_trg_err;

        table->file->restore_auto_increment(prev_insert_id);
        if (table->next_number_field)
          table->file->adjust_next_insert_id_after_explicit_value(
            table->next_number_field->val_int());
        info->touched++;
<<<<<<< HEAD
        if (((table->file->ha_table_flags() & HA_PARTIAL_COLUMN_READ) &&
             !bitmap_is_subset(table->write_set, table->read_set)) ||
            compare_record(table))
=======
        if (!records_are_comparable(table) || compare_records(table))
>>>>>>> 5a0e7394
        {
          if ((error=table->file->ha_update_row(table->record[1],
                                                table->record[0])) &&
              error != HA_ERR_RECORD_IS_THE_SAME)
          {
            if (info->ignore &&
                !table->file->is_fatal_error(error, HA_CHECK_DUP_KEY))
            {
              goto ok_or_after_trg_err;
            }
            goto err;
          }

          if (error != HA_ERR_RECORD_IS_THE_SAME)
            info->updated++;
          else
            error= 0;
          /*
            If ON DUP KEY UPDATE updates a row instead of inserting one, it's
            like a regular UPDATE statement: it should not affect the value of a
            next SELECT LAST_INSERT_ID() or mysql_insert_id().
            Except if LAST_INSERT_ID(#) was in the INSERT query, which is
            handled separately by THD::arg_of_last_insert_id_function.
          */
          insert_id_for_cur_row= table->file->insert_id_for_cur_row= 0;
          trg_error= (table->triggers &&
                      table->triggers->process_triggers(thd, TRG_EVENT_UPDATE,
                                                        TRG_ACTION_AFTER, TRUE));
          info->copied++;
        }

        if (table->next_number_field)
          table->file->adjust_next_insert_id_after_explicit_value(
            table->next_number_field->val_int());
        info->touched++;

        goto ok_or_after_trg_err;
      }
      else /* DUP_REPLACE */
      {
	/*
	  The manual defines the REPLACE semantics that it is either
	  an INSERT or DELETE(s) + INSERT; FOREIGN KEY checks in
	  InnoDB do not function in the defined way if we allow MySQL
	  to convert the latter operation internally to an UPDATE.
          We also should not perform this conversion if we have 
          timestamp field with ON UPDATE which is different from DEFAULT.
          Another case when conversion should not be performed is when
          we have ON DELETE trigger on table so user may notice that
          we cheat here. Note that it is ok to do such conversion for
          tables which have ON UPDATE but have no ON DELETE triggers,
          we just should not expose this fact to users by invoking
          ON UPDATE triggers.
	*/
	if (last_uniq_key(table,key_nr) &&
	    !table->file->referenced_by_foreign_key() &&
            (table->timestamp_field_type == TIMESTAMP_NO_AUTO_SET ||
             table->timestamp_field_type == TIMESTAMP_AUTO_SET_ON_BOTH) &&
            (!table->triggers || !table->triggers->has_delete_triggers()))
        {
          if ((error=table->file->ha_update_row(table->record[1],
					        table->record[0])) &&
              error != HA_ERR_RECORD_IS_THE_SAME)
            goto err;
          if (error != HA_ERR_RECORD_IS_THE_SAME)
            info->deleted++;
          else
            error= 0;
          thd->record_first_successful_insert_id_in_cur_stmt(table->file->insert_id_for_cur_row);
          /*
            Since we pretend that we have done insert we should call
            its after triggers.
          */
          goto after_trg_n_copied_inc;
        }
        else
        {
          if (table->triggers &&
              table->triggers->process_triggers(thd, TRG_EVENT_DELETE,
                                                TRG_ACTION_BEFORE, TRUE))
            goto before_trg_err;
          if ((error=table->file->ha_delete_row(table->record[1])))
            goto err;
          info->deleted++;
          if (!table->file->has_transactions())
            thd->transaction.stmt.modified_non_trans_table= TRUE;
          if (table->triggers &&
              table->triggers->process_triggers(thd, TRG_EVENT_DELETE,
                                                TRG_ACTION_AFTER, TRUE))
          {
            trg_error= 1;
            goto ok_or_after_trg_err;
          }
          /* Let us attempt do write_row() once more */
        }
      }
    }
    
    /*
        If more than one iteration of the above while loop is done, from the second 
        one the row being inserted will have an explicit value in the autoinc field, 
        which was set at the first call of handler::update_auto_increment(). This 
        value is saved to avoid thd->insert_id_for_cur_row becoming 0. Use this saved
        autoinc value.
     */
    if (table->file->insert_id_for_cur_row == 0)
      table->file->insert_id_for_cur_row= insert_id_for_cur_row;
      
    thd->record_first_successful_insert_id_in_cur_stmt(table->file->insert_id_for_cur_row);
    /*
      Restore column maps if they where replaced during an duplicate key
      problem.
    */
    if (table->read_set != save_read_set ||
        table->write_set != save_write_set)
      table->column_bitmaps_set(save_read_set, save_write_set);
  }
  else if ((error=table->file->ha_write_row(table->record[0])))
  {
    if (!info->ignore ||
        table->file->is_fatal_error(error, HA_CHECK_DUP))
      goto err;
    table->file->restore_auto_increment(prev_insert_id);
    goto ok_or_after_trg_err;
  }

after_trg_n_copied_inc:
  info->copied++;
  thd->record_first_successful_insert_id_in_cur_stmt(table->file->insert_id_for_cur_row);
  trg_error= (table->triggers &&
              table->triggers->process_triggers(thd, TRG_EVENT_INSERT,
                                                TRG_ACTION_AFTER, TRUE));

ok_or_after_trg_err:
  if (key)
    my_safe_afree(key,table->s->max_unique_length,MAX_KEY_LENGTH);
  if (!table->file->has_transactions())
    thd->transaction.stmt.modified_non_trans_table= TRUE;
  DBUG_RETURN(trg_error);

err:
  info->last_errno= error;
  /* current_select is NULL if this is a delayed insert */
  if (thd->lex->current_select)
    thd->lex->current_select->no_error= 0;        // Give error
  table->file->print_error(error,MYF(0));
  
before_trg_err:
  table->file->restore_auto_increment(prev_insert_id);
  if (key)
    my_safe_afree(key, table->s->max_unique_length, MAX_KEY_LENGTH);
  table->column_bitmaps_set(save_read_set, save_write_set);
  DBUG_RETURN(1);
}


/******************************************************************************
  Check that all fields with arn't null_fields are used
******************************************************************************/

int check_that_all_fields_are_given_values(THD *thd, TABLE *entry,
                                           TABLE_LIST *table_list)
{
  int err= 0;
  MY_BITMAP *write_set= entry->write_set;

  for (Field **field=entry->field ; *field ; field++)
  {
    if (!bitmap_is_set(write_set, (*field)->field_index) &&
        ((*field)->flags & NO_DEFAULT_VALUE_FLAG) &&
        ((*field)->real_type() != MYSQL_TYPE_ENUM))
    {
      bool view= FALSE;
      if (table_list)
      {
        table_list= table_list->top_table();
        view= test(table_list->view);
      }
      if (view)
      {
        push_warning_printf(thd, MYSQL_ERROR::WARN_LEVEL_WARN,
                            ER_NO_DEFAULT_FOR_VIEW_FIELD,
                            ER(ER_NO_DEFAULT_FOR_VIEW_FIELD),
                            table_list->view_db.str,
                            table_list->view_name.str);
      }
      else
      {
        push_warning_printf(thd, MYSQL_ERROR::WARN_LEVEL_WARN,
                            ER_NO_DEFAULT_FOR_FIELD,
                            ER(ER_NO_DEFAULT_FOR_FIELD),
                            (*field)->field_name);
      }
      err= 1;
    }
  }
  return thd->abort_on_warning ? err : 0;
}

/*****************************************************************************
  Handling of delayed inserts
  A thread is created for each table that one uses with the DELAYED attribute.
*****************************************************************************/

#ifndef EMBEDDED_LIBRARY

class delayed_row :public ilink {
public:
  char *record;
  enum_duplicates dup;
  time_t start_time;
  ulong sql_mode;
  bool auto_increment_field_not_null;
  bool query_start_used, ignore, log_query;
  bool stmt_depends_on_first_successful_insert_id_in_prev_stmt;
  ulonglong first_successful_insert_id_in_prev_stmt;
  ulonglong forced_insert_id;
  ulong auto_increment_increment;
  ulong auto_increment_offset;
  timestamp_auto_set_type timestamp_field_type;
  LEX_STRING query;
  Time_zone *time_zone;

  delayed_row(LEX_STRING const query_arg, enum_duplicates dup_arg,
              bool ignore_arg, bool log_query_arg)
    : record(0), dup(dup_arg), ignore(ignore_arg), log_query(log_query_arg),
      forced_insert_id(0), query(query_arg), time_zone(0)
    {}
  ~delayed_row()
  {
    my_free(query.str);
    my_free(record);
  }
};

/**
  Delayed_insert - context of a thread responsible for delayed insert
  into one table. When processing delayed inserts, we create an own
  thread for every distinct table. Later on all delayed inserts directed
  into that table are handled by a dedicated thread.
*/

class Delayed_insert :public ilink {
  uint locks_in_memory;
  thr_lock_type delayed_lock;
public:
  THD thd;
  TABLE *table;
  mysql_mutex_t mutex;
  mysql_cond_t cond, cond_client;
  volatile uint tables_in_use,stacked_inserts;
  volatile bool status;
<<<<<<< HEAD
  /*
    When the handler thread starts, it clones a metadata lock ticket
    for the table to be inserted. This is done to allow the deadlock
    detector to detect deadlocks resulting from this lock.
=======
  /**
    When the handler thread starts, it clones a metadata lock ticket
    which protects against GRL and ticket for the table to be inserted.
    This is done to allow the deadlock detector to detect deadlocks
    resulting from these locks.
>>>>>>> 5a0e7394
    Before this is done, the connection thread cannot safely exit
    without causing problems for clone_ticket().
    Once handler_thread_initialized has been set, it is safe for the
    connection thread to exit.
    Access to handler_thread_initialized is protected by di->mutex.
  */
  bool handler_thread_initialized;
  COPY_INFO info;
  I_List<delayed_row> rows;
  ulong group_count;
  TABLE_LIST table_list;			// Argument
  /**
    Request for IX metadata lock protecting against GRL which is
    passed from connection thread to the handler thread.
  */
  MDL_request grl_protection;

  Delayed_insert()
    :locks_in_memory(0), table(0),tables_in_use(0),stacked_inserts(0),
     status(0), handler_thread_initialized(FALSE), group_count(0)
  {
    DBUG_ENTER("Delayed_insert constructor");
    thd.security_ctx->user=(char*) delayed_user;
    thd.security_ctx->host=(char*) my_localhost;
    strmake(thd.security_ctx->priv_user, thd.security_ctx->user,
            USERNAME_LENGTH);
    thd.current_tablenr=0;
    thd.command=COM_DELAYED_INSERT;
    thd.lex->current_select= 0; 		// for my_message_sql
    thd.lex->sql_command= SQLCOM_INSERT;        // For innodb::store_lock()
    /*
<<<<<<< HEAD
      Statement-based replication of INSERT DELAYED has problems with
      RAND() and user variables, so in mixed mode we go to row-based.
      For normal commands, the unsafe flag is set at parse time.
      However, since the flag is a member of the THD object, of which
      the delayed_insert thread has its own copy, we must set the
      statement to unsafe here and explicitly set row logging mode.

      @todo set_current_stmt_binlog_format_row_if_mixed should not be
      called by anything else than thd->decide_logging_format().  When
      we call set_current_blah here, none of the checks in
      decide_logging_format is made.  We should probably call
      thd->decide_logging_format() directly instead.  /Sven
    */
    thd.lex->set_stmt_unsafe(LEX::BINLOG_STMT_UNSAFE_INSERT_DELAYED);
    thd.set_current_stmt_binlog_format_row_if_mixed();
    /*
      Prevent changes to global.lock_wait_timeout from affecting
      delayed insert threads as any timeouts in delayed inserts
      are not communicated to the client.
    */
=======
      Prevent changes to global.lock_wait_timeout from affecting
      delayed insert threads as any timeouts in delayed inserts
      are not communicated to the client.
    */
>>>>>>> 5a0e7394
    thd.variables.lock_wait_timeout= LONG_TIMEOUT;

    bzero((char*) &thd.net, sizeof(thd.net));		// Safety
    bzero((char*) &table_list, sizeof(table_list));	// Safety
    thd.system_thread= SYSTEM_THREAD_DELAYED_INSERT;
    thd.security_ctx->host_or_ip= "";
    bzero((char*) &info,sizeof(info));
    mysql_mutex_init(key_delayed_insert_mutex, &mutex, MY_MUTEX_INIT_FAST);
    mysql_cond_init(key_delayed_insert_cond, &cond, NULL);
    mysql_cond_init(key_delayed_insert_cond_client, &cond_client, NULL);
    mysql_mutex_lock(&LOCK_thread_count);
    delayed_insert_threads++;
    delayed_lock= global_system_variables.low_priority_updates ?
                                          TL_WRITE_LOW_PRIORITY : TL_WRITE;
    mysql_mutex_unlock(&LOCK_thread_count);
    DBUG_VOID_RETURN;
  }
  ~Delayed_insert()
  {
    /* The following is not really needed, but just for safety */
    delayed_row *row;
    while ((row=rows.get()))
      delete row;
    if (table)
    {
      close_thread_tables(&thd);
      thd.mdl_context.release_transactional_locks();
    }
    mysql_mutex_lock(&LOCK_thread_count);
    mysql_mutex_destroy(&mutex);
    mysql_cond_destroy(&cond);
    mysql_cond_destroy(&cond_client);
    thd.unlink();				// Must be unlinked under lock
    my_free(thd.query());
    thd.security_ctx->user= thd.security_ctx->host=0;
    thread_count--;
    delayed_insert_threads--;
    mysql_mutex_unlock(&LOCK_thread_count);
    mysql_cond_broadcast(&COND_thread_count); /* Tell main we are ready */
  }

  /* The following is for checking when we can delete ourselves */
  inline void lock()
  {
    locks_in_memory++;				// Assume LOCK_delay_insert
  }
  void unlock()
  {
    mysql_mutex_lock(&LOCK_delayed_insert);
    if (!--locks_in_memory)
    {
      mysql_mutex_lock(&mutex);
      if (thd.killed && ! stacked_inserts && ! tables_in_use)
      {
        mysql_cond_signal(&cond);
	status=1;
      }
      mysql_mutex_unlock(&mutex);
    }
    mysql_mutex_unlock(&LOCK_delayed_insert);
  }
  inline uint lock_count() { return locks_in_memory; }

  TABLE* get_local_table(THD* client_thd);
  bool open_and_lock_table();
  bool handle_inserts(void);
};


I_List<Delayed_insert> delayed_threads;


/**
  Return an instance of delayed insert thread that can handle
  inserts into a given table, if it exists. Otherwise return NULL.
*/

static
Delayed_insert *find_handler(THD *thd, TABLE_LIST *table_list)
{
  thd_proc_info(thd, "waiting for delay_list");
  mysql_mutex_lock(&LOCK_delayed_insert);       // Protect master list
  I_List_iterator<Delayed_insert> it(delayed_threads);
  Delayed_insert *di;
  while ((di= it++))
  {
    if (!strcmp(table_list->db, di->table_list.db) &&
	!strcmp(table_list->table_name, di->table_list.table_name))
    {
      di->lock();
      break;
    }
  }
  mysql_mutex_unlock(&LOCK_delayed_insert); // For unlink from list
  return di;
}


/**
  Attempt to find or create a delayed insert thread to handle inserts
  into this table.

  @return In case of success, table_list->table points to a local copy
          of the delayed table or is set to NULL, which indicates a
          request for lock upgrade. In case of failure, value of
          table_list->table is undefined.
  @retval TRUE  - this thread ran out of resources OR
                - a newly created delayed insert thread ran out of
                  resources OR
                - the created thread failed to open and lock the table
                  (e.g. because it does not exist) OR
                - the table opened in the created thread turned out to
                  be a view
  @retval FALSE - table successfully opened OR
                - too many delayed insert threads OR
                - the table has triggers and we have to fall back to
                  a normal INSERT
                Two latter cases indicate a request for lock upgrade.

  XXX: why do we regard INSERT DELAYED into a view as an error and
  do not simply perform a lock upgrade?

  TODO: The approach with using two mutexes to work with the
  delayed thread list -- LOCK_delayed_insert and
  LOCK_delayed_create -- is redundant, and we only need one of
  them to protect the list.  The reason we have two locks is that
  we do not want to block look-ups in the list while we're waiting
  for the newly created thread to open the delayed table. However,
  this wait itself is redundant -- we always call get_local_table
  later on, and there wait again until the created thread acquires
  a table lock.

  As is redundant the concept of locks_in_memory, since we already
  have another counter with similar semantics - tables_in_use,
  both of them are devoted to counting the number of producers for
  a given consumer (delayed insert thread), only at different
  stages of producer-consumer relationship.

  The 'status' variable in Delayed_insert is redundant
  too, since there is already di->stacked_inserts.
*/

static
bool delayed_get_table(THD *thd, MDL_request *grl_protection_request,
                       TABLE_LIST *table_list)
{
  int error;
  Delayed_insert *di;
  DBUG_ENTER("delayed_get_table");

  /* Must be set in the parser */
  DBUG_ASSERT(table_list->db);

  /* Find the thread which handles this table. */
  if (!(di= find_handler(thd, table_list)))
  {
    /*
      No match. Create a new thread to handle the table, but
      no more than max_insert_delayed_threads.
    */
    if (delayed_insert_threads >= thd->variables.max_insert_delayed_threads)
      DBUG_RETURN(0);
    thd_proc_info(thd, "Creating delayed handler");
    mysql_mutex_lock(&LOCK_delayed_create);
    /*
      The first search above was done without LOCK_delayed_create.
      Another thread might have created the handler in between. Search again.
    */
    if (! (di= find_handler(thd, table_list)))
    {
      if (!(di= new Delayed_insert()))
        goto end_create;
      mysql_mutex_lock(&LOCK_thread_count);
      thread_count++;
      mysql_mutex_unlock(&LOCK_thread_count);
      di->thd.set_db(table_list->db, (uint) strlen(table_list->db));
      di->thd.set_query(my_strdup(table_list->table_name,
<<<<<<< HEAD
                                  MYF(MY_WME | ME_FATALERROR)), 0);
=======
                                  MYF(MY_WME | ME_FATALERROR)),
                        0, system_charset_info);
>>>>>>> 5a0e7394
      if (di->thd.db == NULL || di->thd.query() == NULL)
      {
        /* The error is reported */
	delete di;
        goto end_create;
      }
      di->table_list= *table_list;			// Needed to open table
      /* Replace volatile strings with local copies */
      di->table_list.alias= di->table_list.table_name= di->thd.query();
      di->table_list.db= di->thd.db;
<<<<<<< HEAD
      /* We need the ticket so that it can be cloned in handle_delayed_insert */
=======
      /* We need the tickets so that they can be cloned in handle_delayed_insert */
      di->grl_protection.init(MDL_key::GLOBAL, "", "",
                              MDL_INTENTION_EXCLUSIVE, MDL_STATEMENT);
      di->grl_protection.ticket= grl_protection_request->ticket;
>>>>>>> 5a0e7394
      init_mdl_requests(&di->table_list);
      di->table_list.mdl_request.ticket= table_list->mdl_request.ticket;

      di->lock();
      mysql_mutex_lock(&di->mutex);
      if ((error= mysql_thread_create(key_thread_delayed_insert,
                                      &di->thd.real_id, &connection_attrib,
                                      handle_delayed_insert, (void*) di)))
      {
	DBUG_PRINT("error",
		   ("Can't create thread to handle delayed insert (error %d)",
		    error));
        mysql_mutex_unlock(&di->mutex);
	di->unlock();
	delete di;
	my_error(ER_CANT_CREATE_THREAD, MYF(ME_FATALERROR), error);
        goto end_create;
      }

      /*
        Wait until table is open unless the handler thread or the connection
        thread has been killed. Note that we in all cases must wait until the
        handler thread has been properly initialized before exiting. Otherwise
        we risk doing clone_ticket() on a ticket that is no longer valid.
      */
      thd_proc_info(thd, "waiting for handler open");
      while (!di->handler_thread_initialized ||
             (!di->thd.killed && !di->table && !thd->killed))
      {
        mysql_cond_wait(&di->cond_client, &di->mutex);
      }
      mysql_mutex_unlock(&di->mutex);
      thd_proc_info(thd, "got old table");
      if (thd->killed)
      {
        di->unlock();
        goto end_create;
      }
      if (di->thd.killed)
      {
        if (di->thd.is_error())
        {
          /*
            Copy the error message. Note that we don't treat fatal
            errors in the delayed thread as fatal errors in the
            main thread. If delayed thread was killed, we don't
            want to send "Server shutdown in progress" in the
            INSERT THREAD.
          */
          if (di->thd.stmt_da->sql_errno() == ER_SERVER_SHUTDOWN)
            my_message(ER_QUERY_INTERRUPTED, ER(ER_QUERY_INTERRUPTED), MYF(0));
          else
            my_message(di->thd.stmt_da->sql_errno(), di->thd.stmt_da->message(),
                       MYF(0));
        }
        di->unlock();
        goto end_create;
      }
      mysql_mutex_lock(&LOCK_delayed_insert);
      delayed_threads.append(di);
      mysql_mutex_unlock(&LOCK_delayed_insert);
    }
    mysql_mutex_unlock(&LOCK_delayed_create);
  }

  mysql_mutex_lock(&di->mutex);
  table_list->table= di->get_local_table(thd);
  mysql_mutex_unlock(&di->mutex);
  if (table_list->table)
  {
    DBUG_ASSERT(! thd->is_error());
    thd->di= di;
  }
  /* Unlock the delayed insert object after its last access. */
  di->unlock();
  DBUG_RETURN((table_list->table == NULL));

end_create:
  mysql_mutex_unlock(&LOCK_delayed_create);
  DBUG_RETURN(thd->is_error());
}


/**
  As we can't let many client threads modify the same TABLE
  structure of the dedicated delayed insert thread, we create an
  own structure for each client thread. This includes a row
  buffer to save the column values and new fields that point to
  the new row buffer. The memory is allocated in the client
  thread and is freed automatically.

  @pre This function is called from the client thread.  Delayed
       insert thread mutex must be acquired before invoking this
       function.

  @return Not-NULL table object on success. NULL in case of an error,
                    which is set in client_thd.
*/

TABLE *Delayed_insert::get_local_table(THD* client_thd)
{
  my_ptrdiff_t adjust_ptrs;
  Field **field,**org_field, *found_next_number_field;
  TABLE *copy;
  TABLE_SHARE *share;
  uchar *bitmap;
  DBUG_ENTER("Delayed_insert::get_local_table");

  /* First request insert thread to get a lock */
  status=1;
  tables_in_use++;
  if (!thd.lock)				// Table is not locked
  {
    thd_proc_info(client_thd, "waiting for handler lock");
    mysql_cond_signal(&cond);			// Tell handler to lock table
    while (!thd.killed && !thd.lock && ! client_thd->killed)
    {
      mysql_cond_wait(&cond_client, &mutex);
    }
    thd_proc_info(client_thd, "got handler lock");
    if (client_thd->killed)
      goto error;
    if (thd.killed)
    {
      /*
        Copy the error message. Note that we don't treat fatal
        errors in the delayed thread as fatal errors in the
        main thread. If delayed thread was killed, we don't
        want to send "Server shutdown in progress" in the
        INSERT THREAD.

        The thread could be killed with an error message if
        di->handle_inserts() or di->open_and_lock_table() fails.
        The thread could be killed without an error message if
        killed using mysql_notify_thread_having_shared_lock() or
        kill_delayed_threads_for_table().
      */
      if (!thd.is_error() || thd.stmt_da->sql_errno() == ER_SERVER_SHUTDOWN)
        my_message(ER_QUERY_INTERRUPTED, ER(ER_QUERY_INTERRUPTED), MYF(0));
      else
        my_message(thd.stmt_da->sql_errno(), thd.stmt_da->message(), MYF(0));
      goto error;
    }
  }
  share= table->s;

  /*
    Allocate memory for the TABLE object, the field pointers array, and
    one record buffer of reclength size. Normally a table has three
    record buffers of rec_buff_length size, which includes alignment
    bytes. Since the table copy is used for creating one record only,
    the other record buffers and alignment are unnecessary.
  */
  thd_proc_info(client_thd, "allocating local table");
  copy= (TABLE*) client_thd->alloc(sizeof(*copy)+
				   (share->fields+1)*sizeof(Field**)+
				   share->reclength +
                                   share->column_bitmap_size*3);
  if (!copy)
    goto error;

  /* Copy the TABLE object. */
  *copy= *table;
  /* We don't need to change the file handler here */
  /* Assign the pointers for the field pointers array and the record. */
  field= copy->field= (Field**) (copy + 1);
  bitmap= (uchar*) (field + share->fields + 1);
  copy->record[0]= (bitmap + share->column_bitmap_size*3);
  memcpy((char*) copy->record[0], (char*) table->record[0], share->reclength);
  /*
    Make a copy of all fields.
    The copied fields need to point into the copied record. This is done
    by copying the field objects with their old pointer values and then
    "move" the pointers by the distance between the original and copied
    records. That way we preserve the relative positions in the records.
  */
  adjust_ptrs= PTR_BYTE_DIFF(copy->record[0], table->record[0]);
  found_next_number_field= table->found_next_number_field;
  for (org_field= table->field; *org_field; org_field++, field++)
  {
    if (!(*field= (*org_field)->new_field(client_thd->mem_root, copy, 1)))
      goto error;
    (*field)->orig_table= copy;			// Remove connection
    (*field)->move_field_offset(adjust_ptrs);	// Point at copy->record[0]
    if (*org_field == found_next_number_field)
      (*field)->table->found_next_number_field= *field;
  }
  *field=0;

  /* Adjust timestamp */
  if (table->timestamp_field)
  {
    /* Restore offset as this may have been reset in handle_inserts */
    copy->timestamp_field=
      (Field_timestamp*) copy->field[share->timestamp_field_offset];
    copy->timestamp_field->unireg_check= table->timestamp_field->unireg_check;
    copy->timestamp_field_type= copy->timestamp_field->get_auto_set_type();
  }

  /* Adjust in_use for pointing to client thread */
  copy->in_use= client_thd;

  /* Adjust lock_count. This table object is not part of a lock. */
  copy->lock_count= 0;

  /* Adjust bitmaps */
  copy->def_read_set.bitmap= (my_bitmap_map*) bitmap;
  copy->def_write_set.bitmap= ((my_bitmap_map*)
                               (bitmap + share->column_bitmap_size));
  copy->def_vcol_set.bitmap= ((my_bitmap_map*)
                               (bitmap + 2*share->column_bitmap_size));
  copy->tmp_set.bitmap= 0;                      // To catch errors
  bzero((char*) bitmap, share->column_bitmap_size*3);
  copy->read_set=  &copy->def_read_set;
  copy->write_set= &copy->def_write_set;
  copy->vcol_set= &copy->def_vcol_set;

  DBUG_RETURN(copy);

  /* Got fatal error */
 error:
  tables_in_use--;
  status=1;
  mysql_cond_signal(&cond);                     // Inform thread about abort
  DBUG_RETURN(0);
}


/* Put a question in queue */

static
int write_delayed(THD *thd, TABLE *table, enum_duplicates duplic,
                  LEX_STRING query, bool ignore, bool log_on)
{
  delayed_row *row= 0;
  Delayed_insert *di=thd->di;
  const Discrete_interval *forced_auto_inc;
  DBUG_ENTER("write_delayed");
  DBUG_PRINT("enter", ("query = '%s' length %lu", query.str,
                       (ulong) query.length));

  thd_proc_info(thd, "waiting for handler insert");
  mysql_mutex_lock(&di->mutex);
  while (di->stacked_inserts >= delayed_queue_size && !thd->killed)
    mysql_cond_wait(&di->cond_client, &di->mutex);
  thd_proc_info(thd, "storing row into queue");

  if (thd->killed)
    goto err;

  /*
    Take a copy of the query string, if there is any. The string will
    be free'ed when the row is destroyed. If there is no query string,
    we don't do anything special.
   */

  if (query.str)
  {
    char *str;
    if (!(str= my_strndup(query.str, query.length, MYF(MY_WME))))
      goto err;
    query.str= str;
  }
  row= new delayed_row(query, duplic, ignore, log_on);
  if (row == NULL)
  {
    my_free(query.str);
    goto err;
  }

  if (!(row->record= (char*) my_malloc(table->s->reclength, MYF(MY_WME))))
    goto err;
  memcpy(row->record, table->record[0], table->s->reclength);
  row->start_time=		thd->start_time;
  row->query_start_used=	thd->query_start_used;
  /*
    those are for the binlog: LAST_INSERT_ID() has been evaluated at this
    time, so record does not need it, but statement-based binlogging of the
    INSERT will need when the row is actually inserted.
    As for SET INSERT_ID, DELAYED does not honour it (BUG#20830).
  */
  row->stmt_depends_on_first_successful_insert_id_in_prev_stmt=
    thd->stmt_depends_on_first_successful_insert_id_in_prev_stmt;
  row->first_successful_insert_id_in_prev_stmt=
    thd->first_successful_insert_id_in_prev_stmt;
  row->timestamp_field_type=    table->timestamp_field_type;

  /* Add session variable timezone
     Time_zone object will not be freed even the thread is ended.
     So we can get time_zone object from thread which handling delayed statement.
     See the comment of my_tz_find() for detail.
  */
  if (thd->time_zone_used)
  {
    row->time_zone = thd->variables.time_zone;
  }
  else
  {
    row->time_zone = NULL;
  }
  /* Copy session variables. */
  row->auto_increment_increment= thd->variables.auto_increment_increment;
  row->auto_increment_offset=    thd->variables.auto_increment_offset;
  row->sql_mode=                 thd->variables.sql_mode;
  row->auto_increment_field_not_null= table->auto_increment_field_not_null;

  /* Copy the next forced auto increment value, if any. */
  if ((forced_auto_inc= thd->auto_inc_intervals_forced.get_next()))
  {
    row->forced_insert_id= forced_auto_inc->minimum();
    DBUG_PRINT("delayed", ("transmitting auto_inc: %lu",
                           (ulong) row->forced_insert_id));
  }

  di->rows.push_back(row);
  di->stacked_inserts++;
  di->status=1;
  if (table->s->blob_fields)
    unlink_blobs(table);
  mysql_cond_signal(&di->cond);

  thread_safe_increment(delayed_rows_in_use,&LOCK_delayed_status);
  mysql_mutex_unlock(&di->mutex);
  DBUG_RETURN(0);

 err:
  delete row;
  mysql_mutex_unlock(&di->mutex);
  DBUG_RETURN(1);
}

/**
  Signal the delayed insert thread that this user connection
  is finished using it for this statement.
*/

static void end_delayed_insert(THD *thd)
{
  DBUG_ENTER("end_delayed_insert");
  Delayed_insert *di=thd->di;
  mysql_mutex_lock(&di->mutex);
  DBUG_PRINT("info",("tables in use: %d",di->tables_in_use));
  if (!--di->tables_in_use || di->thd.killed)
  {						// Unlock table
    di->status=1;
    mysql_cond_signal(&di->cond);
  }
  mysql_mutex_unlock(&di->mutex);
  DBUG_VOID_RETURN;
}


/* We kill all delayed threads when doing flush-tables */

void kill_delayed_threads(void)
{
  mysql_mutex_lock(&LOCK_delayed_insert); // For unlink from list

  I_List_iterator<Delayed_insert> it(delayed_threads);
  Delayed_insert *di;
  while ((di= it++))
  {
    di->thd.killed= THD::KILL_CONNECTION;
    mysql_mutex_lock(&di->thd.LOCK_thd_data);
    if (di->thd.mysys_var)
    {
      mysql_mutex_lock(&di->thd.mysys_var->mutex);
      if (di->thd.mysys_var->current_cond)
      {
	/*
	  We need the following test because the main mutex may be locked
	  in handle_delayed_insert()
	*/
	if (&di->mutex != di->thd.mysys_var->current_mutex)
          mysql_mutex_lock(di->thd.mysys_var->current_mutex);
        mysql_cond_broadcast(di->thd.mysys_var->current_cond);
	if (&di->mutex != di->thd.mysys_var->current_mutex)
          mysql_mutex_unlock(di->thd.mysys_var->current_mutex);
      }
      mysql_mutex_unlock(&di->thd.mysys_var->mutex);
    }
    mysql_mutex_unlock(&di->thd.LOCK_thd_data);
  }
  mysql_mutex_unlock(&LOCK_delayed_insert); // For unlink from list
}


/**
<<<<<<< HEAD
   Open and lock table for use by delayed thread and check that
   this table is suitable for delayed inserts.

   @retval FALSE - Success.
   @retval TRUE  - Failure.
*/

bool Delayed_insert::open_and_lock_table()
{
  if (!(table= open_n_lock_single_table(&thd, &table_list,
                                        TL_WRITE_DELAYED,
                                        MYSQL_OPEN_IGNORE_GLOBAL_READ_LOCK)))
  {
    thd.fatal_error();				// Abort waiting inserts
    return TRUE;
  }
  if (!(table->file->ha_table_flags() & HA_CAN_INSERT_DELAYED))
  {
    /* To rollback InnoDB statement transaction. */
    trans_rollback_stmt(&thd);
    my_error(ER_DELAYED_NOT_SUPPORTED, MYF(ME_FATALERROR),
             table_list.table_name);
    return TRUE;
  }
  if (table->triggers)
  {
=======
  A strategy for the prelocking algorithm which prevents the
  delayed insert thread from opening tables with engines which
  do not support delayed inserts.

  Particularly it allows to abort open_tables() as soon as we
  discover that we have opened a MERGE table, without acquiring
  metadata locks on underlying tables.
*/

class Delayed_prelocking_strategy : public Prelocking_strategy
{
public:
  virtual bool handle_routine(THD *thd, Query_tables_list *prelocking_ctx,
                              Sroutine_hash_entry *rt, sp_head *sp,
                              bool *need_prelocking);
  virtual bool handle_table(THD *thd, Query_tables_list *prelocking_ctx,
                            TABLE_LIST *table_list, bool *need_prelocking);
  virtual bool handle_view(THD *thd, Query_tables_list *prelocking_ctx,
                           TABLE_LIST *table_list, bool *need_prelocking);
};


bool Delayed_prelocking_strategy::
handle_table(THD *thd, Query_tables_list *prelocking_ctx,
             TABLE_LIST *table_list, bool *need_prelocking)
{
  DBUG_ASSERT(table_list->lock_type == TL_WRITE_DELAYED);

  if (!(table_list->table->file->ha_table_flags() & HA_CAN_INSERT_DELAYED))
  {
    my_error(ER_DELAYED_NOT_SUPPORTED, MYF(0), table_list->table_name);
    return TRUE;
  }
  return FALSE;
}


bool Delayed_prelocking_strategy::
handle_routine(THD *thd, Query_tables_list *prelocking_ctx,
               Sroutine_hash_entry *rt, sp_head *sp,
               bool *need_prelocking)
{
  /* LEX used by the delayed insert thread has no routines. */
  DBUG_ASSERT(0);
  return FALSE;
}


bool Delayed_prelocking_strategy::
handle_view(THD *thd, Query_tables_list *prelocking_ctx,
            TABLE_LIST *table_list, bool *need_prelocking)
{
  /* We don't open views in the delayed insert thread. */
  DBUG_ASSERT(0);
  return FALSE;
}


/**
   Open and lock table for use by delayed thread and check that
   this table is suitable for delayed inserts.

   @retval FALSE - Success.
   @retval TRUE  - Failure.
*/

bool Delayed_insert::open_and_lock_table()
{
  Delayed_prelocking_strategy prelocking_strategy;

  /*
    Use special prelocking strategy to get ER_DELAYED_NOT_SUPPORTED
    error for tables with engines which don't support delayed inserts.
  */
  if (!(table= open_n_lock_single_table(&thd, &table_list,
                                        TL_WRITE_DELAYED,
                                        MYSQL_OPEN_IGNORE_GLOBAL_READ_LOCK,
                                        &prelocking_strategy)))
  {
    thd.fatal_error();				// Abort waiting inserts
    return TRUE;
  }

  if (table->triggers)
  {
>>>>>>> 5a0e7394
    /*
      Table has triggers. This is not an error, but we do
      not support triggers with delayed insert. Terminate the delayed
      thread without an error and thus request lock upgrade.
    */
    return TRUE;
  }
  table->copy_blobs= 1;
  return FALSE;
}


/*
 * Create a new delayed insert thread
*/

pthread_handler_t handle_delayed_insert(void *arg)
{
  Delayed_insert *di=(Delayed_insert*) arg;
  THD *thd= &di->thd;

  pthread_detach_this_thread();
  /* Add thread to THD list so that's it's visible in 'show processlist' */
  mysql_mutex_lock(&LOCK_thread_count);
  thd->thread_id= thd->variables.pseudo_thread_id= thread_id++;
  thd->set_current_time();
  threads.append(thd);
  thd->killed=abort_loop ? THD::KILL_CONNECTION : THD::NOT_KILLED;
  mysql_mutex_unlock(&LOCK_thread_count);

  mysql_thread_set_psi_id(thd->thread_id);

  /*
    Wait until the client runs into mysql_cond_wait(),
    where we free it after the table is opened and di linked in the list.
    If we did not wait here, the client might detect the opened table
    before it is linked to the list. It would release LOCK_delayed_create
    and allow another thread to create another handler for the same table,
    since it does not find one in the list.
  */
  mysql_mutex_lock(&di->mutex);
  if (my_thread_init())
  {
    /* Can't use my_error since store_globals has not yet been called */
    thd->stmt_da->set_error_status(thd, ER_OUT_OF_RESOURCES,
                                   ER(ER_OUT_OF_RESOURCES), NULL);
    di->handler_thread_initialized= TRUE;
  }
  else
  {
    DBUG_ENTER("handle_delayed_insert");
    thd->thread_stack= (char*) &thd;
    if (init_thr_lock() || thd->store_globals())
    {
      /* Can't use my_error since store_globals has perhaps failed */
      thd->stmt_da->set_error_status(thd, ER_OUT_OF_RESOURCES,
                                     ER(ER_OUT_OF_RESOURCES), NULL);
      di->handler_thread_initialized= TRUE;
      thd->fatal_error();
      goto err;
    }
<<<<<<< HEAD

    thd->lex->sql_command= SQLCOM_INSERT;        // For innodb::store_lock()
    /*
      Statement-based replication of INSERT DELAYED has problems with RAND()
      and user vars, so in mixed mode we go to row-based.
    */
    thd->lex->set_stmt_unsafe(LEX::BINLOG_STMT_UNSAFE_INSERT_DELAYED);
    thd->set_current_stmt_binlog_format_row_if_mixed();

    /*
      Clone the ticket representing the lock on the target table for
      the insert and add it to the list of granted metadata locks held by
      the handler thread. This is safe since the handler thread is
      not holding nor waiting on any metadata locks.
    */
    if (thd->mdl_context.clone_ticket(&di->table_list.mdl_request))
    {
      di->handler_thread_initialized= TRUE;
      goto err;
    }

    /*
      Now that the ticket has been cloned, it is safe for the connection
      thread to exit.
    */
    di->handler_thread_initialized= TRUE;
    di->table_list.mdl_request.ticket= NULL;

    if (di->open_and_lock_table())
      goto err;

    /* Tell client that the thread is initialized */
    mysql_cond_signal(&di->cond_client);

    /* Now wait until we get an insert or lock to handle */
    /* We will not abort as long as a client thread uses this thread */

    for (;;)
    {
      if (thd->killed)
      {
        uint lock_count;
        /*
          Remove this from delay insert list so that no one can request a
          table from this
        */
        mysql_mutex_unlock(&di->mutex);
        mysql_mutex_lock(&LOCK_delayed_insert);
        di->unlink();
        lock_count=di->lock_count();
        mysql_mutex_unlock(&LOCK_delayed_insert);
        mysql_mutex_lock(&di->mutex);
        if (!lock_count && !di->tables_in_use && !di->stacked_inserts)
          break;					// Time to die
      }

      /* Shouldn't wait if killed or an insert is waiting. */
      if (!thd->killed && !di->status && !di->stacked_inserts)
      {
        struct timespec abstime;
        set_timespec(abstime, delayed_insert_timeout);

        /* Information for pthread_kill */
        di->thd.mysys_var->current_mutex= &di->mutex;
        di->thd.mysys_var->current_cond= &di->cond;
        thd_proc_info(&(di->thd), "Waiting for INSERT");

=======

    thd->lex->sql_command= SQLCOM_INSERT;        // For innodb::store_lock()

    /*
      INSERT DELAYED has to go to row-based format because the time
      at which rows are inserted cannot be determined in mixed mode.
    */
    thd->set_current_stmt_binlog_format_row_if_mixed();

    /*
      Clone tickets representing protection against GRL and the lock on
      the target table for the insert and add them to the list of granted
      metadata locks held by the handler thread. This is safe since the
      handler thread is not holding nor waiting on any metadata locks.
    */
    if (thd->mdl_context.clone_ticket(&di->grl_protection) ||
        thd->mdl_context.clone_ticket(&di->table_list.mdl_request))
    {
      thd->mdl_context.release_transactional_locks();
      di->handler_thread_initialized= TRUE;
      goto err;
    }

    /*
      Now that the ticket has been cloned, it is safe for the connection
      thread to exit.
    */
    di->handler_thread_initialized= TRUE;
    di->table_list.mdl_request.ticket= NULL;

    if (di->open_and_lock_table())
      goto err;

    /* Tell client that the thread is initialized */
    mysql_cond_signal(&di->cond_client);

    /* Now wait until we get an insert or lock to handle */
    /* We will not abort as long as a client thread uses this thread */

    for (;;)
    {
      if (thd->killed)
      {
        uint lock_count;
        /*
          Remove this from delay insert list so that no one can request a
          table from this
        */
        mysql_mutex_unlock(&di->mutex);
        mysql_mutex_lock(&LOCK_delayed_insert);
        di->unlink();
        lock_count=di->lock_count();
        mysql_mutex_unlock(&LOCK_delayed_insert);
        mysql_mutex_lock(&di->mutex);
        if (!lock_count && !di->tables_in_use && !di->stacked_inserts)
          break;					// Time to die
      }

      /* Shouldn't wait if killed or an insert is waiting. */
      if (!thd->killed && !di->status && !di->stacked_inserts)
      {
        struct timespec abstime;
        set_timespec(abstime, delayed_insert_timeout);

        /* Information for pthread_kill */
        di->thd.mysys_var->current_mutex= &di->mutex;
        di->thd.mysys_var->current_cond= &di->cond;
        thd_proc_info(&(di->thd), "Waiting for INSERT");

>>>>>>> 5a0e7394
        DBUG_PRINT("info",("Waiting for someone to insert rows"));
        while (!thd->killed && !di->status)
        {
          int error;
          mysql_audit_release(thd);
#if defined(HAVE_BROKEN_COND_TIMEDWAIT)
          error= mysql_cond_wait(&di->cond, &di->mutex);
#else
          error= mysql_cond_timedwait(&di->cond, &di->mutex, &abstime);
#ifdef EXTRA_DEBUG
          if (error && error != EINTR && error != ETIMEDOUT)
          {
            fprintf(stderr, "Got error %d from mysql_cond_timedwait\n", error);
            DBUG_PRINT("error", ("Got error %d from mysql_cond_timedwait",
                                 error));
          }
#endif
#endif
          if (error == ETIMEDOUT || error == ETIME)
            thd->killed= THD::KILL_CONNECTION;
        }
        /* We can't lock di->mutex and mysys_var->mutex at the same time */
        mysql_mutex_unlock(&di->mutex);
        mysql_mutex_lock(&di->thd.mysys_var->mutex);
        di->thd.mysys_var->current_mutex= 0;
        di->thd.mysys_var->current_cond= 0;
        mysql_mutex_unlock(&di->thd.mysys_var->mutex);
        mysql_mutex_lock(&di->mutex);
      }
      thd_proc_info(&(di->thd), 0);

      if (di->tables_in_use && ! thd->lock && !thd->killed)
      {
        /*
          Request for new delayed insert.
          Lock the table, but avoid to be blocked by a global read lock.
          If we got here while a global read lock exists, then one or more
          inserts started before the lock was requested. These are allowed
          to complete their work before the server returns control to the
          client which requested the global read lock. The delayed insert
          handler will close the table and finish when the outstanding
          inserts are done.
        */
        if (! (thd->lock= mysql_lock_tables(thd, &di->table, 1, 0)))
        {
          /* Fatal error */
          thd->killed= THD::KILL_CONNECTION;
        }
        mysql_cond_broadcast(&di->cond_client);
      }
      if (di->stacked_inserts)
      {
        if (di->handle_inserts())
        {
          /* Some fatal error */
          thd->killed= THD::KILL_CONNECTION;
        }
      }
      di->status=0;
      if (!di->stacked_inserts && !di->tables_in_use && thd->lock)
      {
        /*
          No one is doing a insert delayed
          Unlock table so that other threads can use it
        */
        MYSQL_LOCK *lock=thd->lock;
        thd->lock=0;
        mysql_mutex_unlock(&di->mutex);
        /*
          We need to release next_insert_id before unlocking. This is
          enforced by handler::ha_external_lock().
        */
        di->table->file->ha_release_auto_increment();
        mysql_unlock_tables(thd, lock);
        trans_commit_stmt(thd);
        di->group_count=0;
        mysql_audit_release(thd);
        mysql_mutex_lock(&di->mutex);
      }
      if (di->tables_in_use)
        mysql_cond_broadcast(&di->cond_client); // If waiting clients
    }

  err:
    DBUG_LEAVE;
  }

  close_thread_tables(thd);			// Free the table
  thd->mdl_context.release_transactional_locks();
  di->table=0;
  thd->killed= THD::KILL_CONNECTION;	        // If error
  mysql_cond_broadcast(&di->cond_client);       // Safety
  mysql_mutex_unlock(&di->mutex);

  mysql_mutex_lock(&LOCK_delayed_create);       // Because of delayed_get_table
  mysql_mutex_lock(&LOCK_delayed_insert);
  /*
    di should be unlinked from the thread handler list and have no active
    clients
  */
  delete di;
  mysql_mutex_unlock(&LOCK_delayed_insert);
  mysql_mutex_unlock(&LOCK_delayed_create);

  my_thread_end();
  pthread_exit(0);

  return 0;
}


/* Remove pointers from temporary fields to allocated values */

static void unlink_blobs(register TABLE *table)
{
  for (Field **ptr=table->field ; *ptr ; ptr++)
  {
    if ((*ptr)->flags & BLOB_FLAG)
      ((Field_blob *) (*ptr))->clear_temporary();
  }
}

/* Free blobs stored in current row */

static void free_delayed_insert_blobs(register TABLE *table)
{
  for (Field **ptr=table->field ; *ptr ; ptr++)
  {
    if ((*ptr)->flags & BLOB_FLAG)
    {
      uchar *str;
      ((Field_blob *) (*ptr))->get_ptr(&str);
      my_free(str);
      ((Field_blob *) (*ptr))->reset();
    }
  }
}


bool Delayed_insert::handle_inserts(void)
{
  int error;
  ulong max_rows;
  bool has_trans = TRUE;
  bool using_ignore= 0, using_opt_replace= 0,
       using_bin_log= mysql_bin_log.is_open();
  delayed_row *row;
  DBUG_ENTER("handle_inserts");

  /* Allow client to insert new rows */
  mysql_mutex_unlock(&mutex);

  table->next_number_field=table->found_next_number_field;
  table->use_all_columns();

  thd_proc_info(&thd, "upgrading lock");
  if (thr_upgrade_write_delay_lock(*thd.lock->locks, delayed_lock,
                                   thd.variables.lock_wait_timeout))
  {
    /*
      This can happen if thread is killed either by a shutdown
      or if another thread is removing the current table definition
      from the table cache.
    */
    my_error(ER_DELAYED_CANT_CHANGE_LOCK, MYF(ME_FATALERROR | ME_NOREFRESH),
             table->s->table_name.str);
    goto err;
  }

  thd_proc_info(&thd, "insert");
  max_rows= delayed_insert_limit;
  if (thd.killed || table->s->has_old_version())
  {
    thd.killed= THD::KILL_CONNECTION;
    max_rows= ULONG_MAX;                     // Do as much as possible
  }

  /*
    We can't use row caching when using the binary log because if
    we get a crash, then binary log will contain rows that are not yet
    written to disk, which will cause problems in replication.
  */
  if (!using_bin_log)
    table->file->extra(HA_EXTRA_WRITE_CACHE);
  mysql_mutex_lock(&mutex);

  while ((row=rows.get()))
  {
    stacked_inserts--;
    mysql_mutex_unlock(&mutex);
    memcpy(table->record[0],row->record,table->s->reclength);

    thd.start_time=row->start_time;
    thd.query_start_used=row->query_start_used;
    /*
      To get the exact auto_inc interval to store in the binlog we must not
      use values from the previous interval (of the previous rows).
    */
    bool log_query= (row->log_query && row->query.str != NULL);
    DBUG_PRINT("delayed", ("query: '%s'  length: %lu", row->query.str ?
                           row->query.str : "[NULL]",
                           (ulong) row->query.length));
    if (log_query)
    {
      /*
        Guaranteed that the INSERT DELAYED STMT will not be here
        in SBR when mysql binlog is enabled.
      */
      DBUG_ASSERT(!(mysql_bin_log.is_open() &&
                  !thd.is_current_stmt_binlog_format_row()));

      /*
        This is the first value of an INSERT statement.
        It is the right place to clear a forced insert_id.
        This is usually done after the last value of an INSERT statement,
        but we won't know this in the insert delayed thread. But before
        the first value is sufficiently equivalent to after the last
        value of the previous statement.
      */
      table->file->ha_release_auto_increment();
      thd.auto_inc_intervals_in_cur_stmt_for_binlog.empty();
    }
    thd.first_successful_insert_id_in_prev_stmt= 
      row->first_successful_insert_id_in_prev_stmt;
    thd.stmt_depends_on_first_successful_insert_id_in_prev_stmt= 
      row->stmt_depends_on_first_successful_insert_id_in_prev_stmt;
    table->timestamp_field_type= row->timestamp_field_type;
    table->auto_increment_field_not_null= row->auto_increment_field_not_null;

    /* Copy the session variables. */
    thd.variables.auto_increment_increment= row->auto_increment_increment;
    thd.variables.auto_increment_offset=    row->auto_increment_offset;
    thd.variables.sql_mode=                 row->sql_mode;

    /* Copy a forced insert_id, if any. */
    if (row->forced_insert_id)
    {
      DBUG_PRINT("delayed", ("received auto_inc: %lu",
                             (ulong) row->forced_insert_id));
      thd.force_one_auto_inc_interval(row->forced_insert_id);
    }

    info.ignore= row->ignore;
    info.handle_duplicates= row->dup;
    if (info.ignore ||
	info.handle_duplicates != DUP_ERROR)
    {
      table->file->extra(HA_EXTRA_IGNORE_DUP_KEY);
      using_ignore=1;
    }
    if (info.handle_duplicates == DUP_REPLACE &&
        (!table->triggers ||
         !table->triggers->has_delete_triggers()))
    {
      table->file->extra(HA_EXTRA_WRITE_CAN_REPLACE);
      using_opt_replace= 1;
    }
    if (info.handle_duplicates == DUP_UPDATE)
      table->file->extra(HA_EXTRA_INSERT_WITH_UPDATE);
    thd.clear_error(); // reset error for binlog
    if (write_record(&thd, table, &info))
    {
      info.error_count++;				// Ignore errors
      thread_safe_increment(delayed_insert_errors,&LOCK_delayed_status);
      row->log_query = 0;
    }

    if (using_ignore)
    {
      using_ignore=0;
      table->file->extra(HA_EXTRA_NO_IGNORE_DUP_KEY);
    }
    if (using_opt_replace)
    {
      using_opt_replace= 0;
      table->file->extra(HA_EXTRA_WRITE_CANNOT_REPLACE);
    }

<<<<<<< HEAD
    if (log_query && mysql_bin_log.is_open())
    {
      bool backup_time_zone_used = thd.time_zone_used;
      Time_zone *backup_time_zone = thd.variables.time_zone;
      if (row->time_zone != NULL)
      {
        thd.time_zone_used = true;
        thd.variables.time_zone = row->time_zone;
      }

      /* if the delayed insert was killed, the killed status is
         ignored while binlogging */
      int errcode= 0;
      if (thd.killed == THD::NOT_KILLED)
        errcode= query_error_code(&thd, TRUE);
      
      /*
        If the query has several rows to insert, only the first row will come
        here. In row-based binlogging, this means that the first row will be
        written to binlog as one Table_map event and one Rows event (due to an
        event flush done in binlog_query()), then all other rows of this query
        will be binlogged together as one single Table_map event and one
        single Rows event.
      */
      if (thd.binlog_query(THD::ROW_QUERY_TYPE,
                           row->query.str, row->query.length,
                           FALSE, FALSE, FALSE, errcode))
        goto err;

      thd.time_zone_used = backup_time_zone_used;
      thd.variables.time_zone = backup_time_zone;
    }

=======
>>>>>>> 5a0e7394
    if (table->s->blob_fields)
      free_delayed_insert_blobs(table);
    thread_safe_decrement(delayed_rows_in_use,&LOCK_delayed_status);
    thread_safe_increment(delayed_insert_writes,&LOCK_delayed_status);
    mysql_mutex_lock(&mutex);

    /*
      Reset the table->auto_increment_field_not_null as it is valid for
      only one row.
    */
    table->auto_increment_field_not_null= FALSE;

    delete row;
    /*
      Let READ clients do something once in a while
      We should however not break in the middle of a multi-line insert
      if we have binary logging enabled as we don't want other commands
      on this table until all entries has been processed
    */
    if (group_count++ >= max_rows && (row= rows.head()) &&
	(!(row->log_query & using_bin_log)))
    {
      group_count=0;
      if (stacked_inserts || tables_in_use)	// Let these wait a while
      {
	if (tables_in_use)
          mysql_cond_broadcast(&cond_client);   // If waiting clients
	thd_proc_info(&thd, "reschedule");
        mysql_mutex_unlock(&mutex);
	if ((error=table->file->extra(HA_EXTRA_NO_CACHE)))
	{
	  /* This should never happen */
	  table->file->print_error(error,MYF(0));
	  sql_print_error("%s", thd.stmt_da->message());
          DBUG_PRINT("error", ("HA_EXTRA_NO_CACHE failed in loop"));
	  goto err;
	}
	query_cache_invalidate3(&thd, table, 1);
	if (thr_reschedule_write_lock(*thd.lock->locks,
                                thd.variables.lock_wait_timeout))
	{
          /* This is not known to happen. */
          my_error(ER_DELAYED_CANT_CHANGE_LOCK,
                   MYF(ME_FATALERROR | ME_NOREFRESH),
                   table->s->table_name.str);
          goto err;
	}
	if (!using_bin_log)
	  table->file->extra(HA_EXTRA_WRITE_CACHE);
        mysql_mutex_lock(&mutex);
	thd_proc_info(&thd, "insert");
      }
      if (tables_in_use)
        mysql_cond_broadcast(&cond_client);     // If waiting clients
    }
  }
  thd_proc_info(&thd, 0);
  mysql_mutex_unlock(&mutex);

  /*
    We need to flush the pending event when using row-based
    replication since the flushing normally done in binlog_query() is
    not done last in the statement: for delayed inserts, the insert
    statement is logged *before* all rows are inserted.

    We can flush the pending event without checking the thd->lock
    since the delayed insert *thread* is not inside a stored function
    or trigger.

    TODO: Move the logging to last in the sequence of rows.
  */
  has_trans= thd.lex->sql_command == SQLCOM_CREATE_TABLE ||
              table->file->has_transactions();
  if (thd.is_current_stmt_binlog_format_row() &&
      thd.binlog_flush_pending_rows_event(TRUE, has_trans))
    goto err;

  if ((error=table->file->extra(HA_EXTRA_NO_CACHE)))
  {						// This shouldn't happen
    table->file->print_error(error,MYF(0));
    sql_print_error("%s", thd.stmt_da->message());
    DBUG_PRINT("error", ("HA_EXTRA_NO_CACHE failed after loop"));
    goto err;
  }
  query_cache_invalidate3(&thd, table, 1);
  mysql_mutex_lock(&mutex);
  DBUG_RETURN(0);

 err:
#ifndef DBUG_OFF
  max_rows= 0;                                  // For DBUG output
#endif
  /* Remove all not used rows */
  while ((row=rows.get()))
  {
    if (table->s->blob_fields)
    {
      memcpy(table->record[0],row->record,table->s->reclength);
      free_delayed_insert_blobs(table);
    }
    delete row;
    thread_safe_increment(delayed_insert_errors,&LOCK_delayed_status);
    stacked_inserts--;
#ifndef DBUG_OFF
    max_rows++;
#endif
  }
  DBUG_PRINT("error", ("dropped %lu rows after an error", max_rows));
  thread_safe_increment(delayed_insert_errors, &LOCK_delayed_status);
  mysql_mutex_lock(&mutex);
  DBUG_RETURN(1);
}
#endif /* EMBEDDED_LIBRARY */

/***************************************************************************
  Store records in INSERT ... SELECT *
***************************************************************************/


/*
  make insert specific preparation and checks after opening tables

  SYNOPSIS
    mysql_insert_select_prepare()
    thd         thread handler

  RETURN
    FALSE OK
    TRUE  Error
*/

bool mysql_insert_select_prepare(THD *thd)
{
  LEX *lex= thd->lex;
  SELECT_LEX *select_lex= &lex->select_lex;
  TABLE_LIST *first_select_leaf_table;
  DBUG_ENTER("mysql_insert_select_prepare");

  /*
    SELECT_LEX do not belong to INSERT statement, so we can't add WHERE
    clause if table is VIEW
  */
  
  if (mysql_prepare_insert(thd, lex->query_tables,
                           lex->query_tables->table, lex->field_list, 0,
                           lex->update_list, lex->value_list,
                           lex->duplicates,
                           &select_lex->where, TRUE, FALSE, FALSE))
    DBUG_RETURN(TRUE);

  /*
    exclude first table from leaf tables list, because it belong to
    INSERT
  */
  DBUG_ASSERT(select_lex->leaf_tables != 0);
  lex->leaf_tables_insert= select_lex->leaf_tables;
  /* skip all leaf tables belonged to view where we are insert */
  for (first_select_leaf_table= select_lex->leaf_tables->next_leaf;
       first_select_leaf_table &&
       first_select_leaf_table->belong_to_view &&
       first_select_leaf_table->belong_to_view ==
       lex->leaf_tables_insert->belong_to_view;
       first_select_leaf_table= first_select_leaf_table->next_leaf)
  {}
  select_lex->leaf_tables= first_select_leaf_table;
  DBUG_RETURN(FALSE);
}


select_insert::select_insert(TABLE_LIST *table_list_par, TABLE *table_par,
                             List<Item> *fields_par,
                             List<Item> *update_fields,
                             List<Item> *update_values,
                             enum_duplicates duplic,
                             bool ignore_check_option_errors)
  :table_list(table_list_par), table(table_par), fields(fields_par),
   autoinc_value_of_last_inserted_row(0),
   insert_into_view(table_list_par && table_list_par->view != 0)
{
  bzero((char*) &info,sizeof(info));
  info.handle_duplicates= duplic;
  info.ignore= ignore_check_option_errors;
  info.update_fields= update_fields;
  info.update_values= update_values;
  if (table_list_par)
    info.view= (table_list_par->view ? table_list_par : 0);
}


int
select_insert::prepare(List<Item> &values, SELECT_LEX_UNIT *u)
{
  LEX *lex= thd->lex;
  int res;
  table_map map= 0;
  SELECT_LEX *lex_current_select_save= lex->current_select;
  DBUG_ENTER("select_insert::prepare");

  unit= u;

  /*
    Since table in which we are going to insert is added to the first
    select, LEX::current_select should point to the first select while
    we are fixing fields from insert list.
  */
  lex->current_select= &lex->select_lex;

  /* Errors during check_insert_fields() should not be ignored. */
  lex->current_select->no_error= FALSE;
  res= (setup_fields(thd, 0, values, MARK_COLUMNS_READ, 0, 0) ||
        check_insert_fields(thd, table_list, *fields, values,
                            !insert_into_view, 1, &map));

  if (!res && fields->elements)
  {
    bool saved_abort_on_warning= thd->abort_on_warning;
    thd->abort_on_warning= !info.ignore && (thd->variables.sql_mode &
                                            (MODE_STRICT_TRANS_TABLES |
                                             MODE_STRICT_ALL_TABLES));
    res= check_that_all_fields_are_given_values(thd, table_list->table, 
                                                table_list);
    thd->abort_on_warning= saved_abort_on_warning;
  }

  if (info.handle_duplicates == DUP_UPDATE && !res)
  {
    Name_resolution_context *context= &lex->select_lex.context;
    Name_resolution_context_state ctx_state;

    /* Save the state of the current name resolution context. */
    ctx_state.save_state(context, table_list);

    /* Perform name resolution only in the first table - 'table_list'. */
    table_list->next_local= 0;
    context->resolve_in_table_list_only(table_list);

    lex->select_lex.no_wrap_view_item= TRUE;
    res= res || check_update_fields(thd, context->table_list,
                                    *info.update_fields, *info.update_values,
                                    &map);
    lex->select_lex.no_wrap_view_item= FALSE;
    /*
      When we are not using GROUP BY and there are no ungrouped aggregate functions 
      we can refer to other tables in the ON DUPLICATE KEY part.
      We use next_name_resolution_table descructively, so check it first (views?)
    */
    DBUG_ASSERT (!table_list->next_name_resolution_table);
    if (lex->select_lex.group_list.elements == 0 &&
        !lex->select_lex.with_sum_func)
      /*
        We must make a single context out of the two separate name resolution contexts :
        the INSERT table and the tables in the SELECT part of INSERT ... SELECT.
        To do that we must concatenate the two lists
      */  
      table_list->next_name_resolution_table= 
        ctx_state.get_first_name_resolution_table();

    res= res || setup_fields(thd, 0, *info.update_values,
                             MARK_COLUMNS_READ, 0, 0);
    if (!res)
    {
      /*
        Traverse the update values list and substitute fields from the
        select for references (Item_ref objects) to them. This is done in
        order to get correct values from those fields when the select
        employs a temporary table.
      */
      List_iterator<Item> li(*info.update_values);
      Item *item;

      while ((item= li++))
      {
        item->transform(&Item::update_value_transformer,
                        (uchar*)lex->current_select);
      }
    }

    /* Restore the current context. */
    ctx_state.restore_state(context, table_list);
  }

  lex->current_select= lex_current_select_save;
  if (res)
    DBUG_RETURN(1);
  /*
    if it is INSERT into join view then check_insert_fields already found
    real table for insert
  */
  table= table_list->table;

  /*
    Is table which we are changing used somewhere in other parts of
    query
  */
  if (unique_table(thd, table_list, table_list->next_global, 0))
  {
    /* Using same table for INSERT and SELECT */
    lex->current_select->options|= OPTION_BUFFER_RESULT;
    lex->current_select->join->select_options|= OPTION_BUFFER_RESULT;
  }
  else if (!(lex->current_select->options & OPTION_BUFFER_RESULT) &&
           thd->locked_tables_mode <= LTM_LOCK_TABLES)
  {
    /*
      We must not yet prepare the result table if it is the same as one of the 
      source tables (INSERT SELECT). The preparation may disable 
      indexes on the result table, which may be used during the select, if it
      is the same table (Bug #6034). Do the preparation after the select phase
      in select_insert::prepare2().
      We won't start bulk inserts at all if this statement uses functions or
      should invoke triggers since they may access to the same table too.
    */
    table->file->ha_start_bulk_insert((ha_rows) 0);
  }
  restore_record(table,s->default_values);		// Get empty record
  table->next_number_field=table->found_next_number_field;

#ifdef HAVE_REPLICATION
  if (thd->slave_thread &&
      (info.handle_duplicates == DUP_UPDATE) &&
      (table->next_number_field != NULL) &&
      rpl_master_has_bug(&active_mi->rli, 24432, TRUE, NULL, NULL))
    DBUG_RETURN(1);
#endif

  thd->cuted_fields=0;
  if (info.ignore || info.handle_duplicates != DUP_ERROR)
    table->file->extra(HA_EXTRA_IGNORE_DUP_KEY);
  if (info.handle_duplicates == DUP_REPLACE &&
      (!table->triggers || !table->triggers->has_delete_triggers()))
    table->file->extra(HA_EXTRA_WRITE_CAN_REPLACE);
  if (info.handle_duplicates == DUP_UPDATE)
    table->file->extra(HA_EXTRA_INSERT_WITH_UPDATE);
  thd->abort_on_warning= (!info.ignore &&
                          (thd->variables.sql_mode &
                           (MODE_STRICT_TRANS_TABLES |
                            MODE_STRICT_ALL_TABLES)));
  res= (table_list->prepare_where(thd, 0, TRUE) ||
        table_list->prepare_check_option(thd));

  if (!res)
     prepare_triggers_for_insert_stmt(table);

  DBUG_RETURN(res);
}


/*
  Finish the preparation of the result table.

  SYNOPSIS
    select_insert::prepare2()
    void

  DESCRIPTION
    If the result table is the same as one of the source tables (INSERT SELECT),
    the result table is not finally prepared at the join prepair phase.
    Do the final preparation now.
		       
  RETURN
    0   OK
*/

int select_insert::prepare2(void)
{
  DBUG_ENTER("select_insert::prepare2");
  if (thd->lex->current_select->options & OPTION_BUFFER_RESULT &&
      thd->locked_tables_mode <= LTM_LOCK_TABLES)
    table->file->ha_start_bulk_insert((ha_rows) 0);
  DBUG_RETURN(0);
}


void select_insert::cleanup()
{
  /* select_insert/select_create are never re-used in prepared statement */
  DBUG_ASSERT(0);
}

select_insert::~select_insert()
{
  DBUG_ENTER("~select_insert");
  if (table)
  {
    table->next_number_field=0;
    table->auto_increment_field_not_null= FALSE;
    table->file->ha_reset();
  }
  thd->count_cuted_fields= CHECK_FIELD_IGNORE;
  thd->abort_on_warning= 0;
  DBUG_VOID_RETURN;
}


bool select_insert::send_data(List<Item> &values)
{
  DBUG_ENTER("select_insert::send_data");
  bool error=0;

  if (unit->offset_limit_cnt)
  {						// using limit offset,count
    unit->offset_limit_cnt--;
    DBUG_RETURN(0);
  }

  thd->count_cuted_fields= CHECK_FIELD_WARN;	// Calculate cuted fields
  store_values(values);
  thd->count_cuted_fields= CHECK_FIELD_ERROR_FOR_NULL;
  if (thd->is_error())
  {
    table->auto_increment_field_not_null= FALSE;
    DBUG_RETURN(1);
  }
  if (table_list)                               // Not CREATE ... SELECT
  {
    switch (table_list->view_check_option(thd, info.ignore)) {
    case VIEW_CHECK_SKIP:
      DBUG_RETURN(0);
    case VIEW_CHECK_ERROR:
      DBUG_RETURN(1);
    }
  }

  // Release latches in case bulk insert takes a long time
  ha_release_temporary_latches(thd);

  error= write_record(thd, table, &info);
  table->auto_increment_field_not_null= FALSE;
  
  if (!error)
  {
    if (table->triggers || info.handle_duplicates == DUP_UPDATE)
    {
      /*
        Restore fields of the record since it is possible that they were
        changed by ON DUPLICATE KEY UPDATE clause.
    
        If triggers exist then whey can modify some fields which were not
        originally touched by INSERT ... SELECT, so we have to restore
        their original values for the next row.
      */
      restore_record(table, s->default_values);
    }
    if (table->next_number_field)
    {
      /*
        If no value has been autogenerated so far, we need to remember the
        value we just saw, we may need to send it to client in the end.
      */
      if (thd->first_successful_insert_id_in_cur_stmt == 0) // optimization
        autoinc_value_of_last_inserted_row= 
          table->next_number_field->val_int();
      /*
        Clear auto-increment field for the next record, if triggers are used
        we will clear it twice, but this should be cheap.
      */
      table->next_number_field->reset();
    }
  }
  DBUG_RETURN(error);
}


void select_insert::store_values(List<Item> &values)
{
  if (fields->elements)
    fill_record_n_invoke_before_triggers(thd, *fields, values, 1,
                                         table->triggers, TRG_EVENT_INSERT);
  else
    fill_record_n_invoke_before_triggers(thd, table->field, values, 1,
                                         table->triggers, TRG_EVENT_INSERT);
}

void select_insert::send_error(uint errcode,const char *err)
{
  DBUG_ENTER("select_insert::send_error");

  my_message(errcode, err, MYF(0));

  DBUG_VOID_RETURN;
}


bool select_insert::send_eof()
{
  int error;
  bool const trans_table= table->file->has_transactions();
  ulonglong id, row_count;
  bool changed;
  THD::killed_state killed_status= thd->killed;
  DBUG_ENTER("select_insert::send_eof");
  DBUG_PRINT("enter", ("trans_table=%d, table_type='%s'",
                       trans_table, table->file->table_type()));

  error= (thd->locked_tables_mode <= LTM_LOCK_TABLES ?
          table->file->ha_end_bulk_insert() : 0);
<<<<<<< HEAD
=======
  if (!error && thd->is_error())
    error= thd->stmt_da->sql_errno();

>>>>>>> 5a0e7394
  table->file->extra(HA_EXTRA_NO_IGNORE_DUP_KEY);
  table->file->extra(HA_EXTRA_WRITE_CANNOT_REPLACE);

  if ((changed= (info.copied || info.deleted || info.updated)))
  {
    /*
      We must invalidate the table in the query cache before binlog writing
      and ha_autocommit_or_rollback.
    */
    query_cache_invalidate3(thd, table, 1);
  }

  if (thd->transaction.stmt.modified_non_trans_table)
    thd->transaction.all.modified_non_trans_table= TRUE;

  DBUG_ASSERT(trans_table || !changed || 
              thd->transaction.stmt.modified_non_trans_table);

  /*
    Write to binlog before commiting transaction.  No statement will
    be written by the binlog_query() below in RBR mode.  All the
    events are in the transaction cache and will be written when
    ha_autocommit_or_rollback() is issued below.
  */
  if (mysql_bin_log.is_open() &&
      (!error || thd->transaction.stmt.modified_non_trans_table))
  {
    int errcode= 0;
    if (!error)
      thd->clear_error();
    else
      errcode= query_error_code(thd, killed_status == THD::NOT_KILLED);
    if (thd->binlog_query(THD::ROW_QUERY_TYPE,
                      thd->query(), thd->query_length(),
                      trans_table, FALSE, FALSE, errcode))
    {
      table->file->ha_release_auto_increment();
      DBUG_RETURN(1);
    }
  }
  table->file->ha_release_auto_increment();

  if (error)
  {
    table->file->print_error(error,MYF(0));
    DBUG_RETURN(1);
  }
  char buff[160];
  if (info.ignore)
    sprintf(buff, ER(ER_INSERT_INFO), (ulong) info.records,
	    (ulong) (info.records - info.copied),
            (ulong) thd->warning_info->statement_warn_count());
  else
    sprintf(buff, ER(ER_INSERT_INFO), (ulong) info.records,
	    (ulong) (info.deleted+info.updated),
            (ulong) thd->warning_info->statement_warn_count());
  row_count= info.copied + info.deleted +
             ((thd->client_capabilities & CLIENT_FOUND_ROWS) ?
              info.touched : info.updated);
  id= (thd->first_successful_insert_id_in_cur_stmt > 0) ?
    thd->first_successful_insert_id_in_cur_stmt :
    (thd->arg_of_last_insert_id_function ?
     thd->first_successful_insert_id_in_prev_stmt :
     (info.copied ? autoinc_value_of_last_inserted_row : 0));
  ::my_ok(thd, row_count, id, buff);
  DBUG_RETURN(0);
}

void select_insert::abort_result_set() {

  DBUG_ENTER("select_insert::abort_result_set");
  /*
    If the creation of the table failed (due to a syntax error, for
    example), no table will have been opened and therefore 'table'
    will be NULL. In that case, we still need to execute the rollback
    and the end of the function.
   */
  if (table)
  {
    bool changed, transactional_table;
    /*
      If we are not in prelocked mode, we end the bulk insert started
      before.
    */
    if (thd->locked_tables_mode <= LTM_LOCK_TABLES)
      table->file->ha_end_bulk_insert();

    /*
      If at least one row has been inserted/modified and will stay in
      the table (the table doesn't have transactions) we must write to
      the binlog (and the error code will make the slave stop).

      For many errors (example: we got a duplicate key error while
      inserting into a MyISAM table), no row will be added to the table,
      so passing the error to the slave will not help since there will
      be an error code mismatch (the inserts will succeed on the slave
      with no error).

      If table creation failed, the number of rows modified will also be
      zero, so no check for that is made.
    */
    changed= (info.copied || info.deleted || info.updated);
    transactional_table= table->file->has_transactions();
    if (thd->transaction.stmt.modified_non_trans_table)
    {
        if (!can_rollback_data())
          thd->transaction.all.modified_non_trans_table= TRUE;

        if (mysql_bin_log.is_open())
        {
          int errcode= query_error_code(thd, thd->killed == THD::NOT_KILLED);
          /* error of writing binary log is ignored */
          (void) thd->binlog_query(THD::ROW_QUERY_TYPE, thd->query(),
                                   thd->query_length(),
                                   transactional_table, FALSE, FALSE, errcode);
        }
	if (changed)
	  query_cache_invalidate3(thd, table, 1);
    }
    DBUG_ASSERT(transactional_table || !changed ||
		thd->transaction.stmt.modified_non_trans_table);
    table->file->ha_release_auto_increment();
  }

  DBUG_VOID_RETURN;
}


/***************************************************************************
  CREATE TABLE (SELECT) ...
***************************************************************************/

/**
  Create table from lists of fields and items (or just return TABLE
  object for pre-opened existing table).

  @param thd           [in]     Thread object
  @param create_info   [in]     Create information (like MAX_ROWS, ENGINE or
                                temporary table flag)
  @param create_table  [in]     Pointer to TABLE_LIST object providing database
                                and name for table to be created or to be open
  @param alter_info    [in/out] Initial list of columns and indexes for the
                                table to be created
  @param items         [in]     List of items which should be used to produce
                                rest of fields for the table (corresponding
                                fields will be added to the end of
                                alter_info->create_list)
  @param lock          [out]    Pointer to the MYSQL_LOCK object for table
                                created will be returned in this parameter.
                                Since this table is not included in THD::lock
                                caller is responsible for explicitly unlocking
                                this table.
  @param hooks         [in]     Hooks to be invoked before and after obtaining
                                table lock on the table being created.

  @note
    This function assumes that either table exists and was pre-opened and
    locked at open_and_lock_tables() stage (and in this case we just emit
    error or warning and return pre-opened TABLE object) or an exclusive
    metadata lock was acquired on table so we can safely create, open and
    lock table in it (we don't acquire metadata lock if this create is
    for temporary table).

  @note
    Since this function contains some logic specific to CREATE TABLE ...
    SELECT it should be changed before it can be used in other contexts.

  @retval non-zero  Pointer to TABLE object for table created or opened
  @retval 0         Error
*/

static TABLE *create_table_from_items(THD *thd, HA_CREATE_INFO *create_info,
                                      TABLE_LIST *create_table,
                                      Alter_info *alter_info,
                                      List<Item> *items,
                                      MYSQL_LOCK **lock,
                                      TABLEOP_HOOKS *hooks)
{
  TABLE tmp_table;		// Used during 'Create_field()'
  TABLE_SHARE share;
  TABLE *table= 0;
  uint select_field_count= items->elements;
  /* Add selected items to field list */
  List_iterator_fast<Item> it(*items);
  Item *item;
  Field *tmp_field;
  DBUG_ENTER("create_table_from_items");

  tmp_table.alias= 0;
  tmp_table.timestamp_field= 0;
  tmp_table.s= &share;
  init_tmp_table_share(thd, &share, "", 0, "", "");

  tmp_table.s->db_create_options=0;
  tmp_table.s->blob_ptr_size= portable_sizeof_char_ptr;
  tmp_table.s->db_low_byte_first= 
        test(create_info->db_type == myisam_hton ||
             create_info->db_type == heap_hton);
  tmp_table.null_row= 0;
  tmp_table.maybe_null= 0;

  while ((item=it++))
  {
    Create_field *cr_field;
    Field *field, *def_field;
    if (item->type() == Item::FUNC_ITEM)
    {
      if (item->result_type() != STRING_RESULT)
        field= item->tmp_table_field(&tmp_table);
      else
        field= item->tmp_table_field_from_field_type(&tmp_table, 0);
    }
    else
      field= create_tmp_field(thd, &tmp_table, item, item->type(),
                              (Item ***) 0, &tmp_field, &def_field, 0, 0, 0, 0,
                              0);
    if (!field ||
	!(cr_field=new Create_field(field,(item->type() == Item::FIELD_ITEM ?
					   ((Item_field *)item)->field :
					   (Field*) 0))))
      DBUG_RETURN(0);
    if (item->maybe_null)
      cr_field->flags &= ~NOT_NULL_FLAG;
    alter_info->create_list.push_back(cr_field);
  }

  DBUG_EXECUTE_IF("sleep_create_select_before_create", my_sleep(6000000););

  /*
    Create and lock table.

    Note that we either creating (or opening existing) temporary table or
    creating base table on which name we have exclusive lock. So code below
    should not cause deadlocks or races.

    We don't log the statement, it will be logged later.

    If this is a HEAP table, the automatic DELETE FROM which is written to the
    binlog when a HEAP table is opened for the first time since startup, must
    not be written: 1) it would be wrong (imagine we're in CREATE SELECT: we
    don't want to delete from it) 2) it would be written before the CREATE
    TABLE, which is a wrong order. So we keep binary logging disabled when we
    open_table().
  */
  {
    if (!mysql_create_table_no_lock(thd, create_table->db,
                                    create_table->table_name,
                                    create_info, alter_info, 0,
                                    select_field_count, NULL))
    {
      DBUG_EXECUTE_IF("sleep_create_select_before_open", my_sleep(6000000););

      if (!(create_info->options & HA_LEX_CREATE_TMP_TABLE))
      {
        Open_table_context ot_ctx(thd, MYSQL_OPEN_REOPEN);
        /*
          Here we open the destination table, on which we already have
          an exclusive metadata lock.
        */
        if (open_table(thd, create_table, thd->mem_root, &ot_ctx))
        {
          quick_rm_table(create_info->db_type, create_table->db,
                         table_case_name(create_info, create_table->table_name),
                         0);
        }
        else
          table= create_table->table;
      }
      else
      {
        Open_table_context ot_ctx(thd, MYSQL_OPEN_TEMPORARY_ONLY);
        if (open_table(thd, create_table, thd->mem_root, &ot_ctx))
        {
          /*
            This shouldn't happen as creation of temporary table should make
            it preparable for open. But let us do close_temporary_table() here
            just in case.
          */
          drop_temporary_table(thd, create_table, NULL);
        }
        else
          table= create_table->table;
      }
    }
    if (!table)                                   // open failed
      DBUG_RETURN(0);
  }

  DBUG_EXECUTE_IF("sleep_create_select_before_lock", my_sleep(6000000););

  table->reginfo.lock_type=TL_WRITE;
  hooks->prelock(&table, 1);                    // Call prelock hooks
  /*
    mysql_lock_tables() below should never fail with request to reopen table
    since it won't wait for the table lock (we have exclusive metadata lock on
    the table) and thus can't get aborted.
  */
  if (! ((*lock)= mysql_lock_tables(thd, &table, 1, 0)) ||
        hooks->postlock(&table, 1))
  {
    /* purecov: begin tested */
    /*
      This can happen in innodb when you get a deadlock when using same table
      in insert and select
    */
    my_error(ER_CANT_LOCK, MYF(0), my_errno);
    if (*lock)
    {
      mysql_unlock_tables(thd, *lock);
      *lock= 0;
    }
    drop_open_table(thd, table, create_table->db, create_table->table_name);
    DBUG_RETURN(0);
    /* purecov: end */
  }
  DBUG_RETURN(table);
}


int
select_create::prepare(List<Item> &values, SELECT_LEX_UNIT *u)
{
  MYSQL_LOCK *extra_lock= NULL;
  DBUG_ENTER("select_create::prepare");

  TABLEOP_HOOKS *hook_ptr= NULL;
  /*
    For row-based replication, the CREATE-SELECT statement is written
    in two pieces: the first one contain the CREATE TABLE statement
    necessary to create the table and the second part contain the rows
    that should go into the table.

    For non-temporary tables, the start of the CREATE-SELECT
    implicitly commits the previous transaction, and all events
    forming the statement will be stored the transaction cache. At end
    of the statement, the entire statement is committed as a
    transaction, and all events are written to the binary log.

    On the master, the table is locked for the duration of the
    statement, but since the CREATE part is replicated as a simple
    statement, there is no way to lock the table for accesses on the
    slave.  Hence, we have to hold on to the CREATE part of the
    statement until the statement has finished.
   */
  class MY_HOOKS : public TABLEOP_HOOKS {
  public:
    MY_HOOKS(select_create *x, TABLE_LIST *create_table_arg,
             TABLE_LIST *select_tables_arg)
      : ptr(x),
        create_table(create_table_arg),
        select_tables(select_tables_arg)
      {
      }

  private:
    virtual int do_postlock(TABLE **tables, uint count)
    {
      int error;
      THD *thd= const_cast<THD*>(ptr->get_thd());
      TABLE_LIST *save_next_global= create_table->next_global;

      create_table->next_global= select_tables;

      error= thd->decide_logging_format(create_table);

      create_table->next_global= save_next_global;

      if (error)
        return error;

      TABLE const *const table = *tables;
      if (thd->is_current_stmt_binlog_format_row()  &&
          !table->s->tmp_table)
      {
        if (int error= ptr->binlog_show_create_table(tables, count))
          return error;
      }
      return 0;
    }
    select_create *ptr;
    TABLE_LIST *create_table;
    TABLE_LIST *select_tables;
  };

  MY_HOOKS hooks(this, create_table, select_tables);
  hook_ptr= &hooks;

  unit= u;

  /*
    Start a statement transaction before the create if we are using
    row-based replication for the statement.  If we are creating a
    temporary table, we need to start a statement transaction.
  */
  if ((thd->lex->create_info.options & HA_LEX_CREATE_TMP_TABLE) == 0 &&
      thd->is_current_stmt_binlog_format_row() &&
      mysql_bin_log.is_open())
  {
    thd->binlog_start_trans_and_stmt();
  }

  DBUG_ASSERT(create_table->table == NULL);

  DBUG_EXECUTE_IF("sleep_create_select_before_check_if_exists", my_sleep(6000000););

  if (!(table= create_table_from_items(thd, create_info, create_table,
                                       alter_info, &values,
                                       &extra_lock, hook_ptr)))
    /* abort() deletes table */
    DBUG_RETURN(-1);

  if (extra_lock)
  {
    DBUG_ASSERT(m_plock == NULL);

    if (create_info->options & HA_LEX_CREATE_TMP_TABLE)
      m_plock= &m_lock;
    else
      m_plock= &thd->extra_lock;

    *m_plock= extra_lock;
  }

  if (table->s->fields < values.elements)
  {
    my_error(ER_WRONG_VALUE_COUNT_ON_ROW, MYF(0), 1L);
    DBUG_RETURN(-1);
  }

  /* First field to copy */
  field= table->field+table->s->fields - values.elements;

  /* Mark all fields that are given values */
  for (Field **f= field ; *f ; f++)
    bitmap_set_bit(table->write_set, (*f)->field_index);

  /* Don't set timestamp if used */
  table->timestamp_field_type= TIMESTAMP_NO_AUTO_SET;
  table->next_number_field=table->found_next_number_field;

  restore_record(table,s->default_values);      // Get empty record
  thd->cuted_fields=0;
  if (info.ignore || info.handle_duplicates != DUP_ERROR)
    table->file->extra(HA_EXTRA_IGNORE_DUP_KEY);
  if (info.handle_duplicates == DUP_REPLACE &&
      (!table->triggers || !table->triggers->has_delete_triggers()))
    table->file->extra(HA_EXTRA_WRITE_CAN_REPLACE);
  if (info.handle_duplicates == DUP_UPDATE)
    table->file->extra(HA_EXTRA_INSERT_WITH_UPDATE);
  if (thd->locked_tables_mode <= LTM_LOCK_TABLES)
    table->file->ha_start_bulk_insert((ha_rows) 0);
  thd->abort_on_warning= (!info.ignore &&
                          (thd->variables.sql_mode &
                           (MODE_STRICT_TRANS_TABLES |
                            MODE_STRICT_ALL_TABLES)));
  if (check_that_all_fields_are_given_values(thd, table, table_list))
    DBUG_RETURN(1);
  table->mark_columns_needed_for_insert();
  table->file->extra(HA_EXTRA_WRITE_CACHE);
  DBUG_RETURN(0);
}

int
select_create::binlog_show_create_table(TABLE **tables, uint count)
{
  /*
    Note 1: In RBR mode, we generate a CREATE TABLE statement for the
    created table by calling store_create_info() (behaves as SHOW
    CREATE TABLE).  In the event of an error, nothing should be
    written to the binary log, even if the table is non-transactional;
    therefore we pretend that the generated CREATE TABLE statement is
    for a transactional table.  The event will then be put in the
    transaction cache, and any subsequent events (e.g., table-map
    events and binrow events) will also be put there.  We can then use
    ha_autocommit_or_rollback() to either throw away the entire
    kaboodle of events, or write them to the binary log.

    We write the CREATE TABLE statement here and not in prepare()
    since there potentially are sub-selects or accesses to information
    schema that will do a close_thread_tables(), destroying the
    statement transaction cache.
  */
  DBUG_ASSERT(thd->is_current_stmt_binlog_format_row());
  DBUG_ASSERT(tables && *tables && count > 0);

  char buf[2048];
  String query(buf, sizeof(buf), system_charset_info);
  int result;
  TABLE_LIST tmp_table_list;

  memset(&tmp_table_list, 0, sizeof(tmp_table_list));
  tmp_table_list.table = *tables;
  query.length(0);      // Have to zero it since constructor doesn't

  result= store_create_info(thd, &tmp_table_list, &query, create_info,
                            /* show_database */ TRUE);
  DBUG_ASSERT(result == 0); /* store_create_info() always return 0 */

  if (mysql_bin_log.is_open())
  {
    int errcode= query_error_code(thd, thd->killed == THD::NOT_KILLED);
    result= thd->binlog_query(THD::STMT_QUERY_TYPE,
                              query.ptr(), query.length(),
                              /* is_trans */ TRUE,
                              /* direct */ FALSE,
                              /* suppress_use */ FALSE,
                              errcode);
  }
  return result;
}

void select_create::store_values(List<Item> &values)
{
  fill_record_n_invoke_before_triggers(thd, field, values, 1,
                                       table->triggers, TRG_EVENT_INSERT);
}


void select_create::send_error(uint errcode,const char *err)
{
  DBUG_ENTER("select_create::send_error");

  DBUG_PRINT("info",
             ("Current statement %s row-based",
              thd->is_current_stmt_binlog_format_row() ? "is" : "is NOT"));
  DBUG_PRINT("info",
             ("Current table (at 0x%lu) %s a temporary (or non-existant) table",
              (ulong) table,
              table && !table->s->tmp_table ? "is NOT" : "is"));
  /*
    This will execute any rollbacks that are necessary before writing
    the transcation cache.

    We disable the binary log since nothing should be written to the
    binary log.  This disabling is important, since we potentially do
    a "roll back" of non-transactional tables by removing the table,
    and the actual rollback might generate events that should not be
    written to the binary log.

  */
  tmp_disable_binlog(thd);
  select_insert::send_error(errcode, err);
  reenable_binlog(thd);

  DBUG_VOID_RETURN;
}


bool select_create::send_eof()
{
  bool tmp=select_insert::send_eof();
  if (tmp)
    abort_result_set();
  else
  {
    /*
      Do an implicit commit at end of statement for non-temporary
      tables.  This can fail, but we should unlock the table
      nevertheless.
    */
    if (!table->s->tmp_table)
    {
      trans_commit_stmt(thd);
      trans_commit_implicit(thd);
    }

    table->file->extra(HA_EXTRA_NO_IGNORE_DUP_KEY);
    table->file->extra(HA_EXTRA_WRITE_CANNOT_REPLACE);
    if (m_plock)
    {
      mysql_unlock_tables(thd, *m_plock);
      *m_plock= NULL;
      m_plock= NULL;
    }
  }
  return tmp;
}


void select_create::abort_result_set()
{
  DBUG_ENTER("select_create::abort_result_set");

  /*
    In select_insert::abort_result_set() we roll back the statement, including
    truncating the transaction cache of the binary log. To do this, we
    pretend that the statement is transactional, even though it might
    be the case that it was not.

    We roll back the statement prior to deleting the table and prior
    to releasing the lock on the table, since there might be potential
    for failure if the rollback is executed after the drop or after
    unlocking the table.

    We also roll back the statement regardless of whether the creation
    of the table succeeded or not, since we need to reset the binary
    log state.
  */
  tmp_disable_binlog(thd);
  select_insert::abort_result_set();
  thd->transaction.stmt.modified_non_trans_table= FALSE;
  reenable_binlog(thd);
  /* possible error of writing binary log is ignored deliberately */
  (void) thd->binlog_flush_pending_rows_event(TRUE, TRUE);

  if (m_plock)
  {
    mysql_unlock_tables(thd, *m_plock);
    *m_plock= NULL;
    m_plock= NULL;
  }

  if (table)
  {
    table->file->extra(HA_EXTRA_NO_IGNORE_DUP_KEY);
    table->file->extra(HA_EXTRA_WRITE_CANNOT_REPLACE);
    table->auto_increment_field_not_null= FALSE;
    drop_open_table(thd, table, create_table->db, create_table->table_name);
    table=0;                                    // Safety
  }
  DBUG_VOID_RETURN;
}


/*****************************************************************************
  Instansiate templates
*****************************************************************************/

#ifdef HAVE_EXPLICIT_TEMPLATE_INSTANTIATION
template class List_iterator_fast<List_item>;
#ifndef EMBEDDED_LIBRARY
template class I_List<Delayed_insert>;
template class I_List_iterator<Delayed_insert>;
template class I_List<delayed_row>;
#endif /* EMBEDDED_LIBRARY */
#endif /* HAVE_EXPLICIT_TEMPLATE_INSTANTIATION */<|MERGE_RESOLUTION|>--- conflicted
+++ resolved
@@ -1,8 +1,4 @@
-<<<<<<< HEAD
-/* Copyright 2000-2008 MySQL AB, 2008-2009 Sun Microsystems, Inc.
-=======
 /* Copyright (c) 2000, 2011, Oracle and/or its affiliates. All rights reserved.
->>>>>>> 5a0e7394
 
    This program is free software; you can redistribute it and/or modify
    it under the terms of the GNU General Public License as published by
@@ -90,19 +86,6 @@
 #endif
 static bool check_view_insertability(THD *thd, TABLE_LIST *view);
 
-<<<<<<< HEAD
-=======
-/* Define to force use of my_malloc() if the allocated memory block is big */
-
-#ifndef HAVE_ALLOCA
-#define my_safe_alloca(size, min_length) my_alloca(size)
-#define my_safe_afree(ptr, size, min_length) my_afree(ptr)
-#else
-#define my_safe_alloca(size, min_length) ((size <= min_length) ? my_alloca(size) : my_malloc(size,MYF(0)))
-#define my_safe_afree(ptr, size, min_length) if (size > min_length) my_free(ptr)
-#endif
-
->>>>>>> 5a0e7394
 /*
   Check that insert/update fields are from the same single table of a view.
 
@@ -151,10 +134,6 @@
   /* Convert to real table bits */
   tables&= ~PSEUDO_TABLE_BITS;
 
-<<<<<<< HEAD
-=======
-
->>>>>>> 5a0e7394
   /* Check found map against provided map */
   if (*map)
   {
@@ -436,15 +415,9 @@
   downgrade the lock in handler::store_lock() method.
 */
 
-<<<<<<< HEAD
-void upgrade_lock_type_for_insert(THD *thd, thr_lock_type *lock_type,
-                                  enum_duplicates duplic,
-                                  bool is_multi_insert)
-=======
 static
 void upgrade_lock_type(THD *thd, thr_lock_type *lock_type,
                        enum_duplicates duplic)
->>>>>>> 5a0e7394
 {
   if (duplic == DUP_UPDATE ||
       (duplic == DUP_REPLACE && *lock_type == TL_WRITE_CONCURRENT_INSERT))
@@ -493,12 +466,7 @@
       return;
     }
 
-<<<<<<< HEAD
-    bool log_on= (thd->variables.option_bits & OPTION_BIN_LOG ||
-                  ! (thd->security_ctx->master_access & SUPER_ACL));
-=======
     bool log_on= (thd->variables.option_bits & OPTION_BIN_LOG);
->>>>>>> 5a0e7394
     if (global_system_variables.binlog_format == BINLOG_FORMAT_STMT &&
         log_on && mysql_bin_log.is_open())
     {
@@ -561,21 +529,6 @@
   DBUG_ENTER("open_and_lock_for_insert_delayed");
 
 #ifndef EMBEDDED_LIBRARY
-<<<<<<< HEAD
-  if (thd->locked_tables_mode && thd->global_read_lock.is_acquired())
-  {
-    /*
-      If this connection has the global read lock, the handler thread
-      will not be able to lock the table. It will wait for the global
-      read lock to go away, but this will never happen since the
-      connection thread will be stuck waiting for the handler thread
-      to open and lock the table.
-      If we are not in locked tables mode, INSERT will seek protection
-      against the global read lock (and fail), thus we will only get
-      to this point in locked tables mode.
-    */
-    my_error(ER_CANT_UPDATE_WITH_READLOCK, MYF(0));
-=======
   /*
     In order for the deadlock detector to be able to find any deadlocks
     caused by the handler thread waiting for GRL or this table, we acquire
@@ -585,17 +538,15 @@
     locks held by the handler thread.
   */
   if (thd->global_read_lock.can_acquire_protection())
->>>>>>> 5a0e7394
     DBUG_RETURN(TRUE);
 
-<<<<<<< HEAD
-  /*
-    In order for the deadlock detector to be able to find any deadlocks
-    caused by the handler thread locking this table, we take the metadata
-    lock inside the connection thread. If this goes ok, the ticket is cloned
-    and added to the list of granted locks held by the handler thread.
-  */
-  MDL_ticket *mdl_savepoint= thd->mdl_context.mdl_savepoint();
+  protection_request.init(MDL_key::GLOBAL, "", "", MDL_INTENTION_EXCLUSIVE,
+                          MDL_STATEMENT);
+
+  if (thd->mdl_context.acquire_lock(&protection_request,
+                                    thd->variables.lock_wait_timeout))
+    DBUG_RETURN(TRUE);
+
   if (thd->mdl_context.acquire_lock(&table_list->mdl_request,
                                     thd->variables.lock_wait_timeout))
     /*
@@ -605,26 +556,7 @@
     DBUG_RETURN(TRUE);
 
   bool error= FALSE;
-  if (delayed_get_table(thd, table_list))
-=======
-  protection_request.init(MDL_key::GLOBAL, "", "", MDL_INTENTION_EXCLUSIVE,
-                          MDL_STATEMENT);
-
-  if (thd->mdl_context.acquire_lock(&protection_request,
-                                    thd->variables.lock_wait_timeout))
-    DBUG_RETURN(TRUE);
-
-  if (thd->mdl_context.acquire_lock(&table_list->mdl_request,
-                                    thd->variables.lock_wait_timeout))
-    /*
-      If a lock can't be acquired, it makes no sense to try normal insert.
-      Therefore we just abort the statement.
-    */
-    DBUG_RETURN(TRUE);
-
-  bool error= FALSE;
   if (delayed_get_table(thd, &protection_request, table_list))
->>>>>>> 5a0e7394
     error= TRUE;
   else if (table_list->table)
   {
@@ -649,15 +581,6 @@
   }
 
   /*
-<<<<<<< HEAD
-    If a lock was acquired above, we should release it after
-    handle_delayed_insert() has cloned the ticket. Note that acquire_lock() can
-    succeed because the connection already has the lock. In this case the ticket
-    will be before the mdl_savepoint and we should not release it here.
-  */
-  if (!thd->mdl_context.has_lock(mdl_savepoint, table_list->mdl_request.ticket))
-    thd->mdl_context.release_lock(table_list->mdl_request.ticket);
-=======
     We can't release protection against GRL and metadata lock on the table
     being inserted into here. These locks might be required, for example,
     because this INSERT DELAYED calls functions which may try to update
@@ -665,7 +588,6 @@
     but such an attempt can be discovered only later during statement
     execution).
   */
->>>>>>> 5a0e7394
 
   /*
     Reset the ticket in case we end up having to use normal insert and
@@ -704,23 +626,12 @@
 static int
 create_insert_stmt_from_insert_delayed(THD *thd, String *buf)
 {
-<<<<<<< HEAD
-  /* Append the part of thd->query before "DELAYED" keyword */
-  if (buf->append(thd->query(),
-                  thd->lex->keyword_delayed_begin - thd->query()))
-    return 1;
-  /* Append the part of thd->query after "DELAYED" keyword */
-  if (buf->append(thd->lex->keyword_delayed_begin + 7))
-    return 1;
-
-=======
   /* Make a copy of thd->query() and then remove the "DELAYED" keyword */
   if (buf->append(thd->query()) ||
       buf->replace(thd->lex->keyword_delayed_begin_offset,
                    thd->lex->keyword_delayed_end_offset -
                    thd->lex->keyword_delayed_begin_offset, 0))
     return 1;
->>>>>>> 5a0e7394
   return 0;
 }
 
@@ -762,12 +673,7 @@
     By default, both logs are enabled (this won't cause problems if the server
     runs without --log-bin).
   */
-<<<<<<< HEAD
-  bool log_on= ((thd->variables.option_bits & OPTION_BIN_LOG) ||
-                (!(thd->security_ctx->master_access & SUPER_ACL)));
-=======
   bool log_on= (thd->variables.option_bits & OPTION_BIN_LOG);
->>>>>>> 5a0e7394
 #endif
   thr_lock_type lock_type;
   Item *unused_conds= 0;
@@ -777,12 +683,7 @@
     Upgrade lock type if the requested lock is incompatible with
     the current connection mode or table operation.
   */
-<<<<<<< HEAD
-  upgrade_lock_type_for_insert(thd, &table_list->lock_type, duplic,
-                               values_list.elements > 1);
-=======
   upgrade_lock_type(thd, &table_list->lock_type, duplic);
->>>>>>> 5a0e7394
 
   /*
     We can't write-delayed into a table locked with LOCK TABLES:
@@ -928,14 +829,10 @@
       Engines can't handle a bulk insert in parallel with a read form the
       same table in the same connection.
     */
-<<<<<<< HEAD
     if (thd->locked_tables_mode <= LTM_LOCK_TABLES &&
        values_list.elements > 1)
     {
       using_bulk_insert= 1;
-=======
-    if (thd->locked_tables_mode <= LTM_LOCK_TABLES)
->>>>>>> 5a0e7394
       table->file->ha_start_bulk_insert(values_list.elements);
     }
   }
@@ -1060,12 +957,7 @@
       auto_inc values from the delayed_insert thread as they share TABLE.
     */
     table->file->ha_release_auto_increment();
-<<<<<<< HEAD
     if (using_bulk_insert && table->file->ha_end_bulk_insert() && !error)
-=======
-    if (thd->locked_tables_mode <= LTM_LOCK_TABLES &&
-        table->file->ha_end_bulk_insert() && !error)
->>>>>>> 5a0e7394
     {
       table->file->print_error(my_errno,MYF(0));
       error=1;
@@ -1088,11 +980,7 @@
     if (thd->transaction.stmt.modified_non_trans_table)
       thd->transaction.all.modified_non_trans_table= TRUE;
 
-<<<<<<< HEAD
-    if ((changed && error <= 0) ||
-=======
     if (error <= 0 ||
->>>>>>> 5a0e7394
         thd->transaction.stmt.modified_non_trans_table ||
 	was_insert_delayed)
     {
@@ -1131,11 +1019,7 @@
 	DBUG_ASSERT(thd->killed != THD::KILL_BAD_DATA || error > 0);
         if (was_insert_delayed && table_list->lock_type ==  TL_WRITE)
         {
-<<<<<<< HEAD
-          /* Binlog multi INSERT DELAYED as INSERT without DELAYED. */
-=======
           /* Binlog INSERT DELAYED as INSERT without DELAYED. */
->>>>>>> 5a0e7394
           String log_query;
           if (create_insert_stmt_from_insert_delayed(thd, &log_query))
           {
@@ -1742,13 +1626,7 @@
           table->file->adjust_next_insert_id_after_explicit_value(
             table->next_number_field->val_int());
         info->touched++;
-<<<<<<< HEAD
-        if (((table->file->ha_table_flags() & HA_PARTIAL_COLUMN_READ) &&
-             !bitmap_is_subset(table->write_set, table->read_set)) ||
-            compare_record(table))
-=======
         if (!records_are_comparable(table) || compare_records(table))
->>>>>>> 5a0e7394
         {
           if ((error=table->file->ha_update_row(table->record[1],
                                                 table->record[0])) &&
@@ -2001,18 +1879,11 @@
   mysql_cond_t cond, cond_client;
   volatile uint tables_in_use,stacked_inserts;
   volatile bool status;
-<<<<<<< HEAD
-  /*
-    When the handler thread starts, it clones a metadata lock ticket
-    for the table to be inserted. This is done to allow the deadlock
-    detector to detect deadlocks resulting from this lock.
-=======
   /**
     When the handler thread starts, it clones a metadata lock ticket
     which protects against GRL and ticket for the table to be inserted.
     This is done to allow the deadlock detector to detect deadlocks
     resulting from these locks.
->>>>>>> 5a0e7394
     Before this is done, the connection thread cannot safely exit
     without causing problems for clone_ticket().
     Once handler_thread_initialized has been set, it is safe for the
@@ -2044,33 +1915,10 @@
     thd.lex->current_select= 0; 		// for my_message_sql
     thd.lex->sql_command= SQLCOM_INSERT;        // For innodb::store_lock()
     /*
-<<<<<<< HEAD
-      Statement-based replication of INSERT DELAYED has problems with
-      RAND() and user variables, so in mixed mode we go to row-based.
-      For normal commands, the unsafe flag is set at parse time.
-      However, since the flag is a member of the THD object, of which
-      the delayed_insert thread has its own copy, we must set the
-      statement to unsafe here and explicitly set row logging mode.
-
-      @todo set_current_stmt_binlog_format_row_if_mixed should not be
-      called by anything else than thd->decide_logging_format().  When
-      we call set_current_blah here, none of the checks in
-      decide_logging_format is made.  We should probably call
-      thd->decide_logging_format() directly instead.  /Sven
-    */
-    thd.lex->set_stmt_unsafe(LEX::BINLOG_STMT_UNSAFE_INSERT_DELAYED);
-    thd.set_current_stmt_binlog_format_row_if_mixed();
-    /*
       Prevent changes to global.lock_wait_timeout from affecting
       delayed insert threads as any timeouts in delayed inserts
       are not communicated to the client.
     */
-=======
-      Prevent changes to global.lock_wait_timeout from affecting
-      delayed insert threads as any timeouts in delayed inserts
-      are not communicated to the client.
-    */
->>>>>>> 5a0e7394
     thd.variables.lock_wait_timeout= LONG_TIMEOUT;
 
     bzero((char*) &thd.net, sizeof(thd.net));		// Safety
@@ -2248,12 +2096,8 @@
       mysql_mutex_unlock(&LOCK_thread_count);
       di->thd.set_db(table_list->db, (uint) strlen(table_list->db));
       di->thd.set_query(my_strdup(table_list->table_name,
-<<<<<<< HEAD
-                                  MYF(MY_WME | ME_FATALERROR)), 0);
-=======
                                   MYF(MY_WME | ME_FATALERROR)),
                         0, system_charset_info);
->>>>>>> 5a0e7394
       if (di->thd.db == NULL || di->thd.query() == NULL)
       {
         /* The error is reported */
@@ -2264,14 +2108,10 @@
       /* Replace volatile strings with local copies */
       di->table_list.alias= di->table_list.table_name= di->thd.query();
       di->table_list.db= di->thd.db;
-<<<<<<< HEAD
-      /* We need the ticket so that it can be cloned in handle_delayed_insert */
-=======
       /* We need the tickets so that they can be cloned in handle_delayed_insert */
       di->grl_protection.init(MDL_key::GLOBAL, "", "",
                               MDL_INTENTION_EXCLUSIVE, MDL_STATEMENT);
       di->grl_protection.ticket= grl_protection_request->ticket;
->>>>>>> 5a0e7394
       init_mdl_requests(&di->table_list);
       di->table_list.mdl_request.ticket= table_list->mdl_request.ticket;
 
@@ -2660,34 +2500,6 @@
 
 
 /**
-<<<<<<< HEAD
-   Open and lock table for use by delayed thread and check that
-   this table is suitable for delayed inserts.
-
-   @retval FALSE - Success.
-   @retval TRUE  - Failure.
-*/
-
-bool Delayed_insert::open_and_lock_table()
-{
-  if (!(table= open_n_lock_single_table(&thd, &table_list,
-                                        TL_WRITE_DELAYED,
-                                        MYSQL_OPEN_IGNORE_GLOBAL_READ_LOCK)))
-  {
-    thd.fatal_error();				// Abort waiting inserts
-    return TRUE;
-  }
-  if (!(table->file->ha_table_flags() & HA_CAN_INSERT_DELAYED))
-  {
-    /* To rollback InnoDB statement transaction. */
-    trans_rollback_stmt(&thd);
-    my_error(ER_DELAYED_NOT_SUPPORTED, MYF(ME_FATALERROR),
-             table_list.table_name);
-    return TRUE;
-  }
-  if (table->triggers)
-  {
-=======
   A strategy for the prelocking algorithm which prevents the
   delayed insert thread from opening tables with engines which
   do not support delayed inserts.
@@ -2773,7 +2585,6 @@
 
   if (table->triggers)
   {
->>>>>>> 5a0e7394
     /*
       Table has triggers. This is not an error, but we do
       not support triggers with delayed insert. Terminate the delayed
@@ -2835,24 +2646,25 @@
       thd->fatal_error();
       goto err;
     }
-<<<<<<< HEAD
 
     thd->lex->sql_command= SQLCOM_INSERT;        // For innodb::store_lock()
+
     /*
-      Statement-based replication of INSERT DELAYED has problems with RAND()
-      and user vars, so in mixed mode we go to row-based.
+      INSERT DELAYED has to go to row-based format because the time
+      at which rows are inserted cannot be determined in mixed mode.
     */
-    thd->lex->set_stmt_unsafe(LEX::BINLOG_STMT_UNSAFE_INSERT_DELAYED);
     thd->set_current_stmt_binlog_format_row_if_mixed();
 
     /*
-      Clone the ticket representing the lock on the target table for
-      the insert and add it to the list of granted metadata locks held by
-      the handler thread. This is safe since the handler thread is
-      not holding nor waiting on any metadata locks.
+      Clone tickets representing protection against GRL and the lock on
+      the target table for the insert and add them to the list of granted
+      metadata locks held by the handler thread. This is safe since the
+      handler thread is not holding nor waiting on any metadata locks.
     */
-    if (thd->mdl_context.clone_ticket(&di->table_list.mdl_request))
-    {
+    if (thd->mdl_context.clone_ticket(&di->grl_protection) ||
+        thd->mdl_context.clone_ticket(&di->table_list.mdl_request))
+    {
+      thd->mdl_context.release_transactional_locks();
       di->handler_thread_initialized= TRUE;
       goto err;
     }
@@ -2903,77 +2715,6 @@
         di->thd.mysys_var->current_cond= &di->cond;
         thd_proc_info(&(di->thd), "Waiting for INSERT");
 
-=======
-
-    thd->lex->sql_command= SQLCOM_INSERT;        // For innodb::store_lock()
-
-    /*
-      INSERT DELAYED has to go to row-based format because the time
-      at which rows are inserted cannot be determined in mixed mode.
-    */
-    thd->set_current_stmt_binlog_format_row_if_mixed();
-
-    /*
-      Clone tickets representing protection against GRL and the lock on
-      the target table for the insert and add them to the list of granted
-      metadata locks held by the handler thread. This is safe since the
-      handler thread is not holding nor waiting on any metadata locks.
-    */
-    if (thd->mdl_context.clone_ticket(&di->grl_protection) ||
-        thd->mdl_context.clone_ticket(&di->table_list.mdl_request))
-    {
-      thd->mdl_context.release_transactional_locks();
-      di->handler_thread_initialized= TRUE;
-      goto err;
-    }
-
-    /*
-      Now that the ticket has been cloned, it is safe for the connection
-      thread to exit.
-    */
-    di->handler_thread_initialized= TRUE;
-    di->table_list.mdl_request.ticket= NULL;
-
-    if (di->open_and_lock_table())
-      goto err;
-
-    /* Tell client that the thread is initialized */
-    mysql_cond_signal(&di->cond_client);
-
-    /* Now wait until we get an insert or lock to handle */
-    /* We will not abort as long as a client thread uses this thread */
-
-    for (;;)
-    {
-      if (thd->killed)
-      {
-        uint lock_count;
-        /*
-          Remove this from delay insert list so that no one can request a
-          table from this
-        */
-        mysql_mutex_unlock(&di->mutex);
-        mysql_mutex_lock(&LOCK_delayed_insert);
-        di->unlink();
-        lock_count=di->lock_count();
-        mysql_mutex_unlock(&LOCK_delayed_insert);
-        mysql_mutex_lock(&di->mutex);
-        if (!lock_count && !di->tables_in_use && !di->stacked_inserts)
-          break;					// Time to die
-      }
-
-      /* Shouldn't wait if killed or an insert is waiting. */
-      if (!thd->killed && !di->status && !di->stacked_inserts)
-      {
-        struct timespec abstime;
-        set_timespec(abstime, delayed_insert_timeout);
-
-        /* Information for pthread_kill */
-        di->thd.mysys_var->current_mutex= &di->mutex;
-        di->thd.mysys_var->current_cond= &di->cond;
-        thd_proc_info(&(di->thd), "Waiting for INSERT");
-
->>>>>>> 5a0e7394
         DBUG_PRINT("info",("Waiting for someone to insert rows"));
         while (!thd->killed && !di->status)
         {
@@ -3252,42 +2993,6 @@
       table->file->extra(HA_EXTRA_WRITE_CANNOT_REPLACE);
     }
 
-<<<<<<< HEAD
-    if (log_query && mysql_bin_log.is_open())
-    {
-      bool backup_time_zone_used = thd.time_zone_used;
-      Time_zone *backup_time_zone = thd.variables.time_zone;
-      if (row->time_zone != NULL)
-      {
-        thd.time_zone_used = true;
-        thd.variables.time_zone = row->time_zone;
-      }
-
-      /* if the delayed insert was killed, the killed status is
-         ignored while binlogging */
-      int errcode= 0;
-      if (thd.killed == THD::NOT_KILLED)
-        errcode= query_error_code(&thd, TRUE);
-      
-      /*
-        If the query has several rows to insert, only the first row will come
-        here. In row-based binlogging, this means that the first row will be
-        written to binlog as one Table_map event and one Rows event (due to an
-        event flush done in binlog_query()), then all other rows of this query
-        will be binlogged together as one single Table_map event and one
-        single Rows event.
-      */
-      if (thd.binlog_query(THD::ROW_QUERY_TYPE,
-                           row->query.str, row->query.length,
-                           FALSE, FALSE, FALSE, errcode))
-        goto err;
-
-      thd.time_zone_used = backup_time_zone_used;
-      thd.variables.time_zone = backup_time_zone;
-    }
-
-=======
->>>>>>> 5a0e7394
     if (table->s->blob_fields)
       free_delayed_insert_blobs(table);
     thread_safe_decrement(delayed_rows_in_use,&LOCK_delayed_status);
@@ -3784,12 +3489,9 @@
 
   error= (thd->locked_tables_mode <= LTM_LOCK_TABLES ?
           table->file->ha_end_bulk_insert() : 0);
-<<<<<<< HEAD
-=======
   if (!error && thd->is_error())
     error= thd->stmt_da->sql_errno();
 
->>>>>>> 5a0e7394
   table->file->extra(HA_EXTRA_NO_IGNORE_DUP_KEY);
   table->file->extra(HA_EXTRA_WRITE_CANNOT_REPLACE);
 
