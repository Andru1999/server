--- conflicted
+++ resolved
@@ -2419,7 +2419,6 @@
   bitmap= (uchar*) (field + share->fields + 1);
   copy->record[0]= (bitmap + share->column_bitmap_size*3);
   memcpy((char*) copy->record[0], (char*) table->record[0], share->reclength);
-<<<<<<< HEAD
   if (share->default_fields)
   {
     copy->default_field= (Field**) client_thd->alloc((share->default_fields+1)*
@@ -2428,11 +2427,10 @@
       goto error;
     dfield_ptr= copy->default_field;
   }
-=======
+
   /* Ensure we don't use the table list of the original table */
   copy->pos_in_table_list= 0;
 
->>>>>>> a72f61ae
   /*
     Make a copy of all fields.
     The copied fields need to point into the copied record. This is done
