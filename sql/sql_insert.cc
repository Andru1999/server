--- conflicted
+++ resolved
@@ -3903,10 +3903,12 @@
                        trans_table, table->file->table_type()));
 
   mysql_mutex_lock(&thd->LOCK_wsrep_thd);
+
   error= (IF_WSREP((thd->wsrep_conflict_state() == MUST_ABORT ||
                     thd->wsrep_conflict_state() == CERT_FAILURE) ? -1 :, )
-          (thd->locked_tables_mode <= LTM_LOCK_TABLES ?
-           table->file->ha_end_bulk_insert() : 0));
+                   (thd->locked_tables_mode <= LTM_LOCK_TABLES ?
+                    table->file->ha_end_bulk_insert() : 0));
+
   mysql_mutex_unlock(&thd->LOCK_wsrep_thd);
 
   if (likely(!error) && unlikely(thd->is_error()))
@@ -4566,12 +4568,8 @@
   if (!table->s->tmp_table)
   {
 #ifdef WITH_WSREP
-<<<<<<< HEAD
     if (WSREP_ON)
     {
-      /*
-         append table level exclusive key for CTAS
-=======
       if (thd->wsrep_trx_id() == WSREP_UNDEFINED_TRX_ID)
       {
         (void) wsrep_ws_handle_for_trx(&thd->wsrep_ws_handle,
@@ -4583,7 +4581,6 @@
 
       /*
         append table level exclusive key for CTAS
->>>>>>> 420cfe4e
       */
       wsrep_key_arr_t key_arr= {0, 0};
       wsrep_prepare_keys_for_isolation(thd,
@@ -4591,17 +4588,6 @@
                                        create_table->table_name.str,
                                        table_list,
                                        &key_arr);
-<<<<<<< HEAD
-      int rcode = wsrep->append_key(
-                                wsrep,
-                                &thd->wsrep_ws_handle,
-                                key_arr.keys, //&wkey,
-                                key_arr.keys_len,
-                                WSREP_KEY_EXCLUSIVE,
-                                false);
-      wsrep_keys_free(&key_arr);
-      if (rcode) {
-=======
       int rcode = wsrep->append_key(wsrep,
                                     &thd->wsrep_ws_handle,
                                     key_arr.keys, //&wkey,
@@ -4611,7 +4597,6 @@
       wsrep_keys_free(&key_arr);
       if (rcode)
       {
->>>>>>> 420cfe4e
         DBUG_PRINT("wsrep", ("row key failed: %d", rcode));
         WSREP_ERROR("Appending table key for CTAS failed: %s, %d",
                     (wsrep_thd_query(thd)) ?
@@ -4619,12 +4604,8 @@
         return true;
       }
       /* If commit fails, we should be able to reset the OK status. */
-<<<<<<< HEAD
-      thd->get_stmt_da()->set_overwrite_status(TRUE);
-    }
-=======
       thd->get_stmt_da()->set_overwrite_status(true);
->>>>>>> 420cfe4e
+    }
 #endif /* WITH_WSREP */
     trans_commit_stmt(thd);
     if (!(thd->variables.option_bits & OPTION_GTID_BEGIN))
@@ -4632,16 +4613,6 @@
 #ifdef WITH_WSREP
     if (WSREP_ON)
     {
-<<<<<<< HEAD
-      thd->get_stmt_da()->set_overwrite_status(FALSE);
-      mysql_mutex_lock(&thd->LOCK_thd_data);
-      if (thd->wsrep_conflict_state != NO_CONFLICT)
-      {
-        WSREP_DEBUG("select_create commit failed, thd: %lld  err: %d %s",
-                    (longlong) thd->thread_id, thd->wsrep_conflict_state,
-                    thd->query());
-        mysql_mutex_unlock(&thd->LOCK_thd_data);
-=======
       thd->get_stmt_da()->set_overwrite_status(false);
       mysql_mutex_lock(&thd->LOCK_wsrep_thd);
       if (thd->wsrep_conflict_state() != NO_CONFLICT)
@@ -4649,8 +4620,7 @@
         WSREP_DEBUG("select_create commit failed, thd: %lld err: %d %s",
                     thd->thread_id, thd->wsrep_conflict_state(),
                     WSREP_QUERY(thd));
-        mysql_mutex_unlock(&thd->LOCK_wsrep_thd);
->>>>>>> 420cfe4e
+        mysql_mutex_unlock(&thd->LOCK_thd_data);
         abort_result_set();
         DBUG_RETURN(true);
       }
