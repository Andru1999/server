--- conflicted
+++ resolved
@@ -499,19 +499,10 @@
   DBUG_RETURN(result);
 
 #ifdef WITH_WSREP
-<<<<<<< HEAD
 error: /* Used by WSREP_TO_ISOLATION_BEGIN_ALTER */
-#endif
-  {
-    WSREP_WARN("ALTER TABLE isolation failure");
-    DBUG_RETURN(TRUE);
-  }
-=======
-error:
   // Jump to error may happen from WSREP_TO_ISOLATION_BEGIN
   DBUG_RETURN(TRUE);
 #endif /* WITH_WSREP */
->>>>>>> 725fe316
 }
 
 bool Sql_cmd_discard_import_tablespace::execute(THD *thd)
