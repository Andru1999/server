--- conflicted
+++ resolved
@@ -714,11 +714,7 @@
 {
   const char *end=str+length;
   uint i;
-<<<<<<< HEAD
-  int msec_length= 0;
-=======
-  long field_length= 0;
->>>>>>> 0a534348
+  size_t field_length= 0;
 
   while (str != end && !my_isdigit(cs,*str))
     str++;
@@ -729,12 +725,8 @@
     const char *start= str;
     for (value= 0; str != end && my_isdigit(cs, *str); str++)
       value= value*10 + *str - '0';
-<<<<<<< HEAD
-    msec_length= 6 - (int)(str - start);
-=======
-    if ((field_length= str - start) >= 20)
+    if ((field_length= (size_t)(str - start)) >= 20)
       return true;
->>>>>>> 0a534348
     values[i]= value;
     while (str != end && !my_isdigit(cs,*str))
       str++;
