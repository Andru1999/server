/* Copyright (c) 2000, 2012, Oracle and/or its affiliates.
   Copyright (c) 2010, 2011 Monty Program Ab
   Copyright (C) 2013 Sergey Vojtovich and MariaDB Foundation

   This program is free software; you can redistribute it and/or modify
   it under the terms of the GNU General Public License as published by
   the Free Software Foundation; version 2 of the License.

   This program is distributed in the hope that it will be useful,
   but WITHOUT ANY WARRANTY; without even the implied warranty of
   MERCHANTABILITY or FITNESS FOR A PARTICULAR PURPOSE.  See the
   GNU General Public License for more details.

   You should have received a copy of the GNU General Public License
   along with this program; if not, write to the Free Software
   Foundation, Inc., 51 Franklin St, Fifth Floor, Boston, MA 02110-1301  USA */

/**
  @file
  Table definition cache and table cache implementation.

  Table definition cache actions:
  - add new TABLE_SHARE object to cache (tdc_acquire_share())
  - acquire TABLE_SHARE object from cache (tdc_acquire_share())
  - release TABLE_SHARE object to cache (tdc_release_share())
  - purge unused TABLE_SHARE objects from cache (tdc_purge())
  - remove TABLE_SHARE object from cache (tdc_remove_table())
  - get number of TABLE_SHARE objects in cache (tdc_records())

  Table cache actions:
  - add new TABLE object to cache (tc_add_table())
  - acquire TABLE object from cache (tc_acquire_table())
  - release TABLE object to cache (tc_release_table())
  - purge unused TABLE objects from cache (tc_purge())
  - purge unused TABLE objects of a table from cache (tdc_remove_table())
  - get number of TABLE objects in cache (tc_records())

  Dependencies:
  - close_cached_tables(): flush tables on shutdown
  - alloc_table_share()
  - free_table_share()

  Table cache invariants:
  - TABLE_SHARE::free_tables shall not contain objects with TABLE::in_use != 0
  - TABLE_SHARE::free_tables shall not receive new objects if
    TABLE_SHARE::tdc.flushed is true
*/

#include "mariadb.h"
#include "lf.h"
#include "table.h"
#include "sql_base.h"


/** Configuration. */
ulong tdc_size; /**< Table definition cache threshold for LRU eviction. */
ulong tc_size; /**< Table cache threshold for LRU eviction. */
uint32 tc_instances;
uint32 tc_active_instances= 1;
static uint32 tc_contention_warning_reported;

/** Data collections. */
static LF_HASH tdc_hash; /**< Collection of TABLE_SHARE objects. */
/** Collection of unused TABLE_SHARE objects. */
static
I_P_List <TDC_element,
          I_P_List_adapter<TDC_element, &TDC_element::next, &TDC_element::prev>,
          I_P_List_null_counter,
          I_P_List_fast_push_back<TDC_element> > unused_shares;

static tdc_version_t tdc_version;  /* Increments on each reload */
static bool tdc_inited;


/**
  Protects unused shares list.

  TDC_element::prev
  TDC_element::next
  unused_shares
*/

static mysql_mutex_t LOCK_unused_shares;

#ifdef HAVE_PSI_INTERFACE
static PSI_mutex_key key_LOCK_unused_shares, key_TABLE_SHARE_LOCK_table_share,
                     key_LOCK_table_cache;
static PSI_mutex_info all_tc_mutexes[]=
{
  { &key_LOCK_unused_shares, "LOCK_unused_shares", PSI_FLAG_GLOBAL },
  { &key_TABLE_SHARE_LOCK_table_share, "TABLE_SHARE::tdc.LOCK_table_share", 0 },
  { &key_LOCK_table_cache, "LOCK_table_cache", 0 }
};

static PSI_cond_key key_TABLE_SHARE_COND_release;
static PSI_cond_info all_tc_conds[]=
{
  { &key_TABLE_SHARE_COND_release, "TABLE_SHARE::tdc.COND_release", 0 }
};
#endif


static int fix_thd_pins(THD *thd)
{
  return thd->tdc_hash_pins ? 0 :
         (thd->tdc_hash_pins= lf_hash_get_pins(&tdc_hash)) == 0;
}


/*
  Auxiliary routines for manipulating with per-share all/unused lists
  and tc_count counter.
  Responsible for preserving invariants between those lists, counter
  and TABLE::in_use member.
  In fact those routines implement sort of implicit table cache as
  part of table definition cache.
*/

struct Table_cache_instance
{
  /**
    Protects free_tables (TABLE::global_free_next and TABLE::global_free_prev),
    records, Share_free_tables::List (TABLE::prev and TABLE::next),
    TABLE::in_use.
  */
  mysql_mutex_t LOCK_table_cache;
  I_P_List <TABLE, I_P_List_adapter<TABLE, &TABLE::global_free_next,
                                    &TABLE::global_free_prev>,
            I_P_List_null_counter, I_P_List_fast_push_back<TABLE> >
    free_tables;
  ulong records;
  uint mutex_waits;
  uint mutex_nowaits;
  /** Avoid false sharing between instances */
  char pad[CPU_LEVEL1_DCACHE_LINESIZE];

  Table_cache_instance(): records(0), mutex_waits(0), mutex_nowaits(0)
  {
    mysql_mutex_init(key_LOCK_table_cache, &LOCK_table_cache,
                     MY_MUTEX_INIT_FAST);
  }

  ~Table_cache_instance()
  {
    mysql_mutex_destroy(&LOCK_table_cache);
    DBUG_ASSERT(free_tables.is_empty());
    DBUG_ASSERT(records == 0);
  }

  /**
    Lock table cache mutex and check contention.

    Instance is considered contested if more than 20% of mutex acquisiotions
    can't be served immediately. Up to 100 000 probes may be performed to avoid
    instance activation on short sporadic peaks. 100 000 is estimated maximum
    number of queries one instance can serve in one second.

    These numbers work well on a 2 socket / 20 core / 40 threads Intel Broadwell
    system, that is expected number of instances is activated within reasonable
    warmup time. It may have to be adjusted for other systems.

    Only TABLE object acquistion is instrumented. We intentionally avoid this
    overhead on TABLE object release. All other table cache mutex acquistions
    are considered out of hot path and are not instrumented either.
  */
  void lock_and_check_contention(uint32 n_instances, uint32 instance)
  {
    if (mysql_mutex_trylock(&LOCK_table_cache))
    {
      mysql_mutex_lock(&LOCK_table_cache);
      if (++mutex_waits == 20000)
      {
        if (n_instances < tc_instances)
        {
          if (my_atomic_cas32_weak_explicit((int32*) &tc_active_instances,
                                            (int32*) &n_instances,
                                            (int32) n_instances + 1,
                                            MY_MEMORY_ORDER_RELAXED,
                                            MY_MEMORY_ORDER_RELAXED))
          {
            sql_print_information("Detected table cache mutex contention at instance %d: "
                                  "%d%% waits. Additional table cache instance "
                                  "activated. Number of instances after "
                                  "activation: %d.",
                                  instance + 1,
                                  mutex_waits * 100 / (mutex_nowaits + mutex_waits),
                                  n_instances + 1);
          }
        }
        else if (!my_atomic_fas32_explicit((int32*) &tc_contention_warning_reported,
                                           1, MY_MEMORY_ORDER_RELAXED))
        {
          sql_print_warning("Detected table cache mutex contention at instance %d: "
                            "%d%% waits. Additional table cache instance "
                            "cannot be activated: consider raising "
                            "table_open_cache_instances. Number of active "
                            "instances: %d.",
                            instance + 1,
                            mutex_waits * 100 / (mutex_nowaits + mutex_waits),
                            n_instances);
        }
        mutex_waits= 0;
        mutex_nowaits= 0;
      }
    }
    else if (++mutex_nowaits == 80000)
    {
      mutex_waits= 0;
      mutex_nowaits= 0;
    }
  }
};


static Table_cache_instance *tc;


static void intern_close_table(TABLE *table)
{
  delete table->triggers;
  DBUG_ASSERT(table->file);
  closefrm(table);
  tdc_release_share(table->s);
  my_free(table);
}


/**
  Get number of TABLE objects (used and unused) in table cache.
*/

uint tc_records(void)
{
  ulong total= 0;
  for (ulong i= 0; i < tc_instances; i++)
  {
    mysql_mutex_lock(&tc[i].LOCK_table_cache);
    total+= tc[i].records;
    mysql_mutex_unlock(&tc[i].LOCK_table_cache);
  }
  return total;
}


/**
  Remove TABLE object from table cache.
*/

static void tc_remove_table(TABLE *table)
{
  TDC_element *element= table->s->tdc;

  mysql_mutex_lock(&element->LOCK_table_share);
  /* Wait for MDL deadlock detector to complete traversing tdc.all_tables. */
  while (element->all_tables_refs)
    mysql_cond_wait(&element->COND_release, &element->LOCK_table_share);
  element->all_tables.remove(table);
  mysql_mutex_unlock(&element->LOCK_table_share);

  intern_close_table(table);
}


static void tc_remove_all_unused_tables(TDC_element *element,
                                        Share_free_tables::List *purge_tables,
                                        bool mark_flushed)
{
  TABLE *table;

  /*
    Mark share flushed in order to ensure that it gets
    automatically deleted once it is no longer referenced.

    Note that code in TABLE_SHARE::wait_for_old_version() assumes that
    marking share flushed is followed by purge of unused table
    shares.
  */
  if (mark_flushed)
    element->flushed= true;
  for (ulong i= 0; i < tc_instances; i++)
  {
    mysql_mutex_lock(&tc[i].LOCK_table_cache);
    while ((table= element->free_tables[i].list.pop_front()))
    {
      tc[i].records--;
      tc[i].free_tables.remove(table);
      DBUG_ASSERT(element->all_tables_refs == 0);
      element->all_tables.remove(table);
      purge_tables->push_front(table);
    }
    mysql_mutex_unlock(&tc[i].LOCK_table_cache);
  }
}


/**
  Free all unused TABLE objects.

  While locked:
  - remove unused objects from TABLE_SHARE::tdc.free_tables and
    TABLE_SHARE::tdc.all_tables
  - decrement tc_count

  While unlocked:
  - free resources related to unused objects

  @note This is called by 'handle_manager' when one wants to
        periodicly flush all not used tables.
*/

struct tc_purge_arg
{
  Share_free_tables::List purge_tables;
  bool mark_flushed;
};


static my_bool tc_purge_callback(TDC_element *element, tc_purge_arg *arg)
{
  mysql_mutex_lock(&element->LOCK_table_share);
  tc_remove_all_unused_tables(element, &arg->purge_tables, arg->mark_flushed);
  mysql_mutex_unlock(&element->LOCK_table_share);
  return FALSE;
}


void tc_purge(bool mark_flushed)
{
  tc_purge_arg argument;
  TABLE *table;

  argument.mark_flushed= mark_flushed;
  tdc_iterate(0, (my_hash_walk_action) tc_purge_callback, &argument);
  while ((table= argument.purge_tables.pop_front()))
    intern_close_table(table);
}


/**
  Add new TABLE object to table cache.

  @pre TABLE object is used by caller.

  Added object cannot be evicted or acquired.

  While locked:
  - add object to TABLE_SHARE::tdc.all_tables
  - increment tc_count
  - evict LRU object from table cache if we reached threshold

  While unlocked:
  - free evicted object
*/

void tc_add_table(THD *thd, TABLE *table)
{
  uint32 i= thd->thread_id % my_atomic_load32_explicit((int32*) &tc_active_instances,
                                                       MY_MEMORY_ORDER_RELAXED);
  TABLE *LRU_table= 0;
  TDC_element *element= table->s->tdc;

  DBUG_ASSERT(table->in_use == thd);
  table->instance= i;
  mysql_mutex_lock(&element->LOCK_table_share);
  /* Wait for MDL deadlock detector to complete traversing tdc.all_tables. */
  while (element->all_tables_refs)
    mysql_cond_wait(&element->COND_release, &element->LOCK_table_share);
  element->all_tables.push_front(table);
  mysql_mutex_unlock(&element->LOCK_table_share);

  mysql_mutex_lock(&tc[i].LOCK_table_cache);
  if (tc[i].records == tc_size)
  {
    if ((LRU_table= tc[i].free_tables.pop_front()))
    {
      LRU_table->s->tdc->free_tables[i].list.remove(LRU_table);
      /* Needed if MDL deadlock detector chimes in before tc_remove_table() */
      LRU_table->in_use= thd;
      mysql_mutex_unlock(&tc[i].LOCK_table_cache);
      /* Keep out of locked LOCK_table_cache */
      tc_remove_table(LRU_table);
    }
    else
    {
      tc[i].records++;
      mysql_mutex_unlock(&tc[i].LOCK_table_cache);
    }
    /* Keep out of locked LOCK_table_cache */
    status_var_increment(thd->status_var.table_open_cache_overflows);
  }
  else
  {
    tc[i].records++;
    mysql_mutex_unlock(&tc[i].LOCK_table_cache);
  }
}


/**
  Acquire TABLE object from table cache.

  @pre share must be protected against removal.

  Acquired object cannot be evicted or acquired again.

  @return TABLE object, or NULL if no unused objects.
*/

static TABLE *tc_acquire_table(THD *thd, TDC_element *element)
{
  uint32 n_instances=
    my_atomic_load32_explicit((int32*) &tc_active_instances,
                              MY_MEMORY_ORDER_RELAXED);
  uint32 i= thd->thread_id % n_instances;
  TABLE *table;

  tc[i].lock_and_check_contention(n_instances, i);
  table= element->free_tables[i].list.pop_front();
  if (table)
  {
    DBUG_ASSERT(!table->in_use);
    table->in_use= thd;
    /* The ex-unused table must be fully functional. */
    DBUG_ASSERT(table->db_stat && table->file);
    /* The children must be detached from the table. */
    DBUG_ASSERT(!table->file->extra(HA_EXTRA_IS_ATTACHED_CHILDREN));
    tc[i].free_tables.remove(table);
  }
  mysql_mutex_unlock(&tc[i].LOCK_table_cache);
  return table;
}


/**
  Release TABLE object to table cache.

  @pre object is used by caller.

  Released object may be evicted or acquired again.

  While locked:
  - if object is marked for purge, decrement tc_count
  - add object to TABLE_SHARE::tdc.free_tables
  - evict LRU object from table cache if we reached threshold

  While unlocked:
  - mark object not in use by any thread
  - free evicted/purged object

  @note Another thread may mark share for purge any moment (even
  after version check). It means to-be-purged object may go to
  unused lists. This other thread is expected to call tc_purge(),
  which is synchronized with us on TABLE_SHARE::tdc.LOCK_table_share.

  @return
    @retval true  object purged
    @retval false object released
*/

void tc_release_table(TABLE *table)
{
  uint32 i= table->instance;
  DBUG_ENTER("tc_release_table");
  DBUG_ASSERT(table->in_use);
  DBUG_ASSERT(table->file);
  DBUG_ASSERT(!table->pos_in_locked_tables);

  mysql_mutex_lock(&tc[i].LOCK_table_cache);
  if (table->needs_reopen() || table->s->tdc->flushed ||
      tc[i].records > tc_size)
  {
    tc[i].records--;
    mysql_mutex_unlock(&tc[i].LOCK_table_cache);
    tc_remove_table(table);
  }
  else
  {
    table->in_use= 0;
    table->s->tdc->free_tables[i].list.push_front(table);
    tc[i].free_tables.push_back(table);
    mysql_mutex_unlock(&tc[i].LOCK_table_cache);
  }
  DBUG_VOID_RETURN;
}


static void tdc_assert_clean_share(TDC_element *element)
{
  DBUG_ASSERT(element->share == 0);
  DBUG_ASSERT(element->ref_count == 0);
  DBUG_ASSERT(element->m_flush_tickets.is_empty());
  DBUG_ASSERT(element->all_tables.is_empty());
#ifndef DBUG_OFF
  for (ulong i= 0; i < tc_instances; i++)
    DBUG_ASSERT(element->free_tables[i].list.is_empty());
#endif
  DBUG_ASSERT(element->all_tables_refs == 0);
  DBUG_ASSERT(element->next == 0);
  DBUG_ASSERT(element->prev == 0);
}


/**
  Delete share from hash and free share object.
*/

static void tdc_delete_share_from_hash(TDC_element *element)
{
  THD *thd= current_thd;
  LF_PINS *pins;
  TABLE_SHARE *share;
  DBUG_ENTER("tdc_delete_share_from_hash");

  mysql_mutex_assert_owner(&element->LOCK_table_share);
  share= element->share;
  DBUG_ASSERT(share);
  element->share= 0;
  PSI_CALL_release_table_share(share->m_psi);
  share->m_psi= 0;

  if (!element->m_flush_tickets.is_empty())
  {
    Wait_for_flush_list::Iterator it(element->m_flush_tickets);
    Wait_for_flush *ticket;
    while ((ticket= it++))
      (void) ticket->get_ctx()->m_wait.set_status(MDL_wait::GRANTED);

    do
    {
      mysql_cond_wait(&element->COND_release, &element->LOCK_table_share);
    } while (!element->m_flush_tickets.is_empty());
  }

  mysql_mutex_unlock(&element->LOCK_table_share);

  if (thd)
  {
    fix_thd_pins(thd);
    pins= thd->tdc_hash_pins;
  }
  else
    pins= lf_hash_get_pins(&tdc_hash);

  DBUG_ASSERT(pins); // What can we do about it?
  tdc_assert_clean_share(element);
  lf_hash_delete(&tdc_hash, pins, element->m_key, element->m_key_length);
  if (!thd)
    lf_hash_put_pins(pins);
  free_table_share(share);
  DBUG_VOID_RETURN;
}


/**
  Prepeare table share for use with table definition cache.
*/

static void lf_alloc_constructor(uchar *arg)
{
  TDC_element *element= (TDC_element*) (arg + LF_HASH_OVERHEAD);
  DBUG_ENTER("lf_alloc_constructor");
  mysql_mutex_init(key_TABLE_SHARE_LOCK_table_share,
                   &element->LOCK_table_share, MY_MUTEX_INIT_FAST);
  mysql_cond_init(key_TABLE_SHARE_COND_release, &element->COND_release, 0);
  element->m_flush_tickets.empty();
  element->all_tables.empty();
  for (ulong i= 0; i < tc_instances; i++)
    element->free_tables[i].list.empty();
  element->all_tables_refs= 0;
  element->share= 0;
  element->ref_count= 0;
  element->next= 0;
  element->prev= 0;
  DBUG_VOID_RETURN;
}


/**
  Release table definition cache specific resources of table share.
*/

static void lf_alloc_destructor(uchar *arg)
{
  TDC_element *element= (TDC_element*) (arg + LF_HASH_OVERHEAD);
  DBUG_ENTER("lf_alloc_destructor");
  tdc_assert_clean_share(element);
  mysql_cond_destroy(&element->COND_release);
  mysql_mutex_destroy(&element->LOCK_table_share);
  DBUG_VOID_RETURN;
}


static void tdc_hash_initializer(LF_HASH *,
                                 TDC_element *element, LEX_STRING *key)
{
  memcpy(element->m_key, key->str, key->length);
  element->m_key_length= (uint)key->length;
  tdc_assert_clean_share(element);
}


static uchar *tdc_hash_key(const TDC_element *element, size_t *length,
                           my_bool)
{
  *length= element->m_key_length;
  return (uchar*) element->m_key;
}


/**
  Initialize table definition cache.
*/

bool tdc_init(void)
{
  DBUG_ENTER("tdc_init");
#ifdef HAVE_PSI_INTERFACE
  mysql_mutex_register("sql", all_tc_mutexes, array_elements(all_tc_mutexes));
  mysql_cond_register("sql", all_tc_conds, array_elements(all_tc_conds));
#endif
  /* Extra instance is allocated to avoid false sharing */
  if (!(tc= new Table_cache_instance[tc_instances + 1]))
    DBUG_RETURN(true);
  tdc_inited= true;
  mysql_mutex_init(key_LOCK_unused_shares, &LOCK_unused_shares,
                   MY_MUTEX_INIT_FAST);
  tdc_version= 1L;  /* Increments on each reload */
  lf_hash_init(&tdc_hash, sizeof(TDC_element) +
                          sizeof(Share_free_tables) * (tc_instances - 1),
               LF_HASH_UNIQUE, 0, 0,
               (my_hash_get_key) tdc_hash_key,
               &my_charset_bin);
  tdc_hash.alloc.constructor= lf_alloc_constructor;
  tdc_hash.alloc.destructor= lf_alloc_destructor;
  tdc_hash.initializer= (lf_hash_initializer) tdc_hash_initializer;
  DBUG_RETURN(false);
}


/**
  Notify table definition cache that process of shutting down server
  has started so it has to keep number of TABLE and TABLE_SHARE objects
  minimal in order to reduce number of references to pluggable engines.
*/

void tdc_start_shutdown(void)
{
  DBUG_ENTER("tdc_start_shutdown");
  if (tdc_inited)
  {
    /*
      Ensure that TABLE and TABLE_SHARE objects which are created for
      tables that are open during process of plugins' shutdown are
      immediately released. This keeps number of references to engine
      plugins minimal and allows shutdown to proceed smoothly.
    */
    tdc_size= 0;
    tc_size= 0;
    /* Free all cached but unused TABLEs and TABLE_SHAREs. */
    close_cached_tables(NULL, NULL, FALSE, LONG_TIMEOUT);
  }
  DBUG_VOID_RETURN;
}


/**
  Deinitialize table definition cache.
*/

void tdc_deinit(void)
{
  DBUG_ENTER("tdc_deinit");
  if (tdc_inited)
  {
    tdc_inited= false;
    lf_hash_destroy(&tdc_hash);
    mysql_mutex_destroy(&LOCK_unused_shares);
    delete [] tc;
  }
  DBUG_VOID_RETURN;
}


/**
  Get number of cached table definitions.

  @return Number of cached table definitions
*/

ulong tdc_records(void)
{
  return my_atomic_load32_explicit(&tdc_hash.count, MY_MEMORY_ORDER_RELAXED);
}


void tdc_purge(bool all)
{
  DBUG_ENTER("tdc_purge");
  while (all || tdc_records() > tdc_size)
  {
    TDC_element *element;

    mysql_mutex_lock(&LOCK_unused_shares);
    if (!(element= unused_shares.pop_front()))
    {
      mysql_mutex_unlock(&LOCK_unused_shares);
      break;
    }

    /* Concurrent thread may start using share again, reset prev and next. */
    element->prev= 0;
    element->next= 0;
    mysql_mutex_lock(&element->LOCK_table_share);
    if (element->ref_count)
    {
      mysql_mutex_unlock(&element->LOCK_table_share);
      mysql_mutex_unlock(&LOCK_unused_shares);
      continue;
    }
    mysql_mutex_unlock(&LOCK_unused_shares);

    tdc_delete_share_from_hash(element);
  }
  DBUG_VOID_RETURN;
}


/**
  Lock table share.

  Find table share with given db.table_name in table definition cache. Return
  locked table share if found.

  Locked table share means:
  - table share is protected against removal from table definition cache
  - no other thread can acquire/release table share

  Caller is expected to unlock table share with tdc_unlock_share().

  @retval 0 Share not found
  @retval MY_ERRPTR OOM
  @retval ptr Pointer to locked table share
*/

TDC_element *tdc_lock_share(THD *thd, const char *db, const char *table_name)
{
  TDC_element *element;
  char key[MAX_DBKEY_LENGTH];

  DBUG_ENTER("tdc_lock_share");
  if (unlikely(fix_thd_pins(thd)))
    DBUG_RETURN((TDC_element*) MY_ERRPTR);

  element= (TDC_element *) lf_hash_search(&tdc_hash, thd->tdc_hash_pins,
                                          (uchar*) key,
                                          tdc_create_key(key, db, table_name));
  if (element)
  {
    mysql_mutex_lock(&element->LOCK_table_share);
    if (unlikely(!element->share || element->share->error))
    {
      mysql_mutex_unlock(&element->LOCK_table_share);
      element= 0;
    }
    lf_hash_search_unpin(thd->tdc_hash_pins);
  }

  DBUG_RETURN(element);
}


/**
  Unlock share locked by tdc_lock_share().
*/

void tdc_unlock_share(TDC_element *element)
{
  DBUG_ENTER("tdc_unlock_share");
  mysql_mutex_unlock(&element->LOCK_table_share);
  DBUG_VOID_RETURN;
}


/*
  Get TABLE_SHARE for a table.

  tdc_acquire_share()
  thd                   Thread handle
  tl                    Table that should be opened
  flags                 operation: what to open table or view
  out_table             TABLE for the requested table

  IMPLEMENTATION
    Get a table definition from the table definition cache.
    If it doesn't exist, create a new from the table definition file.

  RETURN
   0  Error
   #  Share for table
*/

TABLE_SHARE *tdc_acquire_share(THD *thd, TABLE_LIST *tl, uint flags,
                               TABLE **out_table)
{
  TABLE_SHARE *share;
  TDC_element *element;
  const char *key;
  uint key_length= get_table_def_key(tl, &key);
  my_hash_value_type hash_value= tl->mdl_request.key.tc_hash_value();
  bool was_unused;
  DBUG_ENTER("tdc_acquire_share");

  if (fix_thd_pins(thd))
    DBUG_RETURN(0);

retry:
  while (!(element= (TDC_element*) lf_hash_search_using_hash_value(&tdc_hash,
                    thd->tdc_hash_pins, hash_value, (uchar*) key, key_length)))
  {
    LEX_STRING tmp= { const_cast<char*>(key), key_length };
    int res= lf_hash_insert(&tdc_hash, thd->tdc_hash_pins, (uchar*) &tmp);

    if (res == -1)
      DBUG_RETURN(0);
    else if (res == 1)
      continue;

    element= (TDC_element*) lf_hash_search_using_hash_value(&tdc_hash,
             thd->tdc_hash_pins, hash_value, (uchar*) key, key_length);
    lf_hash_search_unpin(thd->tdc_hash_pins);
    DBUG_ASSERT(element);

    if (!(share= alloc_table_share(tl->db.str, tl->table_name.str, key, key_length)))
    {
      lf_hash_delete(&tdc_hash, thd->tdc_hash_pins, key, key_length);
      DBUG_RETURN(0);
    }

    /* note that tdc_acquire_share() *always* uses discovery */
    open_table_def(thd, share, flags | GTS_USE_DISCOVERY);

    if (checked_unlikely(share->error))
    {
      free_table_share(share);
      lf_hash_delete(&tdc_hash, thd->tdc_hash_pins, key, key_length);
      DBUG_RETURN(0);
    }

    mysql_mutex_lock(&element->LOCK_table_share);
    element->share= share;
    share->tdc= element;
    element->ref_count++;
    element->version= tdc_refresh_version();
    element->flushed= false;
    mysql_mutex_unlock(&element->LOCK_table_share);

    tdc_purge(false);
    if (out_table)
    {
      status_var_increment(thd->status_var.table_open_cache_misses);
      *out_table= 0;
    }
    share->m_psi= PSI_CALL_get_table_share(false, share);
    goto end;
  }

  /* cannot force discovery of a cached share */
  DBUG_ASSERT(!(flags & GTS_FORCE_DISCOVERY));

  if (out_table && (flags & GTS_TABLE))
  {
    if ((*out_table= tc_acquire_table(thd, element)))
    {
      lf_hash_search_unpin(thd->tdc_hash_pins);
      DBUG_ASSERT(!(flags & GTS_NOLOCK));
      DBUG_ASSERT(element->share);
      DBUG_ASSERT(!element->share->error);
      DBUG_ASSERT(!element->share->is_view);
      status_var_increment(thd->status_var.table_open_cache_hits);
      DBUG_RETURN(element->share);
    }
    status_var_increment(thd->status_var.table_open_cache_misses);
  }

  mysql_mutex_lock(&element->LOCK_table_share);
  if (!(share= element->share))
  {
    mysql_mutex_unlock(&element->LOCK_table_share);
    lf_hash_search_unpin(thd->tdc_hash_pins);
    goto retry;
  }
  lf_hash_search_unpin(thd->tdc_hash_pins);

  /*
     We found an existing table definition. Return it if we didn't get
     an error when reading the table definition from file.
  */
  if (unlikely(share->error))
  {
    open_table_error(share, share->error, share->open_errno);
    goto err;
  }

  if (share->is_view && !(flags & GTS_VIEW))
  {
    open_table_error(share, OPEN_FRM_NOT_A_TABLE, ENOENT);
    goto err;
  }
  if (!share->is_view && !(flags & GTS_TABLE))
  {
    open_table_error(share, OPEN_FRM_NOT_A_VIEW, ENOENT);
    goto err;
  }

  was_unused= !element->ref_count;
  element->ref_count++;
  mysql_mutex_unlock(&element->LOCK_table_share);
  if (was_unused)
  {
    mysql_mutex_lock(&LOCK_unused_shares);
    if (element->prev)
    {
      /*
        Share was not used before and it was in the old_unused_share list
        Unlink share from this list
      */
      DBUG_PRINT("info", ("Unlinking from not used list"));
      unused_shares.remove(element);
      element->next= 0;
      element->prev= 0;
    }
    mysql_mutex_unlock(&LOCK_unused_shares);
  }

end:
  DBUG_PRINT("exit", ("share: %p  ref_count: %u",
                      share, share->tdc->ref_count));
  if (flags & GTS_NOLOCK)
  {
    tdc_release_share(share);
    /*
      if GTS_NOLOCK is requested, the returned share pointer cannot be used,
      the share it points to may go away any moment.
      But perhaps the caller is only interested to know whether a share or
      table existed?
      Let's return an invalid pointer here to catch dereferencing attempts.
    */
    share= (TABLE_SHARE*) 1;
  }
  DBUG_RETURN(share);

err:
  mysql_mutex_unlock(&element->LOCK_table_share);
  DBUG_RETURN(0);
}


/**
  Release table share acquired by tdc_acquire_share().
*/

void tdc_release_share(TABLE_SHARE *share)
{
  DBUG_ENTER("tdc_release_share");

  mysql_mutex_lock(&share->tdc->LOCK_table_share);
  DBUG_PRINT("enter",
             ("share: %p  table: %s.%s  ref_count: %u  version: %lld",
              share, share->db.str, share->table_name.str,
              share->tdc->ref_count, share->tdc->version));
  DBUG_ASSERT(share->tdc->ref_count);

  if (share->tdc->ref_count > 1)
  {
    share->tdc->ref_count--;
    if (!share->is_view)
      mysql_cond_broadcast(&share->tdc->COND_release);
    mysql_mutex_unlock(&share->tdc->LOCK_table_share);
    DBUG_VOID_RETURN;
  }
  mysql_mutex_unlock(&share->tdc->LOCK_table_share);

  mysql_mutex_lock(&LOCK_unused_shares);
  mysql_mutex_lock(&share->tdc->LOCK_table_share);
  if (--share->tdc->ref_count)
  {
    if (!share->is_view)
      mysql_cond_broadcast(&share->tdc->COND_release);
    mysql_mutex_unlock(&share->tdc->LOCK_table_share);
    mysql_mutex_unlock(&LOCK_unused_shares);
    DBUG_VOID_RETURN;
  }
  if (share->tdc->flushed || tdc_records() > tdc_size)
  {
    mysql_mutex_unlock(&LOCK_unused_shares);
    tdc_delete_share_from_hash(share->tdc);
    DBUG_VOID_RETURN;
  }
  /* Link share last in used_table_share list */
  DBUG_PRINT("info", ("moving share to unused list"));
  DBUG_ASSERT(share->tdc->next == 0);
  unused_shares.push_back(share->tdc);
  mysql_mutex_unlock(&share->tdc->LOCK_table_share);
  mysql_mutex_unlock(&LOCK_unused_shares);
  DBUG_VOID_RETURN;
}


/**
   Auxiliary function which allows to kill delayed threads for
   particular table identified by its share.

   @param share Table share.

   @pre Caller should have TABLE_SHARE::tdc.LOCK_table_share mutex.
*/

static void kill_delayed_threads_for_table(TDC_element *element)
{
  All_share_tables_list::Iterator it(element->all_tables);
  TABLE *tab;

  mysql_mutex_assert_owner(&element->LOCK_table_share);

  if (!delayed_insert_threads)
    return;

  while ((tab= it++))
  {
    THD *in_use= tab->in_use;

    DBUG_ASSERT(in_use && tab->s->tdc->flushed);
    if ((in_use->system_thread & SYSTEM_THREAD_DELAYED_INSERT) &&
        ! in_use->killed)
    {
      in_use->killed= KILL_SYSTEM_THREAD;
      mysql_mutex_lock(&in_use->mysys_var->mutex);
      if (in_use->mysys_var->current_cond)
      {
        mysql_mutex_lock(in_use->mysys_var->current_mutex);
        mysql_cond_broadcast(in_use->mysys_var->current_cond);
        mysql_mutex_unlock(in_use->mysys_var->current_mutex);
      }
      mysql_mutex_unlock(&in_use->mysys_var->mutex);
    }
  }
}


/**
   Remove all or some (depending on parameter) instances of TABLE and
   TABLE_SHARE from the table definition cache.

   @param  thd          Thread context
   @param  remove_type  Type of removal:
                        TDC_RT_REMOVE_ALL     - remove all TABLE instances and
                                                TABLE_SHARE instance. There
                                                should be no used TABLE objects
                                                and caller should have exclusive
                                                metadata lock on the table.
                        TDC_RT_REMOVE_NOT_OWN - remove all TABLE instances
                                                except those that belong to
                                                this thread. There should be
                                                no TABLE objects used by other
                                                threads and caller should have
                                                exclusive metadata lock on the
                                                table.
                        TDC_RT_REMOVE_UNUSED  - remove all unused TABLE
                                                instances (if there are no
                                                used instances will also
                                                remove TABLE_SHARE).
                        TDC_RT_REMOVE_NOT_OWN_KEEP_SHARE -
                                                remove all TABLE instances
                                                except those that belong to
                                                this thread, but don't mark
                                                TABLE_SHARE as old. There
                                                should be no TABLE objects
                                                used by other threads and
                                                caller should have exclusive
                                                metadata lock on the table.
   @param  db           Name of database
   @param  table_name   Name of table
   @param  kill_delayed_threads     If TRUE, kill INSERT DELAYED threads

   @note It assumes that table instances are already not used by any
   (other) thread (this should be achieved by using meta-data locks).
*/

bool tdc_remove_table(THD *thd, enum_tdc_remove_table_type remove_type,
                      const char *db, const char *table_name,
                      bool kill_delayed_threads)
{
  Share_free_tables::List purge_tables;
  TABLE *table;
  TDC_element *element;
  uint my_refs= 1;
  DBUG_ENTER("tdc_remove_table");
  DBUG_PRINT("enter",("name: %s  remove_type: %d", table_name, remove_type));

  DBUG_ASSERT(remove_type == TDC_RT_REMOVE_UNUSED ||
              thd->mdl_context.is_lock_owner(MDL_key::TABLE, db, table_name,
                                             MDL_EXCLUSIVE));


  mysql_mutex_lock(&LOCK_unused_shares);
  if (!(element= tdc_lock_share(thd, db, table_name)))
  {
    mysql_mutex_unlock(&LOCK_unused_shares);
    DBUG_ASSERT(remove_type != TDC_RT_REMOVE_NOT_OWN_KEEP_SHARE);
    DBUG_RETURN(false);
  }

  DBUG_ASSERT(element != MY_ERRPTR); // What can we do about it?

  if (!element->ref_count)
  {
    if (element->prev)
    {
      unused_shares.remove(element);
      element->prev= 0;
      element->next= 0;
    }
    mysql_mutex_unlock(&LOCK_unused_shares);

    tdc_delete_share_from_hash(element);
    DBUG_RETURN(true);
  }
  mysql_mutex_unlock(&LOCK_unused_shares);

  element->ref_count++;

  tc_remove_all_unused_tables(element, &purge_tables,
                              remove_type != TDC_RT_REMOVE_NOT_OWN_KEEP_SHARE);

  if (kill_delayed_threads)
    kill_delayed_threads_for_table(element);

  if (remove_type == TDC_RT_REMOVE_NOT_OWN ||
      remove_type == TDC_RT_REMOVE_NOT_OWN_KEEP_SHARE)
  {
    All_share_tables_list::Iterator it(element->all_tables);
    while ((table= it++))
    {
<<<<<<< HEAD
      if (table->in_use == thd)
        my_refs++;
=======
#ifdef WITH_WSREP
      if (remove_type == TDC_RT_REMOVE_ALL ||
          remove_type == TDC_RT_REMOVE_NOT_OWN ||
          remove_type == TDC_RT_REMOVE_NOT_OWN_KEEP_SHARE)
      {
	if (table->in_use != thd)
        {
	  /*
	    We may end up here if we were granted some MDL
	    lock even if another thd was already granted.
	    In that case we expect their wsrep_conflict_state
	    to be either ABORTING or CERT_FAILURE.
	    See wsrep_grant_mdl_exception()
	  */
	  enum wsrep::transaction::state state=
	    table->in_use->wsrep_trx().state();
	  if (state == wsrep::transaction::s_cert_failed ||
	      state == wsrep::transaction::s_aborting)
          {
	    WSREP_DEBUG("Table_cache_manager::free_table assert skipped");
	  }
	  else
          {
	    DBUG_ASSERT(0);
	  }
	}
      }
      my_refs++;
#else
      my_refs++;
      DBUG_ASSERT(table->in_use == thd);

#endif /* WITH_WSREP */
>>>>>>> 725fe316
    }
  }
  mysql_mutex_unlock(&element->LOCK_table_share);

  while ((table= purge_tables.pop_front()))
    intern_close_table(table);

  if (remove_type != TDC_RT_REMOVE_UNUSED)
  {
    /*
      Even though current thread holds exclusive metadata lock on this share
      (asserted above), concurrent FLUSH TABLES threads may be in process of
      closing unused table instances belonging to this share. E.g.:
      thr1 (FLUSH TABLES): table= share->tdc.free_tables.pop_front();
      thr1 (FLUSH TABLES): share->tdc.all_tables.remove(table);
      thr2 (ALTER TABLE): tdc_remove_table();
      thr1 (FLUSH TABLES): intern_close_table(table);

      Current remove type assumes that all table instances (except for those
      that are owned by current thread) must be closed before
      thd_remove_table() returns. Wait for such tables now.

      intern_close_table() decrements ref_count and signals COND_release. When
      ref_count drops down to number of references owned by current thread
      waiting is completed.

      Unfortunately TABLE_SHARE::wait_for_old_version() cannot be used here
      because it waits for all table instances, whereas we have to wait only
      for those that are not owned by current thread.
    */
    mysql_mutex_lock(&element->LOCK_table_share);
    while (element->ref_count > my_refs)
      mysql_cond_wait(&element->COND_release, &element->LOCK_table_share);
    DBUG_ASSERT(element->all_tables.is_empty() ||
                remove_type != TDC_RT_REMOVE_ALL);
#ifndef DBUG_OFF
    if (remove_type == TDC_RT_REMOVE_NOT_OWN ||
        remove_type == TDC_RT_REMOVE_NOT_OWN_KEEP_SHARE)
    {
      All_share_tables_list::Iterator it(element->all_tables);
      while ((table= it++))
        DBUG_ASSERT(table->in_use == thd);
    }
#endif
    mysql_mutex_unlock(&element->LOCK_table_share);
  }

  tdc_release_share(element->share);

  DBUG_RETURN(true);
}


/**
  Check if table's share is being removed from the table definition
  cache and, if yes, wait until the flush is complete.

  @param thd             Thread context.
  @param table_list      Table which share should be checked.
  @param timeout         Timeout for waiting.
  @param deadlock_weight Weight of this wait for deadlock detector.

  @retval 0       Success. Share is up to date or has been flushed.
  @retval 1       Error (OOM, was killed, the wait resulted
                  in a deadlock or timeout). Reported.
*/

int tdc_wait_for_old_version(THD *thd, const char *db, const char *table_name,
                             ulong wait_timeout, uint deadlock_weight, tdc_version_t refresh_version)
{
  TDC_element *element;

  if (!(element= tdc_lock_share(thd, db, table_name)))
    return FALSE;
  else if (element == MY_ERRPTR)
    return TRUE;
  else if (element->flushed && refresh_version > element->version)
  {
    struct timespec abstime;
    set_timespec(abstime, wait_timeout);
    return element->share->wait_for_old_version(thd, &abstime, deadlock_weight);
  }
  tdc_unlock_share(element);
  return FALSE;
}


tdc_version_t tdc_refresh_version(void)
{
  return (tdc_version_t)my_atomic_load64_explicit(&tdc_version, MY_MEMORY_ORDER_RELAXED);
}


tdc_version_t tdc_increment_refresh_version(void)
{
  tdc_version_t v= (tdc_version_t)my_atomic_add64_explicit(&tdc_version, 1, MY_MEMORY_ORDER_RELAXED);
  DBUG_PRINT("tcache", ("incremented global refresh_version to: %lld", v));
  return v + 1;
}


/**
  Iterate table definition cache.

  Object is protected against removal from table definition cache.

  @note Returned TABLE_SHARE is not guaranteed to be fully initialized:
  tdc_acquire_share() added new share, but didn't open it yet. If caller
  needs fully initializer share, it must lock table share mutex.
*/

struct eliminate_duplicates_arg
{
  HASH hash;
  MEM_ROOT root;
  my_hash_walk_action action;
  void *argument;
};


static uchar *eliminate_duplicates_get_key(const uchar *element, size_t *length,
                                       my_bool not_used __attribute__((unused)))
{
  LEX_STRING *key= (LEX_STRING *) element;
  *length= key->length;
  return (uchar *) key->str;
}


static my_bool eliminate_duplicates(TDC_element *element,
                                    eliminate_duplicates_arg *arg)
{
  LEX_STRING *key= (LEX_STRING *) alloc_root(&arg->root, sizeof(LEX_STRING));

  if (!key || !(key->str= (char*) memdup_root(&arg->root, element->m_key,
                                              element->m_key_length)))
    return TRUE;

  key->length= element->m_key_length;

  if (my_hash_insert(&arg->hash, (uchar *) key))
    return FALSE;

  return arg->action(element, arg->argument);
}


int tdc_iterate(THD *thd, my_hash_walk_action action, void *argument,
                bool no_dups)
{
  eliminate_duplicates_arg no_dups_argument;
  LF_PINS *pins;
  myf alloc_flags= 0;
  uint hash_flags= HASH_UNIQUE;
  int res;

  if (thd)
  {
    fix_thd_pins(thd);
    pins= thd->tdc_hash_pins;
    alloc_flags= MY_THREAD_SPECIFIC;
    hash_flags|= HASH_THREAD_SPECIFIC;
  }
  else
    pins= lf_hash_get_pins(&tdc_hash);

  if (!pins)
    return ER_OUTOFMEMORY;

  if (no_dups)
  {
    init_alloc_root(&no_dups_argument.root, "no_dups", 4096, 4096,
                    MYF(alloc_flags));
    my_hash_init(&no_dups_argument.hash, &my_charset_bin, tdc_records(), 0, 0,
                 eliminate_duplicates_get_key, 0, hash_flags);
    no_dups_argument.action= action;
    no_dups_argument.argument= argument;
    action= (my_hash_walk_action) eliminate_duplicates;
    argument= &no_dups_argument;
  }

  res= lf_hash_iterate(&tdc_hash, pins, action, argument);

  if (!thd)
    lf_hash_put_pins(pins);

  if (no_dups)
  {
    my_hash_free(&no_dups_argument.hash);
    free_root(&no_dups_argument.root, MYF(0));
  }
  return res;
}<|MERGE_RESOLUTION|>--- conflicted
+++ resolved
@@ -1141,10 +1141,6 @@
     All_share_tables_list::Iterator it(element->all_tables);
     while ((table= it++))
     {
-<<<<<<< HEAD
-      if (table->in_use == thd)
-        my_refs++;
-=======
 #ifdef WITH_WSREP
       if (remove_type == TDC_RT_REMOVE_ALL ||
           remove_type == TDC_RT_REMOVE_NOT_OWN ||
@@ -1174,11 +1170,9 @@
       }
       my_refs++;
 #else
-      my_refs++;
-      DBUG_ASSERT(table->in_use == thd);
+        my_refs++;
 
 #endif /* WITH_WSREP */
->>>>>>> 725fe316
     }
   }
   mysql_mutex_unlock(&element->LOCK_table_share);
