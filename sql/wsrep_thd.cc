/* Copyright (C) 2013 Codership Oy <info@codership.com>

   This program is free software; you can redistribute it and/or modify
   it under the terms of the GNU General Public License as published by
   the Free Software Foundation; version 2 of the License.

   This program is distributed in the hope that it will be useful,
   but WITHOUT ANY WARRANTY; without even the implied warranty of
   MERCHANTABILITY or FITNESS FOR A PARTICULAR PURPOSE.  See the
   GNU General Public License for more details.

   You should have received a copy of the GNU General Public License along
   with this program; if not, write to the Free Software Foundation, Inc.,
   51 Franklin Street, Fifth Floor, Boston, MA 02110-1301 USA. */

#include "wsrep_thd.h"

#include "transaction.h"
#include "rpl_rli.h"
#include "log_event.h"
#include "sql_parse.h"
//#include "global_threads.h" // LOCK_thread_count, etc.
#include "sql_base.h" // close_thread_tables()
#include "mysqld.h"   // start_wsrep_THD();
#include "wsrep_applier.h"   // start_wsrep_THD();
#include "wsrep_sr.h"        // wsrep_abort_SR_THD();

#include "slave.h"    // opt_log_slave_updates
#include "rpl_filter.h"
#include "rpl_rli.h"
#include "rpl_mi.h"

static Wsrep_thd_queue* wsrep_rollback_queue = 0;
static Wsrep_thd_queue* wsrep_post_rollback_queue = 0;

#if (__LP64__)
static volatile int64 wsrep_bf_aborts_counter(0);
#define WSREP_ATOMIC_LOAD_LONG my_atomic_load64
#define WSREP_ATOMIC_ADD_LONG  my_atomic_add64
#else
static volatile int32 wsrep_bf_aborts_counter(0);
#define WSREP_ATOMIC_LOAD_LONG my_atomic_load32
#define WSREP_ATOMIC_ADD_LONG  my_atomic_add32
#endif

int wsrep_show_bf_aborts (THD *thd, SHOW_VAR *var, char *buff,
                          enum enum_var_type scope)
{
  wsrep_local_bf_aborts = WSREP_ATOMIC_LOAD_LONG(&wsrep_bf_aborts_counter);
  var->type = SHOW_LONGLONG;
  var->value = (char*)&wsrep_local_bf_aborts;
  return 0;
}
void wsrep_cleanup_transaction(THD *thd)
{
  mysql_mutex_assert_owner(&thd->LOCK_wsrep_thd);
  DBUG_ENTER("wsrep_cleanup_transaction");
  if (thd->wsrep_exec_mode == REPL_RECV)  return;

  DBUG_ASSERT(thd->wsrep_conflict_state() != MUST_REPLAY);
  DBUG_ASSERT(thd->wsrep_SR_fragments.empty());

  if (wsrep_SR_store) wsrep_SR_store->trx_done(thd);
  if (wsrep_emulate_bin_log) wsrep_thd_binlog_trx_reset(thd);

  wsrep_reset_SR_trans(thd);
  thd->wsrep_exec_mode= LOCAL_STATE;
  if (thd->wsrep_conflict_state() != NO_CONFLICT)
  {
    /*
      Catch half finished rollbacks.
     */
    DBUG_ASSERT(thd->wsrep_conflict_state() == ABORTED ||
                thd->wsrep_conflict_state() == CERT_FAILURE);

    thd->killed= NOT_KILLED;
    thd->set_wsrep_conflict_state(NO_CONFLICT);
  }

  if (MUST_REPLAY != thd->wsrep_conflict_state())
  {
    thd->wsrep_PA_safe= true;
    thd->wsrep_ws_handle.trx_id= WSREP_UNDEFINED_TRX_ID;
    thd->set_wsrep_next_trx_id(WSREP_UNDEFINED_TRX_ID);

    if (thd->wsrep_trx_meta.gtid.seqno != WSREP_SEQNO_UNDEFINED)
    {
      thd->wsrep_last_written_gtid= thd->wsrep_trx_meta.gtid;
    }
    thd->wsrep_trx_meta.gtid= WSREP_GTID_UNDEFINED;
    thd->wsrep_trx_meta.depends_on= WSREP_SEQNO_UNDEFINED;
    thd->wsrep_affected_rows= 0;
    thd->wsrep_skip_wsrep_GTID= false;
    thd->wsrep_xid.null();
  }

  DBUG_VOID_RETURN;
}

/*
  Run post rollback actions.

  Assert thd->LOCK_wsrep_thd ownership
 */
void wsrep_post_rollback(THD *thd)
{
  mysql_mutex_assert_owner(&thd->LOCK_wsrep_thd);

  WSREP_LOG_THD(thd, NULL);

  DBUG_ASSERT(thd->wsrep_conflict_state() == NO_CONFLICT || /* voluntary */
              thd->wsrep_conflict_state() == ABORTING); /* BF abort or cert failure  */

  mysql_mutex_unlock(&thd->LOCK_wsrep_thd);

  if (wsrep_thd_trx_seqno(thd) != WSREP_SEQNO_UNDEFINED)
  {
    /*
      Write set was ordered but it needs to roll back. We need a
      call to post_rollback() to grab critical section.
    */
    if (wsrep->post_rollback(wsrep, &thd->wsrep_ws_handle))
    {
      WSREP_WARN("wsrep::post_rollback fail");
    }
  }
  if (wsrep->release(wsrep, &thd->wsrep_ws_handle))
  {
    WSREP_WARN("wsrep::release fail: %llu %d",
               (long long)thd->thread_id, thd->get_stmt_da()->status());
  }


  mysql_mutex_lock(&thd->LOCK_wsrep_thd);

  DBUG_ASSERT(thd->wsrep_conflict_state() == NO_CONFLICT ||
              thd->wsrep_conflict_state() == ABORTING);

  if (thd->wsrep_conflict_state() == NO_CONFLICT)
  {
    thd->set_wsrep_conflict_state(MUST_ABORT);
    thd->set_wsrep_conflict_state(ABORTING);
    thd->set_wsrep_conflict_state(ABORTED);
  }
  else
  {
    thd->set_wsrep_conflict_state(ABORTED);
  }
}

/*
  must have (&thd->LOCK_wsrep_thd)
  thd->wsrep_conflict_state must be MUST_ABORT
*/
void wsrep_client_rollback(THD *thd, bool rollbacker)
{
  mysql_mutex_assert_owner(&thd->LOCK_wsrep_thd);
  DBUG_ASSERT(thd->wsrep_conflict_state() == MUST_ABORT ||
              thd->wsrep_conflict_state() == CERT_FAILURE);
  WSREP_DEBUG("client rollback due to BF abort for (%lld %lld), query: %s",
              thd->thread_id, thd->query_id, WSREP_QUERY(thd));

  my_atomic_add64(&wsrep_bf_aborts_counter, 1);

  /*
    Rollback proccess should be fired only for threads which are not
    in the process of committing.
  */
  DBUG_ASSERT(thd->wsrep_query_state() != QUERY_COMMITTING);
  if (rollbacker)
  {
    DBUG_ASSERT(thd->wsrep_trx_meta.gtid.seqno == WSREP_SEQNO_UNDEFINED);
  }

  thd->set_wsrep_conflict_state(ABORTING);
  mysql_mutex_unlock(&thd->LOCK_wsrep_thd);

  if (thd->wsrep_is_streaming())
  {
    WSREP_DEBUG("wsrep_client_rollback: thd: %lld fragments %zu",
                thd->thread_id, thd->wsrep_SR_fragments.size());
    wsrep_SR_store->rollback_trx(thd);
    thd->wsrep_SR_fragments.clear();
  }

  if (thd->locked_tables_mode && thd->lock)
  {
    WSREP_DEBUG("unlocking tables for BF abort (%lld)", thd->thread_id);
    thd->locked_tables_list.unlock_locked_tables(thd);
    thd->variables.option_bits&= ~(OPTION_TABLE_LOCK);
  }

  if (thd->global_read_lock.is_acquired())
  {
    WSREP_DEBUG("unlocking GRL for BF abort (%lld)", thd->thread_id);
    thd->global_read_lock.unlock_global_read_lock(thd);
  }

  /* Release transactional metadata locks. */
  thd->mdl_context.release_transactional_locks();

  /* release explicit MDL locks */
  thd->mdl_context.release_explicit_locks();

  if (thd->get_binlog_table_maps())
  {
    WSREP_DEBUG("clearing binlog table map for BF abort (%lld)", thd->thread_id);
    thd->clear_binlog_table_maps();
  }

  /*
    trans_rolback() must be called after all locks are released since it
    calls ha_rollback_trans() which acquires TO
  */
  if (trans_rollback(thd))
  {
    WSREP_WARN("client rollback failed for: %lld %lld, conf: %d",
               thd->thread_id, thd->query_id,
               thd->wsrep_conflict_state_unsafe());
  }

  if (rollbacker && thd->wsrep_trx_meta.gtid.seqno != WSREP_SEQNO_UNDEFINED)
  {
    /*
      Thd has been assigned seqno and it needs to release provider
      resoureces. Do it in separate thread to avoid deadlocks.
    */
    DBUG_ASSERT(thd->wsrep_exec_mode == LOCAL_ROLLBACK);
    if (wsrep_post_rollback_queue->push_back(thd))
    {
      WSREP_WARN("duplicate thd %llu for post-rollbacker",
                 wsrep_thd_thread_id(thd));
    }
  }

  mysql_mutex_lock(&thd->LOCK_wsrep_thd);
  /*
    If the seqno is not set there is no need for post rollback
    actions.
   */
  if (rollbacker && wsrep_thd_trx_seqno(thd) == WSREP_SEQNO_UNDEFINED)
  {
    wsrep_post_rollback(thd);
  }

  return;
}

#define NUMBER_OF_FIELDS_TO_IDENTIFY_COORDINATOR 1
#define NUMBER_OF_FIELDS_TO_IDENTIFY_WORKER 2
//#include "rpl_info_factory.h"

static rpl_group_info* wsrep_relay_group_init(const char* log_fname)
{
  Relay_log_info* rli= new Relay_log_info(false);

  if (!rli->relay_log.description_event_for_exec)
  {
    rli->relay_log.description_event_for_exec=
      new Format_description_log_event(4);
  }

  static LEX_CSTRING connection_name= { STRING_WITH_LEN("wsrep") };

  /*
    Master_info's constructor initializes rpl_filter by either an already
    constructed Rpl_filter object from global 'rpl_filters' list if the
    specified connection name is same, or it constructs a new Rpl_filter
    object and adds it to rpl_filters. This object is later destructed by
    Mater_info's destructor by looking it up based on connection name in
    rpl_filters list.

    However, since all Master_info objects created here would share same
    connection name ("wsrep"), destruction of any of the existing Master_info
    objects (in wsrep_return_from_bf_mode()) would free rpl_filter referenced
    by any/all existing Master_info objects.

    In order to avoid that, we have added a check in Master_info's destructor
    to not free the "wsrep" rpl_filter. It will eventually be freed by
    free_all_rpl_filters() when server terminates.
  */
  rli->mi = new Master_info(&connection_name, false);

  struct rpl_group_info *rgi= new rpl_group_info(rli);
  rgi->thd= rli->sql_driver_thd= current_thd;

  if ((rgi->deferred_events_collecting= rli->mi->rpl_filter->is_on()))
  {
    rgi->deferred_events= new Deferred_log_events(rli);
  }

  return rgi;
}

void wsrep_prepare_bf_thd(THD *thd, struct wsrep_thd_shadow* shadow)
{
  shadow->options       = thd->variables.option_bits;
  shadow->server_status = thd->server_status;
  shadow->wsrep_exec_mode = thd->wsrep_exec_mode;
  shadow->vio           = thd->net.vio;

  // Disable general logging on applier threads
  thd->variables.option_bits |= OPTION_LOG_OFF;
  // Enable binlogging if opt_log_slave_updates is set
  if (opt_log_slave_updates)
    thd->variables.option_bits|= OPTION_BIN_LOG;
  else
    thd->variables.option_bits&= ~(OPTION_BIN_LOG);

  if (!thd->wsrep_rgi) thd->wsrep_rgi= wsrep_relay_group_init("wsrep_relay");

  /* thd->system_thread_info.rpl_sql_info isn't initialized. */
  thd->system_thread_info.rpl_sql_info=
    new rpl_sql_thread_info(thd->wsrep_rgi->rli->mi->rpl_filter);

  thd->wsrep_exec_mode= REPL_RECV;
  thd->net.vio= 0;
  thd->clear_error();

  shadow->tx_isolation        = thd->variables.tx_isolation;
  thd->variables.tx_isolation = ISO_READ_COMMITTED;
  thd->tx_isolation           = ISO_READ_COMMITTED;

  shadow->db            = thd->db;
  shadow->db_length     = thd->db_length;
<<<<<<< HEAD
  shadow->user_time     = thd->user_time;
  shadow->row_count_func= thd->get_row_count_func();
=======
>>>>>>> 3ec9944e
  thd->reset_db(NULL, 0);

  shadow->user_time     = thd->user_time;

  shadow->row_count_func= thd->get_row_count_func();
}

void wsrep_return_from_bf_mode(THD *thd, struct wsrep_thd_shadow* shadow)
{
  thd->variables.option_bits  = shadow->options;
  thd->server_status          = shadow->server_status;
  thd->wsrep_exec_mode        = shadow->wsrep_exec_mode;
  thd->net.vio                = shadow->vio;
  thd->variables.tx_isolation = shadow->tx_isolation;
  thd->reset_db(shadow->db, shadow->db_length);
  thd->set_row_count_func(shadow->row_count_func);
  thd->user_time              = shadow->user_time;

  delete thd->system_thread_info.rpl_sql_info;
  delete thd->wsrep_rgi->rli->mi;
  delete thd->wsrep_rgi->rli;

  thd->wsrep_rgi->cleanup_after_session();
  delete thd->wsrep_rgi;
  thd->wsrep_rgi = NULL;
  thd->set_row_count_func(shadow->row_count_func);
}

void wsrep_replay_transaction(THD *thd)
{
  DBUG_ENTER("wsrep_replay_transaction");
  mysql_mutex_assert_owner(&thd->LOCK_wsrep_thd);
  /* checking if BF trx must be replayed */
  if (thd->wsrep_conflict_state() == MUST_REPLAY) {
    DBUG_ASSERT(wsrep_thd_trx_seqno(thd) > 0);
    if (thd->wsrep_exec_mode!= REPL_RECV) {
      if (thd->get_stmt_da()->is_sent())
      {
        WSREP_ERROR("replay issue, thd has reported status already");
      }


      /*
        PS reprepare observer should have been removed already.
        open_table() will fail if we have dangling observer here.
      */
      DBUG_ASSERT(thd->m_reprepare_observer == NULL);

      struct da_shadow
      {
          enum Diagnostics_area::enum_diagnostics_status status;
          ulonglong affected_rows;
          ulonglong last_insert_id;
          char message[MYSQL_ERRMSG_SIZE];
      };
      struct da_shadow da_status;
      da_status.status= thd->get_stmt_da()->status();
      if (da_status.status == Diagnostics_area::DA_OK)
      {
        da_status.affected_rows= thd->get_stmt_da()->affected_rows();
        da_status.last_insert_id= thd->get_stmt_da()->last_insert_id();
        strmake(da_status.message,
                thd->get_stmt_da()->message(),
                sizeof(da_status.message)-1);
      }

      thd->get_stmt_da()->reset_diagnostics_area();

      thd->set_wsrep_conflict_state(REPLAYING);
      mysql_mutex_unlock(&thd->LOCK_wsrep_thd);

      thd->reset_for_next_command();
      thd->killed= NOT_KILLED;
      close_thread_tables(thd);
      if (thd->locked_tables_mode && thd->lock)
      {
        WSREP_DEBUG("releasing table lock for replaying (%lld)",
                    (longlong) thd->thread_id);
        thd->locked_tables_list.unlock_locked_tables(thd);
        thd->variables.option_bits&= ~(OPTION_TABLE_LOCK);
      }
      thd->mdl_context.release_transactional_locks();
      /*
        Replaying will call MYSQL_START_STATEMENT when handling
        BEGIN Query_log_event so end statement must be called before
        replaying.
      */
      MYSQL_END_STATEMENT(thd->m_statement_psi, thd->get_stmt_da());
      thd->m_statement_psi= NULL;
      thd->m_digest= NULL;
      thd_proc_info(thd, "wsrep replaying trx");
      WSREP_DEBUG("replay trx: %s %lld",
                  thd->query() ? thd->query() : "void",
                  (long long)wsrep_thd_trx_seqno(thd));
      struct wsrep_thd_shadow shadow;
      wsrep_prepare_bf_thd(thd, &shadow);

      /* From trans_begin() */
      thd->variables.option_bits|= OPTION_BEGIN;
      thd->server_status|= SERVER_STATUS_IN_TRANS;

      int rcode = wsrep->replay_trx(wsrep,
                                    &thd->wsrep_ws_handle,
                                    (void *)thd);

      wsrep_return_from_bf_mode(thd, &shadow);

      WSREP_DEBUG("replayed %lld, seqno %lld, rcode %d",
                   thd->thread_id, (long long)wsrep_thd_trx_seqno(thd), rcode);
      DBUG_ASSERT(wsrep_thd_trx_seqno(thd) > 0);

      mysql_mutex_lock(&thd->LOCK_wsrep_thd);

      if (thd->wsrep_conflict_state() != REPLAYING)
        WSREP_WARN("lost replaying mode: %d", thd->wsrep_conflict_state());

      switch (rcode)
      {
      case WSREP_OK:
        thd->killed= NOT_KILLED;
        thd->set_wsrep_conflict_state(NO_CONFLICT);
        wsrep->release(wsrep, &thd->wsrep_ws_handle);
        WSREP_DEBUG("trx_replay successful for: %lld %lld",
                    (longlong) thd->thread_id, (longlong) thd->real_id);
        if (thd->get_stmt_da()->is_sent())
        {
          WSREP_WARN("replay ok, thd has reported status");
        }
        else if (thd->get_stmt_da()->is_set())
        {
          if (thd->get_stmt_da()->status() != Diagnostics_area::DA_OK &&
              thd->get_stmt_da()->status() != Diagnostics_area::DA_OK_BULK)
          {
            WSREP_WARN("replay ok, thd has error status %d",
                       thd->get_stmt_da()->status());
          }
        }
        else
        {
          if (da_status.status == Diagnostics_area::DA_OK)
          {
            my_ok(thd,
                  da_status.affected_rows,
                  da_status.last_insert_id,
                  da_status.message);
          }
          else
          {
            my_ok(thd);
          }
        }
        break;
      case WSREP_TRX_FAIL:
        if (thd->get_stmt_da()->is_sent())
        {
          WSREP_ERROR("replay failed, thd has reported status");
        }
        else
        {
          WSREP_DEBUG("replay failed, rolling back");
<<<<<<< HEAD
=======
          my_error(ER_LOCK_DEADLOCK, MYF(0));
>>>>>>> 3ec9944e
        }
        WSREP_DEBUG("Setting thd to ABORTING, thd %lld conf %d",
                    thd->thread_id, thd->wsrep_conflict_state());
        if (thd->wsrep_conflict_state() != CERT_FAILURE)
          thd->set_wsrep_conflict_state(ABORTING);
        /* We returned out ouf order, trx is rolled back,
         * no locks should remain. Need to do the total order part */
        DBUG_ASSERT(LOCAL_ROLLBACK != thd->wsrep_exec_mode);
        thd->wsrep_exec_mode= LOCAL_ROLLBACK;
        WSREP_DEBUG("replay_transaction(%lld) assigned LOCAL_ROLLBACK to "
                    "seqno %lld, conf %d",
                    thd->thread_id, (long long)wsrep_thd_trx_seqno(thd),
                    thd->wsrep_conflict_state());
        wsrep_post_rollback(thd);

        break;
      default:
        WSREP_ERROR("trx_replay failed for: %d, schema: %s, query: %s",
                    rcode,
                    (thd->db ? thd->db : "(null)"),
                    thd->query() ? thd->query() : "void");
        DBUG_ASSERT(0);
        /* we're now in inconsistent state, must abort */

        /* http://bazaar.launchpad.net/~codership/codership-mysql/5.6/revision/3962#sql/wsrep_thd.cc */
        mysql_mutex_unlock(&thd->LOCK_wsrep_thd);
        unireg_abort(1);
        break;
      }

      wsrep_cleanup_transaction(thd);

      mysql_mutex_lock(&LOCK_wsrep_replaying);
      wsrep_replaying--;
      WSREP_DEBUG("replaying decreased: %d, thd: %lld",
                  wsrep_replaying, (longlong) thd->thread_id);
      mysql_cond_broadcast(&COND_wsrep_replaying);
      mysql_mutex_unlock(&LOCK_wsrep_replaying);
    }
  }
  DBUG_VOID_RETURN;
}

static void wsrep_replication_process(THD *thd,
                                      void* arg __attribute__((unused)))
{
  int rcode;
  DBUG_ENTER("wsrep_replication_process");

  struct wsrep_thd_shadow shadow;
  wsrep_prepare_bf_thd(thd, &shadow);

  /* From trans_begin() */
  thd->variables.option_bits|= OPTION_BEGIN;
  thd->server_status|= SERVER_STATUS_IN_TRANS;

  rcode = wsrep->recv(wsrep, (void *)thd);
  DBUG_PRINT("wsrep",("wsrep_repl returned: %d", rcode));

  WSREP_INFO("applier thread %lld exiting (code:%d)",
             thd->thread_id, rcode);

  switch (rcode) {
  case WSREP_OK:
  case WSREP_NOT_IMPLEMENTED:
  case WSREP_CONN_FAIL:
    /* provider does not support slave operations / disconnected from group,
     * just close applier thread */
    break;
  case WSREP_NODE_FAIL:
    /* data inconsistency => SST is needed */
    /* Note: we cannot just blindly restart replication here,
     * SST might require server restart if storage engines must be
     * initialized after SST */
    WSREP_ERROR("node consistency compromised, aborting");
    wsrep_kill_mysql(thd);
    break;
  case WSREP_WARNING:
  case WSREP_TRX_FAIL:
  case WSREP_TRX_MISSING:
    /* these suggests a bug in provider code */
    WSREP_WARN("bad return from recv() call: %d", rcode);
    /* fall through to node shutdown */
  case WSREP_FATAL:
    /* Cluster connectivity is lost.
     *
     * If applier was killed on purpose (KILL_CONNECTION), we
     * avoid mysql shutdown. This is because the killer will then handle
     * shutdown processing (or replication restarting)
     */
    if (thd->killed != KILL_CONNECTION)
    {
      wsrep_kill_mysql(thd);
    }
    break;
  }

  mysql_mutex_lock(&LOCK_thread_count);
  wsrep_close_applier(thd);
  mysql_cond_broadcast(&COND_thread_count);
  mysql_mutex_unlock(&LOCK_thread_count);

  if(thd->has_thd_temporary_tables())
  {
    WSREP_WARN("Applier %lld has temporary tables at exit.",
               thd->thread_id);
  }
  wsrep_return_from_bf_mode(thd, &shadow);
  DBUG_VOID_RETURN;
}

static bool create_wsrep_THD(Wsrep_thd_args* args)
{
  ulong old_wsrep_running_threads= wsrep_running_threads;
  pthread_t unused;
  mysql_mutex_lock(&LOCK_thread_count);

  bool res= pthread_create(&unused, &connection_attrib, start_wsrep_THD,
                           args);
  /*
    if starting a thread on server startup, wait until the this thread's THD
    is fully initialized (otherwise a THD initialization code might
    try to access a partially initialized server data structure - MDEV-8208).
  */
  if (!mysqld_server_initialized)
    while (old_wsrep_running_threads == wsrep_running_threads)
      mysql_cond_wait(&COND_thread_count, &LOCK_thread_count);
  mysql_mutex_unlock(&LOCK_thread_count);
  return res;
}

void wsrep_create_appliers(long threads)
{
  if (!wsrep_connected)
  {
    /* see wsrep_replication_start() for the logic */
    if (wsrep_cluster_address && strlen(wsrep_cluster_address) &&
        wsrep_provider && strcasecmp(wsrep_provider, "none"))
    {
      WSREP_ERROR("Trying to launch slave threads before creating "
                  "connection at '%s'", wsrep_cluster_address);
      assert(0);
    }
    return;
  }

  long wsrep_threads=0;
  
  while (wsrep_threads++ < threads)
  {
    Wsrep_thd_args* args(new Wsrep_thd_args(wsrep_replication_process, 0));
    if (create_wsrep_THD(args))
    {
      WSREP_WARN("Can't create thread to manage wsrep replication");
    }
  }
}

static void wsrep_rollback_process(THD *rollbacker,
                                   void *arg __attribute__((unused)))
{
  DBUG_ENTER("wsrep_rollback_process");

  THD* thd= NULL;
  wsrep_rollback_queue= new Wsrep_thd_queue(rollbacker);

  thd_proc_info(rollbacker, "wsrep aborter idle");
  while ((thd= wsrep_rollback_queue->pop_front()) != NULL)
  {
#ifdef OLD_MARIADB
    thd_proc_info(thd, "wsrep aborter idle");
    thd->mysys_var->current_mutex= &LOCK_wsrep_rollback;
    thd->mysys_var->current_cond=  &COND_wsrep_rollback;

    mysql_cond_wait(&COND_wsrep_rollback,&LOCK_wsrep_rollback);

    WSREP_DEBUG("WSREP rollback thread wakes for signal");

    mysql_mutex_lock(&thd->mysys_var->mutex);
    thd_proc_info(thd, "wsrep aborter active");
    thd->mysys_var->current_mutex= 0;
    thd->mysys_var->current_cond=  0;
    mysql_mutex_unlock(&thd->mysys_var->mutex);

    /* check for false alarms */
    if (!wsrep_aborting_thd)
    {
      WSREP_DEBUG("WSREP rollback thread has empty abort queue");
    }
    /* process all entries in the queue */
    while (wsrep_aborting_thd) {
      THD *aborting;
      wsrep_aborting_thd_t next = wsrep_aborting_thd->next;
      aborting = wsrep_aborting_thd->aborting_thd;
      my_free(wsrep_aborting_thd);
      wsrep_aborting_thd= next;
      /*
       * must release mutex, appliers my want to add more
       * aborting thds in our work queue, while we rollback
       */
      mysql_mutex_unlock(&LOCK_wsrep_rollback);

      mysql_mutex_lock(&aborting->LOCK_wsrep_thd);
      if (aborting->wsrep_conflict_state()== ABORTED)
      {
        WSREP_DEBUG("WSREP, thd already aborted: %llu state: %d",
                    (long long)aborting->real_id,
                    aborting->wsrep_conflict_state());

        mysql_mutex_unlock(&aborting->LOCK_wsrep_thd);
        mysql_mutex_lock(&LOCK_wsrep_rollback);
        continue;
      }

      mysql_mutex_unlock(&aborting->LOCK_wsrep_thd);

      set_current_thd(aborting); 
      aborting->store_globals();

      if (wsrep_thd_is_SR(aborting))
      {
        WSREP_DEBUG("WSREP rollbacker aborting SR thd: (%lld %llu)",
                    aborting->thread_id, (long long)aborting->real_id);
        wsrep_abort_SR_THD(thd, aborting);
      }
      else
      {
        mysql_mutex_lock(&aborting->LOCK_wsrep_thd);

        /* prepare THD for rollback processing */
        aborting->reset_for_next_command();
        aborting->lex->sql_command= SQLCOM_ROLLBACK;

        wsrep_client_rollback(aborting, true);
        mysql_mutex_unlock(&aborting->LOCK_wsrep_thd);
        WSREP_DEBUG("WSREP rollbacker aborted thd: (%lld %llu)",
                    aborting->thread_id, (long long)aborting->real_id);
      }

      mysql_mutex_lock(&LOCK_wsrep_rollback);
    }
#else
    mysql_mutex_lock(&thd->LOCK_wsrep_thd);
    if (thd->wsrep_conflict_state() == ABORTED)
    {
      WSREP_DEBUG("rollbacker thd already aborted: %llu state: %d",
                  (long long)thd->real_id,
                  thd->wsrep_conflict_state());

      mysql_mutex_unlock(&thd->LOCK_wsrep_thd);
      continue;
    }
    mysql_mutex_unlock(&thd->LOCK_wsrep_thd);

    thd_proc_info(rollbacker, "wsrep aborter active");

    thd->store_globals();
    if (wsrep_thd_is_SR(thd))
    {
      WSREP_DEBUG("rollbacker aborting SR thd: (%lld %llu)",
                  thd->thread_id, (long long)thd->real_id);
      wsrep_abort_SR_THD(rollbacker, thd);
    }
    else
    {
      mysql_mutex_lock(&thd->LOCK_wsrep_thd);

      /* prepare THD for rollback processing */
      thd->reset_for_next_command();
      thd->lex->sql_command= SQLCOM_ROLLBACK;

      wsrep_client_rollback(thd, true);
      mysql_mutex_unlock(&thd->LOCK_wsrep_thd);
      WSREP_DEBUG("rollbacker aborted thd: (%lld %llu)",
                  thd->thread_id, (long long)thd->real_id);
    }

    thd_proc_info(rollbacker, "wsrep aborter idle");
#endif
  }
  
  delete wsrep_rollback_queue;
  wsrep_rollback_queue= NULL;

  sql_print_information("WSREP: rollbacker thread exiting");

  DBUG_ASSERT(rollbacker->killed != NOT_KILLED);
  DBUG_PRINT("wsrep",("wsrep rollbacker thread exiting"));
  DBUG_VOID_RETURN;
}

static void wsrep_post_rollback_process(THD *post_rollbacker,
                                        void *arg __attribute__((unused)))
{
  DBUG_ENTER("wsrep_post_rollback_process");
  THD* thd= NULL;
  wsrep_post_rollback_queue= new Wsrep_thd_queue(post_rollbacker);

  while ((thd= wsrep_post_rollback_queue->pop_front()) != NULL)
  {
    thd->store_globals();

    mysql_mutex_lock(&thd->LOCK_wsrep_thd);
    DBUG_ASSERT(thd->wsrep_conflict_state() == ABORTING);
    DBUG_ASSERT(thd->wsrep_exec_mode == LOCAL_ROLLBACK);
    WSREP_DEBUG("post rollbacker calling post rollback for thd %lld, conf %s",
                thd->thread_id, wsrep_thd_conflict_state_str(thd));

    wsrep_post_rollback(thd);
    DBUG_ASSERT(thd->wsrep_conflict_state() == ABORTED);
    mysql_mutex_unlock(&thd->LOCK_wsrep_thd);
  }

  delete wsrep_post_rollback_queue;
  wsrep_post_rollback_queue= NULL;

  DBUG_ASSERT(post_rollbacker->killed != NOT_KILLED);
  DBUG_PRINT("wsrep",("wsrep post rollbacker thread exiting"));
  DBUG_VOID_RETURN;
}

void wsrep_create_rollbacker()
{
  if (wsrep_provider && strcasecmp(wsrep_provider, "none"))
  {
    Wsrep_thd_args* args= new Wsrep_thd_args(wsrep_rollback_process, 0);

    /* create rollbacker */
    if (create_wsrep_THD(args))
      WSREP_WARN("Can't create thread to manage wsrep rollback");

    /* create post_rollbacker */
    args= new Wsrep_thd_args(wsrep_post_rollback_process, 0);
    if (create_wsrep_THD(args))
      WSREP_WARN("Can't create thread to manage wsrep post rollback");
   }
}

void wsrep_thd_set_PA_safe(void *thd_ptr, my_bool safe)
{ 
  if (thd_ptr) 
  {
    THD* thd = (THD*)thd_ptr;
    thd->wsrep_PA_safe = safe;
  }
}

enum wsrep_conflict_state wsrep_thd_conflict_state(THD *thd, my_bool sync)
{ 
  enum wsrep_conflict_state state = NO_CONFLICT;
  if (thd)
  {
    if (sync) mysql_mutex_lock(&thd->LOCK_wsrep_thd);
    
    state = thd->wsrep_conflict_state();
    if (sync) mysql_mutex_unlock(&thd->LOCK_wsrep_thd);
  }
  return state;
}

my_bool wsrep_thd_is_wsrep(THD *thd)
{
  my_bool status = FALSE;
  if (thd)
  {
    status = (WSREP(thd) && WSREP_PROVIDER_EXISTS);
  }
  return status;
}

//my_bool wsrep_thd_is_BF(THD *thd, my_bool sync)
my_bool wsrep_thd_is_BF(void *thd_ptr, my_bool sync)
{
  my_bool status = FALSE;
  if (thd_ptr)
  {
    THD* thd = (THD*)thd_ptr;
    // THD can be BF only if provider exists
    if (wsrep_thd_is_wsrep(thd))
    {
      if (sync)
	mysql_mutex_lock(&thd->LOCK_wsrep_thd);

      status = ((thd->wsrep_exec_mode == REPL_RECV)    ||
      	        (thd->wsrep_exec_mode == TOTAL_ORDER));
      if (sync)
        mysql_mutex_unlock(&thd->LOCK_wsrep_thd);
    }
  }
  return status;
}

my_bool wsrep_thd_is_SR(void *thd_ptr)
{
  if (thd_ptr)
  {
    THD* thd = (THD*)thd_ptr;
    return (thd->wsrep_SR_thd);
  }
  return false;
}

my_bool wsrep_thd_is_BF_or_commit(void *thd_ptr, my_bool sync)
{
  bool status = FALSE;
  if (thd_ptr) 
  {
    THD* thd = (THD*)thd_ptr;
    if (sync) mysql_mutex_lock(&thd->LOCK_wsrep_thd);
    
    status = ((thd->wsrep_exec_mode == REPL_RECV)    ||
	      (thd->wsrep_exec_mode == TOTAL_ORDER)  ||
	      (thd->wsrep_exec_mode == LOCAL_COMMIT));
    if (sync) mysql_mutex_unlock(&thd->LOCK_wsrep_thd);
  }
  return status;
}

my_bool wsrep_thd_is_local(void *thd_ptr, my_bool sync)
{
  bool status = FALSE;
  if (thd_ptr) 
  {
    THD* thd = (THD*)thd_ptr;
    if (sync) mysql_mutex_lock(&thd->LOCK_wsrep_thd);

    status = (thd->wsrep_exec_mode == LOCAL_STATE);
    if (sync) mysql_mutex_unlock(&thd->LOCK_wsrep_thd);
  }
  return status;
}

/*
  Start async rollback process

  Asserts thd->LOCK_wsrep_thd ownership
 */
void wsrep_fire_rollbacker(THD *thd)
{

  mysql_mutex_assert_owner(&thd->LOCK_wsrep_thd);
  DBUG_ASSERT(thd->wsrep_conflict_state() == MUST_ABORT);

  DBUG_PRINT("wsrep",("enqueuing trx abort for %llu", wsrep_thd_thread_id(thd)));
  WSREP_DEBUG("enqueuing trx abort for (%llu)", wsrep_thd_thread_id(thd));

  if (wsrep_rollback_queue->push_back(thd))
  {
    WSREP_WARN("duplicate thd %llu for rollbacker",
               wsrep_thd_thread_id(thd));
  }
}


int wsrep_abort_thd(void *bf_thd_ptr, void *victim_thd_ptr, my_bool signal)
{
  THD *victim_thd = (THD *) victim_thd_ptr;
  THD *bf_thd     = (THD *) bf_thd_ptr;
  DBUG_ENTER("wsrep_abort_thd");

  mysql_mutex_lock(&victim_thd->LOCK_wsrep_thd);
  if ( (WSREP(bf_thd) ||
         ( (WSREP_ON || bf_thd->variables.wsrep_OSU_method == WSREP_OSU_RSU) &&
           bf_thd->wsrep_exec_mode == TOTAL_ORDER) )                         &&
       victim_thd &&
       !victim_thd->wsrep_is_rolling_back())
  {
    if (wsrep_thd_is_SR(victim_thd))
    {
      victim_thd->set_wsrep_conflict_state(MUST_ABORT);
      wsrep_fire_rollbacker(victim_thd);
      {
        WSREP_INFO("rollbacker fired for aborting SR transaction");
      }
    }
    else
    {
      WSREP_DEBUG("wsrep_abort_thd, by: %llu, victim: %llu", (bf_thd) ?
                  (long long)bf_thd->real_id : 0, (long long)victim_thd->real_id);
      mysql_mutex_unlock(&victim_thd->LOCK_wsrep_thd);
      ha_abort_transaction(bf_thd, victim_thd, signal);
      mysql_mutex_lock(&victim_thd->LOCK_wsrep_thd);
    }
  }
  else
  {
    WSREP_DEBUG("wsrep_abort_thd not effective: %p %p", bf_thd, victim_thd);
  }
  mysql_mutex_unlock(&victim_thd->LOCK_wsrep_thd);
  DBUG_RETURN(1);
}

int wsrep_thd_in_locking_session(void *thd_ptr)
{
  if (thd_ptr && ((THD *)thd_ptr)->in_lock_tables) {
    return 1;
  }
  return 0;
}

THD* wsrep_start_SR_THD(char *thread_stack)
{  
  THD* thd;
  if (!(thd= new THD(0)))
  {
    WSREP_ERROR("Could not create THD for Streaming Replication");
    goto err;
  }

  thd->thread_stack= thread_stack;
  if (thd->store_globals())
  {
    WSREP_ERROR("Could not create THD for Streaming Replication");
    delete thd;
    goto err;
  }

  thd->real_id=pthread_self(); // Keep purify happy
  mysql_mutex_lock(&LOCK_thread_count);
  //add_global_thread(thd);
  add_to_active_threads(thd);
  
  thd->thread_id= thd->variables.pseudo_thread_id= next_thread_id();
  (void)mysql_mutex_unlock(&LOCK_thread_count);

  thd->system_thread= SYSTEM_THREAD_SLAVE_SQL;
  thd->security_ctx->skip_grants();
  thd->proc_info= 0;
  thd->set_command(COM_SLEEP);
  thd->set_time();
  thd->init_for_queries();

  struct wsrep_thd_shadow shadow;

  wsrep_prepare_bf_thd(thd, &shadow);

  thd->wsrep_SR_thd = true;
  WSREP_DEBUG("SR thread created, id: %lld thd: %p", thd->thread_id, thd);
 err:
  return thd;
}

void wsrep_end_SR_THD(THD *thd)
{
  WSREP_DEBUG("Stopping Streaming Replication thd: %lld", thd->thread_id);

  close_thread_tables(thd);
  mysql_mutex_lock(&LOCK_thread_count);
  thd->unlink();
  mysql_mutex_unlock(&LOCK_thread_count);

  delete thd;
  /* Remember that we don't have a THD */
  //my_pthread_setspecific_ptr(THR_THD,  0);

  my_thread_end();
}

bool wsrep_thd_has_explicit_locks(THD *thd)
{
  assert(thd);
  return thd->mdl_context.has_explicit_locks();
}<|MERGE_RESOLUTION|>--- conflicted
+++ resolved
@@ -323,11 +323,8 @@
 
   shadow->db            = thd->db;
   shadow->db_length     = thd->db_length;
-<<<<<<< HEAD
   shadow->user_time     = thd->user_time;
   shadow->row_count_func= thd->get_row_count_func();
-=======
->>>>>>> 3ec9944e
   thd->reset_db(NULL, 0);
 
   shadow->user_time     = thd->user_time;
@@ -488,10 +485,7 @@
         else
         {
           WSREP_DEBUG("replay failed, rolling back");
-<<<<<<< HEAD
-=======
           my_error(ER_LOCK_DEADLOCK, MYF(0));
->>>>>>> 3ec9944e
         }
         WSREP_DEBUG("Setting thd to ABORTING, thd %lld conf %d",
                     thd->thread_id, thd->wsrep_conflict_state());
