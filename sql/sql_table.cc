--- conflicted
+++ resolved
@@ -835,23 +835,12 @@
   while ((item=it++))
   {
     create_field *cr_field;
-<<<<<<< HEAD
-    if (strlen(item->name) > NAME_LEN ||
-	check_column_name(item->name))
-    {
-      my_error(ER_WRONG_COLUMN_NAME,MYF(0),item->name);
-      DBUG_RETURN(0);
-    }
     Field *field;
     if (item->type() == Item::FUNC_ITEM)
       field=item->tmp_table_field(&tmp_table);
     else
       field=create_tmp_field(thd, &tmp_table, item, item->type(),
 				  (Item ***) 0, &tmp_field,0,0);
-=======
-    Field *field=create_tmp_field(&tmp_table,item,item->type(),
-				  (Item_result_field***) 0, &tmp_field,0,0);
->>>>>>> 4885e9a1
     if (!field ||
 	!(cr_field=new create_field(field,(item->type() == Item::FIELD_ITEM ?
 					   ((Item_field *)item)->field :
