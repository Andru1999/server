/* Copyright (c) 2000, 2010, Oracle and/or its affiliates. All rights reserved.

   This program is free software; you can redistribute it and/or modify
   it under the terms of the GNU General Public License as published by
   the Free Software Foundation; version 2 of the License.

   This program is distributed in the hope that it will be useful,
   but WITHOUT ANY WARRANTY; without even the implied warranty of
   MERCHANTABILITY or FITNESS FOR A PARTICULAR PURPOSE.  See the
   GNU General Public License for more details.

   You should have received a copy of the GNU General Public License
   along with this program; if not, write to the Free Software
   Foundation, Inc., 51 Franklin St, Fifth Floor, Boston, MA 02110-1301  USA */


/* Functions to handle keys and fields in forms */

#include <my_global.h>
#include "sql_priv.h"
#include "key.h"                                // key_rec_cmp
#include "field.h"                              // Field

using std::min;
using std::max;

/*
  Search after a key that starts with 'field'

  SYNOPSIS
    find_ref_key()
    key			First key to check
    key_count		How many keys to check
    record		Start of record
    field		Field to search after
    key_length		On partial match, contains length of fields before
			field
    keypart             key part # of a field

  NOTES
   Used when calculating key for NEXT_NUMBER

  IMPLEMENTATION
    If no key starts with field test if field is part of some key. If we find
    one, then return first key and set key_length to the number of bytes
    preceding 'field'.

  RETURN
   -1  field is not part of the key
   #   Key part for key matching key.
       key_length is set to length of key before (not including) field
*/

int find_ref_key(KEY *key, uint key_count, uchar *record, Field *field,
                 uint *key_length, uint *keypart)
{
  reg2 int i;
  reg3 KEY *key_info;
  uint fieldpos;

  fieldpos= field->offset(record);

  /* Test if some key starts as fieldpos */
  for (i= 0, key_info= key ;
       i < (int) key_count ;
       i++, key_info++)
  {
    if (key_info->key_part[0].offset == fieldpos &&
            key_info->key_part[0].field->type() != MYSQL_TYPE_BIT)
    {                                  		/* Found key. Calc keylength */
      *key_length= *keypart= 0;
      return i;                                 /* Use this key */
    }
  }

  /* Test if some key contains fieldpos */
  for (i= 0, key_info= key;
       i < (int) key_count ;
       i++, key_info++)
  {
    uint j;
    KEY_PART_INFO *key_part;
    *key_length=0;
    for (j=0, key_part=key_info->key_part ;
	 j < key_info->user_defined_key_parts ;
	 j++, key_part++)
    {
      if (key_part->offset == fieldpos &&
            key_part->field->type() != MYSQL_TYPE_BIT)
      {
        *keypart= j;
        return i;                               /* Use this key */
      }
      *key_length+= key_part->store_length;
    }
  }
  return(-1);					/* No key is ok */
}


/**
  Copy part of a record that forms a key or key prefix to a buffer.

    The function takes a complete table record (as e.g. retrieved by
    handler::index_read()), and a description of an index on the same table,
    and extracts the first key_length bytes of the record which are part of a
    key into to_key. If length == 0 then copy all bytes from the record that
    form a key.

  @param to_key      buffer that will be used as a key
  @param from_record full record to be copied from
  @param key_info    descriptor of the index
  @param key_length  specifies length of all keyparts that will be copied
  @param with_zerofill  skipped bytes in the key buffer to be filled with 0
*/

void key_copy(uchar *to_key, uchar *from_record, KEY *key_info,
              uint key_length, bool with_zerofill)
{
  uint length;
  KEY_PART_INFO *key_part;

  if (key_length == 0)
    key_length= key_info->key_length;
  for (key_part= key_info->key_part;
       (int) key_length > 0;
       key_part++, to_key+= length, key_length-= length)
  {
    if (key_part->null_bit)
    {
      *to_key++= MY_TEST(from_record[key_part->null_offset] &
                         key_part->null_bit);
      key_length--;
      if (to_key[-1])
      {
        /*
          Don't copy data for null values
          The -1 below is to subtract the null byte which is already handled
        */
        length= min<uint>(key_length, key_part->store_length-1);
        if (with_zerofill)
          bzero((char*) to_key, length);
        continue;
      }
    }
    if (key_part->key_part_flag & HA_BLOB_PART ||
        key_part->key_part_flag & HA_VAR_LENGTH_PART)
    {
      key_length-= HA_KEY_BLOB_LENGTH;
<<<<<<< HEAD
      length= min<uint>(key_length, key_part->length);
      uint bytes= key_part->field->get_key_image(to_key, length, Field::itRAW);
=======
      length= min(key_length, key_part->length);
      uint bytes= key_part->field->get_key_image(to_key, length,
		      key_info->flags & HA_SPATIAL ? Field::itMBR : Field::itRAW);
>>>>>>> 1b797e9e
      if (with_zerofill && bytes < length)
        bzero((char*) to_key + bytes, length - bytes);
      to_key+= HA_KEY_BLOB_LENGTH;
    }
    else
    {
      length= min<uint>(key_length, key_part->length);
      Field *field= key_part->field;
      CHARSET_INFO *cs= field->charset();
      uint bytes= field->get_key_image(to_key, length, Field::itRAW);
      if (bytes < length)
        cs->cset->fill(cs, (char*) to_key + bytes, length - bytes, ' ');
    }
  }
}


/**
  Restore a key from some buffer to record.

    This function converts a key into record format. It can be used in cases
    when we want to return a key as a result row.

  @param to_record   record buffer where the key will be restored to
  @param from_key    buffer that contains a key
  @param key_info    descriptor of the index
  @param key_length  specifies length of all keyparts that will be restored
*/

void key_restore(uchar *to_record, uchar *from_key, KEY *key_info,
                 uint key_length)
{
  uint length;
  KEY_PART_INFO *key_part;

  if (key_length == 0)
  {
    key_length= key_info->key_length;
  }
  for (key_part= key_info->key_part ;
       (int) key_length > 0 ;
       key_part++, from_key+= length, key_length-= length)
  {
    uchar used_uneven_bits= 0;
    if (key_part->null_bit)
    {
      bool null_value; 
      if ((null_value= *from_key++))
	to_record[key_part->null_offset]|= key_part->null_bit;
      else
	to_record[key_part->null_offset]&= ~key_part->null_bit;
      key_length--;
      if (null_value)
      {
        /*
          Don't copy data for null bytes
          The -1 below is to subtract the null byte which is already handled
        */
        length= min<uint>(key_length, key_part->store_length-1);
        continue;
      }
    }
    if (key_part->type == HA_KEYTYPE_BIT)
    {
      Field_bit *field= (Field_bit *) (key_part->field);
      if (field->bit_len)
      {
        uchar bits= *(from_key + key_part->length -
                      field->pack_length_in_rec() - 1);
        set_rec_bits(bits, to_record + key_part->null_offset +
                     (key_part->null_bit == 128),
                     field->bit_ofs, field->bit_len);
        /* we have now used the byte with 'uneven' bits */
        used_uneven_bits= 1;
      }
    }
    if (key_part->key_part_flag & HA_BLOB_PART)
    {
      /*
        This in fact never happens, as we have only partial BLOB
        keys yet anyway, so it's difficult to find any sence to
        restore the part of a record.
        Maybe this branch is to be removed, but now we
        have to ignore GCov compaining.
      */
      uint blob_length= uint2korr(from_key);
      Field_blob *field= (Field_blob*) key_part->field;
      from_key+= HA_KEY_BLOB_LENGTH;
      key_length-= HA_KEY_BLOB_LENGTH;
      field->set_ptr_offset(to_record - field->table->record[0],
                            (ulong) blob_length, from_key);
      length= key_part->length;
    }
    else if (key_part->key_part_flag & HA_VAR_LENGTH_PART)
    {
      Field *field= key_part->field;
      my_bitmap_map *old_map;
      my_ptrdiff_t ptrdiff= to_record - field->table->record[0];
      field->move_field_offset(ptrdiff);
      key_length-= HA_KEY_BLOB_LENGTH;
      length= min<uint>(key_length, key_part->length);
      old_map= dbug_tmp_use_all_columns(field->table, field->table->write_set);
      field->set_key_image(from_key, length);
      dbug_tmp_restore_column_map(field->table->write_set, old_map);
      from_key+= HA_KEY_BLOB_LENGTH;
      field->move_field_offset(-ptrdiff);
    }
    else
    {
      length= min<uint>(key_length, key_part->length);
      /* skip the byte with 'uneven' bits, if used */
      memcpy(to_record + key_part->offset, from_key + used_uneven_bits
             , (size_t) length - used_uneven_bits);
    }
  }
}


/**
  Compare if a key has changed.

  @param table		TABLE
  @param key		key to compare to row
  @param idx		Index used
  @param key_length	Length of key

  @note
    In theory we could just call field->cmp() for all field types,
    but as we are only interested if a key has changed (not if the key is
    larger or smaller than the previous value) we can do things a bit
    faster by using memcmp() instead.

  @retval
    0	If key is equal
  @retval
    1	Key has changed
*/

bool key_cmp_if_same(TABLE *table,const uchar *key,uint idx,uint key_length)
{
  uint store_length;
  KEY_PART_INFO *key_part;
  const uchar *key_end= key + key_length;;

  for (key_part=table->key_info[idx].key_part;
       key < key_end ; 
       key_part++, key+= store_length)
  {
    uint length;
    store_length= key_part->store_length;

    if (key_part->null_bit)
    {
      if (*key != MY_TEST(table->record[0][key_part->null_offset] &
                          key_part->null_bit))
	return 1;
      if (*key)
	continue;
      key++;
      store_length--;
    }
    if (!(key_part->key_part_flag & HA_CAN_MEMCMP))
    {
      if (key_part->field->key_cmp(key, key_part->length))
	return 1;
      continue;
    }
    length= min((uint) (key_end-key), store_length);
    if (!(key_part->key_type & (FIELDFLAG_NUMBER+FIELDFLAG_BINARY+
                                FIELDFLAG_PACK)))
    {
      CHARSET_INFO *cs= key_part->field->charset();
      uint char_length= key_part->length / cs->mbmaxlen;
      const uchar *pos= table->record[0] + key_part->offset;
      if (length > char_length)
      {
        char_length= my_charpos(cs, pos, pos + length, char_length);
        set_if_smaller(char_length, length);
      }
      if (cs->coll->strnncollsp(cs,
                                (const uchar*) key, length,
                                (const uchar*) pos, char_length, 0))
        return 1;
      continue;
    }
    if (memcmp(key,table->record[0]+key_part->offset,length))
      return 1;
  }
  return 0;
}


/**
  Unpack a field and append it.

  @param[inout] to           String to append the field contents to.
  @param        field        Field to unpack.
  @param        rec          Record which contains the field data.
  @param        max_length   Maximum length of field to unpack
                             or 0 for unlimited.
  @param        prefix_key   The field is used as a prefix key.
*/

void field_unpack(String *to, Field *field, const uchar *rec, uint max_length,
                  bool prefix_key)
{
  String tmp;
  DBUG_ENTER("field_unpack");
  if (!max_length)
    max_length= field->pack_length();
  if (field)
  {
    if (field->is_null())
    {
      to->append(STRING_WITH_LEN("NULL"));
      DBUG_VOID_RETURN;
    }
    CHARSET_INFO *cs= field->charset();
    field->val_str(&tmp);
    /*
      For BINARY(N) strip trailing zeroes to make
      the error message nice-looking
    */
    if (field->binary() &&  field->type() == MYSQL_TYPE_STRING && tmp.length())
    {
      const char *tmp_end= tmp.ptr() + tmp.length();
      while (tmp_end > tmp.ptr() && !*--tmp_end) ;
      tmp.length(tmp_end - tmp.ptr() + 1);
    }
    if (cs->mbmaxlen > 1 && prefix_key)
    {
      /*
        Prefix key, multi-byte charset.
        For the columns of type CHAR(N), the above val_str()
        call will return exactly "key_part->length" bytes,
        which can break a multi-byte characters in the middle.
        Align, returning not more than "char_length" characters.
      */
      uint charpos, char_length= max_length / cs->mbmaxlen;
      if ((charpos= my_charpos(cs, tmp.ptr(),
                               tmp.ptr() + tmp.length(),
                               char_length)) < tmp.length())
        tmp.length(charpos);
    }
    if (max_length < field->pack_length())
      tmp.length(min(tmp.length(),max_length));
    ErrConvString err(&tmp);
    to->append(err.ptr());
  }
  else
    to->append(STRING_WITH_LEN("???"));
  DBUG_VOID_RETURN;
}


/*
  unpack key-fields from record to some buffer.

  This is used mainly to get a good error message.  We temporary 
  change the column bitmap so that all columns are readable.

  @param
     to		Store value here in an easy to read form
  @param
     table	Table to use
  @param
     key	Key
*/

void key_unpack(String *to, TABLE *table, KEY *key)
{
  my_bitmap_map *old_map= dbug_tmp_use_all_columns(table, table->read_set);
  DBUG_ENTER("key_unpack");

  to->length(0);
  KEY_PART_INFO *key_part_end= key->key_part + key->user_defined_key_parts;
  for (KEY_PART_INFO *key_part= key->key_part;
       key_part < key_part_end;
       key_part++)
  {
    if (to->length())
      to->append('-');
    if (key_part->null_bit)
    {
      if (table->record[0][key_part->null_offset] & key_part->null_bit)
      {
	to->append(STRING_WITH_LEN("NULL"));
	continue;
      }
    }
    field_unpack(to, key_part->field, table->record[0], key_part->length,
                 MY_TEST(key_part->key_part_flag & HA_PART_KEY_SEG));
 }
  dbug_tmp_restore_column_map(table->read_set, old_map);
  DBUG_VOID_RETURN;
}


/*
  Check if key uses field that is marked in passed field bitmap.

  SYNOPSIS
    is_key_used()
      table   TABLE object with which keys and fields are associated.
      idx     Key to be checked.
      fields  Bitmap of fields to be checked.

  NOTE
    This function uses TABLE::tmp_set bitmap so the caller should care
    about saving/restoring its state if it also uses this bitmap.

  RETURN VALUE
    TRUE   Key uses field from bitmap
    FALSE  Otherwise
*/

bool is_key_used(TABLE *table, uint idx, const MY_BITMAP *fields)
{
  bitmap_clear_all(&table->tmp_set);
  table->mark_columns_used_by_index_no_reset(idx, &table->tmp_set);
  if (bitmap_is_overlapping(&table->tmp_set, fields))
    return 1;

  /*
    If table handler has primary key as part of the index, check that primary
    key is not updated
  */
  if (idx != table->s->primary_key && table->s->primary_key < MAX_KEY &&
      (table->file->ha_table_flags() & HA_PRIMARY_KEY_IN_READ_INDEX))
    return is_key_used(table, table->s->primary_key, fields);
  return 0;
}


/**
  Compare key in row to a given key.

  @param key_part		Key part handler
  @param key			Key to compare to value in table->record[0]
  @param key_length		length of 'key'

  @return
    The return value is SIGN(key_in_row - range_key):
    -   0		Key is equal to range or 'range' == 0 (no range)
    -  -1		Key is less than range
    -   1		Key is larger than range
*/

int key_cmp(KEY_PART_INFO *key_part, const uchar *key, uint key_length)
{
  uint store_length;

  for (const uchar *end=key + key_length;
       key < end;
       key+= store_length, key_part++)
  {
    int cmp;
    store_length= key_part->store_length;
    if (key_part->null_bit)
    {
      /* This key part allows null values; NULL is lower than everything */
      register bool field_is_null= key_part->field->is_null();
      if (*key)                                 // If range key is null
      {
	/* the range is expecting a null value */
	if (!field_is_null)
	  return 1;                             // Found key is > range
        /* null -- exact match, go to next key part */
	continue;
      }
      else if (field_is_null)
	return -1;                              // NULL is less than any value
      key++;					// Skip null byte
      store_length--;
    }
    if ((cmp=key_part->field->key_cmp(key, key_part->length)) < 0)
      return -1;
    if (cmp > 0)
      return 1;
  }
  return 0;                                     // Keys are equal
}


/**
  Compare two records in index order.

  This method is set-up such that it can be called directly from the
  priority queue and it is attempted to be optimised as much as possible
  since this will be called O(N * log N) times while performing a merge
  sort in various places in the code.

  We retrieve the pointer to table->record[0] using the fact that key_parts
  have an offset making it possible to calculate the start of the record.
  We need to get the diff to the compared record since none of the records
  being compared are stored in table->record[0].

  We first check for NULL values, if there are no NULL values we use
  a compare method that gets two field pointers and a max length
  and return the result of the comparison.

  key is a null terminated array, since in some cases (clustered
  primary key) it must compare more than one index.

  @param key                    Null terminated array of index information
  @param first_rec              Pointer to record compare with
  @param second_rec             Pointer to record compare against first_rec

  @return Return value is SIGN(first_rec - second_rec)
    @retval  0                  Keys are equal
    @retval -1                  second_rec is greater than first_rec
    @retval +1                  first_rec is greater than second_rec
*/

int key_rec_cmp(void *key_p, uchar *first_rec, uchar *second_rec)
{
  KEY **key= (KEY**) key_p;
  KEY *key_info= *(key++);                     // Start with first key
  uint key_parts, key_part_num;
  KEY_PART_INFO *key_part= key_info->key_part;
  uchar *rec0= key_part->field->ptr - key_part->offset;
  my_ptrdiff_t first_diff= first_rec - rec0, sec_diff= second_rec - rec0;
  int result= 0;
  Field *field;
  DBUG_ENTER("key_rec_cmp");

  /* loop over all given keys */
  do
  {
    key_parts= key_info->user_defined_key_parts;
    key_part= key_info->key_part;
    key_part_num= 0;

    /* loop over every key part */
    do
    {
      field= key_part->field;

      if (key_part->null_bit)
      {
        /* The key_part can contain NULL values */
        bool first_is_null= field->is_real_null(first_diff);
        bool sec_is_null= field->is_real_null(sec_diff);
        /*
          NULL is smaller then everything so if first is NULL and the other
          not then we know that we should return -1 and for the opposite
          we should return +1. If both are NULL then we call it equality
          although it is a strange form of equality, we have equally little
          information of the real value.
        */
        if (!first_is_null)
        {
          if (!sec_is_null)
            ; /* Fall through, no NULL fields */
          else
          {
            DBUG_RETURN(+1);
          }
        }
        else if (!sec_is_null)
        {
          DBUG_RETURN(-1);
        }
        else
          goto next_loop; /* Both were NULL */
      }
      /*
        No null values in the fields
        We use the virtual method cmp_max with a max length parameter.
        For most field types this translates into a cmp without
        max length. The exceptions are the BLOB and VARCHAR field types
        that take the max length into account.
      */
      if ((result= field->cmp_max(field->ptr+first_diff, field->ptr+sec_diff,
                             key_part->length)))
        DBUG_RETURN(result);
next_loop:
      key_part++;
      key_part_num++;
    } while (key_part_num < key_parts); /* this key is done */

    key_info= *(key++);
  } while (key_info); /* no more keys to test */
  DBUG_RETURN(0);
}


/*
  Compare two key tuples.

  @brief
    Compare two key tuples, i.e. two key values in KeyTupleFormat.

  @param part          KEY_PART_INFO with key description
  @param key1          First key to compare
  @param key2          Second key to compare 
  @param tuple_length  Length of key1 (and key2, they are the same) in bytes.

  @return
    @retval  0  key1 == key2
    @retval -1  key1 < key2
    @retval +1  key1 > key2 
*/

int key_tuple_cmp(KEY_PART_INFO *part, uchar *key1, uchar *key2, 
                  uint tuple_length)
{
  uchar *key1_end= key1 + tuple_length;
  int len;
  int res;
  LINT_INIT(len);
  for (;key1 < key1_end; key1 += len, key2 += len, part++)
  {
    len= part->store_length;
    if (part->null_bit)
    {
      if (*key1) // key1 == NULL
      {
        if (!*key2) // key1(NULL) < key2(notNULL)
          return -1;
        continue;
      }
      else if (*key2) // key1(notNULL) > key2 (NULL)
        return 1;
      /* Step over the NULL bytes for key_cmp() call */
      key1++;
      key2++;
      len--;
    }
    if ((res= part->field->key_cmp(key1, key2)))
      return res;
  }
  return 0;
}


/**
  Get hash value for the key from a key buffer 

  @param  key_info       the key descriptor
  @param  used_key_part  number of key parts used for the key
  @param  key            pointer to the buffer with the key value

  @datails
  When hashing we should take special care only of:
  1. NULLs (and keyparts which can be null so one byte reserved for it);
  2. Strings for which we have to take into account their collations
  and the values of their lengths in the prefixes.

  @return  hash value calculated for the key
*/

ulong key_hashnr(KEY *key_info, uint used_key_parts, const uchar *key)
{
  ulong nr=1, nr2=4;
  KEY_PART_INFO *key_part= key_info->key_part;
  KEY_PART_INFO *end_key_part= key_part + used_key_parts;

  for (; key_part < end_key_part; key_part++)
  {
    uchar *pos= (uchar*)key;
    CHARSET_INFO *cs;
    uint length, pack_length;
    bool is_string= TRUE;
    LINT_INIT(cs);
    LINT_INIT(length);
    LINT_INIT(pack_length);

    key+= key_part->length;
    if (key_part->null_bit)
    {
      key++;                       /* Skip null byte */
      if (*pos)                    /* Found null */
      {
        nr^= (nr << 1) | 1;
        /* Add key pack length to key for VARCHAR segments */
        switch (key_part->type) {
        case HA_KEYTYPE_VARTEXT1:
        case HA_KEYTYPE_VARBINARY1:
        case HA_KEYTYPE_VARTEXT2:
        case HA_KEYTYPE_VARBINARY2:
          key+= 2;
          break;
        default:
          ;
        }
    continue;
      }
      pos++;                       /* Skip null byte */
    }
    /* If it is string set parameters of the string */
    switch (key_part->type) {
    case HA_KEYTYPE_TEXT:
      cs= key_part->field->charset();
      length= key_part->length;
      pack_length= 0;
      break;
    case HA_KEYTYPE_BINARY :
      cs= &my_charset_bin;
      length= key_part->length;
      pack_length= 0;
      break;
    case HA_KEYTYPE_VARTEXT1:
    case HA_KEYTYPE_VARTEXT2:
      cs= key_part->field->charset();
      length= uint2korr(pos);
      pack_length= 2;
      break;
    case HA_KEYTYPE_VARBINARY1:
    case HA_KEYTYPE_VARBINARY2:
      cs= &my_charset_bin;
      length= uint2korr(pos);
      pack_length= 2;
      break;
    default:
      is_string= FALSE;
    }

    if (is_string)
    {
      if (cs->mbmaxlen > 1)
      {
        uint char_length= my_charpos(cs, pos + pack_length,
                                     pos + pack_length + length,
                                     length / cs->mbmaxlen);
        set_if_smaller(length, char_length);
      }
      cs->coll->hash_sort(cs, pos+pack_length, length, &nr, &nr2);
      key+= pack_length;
    }
    else
    {
      for (; pos < (uchar*)key ; pos++)
      {
        nr^=(ulong) ((((uint) nr & 63)+nr2)*((uint) *pos)) + (nr << 8);
        nr2+=3;
      }
    }
  }
  DBUG_PRINT("exit", ("hash: %lx", nr));
  return(nr);
}


/**
  Check whether two keys in the key buffers are equal

  @param key_info        the key descriptor
  @param  used_key_part  number of key parts used for the keys
  @param key1            pointer to the buffer with the first key 
  @param key2            pointer to the buffer with the second key 

  @detail See details of key_hashnr().

  @retval TRUE  keys in the buffers are NOT equal
  @retval FALSE keys in the buffers are equal
*/

bool key_buf_cmp(KEY *key_info, uint used_key_parts,
                 const uchar *key1, const uchar *key2)
{
  KEY_PART_INFO *key_part= key_info->key_part;
  KEY_PART_INFO *end_key_part= key_part + used_key_parts;

  for (; key_part < end_key_part; key_part++)
  {
    uchar *pos1= (uchar*)key1;
    uchar *pos2= (uchar*)key2;
    CHARSET_INFO *cs;
    uint length1, length2, pack_length;
    bool is_string= TRUE;
    LINT_INIT(cs);
    LINT_INIT(length1);
    LINT_INIT(length2);
    LINT_INIT(pack_length);

    key1+= key_part->length;
    key2+= key_part->length;
    if (key_part->null_bit)
    {
      key1++; key2++;                           /* Skip null byte */
      if (*pos1 && *pos2)                       /* Both are null */
      {
        /* Add key pack length to key for VARCHAR segments */
        switch (key_part->type) {
        case HA_KEYTYPE_VARTEXT1:
        case HA_KEYTYPE_VARBINARY1:
        case HA_KEYTYPE_VARTEXT2:
        case HA_KEYTYPE_VARBINARY2:
          key1+= 2; key2+= 2;
          break;
        default:
          ;
        }
        continue;
      }
      if (*pos1 != *pos2)
        return TRUE;
      pos1++; pos2++;
    }

    /* If it is string set parameters of the string */
    switch (key_part->type) {
    case HA_KEYTYPE_TEXT:
      cs= key_part->field->charset();
      length1= length2= key_part->length;
      pack_length= 0;
      break;
    case HA_KEYTYPE_BINARY :
      cs= &my_charset_bin;
      length1= length2= key_part->length;
      pack_length= 0;
      break;
    case HA_KEYTYPE_VARTEXT1:
    case HA_KEYTYPE_VARTEXT2:
      cs= key_part->field->charset();
      length1= uint2korr(pos1);
      length2= uint2korr(pos2);
      pack_length= 2;
      break;
    case HA_KEYTYPE_VARBINARY1:
    case HA_KEYTYPE_VARBINARY2:
      cs= &my_charset_bin;
      length1= uint2korr(pos1);
      length2= uint2korr(pos2);
      pack_length= 2;
      break;
    default:
      is_string= FALSE;
    }

    if (is_string)
    {
      /*
        Compare the strings taking into account length in characters
        and collation
      */
      uint byte_len1= length1, byte_len2= length2;
      if (cs->mbmaxlen > 1)
      {
        uint char_length1= my_charpos(cs, pos1 + pack_length,
                                      pos1 + pack_length + length1,
                                      length1 / cs->mbmaxlen);
        uint char_length2= my_charpos(cs, pos2 + pack_length,
                                      pos2 + pack_length + length2,
                                      length2 / cs->mbmaxlen);
        set_if_smaller(length1, char_length1);
        set_if_smaller(length2, char_length2);
      }
      if (length1 != length2 ||
          cs->coll->strnncollsp(cs,
                                pos1 + pack_length, byte_len1,
                                pos2 + pack_length, byte_len2,
                                1))
        return TRUE;
      key1+= pack_length; key2+= pack_length;
    }
    else
    {
      /* it is OK to compare non-string byte per byte */
      for (; pos1 < (uchar*)key1 ; pos1++, pos2++)
      {
        if (pos1[0] != pos2[0])
          return TRUE;
      }
    }
  }
  return FALSE;
}<|MERGE_RESOLUTION|>--- conflicted
+++ resolved
@@ -147,14 +147,9 @@
         key_part->key_part_flag & HA_VAR_LENGTH_PART)
     {
       key_length-= HA_KEY_BLOB_LENGTH;
-<<<<<<< HEAD
       length= min<uint>(key_length, key_part->length);
-      uint bytes= key_part->field->get_key_image(to_key, length, Field::itRAW);
-=======
-      length= min(key_length, key_part->length);
       uint bytes= key_part->field->get_key_image(to_key, length,
 		      key_info->flags & HA_SPATIAL ? Field::itMBR : Field::itRAW);
->>>>>>> 1b797e9e
       if (with_zerofill && bytes < length)
         bzero((char*) to_key + bytes, length - bytes);
       to_key+= HA_KEY_BLOB_LENGTH;
