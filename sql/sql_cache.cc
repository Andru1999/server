--- conflicted
+++ resolved
@@ -921,18 +921,8 @@
   bool check_tables;
   DBUG_ENTER("Query_cache::send_result_to_client");
 
-<<<<<<< HEAD
-  if (query_cache_size == 0 || thd->variables.query_cache_type == 0)
-=======
   if (query_cache_size == 0 || thd->locked_tables ||
-      /*
-	it is not possible to check has_transactions() function of handler
-	because tables not opened yet
-      */
-      (thd->options & (OPTION_NOT_AUTOCOMMIT | OPTION_BEGIN)) ||
       thd->variables.query_cache_type == 0)
->>>>>>> 66a055b4
-
     goto err;
 
   /* Check that we haven't forgot to reset the query cache variables */
