--- conflicted
+++ resolved
@@ -652,11 +652,8 @@
   {"have_bdb",		      (char*) &have_berkeley_db,	    SHOW_HAVE},
   {"have_compress",	      (char*) &have_compress,		    SHOW_HAVE},
   {"have_crypt",	      (char*) &have_crypt,		    SHOW_HAVE},
-<<<<<<< HEAD
-=======
   {"have_csv",	              (char*) &have_csv_db,	            SHOW_HAVE},
   {"have_example_engine",      (char*) &have_example_db,	            SHOW_HAVE},
->>>>>>> ff5ade15
   {"have_geometry",           (char*) &have_geometry,               SHOW_HAVE},
   {"have_innodb",	      (char*) &have_innodb,		    SHOW_HAVE},
   {"have_isam",		      (char*) &have_isam,		    SHOW_HAVE},
