/* Copyright (c) 2009, 2010, Oracle and/or its affiliates.
   Copyright (c) 2012, 2014, Monty Program Ab

   This program is free software; you can redistribute it and/or modify
   it under the terms of the GNU General Public License as published by
   the Free Software Foundation; version 2 of the License.

   This program is distributed in the hope that it will be useful,
   but WITHOUT ANY WARRANTY; without even the implied warranty of
   MERCHANTABILITY or FITNESS FOR A PARTICULAR PURPOSE.  See the
   GNU General Public License for more details.

   You should have received a copy of the GNU General Public License
   along with this program; if not, write to the Free Software
   Foundation, Inc., 51 Franklin St, Fifth Floor, Boston, MA 02110-1301  USA */

/* support for Services */
#include <service_versions.h>
#include <mysql/service_wsrep.h>

struct st_service_ref {
  const char *name;
  uint version;
  void *service;
};

static struct my_snprintf_service_st my_snprintf_handler = {
  my_snprintf,
  my_vsnprintf
};

static struct thd_alloc_service_st thd_alloc_handler= {
  thd_alloc,
  thd_calloc,
  thd_strdup,
  thd_strmake,
  thd_memdup,
  thd_make_lex_string
};

static struct thd_wait_service_st thd_wait_handler= {
  thd_wait_begin,
  thd_wait_end
};

static struct progress_report_service_st progress_report_handler= {
  thd_progress_init,
  thd_progress_report,
  thd_progress_next_stage,
  thd_progress_end,
  set_thd_proc_info
};

static struct kill_statement_service_st thd_kill_statement_handler= {
  thd_kill_level
};

static struct thd_timezone_service_st thd_timezone_handler= {
  thd_TIME_to_gmt_sec,
  thd_gmt_sec_to_TIME
};

static struct my_sha2_service_st my_sha2_handler = {
  my_sha224,
  my_sha224_multi,
  my_sha224_context_size,
  my_sha224_init,
  my_sha224_input,
  my_sha224_result,
  my_sha256,
  my_sha256_multi,
  my_sha256_context_size,
  my_sha256_init,
  my_sha256_input,
  my_sha256_result,
  my_sha384,
  my_sha384_multi,
  my_sha384_context_size,
  my_sha384_init,
  my_sha384_input,
  my_sha384_result,
  my_sha512,
  my_sha512_multi,
  my_sha512_context_size,
  my_sha512_init,
  my_sha512_input,
  my_sha512_result,
};

static struct my_sha1_service_st my_sha1_handler = {
  my_sha1,
  my_sha1_multi,
  my_sha1_context_size,
  my_sha1_init,
  my_sha1_input,
  my_sha1_result
};

static struct my_md5_service_st my_md5_handler = {
  my_md5,
  my_md5_multi,
  my_md5_context_size,
  my_md5_init,
  my_md5_input,
  my_md5_result
};

static struct logger_service_st logger_service_handler= {
  logger_init_mutexes,
  logger_open,
  logger_close,
  logger_vprintf,
  logger_printf,
  logger_write,
  logger_rotate
};

static struct thd_autoinc_service_st thd_autoinc_handler= {
  thd_get_autoinc
};

static struct thd_rnd_service_st thd_rnd_handler= {
  thd_rnd,
  thd_create_random_password
};

static struct base64_service_st base64_handler= {
  my_base64_needed_encoded_length,
  my_base64_encode_max_arg_length,
  my_base64_needed_decoded_length,
  my_base64_decode_max_arg_length,
  my_base64_encode,
  my_base64_decode
};

static struct thd_error_context_service_st thd_error_context_handler= {
  thd_get_error_message,
  thd_get_error_number,
  thd_get_error_row,
  thd_inc_error_row,
  thd_get_error_context_description
};

static struct wsrep_service_st wsrep_handler = {
  get_wsrep_certify_nonPK,
  get_wsrep_debug,
  get_wsrep_drupal_282555_workaround,
  get_wsrep_recovery,
  get_wsrep_load_data_splitting,
  get_wsrep_log_conflicts,
  get_wsrep_protocol_version,
  wsrep_consistency_check,
  wsrep_is_wsrep_xid,
  get_wsrep_xid_seqno,
  get_wsrep_xid_uuid,
  wsrep_on,
  wsrep_prepare_key_for_innodb,
  wsrep_thd_LOCK,
  wsrep_thd_UNLOCK,
  wsrep_thd_awake,
  wsrep_thd_thread_id,
  wsrep_thd_is_wsrep_on,
  wsrep_thd_query,
  wsrep_thd_retry_counter,
  wsrep_thd_ignore_table,
  wsrep_thd_trx_seqno,
  wsrep_thd_is_aborting,
  wsrep_trx_order_before,
<<<<<<< HEAD
  wsrep_unlock_rollback,
  wsrep_set_data_home_dir
=======
  wsrep_thd_xid
>>>>>>> 725fe316
};

static struct thd_specifics_service_st thd_specifics_handler=
{
  thd_key_create,
  thd_key_delete,
  thd_getspecific,
  thd_setspecific
};

static struct encryption_scheme_service_st encryption_scheme_handler=
{
 encryption_scheme_encrypt,
 encryption_scheme_decrypt
};

static struct my_crypt_service_st crypt_handler=
{
  my_aes_crypt_init,
  my_aes_crypt_update,
  my_aes_crypt_finish,
  my_aes_crypt,
  my_aes_get_size,
  my_aes_ctx_size,
  my_random_bytes
};

static struct my_print_error_service_st my_print_error_handler=
{
  my_error,
  my_printf_error,
  my_printv_error
};

static struct st_service_ref list_of_services[]=
{
  { "base64_service",              VERSION_base64,              &base64_handler },
  { "debug_sync_service",          VERSION_debug_sync,          0 }, // updated in plugin_init()
  { "encryption_scheme_service",   VERSION_encryption_scheme,   &encryption_scheme_handler },
  { "encryption_service",          VERSION_encryption,          &encryption_handler },
  { "logger_service",              VERSION_logger,              &logger_service_handler },
  { "my_crypt_service",            VERSION_my_crypt,            &crypt_handler},
  { "my_md5_service",              VERSION_my_md5,              &my_md5_handler},
  { "my_print_error_service",      VERSION_my_print_error,      &my_print_error_handler},
  { "my_sha1_service",             VERSION_my_sha1,             &my_sha1_handler},
  { "my_sha2_service",             VERSION_my_sha2,             &my_sha2_handler},
  { "my_snprintf_service",         VERSION_my_snprintf,         &my_snprintf_handler },
  { "progress_report_service",     VERSION_progress_report,     &progress_report_handler },
  { "thd_alloc_service",           VERSION_thd_alloc,           &thd_alloc_handler },
  { "thd_autoinc_service",         VERSION_thd_autoinc,         &thd_autoinc_handler },
  { "thd_error_context_service",   VERSION_thd_error_context,   &thd_error_context_handler },
  { "thd_kill_statement_service",  VERSION_kill_statement,      &thd_kill_statement_handler },
  { "thd_rnd_service",             VERSION_thd_rnd,             &thd_rnd_handler },
  { "thd_specifics_service",       VERSION_thd_specifics,       &thd_specifics_handler },
  { "thd_timezone_service",        VERSION_thd_timezone,        &thd_timezone_handler },
  { "thd_wait_service",            VERSION_thd_wait,            &thd_wait_handler },
  { "wsrep_service",               VERSION_wsrep,               &wsrep_handler }
};
<|MERGE_RESOLUTION|>--- conflicted
+++ resolved
@@ -166,12 +166,8 @@
   wsrep_thd_trx_seqno,
   wsrep_thd_is_aborting,
   wsrep_trx_order_before,
-<<<<<<< HEAD
-  wsrep_unlock_rollback,
+  wsrep_thd_xid,
   wsrep_set_data_home_dir
-=======
-  wsrep_thd_xid
->>>>>>> 725fe316
 };
 
 static struct thd_specifics_service_st thd_specifics_handler=
