--- conflicted
+++ resolved
@@ -1774,15 +1774,9 @@
             {
               WSREP_DEBUG("consistency check: %s", thd->query());
               thd->wsrep_consistency_check= CONSISTENCY_CHECK_DECLARED;
-<<<<<<< HEAD
-              lip->yySkipn(5);
-              lip->set_echo(TRUE);
-              state=MY_LEX_START;
-=======
               yySkipn(5);
               set_echo(TRUE);
               state= MY_LEX_START;
->>>>>>> fc0f5adb
               break;  /* Do not treat contents as a comment.  */
             }
 #endif /* WITH_WSREP */
