/* Copyright (C) 2000-2003 MySQL AB

  This program is free software; you can redistribute it and/or modify
  it under the terms of the GNU General Public License as published by
  the Free Software Foundation; either version 2 of the License, or
  (at your option) any later version.

  This program is distributed in the hope that it will be useful,
  but WITHOUT ANY WARRANTY; without even the implied warranty of
  MERCHANTABILITY or FITNESS FOR A PARTICULAR PURPOSE.  See the
  GNU General Public License for more details.

  You should have received a copy of the GNU General Public License
  along with this program; if not, write to the Free Software
  Foundation, Inc., 59 Temple Place, Suite 330, Boston, MA  02111-1307  USA
*/

/*
  This file defines the NDB Cluster handler: the interface between MySQL and
  NDB Cluster
*/

#ifdef __GNUC__
#pragma implementation                          // gcc: Class implementation
#endif

#include "mysql_priv.h"

#ifdef HAVE_NDBCLUSTER_DB
#include <my_dir.h>
#include "ha_ndbcluster.h"
#include <ndbapi/NdbApi.hpp>
#include <ndbapi/NdbScanFilter.hpp>

// options from from mysqld.cc
extern my_bool opt_ndb_optimized_node_selection;
extern const char *opt_ndbcluster_connectstring;

// Default value for parallelism
static const int parallelism= 0;

// Default value for max number of transactions
// createable against NDB from this handler
static const int max_transactions= 256;

static const char *ha_ndb_ext=".ndb";

static int ndbcluster_close_connection(THD *thd);
static int ndbcluster_commit(THD *thd, bool all);
static int ndbcluster_rollback(THD *thd, bool all);

static handlerton ndbcluster_hton = {
  "ndbcluster",
  0, /* slot */
  0, /* savepoint size */
  ndbcluster_close_connection,
  NULL, /* savepoint_set */
  NULL, /* savepoint_rollback */
  NULL, /* savepoint_release */
  ndbcluster_commit,
  ndbcluster_rollback,
  NULL, /* prepare */
  NULL, /* recover */
  NULL, /* commit_by_xid */
  NULL  /* rollback_by_xid */
};

#define NDB_HIDDEN_PRIMARY_KEY_LENGTH 8

#define NDB_FAILED_AUTO_INCREMENT ~(Uint64)0
#define NDB_AUTO_INCREMENT_RETRIES 10

#define ERR_PRINT(err) \
  DBUG_PRINT("error", ("%d  message: %s", err.code, err.message))

#define ERR_RETURN(err)                  \
{                                        \
  const NdbError& tmp= err;              \
  ERR_PRINT(tmp);                        \
  DBUG_RETURN(ndb_to_mysql_error(&tmp)); \
}

// Typedefs for long names
typedef NdbDictionary::Column NDBCOL;
typedef NdbDictionary::Table NDBTAB;
typedef NdbDictionary::Index  NDBINDEX;
typedef NdbDictionary::Dictionary  NDBDICT;

bool ndbcluster_inited= FALSE;

static Ndb* g_ndb= NULL;
static Ndb_cluster_connection* g_ndb_cluster_connection= NULL;

// Handler synchronization
pthread_mutex_t ndbcluster_mutex;

// Table lock handling
static HASH ndbcluster_open_tables;

static byte *ndbcluster_get_key(NDB_SHARE *share,uint *length,
                                my_bool not_used __attribute__((unused)));
static NDB_SHARE *get_share(const char *table_name);
static void free_share(NDB_SHARE *share);

static int packfrm(const void *data, uint len, const void **pack_data, uint *pack_len);
static int unpackfrm(const void **data, uint *len,
                     const void* pack_data);

static int ndb_get_table_statistics(Ndb*, const char *, 
                                    struct Ndb_statistics *);

// Util thread variables
static pthread_t ndb_util_thread;
pthread_mutex_t LOCK_ndb_util_thread;
pthread_cond_t COND_ndb_util_thread;
extern "C" pthread_handler_decl(ndb_util_thread_func, arg);
ulong ndb_cache_check_time;

/*
  Dummy buffer to read zero pack_length fields
  which are mapped to 1 char
*/
static uint32 dummy_buf;

/*
  Stats that can be retrieved from ndb
*/

struct Ndb_statistics {
  Uint64 row_count;
  Uint64 commit_count;
  Uint64 row_size;
  Uint64 fragment_memory;
};

/* Status variables shown with 'show status like 'Ndb%' */

static long ndb_cluster_node_id= 0;
static const char * ndb_connected_host= 0;
static long ndb_connected_port= 0;
static long ndb_number_of_replicas= 0;
static long ndb_number_of_storage_nodes= 0;

static int update_status_variables(Ndb_cluster_connection *c)
{
  ndb_cluster_node_id=         c->node_id();
  ndb_connected_port=          c->get_connected_port();
  ndb_connected_host=          c->get_connected_host();
  ndb_number_of_replicas=      0;
  ndb_number_of_storage_nodes= c->no_db_nodes();
  return 0;
}

struct show_var_st ndb_status_variables[]= {
  {"cluster_node_id",        (char*) &ndb_cluster_node_id,         SHOW_LONG},
  {"connected_host",         (char*) &ndb_connected_host,      SHOW_CHAR_PTR},
  {"connected_port",         (char*) &ndb_connected_port,          SHOW_LONG},
//  {"number_of_replicas",     (char*) &ndb_number_of_replicas,      SHOW_LONG},
  {"number_of_storage_nodes",(char*) &ndb_number_of_storage_nodes, SHOW_LONG},
  {NullS, NullS, SHOW_LONG}
};

/*
  Error handling functions
*/

struct err_code_mapping
{
  int ndb_err;
  int my_err;
  int show_warning;
};

static const err_code_mapping err_map[]= 
{
  { 626, HA_ERR_KEY_NOT_FOUND, 0 },
  { 630, HA_ERR_FOUND_DUPP_KEY, 0 },
  { 893, HA_ERR_FOUND_DUPP_KEY, 0 },
  { 721, HA_ERR_TABLE_EXIST, 1 },
  { 4244, HA_ERR_TABLE_EXIST, 1 },

  { 709, HA_ERR_NO_SUCH_TABLE, 0 },

  { 266, HA_ERR_LOCK_WAIT_TIMEOUT, 1 },
  { 274, HA_ERR_LOCK_WAIT_TIMEOUT, 1 },
  { 296, HA_ERR_LOCK_WAIT_TIMEOUT, 1 },
  { 297, HA_ERR_LOCK_WAIT_TIMEOUT, 1 },
  { 237, HA_ERR_LOCK_WAIT_TIMEOUT, 1 },

  { 623, HA_ERR_RECORD_FILE_FULL, 1 },
  { 624, HA_ERR_RECORD_FILE_FULL, 1 },
  { 625, HA_ERR_RECORD_FILE_FULL, 1 },
  { 826, HA_ERR_RECORD_FILE_FULL, 1 },
  { 827, HA_ERR_RECORD_FILE_FULL, 1 },
  { 832, HA_ERR_RECORD_FILE_FULL, 1 },

  { 284, HA_ERR_TABLE_DEF_CHANGED, 0 },

  { 0, 1, 0 },

  { -1, -1, 1 }
};


static int ndb_to_mysql_error(const NdbError *err)
{
  uint i;
  for (i=0; err_map[i].ndb_err != err->code && err_map[i].my_err != -1; i++);
  if (err_map[i].show_warning)
  {
    // Push the NDB error message as warning
    push_warning_printf(current_thd, MYSQL_ERROR::WARN_LEVEL_ERROR,
                        ER_GET_ERRMSG, ER(ER_GET_ERRMSG),
                        err->code, err->message, "NDB");
  }
  if (err_map[i].my_err == -1)
    return err->code;
  return err_map[i].my_err;
}



inline
int execute_no_commit(ha_ndbcluster *h, NdbTransaction *trans)
{
#ifdef NOT_USED
  int m_batch_execute= 0;
  if (m_batch_execute)
    return 0;
#endif
  return trans->execute(NdbTransaction::NoCommit,
                        NdbTransaction::AbortOnError,
                        h->m_force_send);
}

inline
int execute_commit(ha_ndbcluster *h, NdbTransaction *trans)
{
#ifdef NOT_USED
  int m_batch_execute= 0;
  if (m_batch_execute)
    return 0;
#endif
  return trans->execute(NdbTransaction::Commit,
                        NdbTransaction::AbortOnError,
                        h->m_force_send);
}

inline
int execute_commit(THD *thd, NdbTransaction *trans)
{
#ifdef NOT_USED
  int m_batch_execute= 0;
  if (m_batch_execute)
    return 0;
#endif
  return trans->execute(NdbTransaction::Commit,
                        NdbTransaction::AbortOnError,
                        thd->variables.ndb_force_send);
}

inline
int execute_no_commit_ie(ha_ndbcluster *h, NdbTransaction *trans)
{
#ifdef NOT_USED
  int m_batch_execute= 0;
  if (m_batch_execute)
    return 0;
#endif
  return trans->execute(NdbTransaction::NoCommit,
                        NdbTransaction::AO_IgnoreError,
                        h->m_force_send);
}

/*
  Place holder for ha_ndbcluster thread specific data
*/
Thd_ndb::Thd_ndb()
{
  ndb= new Ndb(g_ndb_cluster_connection, "");
  lock_count= 0;
  count= 0;
  all= NULL;
  stmt= NULL;
  error= 0;
}

Thd_ndb::~Thd_ndb()
{
  if (ndb)
    delete ndb;
  ndb= NULL;
  changed_tables.empty();
}

inline
Thd_ndb *
get_thd_ndb(THD *thd) { return (Thd_ndb *) thd->ha_data[ndbcluster_hton.slot]; }

inline
void
set_thd_ndb(THD *thd, Thd_ndb *thd_ndb) { thd->ha_data[ndbcluster_hton.slot]= thd_ndb; }

inline
Ndb *ha_ndbcluster::get_ndb()
{
  return get_thd_ndb(current_thd)->ndb;
}

/*
 * manage uncommitted insert/deletes during transactio to get records correct
 */

struct Ndb_local_table_statistics {
  int no_uncommitted_rows_count;
  ulong last_count;
  ha_rows records;
};

void ha_ndbcluster::set_rec_per_key()
{
  DBUG_ENTER("ha_ndbcluster::get_status_const");
  for (uint i=0 ; i < table->s->keys ; i++)
  {
    table->key_info[i].rec_per_key[table->key_info[i].key_parts-1]= 1;
  }
  DBUG_VOID_RETURN;
}

void ha_ndbcluster::records_update()
{
  if (m_ha_not_exact_count)
    return;
  DBUG_ENTER("ha_ndbcluster::records_update");
  struct Ndb_local_table_statistics *info= 
    (struct Ndb_local_table_statistics *)m_table_info;
  DBUG_PRINT("info", ("id=%d, no_uncommitted_rows_count=%d",
                      ((const NDBTAB *)m_table)->getTableId(),
                      info->no_uncommitted_rows_count));
  //  if (info->records == ~(ha_rows)0)
  {
    Ndb *ndb= get_ndb();
    struct Ndb_statistics stat;
    if(ndb_get_table_statistics(ndb, m_tabname, &stat) == 0){
      mean_rec_length= stat.row_size;
      data_file_length= stat.fragment_memory;
      info->records= stat.row_count;
    }
  }
  {
    THD *thd= current_thd;
    if (get_thd_ndb(thd)->error)
      info->no_uncommitted_rows_count= 0;
  }
  records= info->records+ info->no_uncommitted_rows_count;
  DBUG_VOID_RETURN;
}

void ha_ndbcluster::no_uncommitted_rows_execute_failure()
{
  if (m_ha_not_exact_count)
    return;
  DBUG_ENTER("ha_ndbcluster::no_uncommitted_rows_execute_failure");
  get_thd_ndb(current_thd)->error= 1;
  DBUG_VOID_RETURN;
}

void ha_ndbcluster::no_uncommitted_rows_init(THD *thd)
{
  if (m_ha_not_exact_count)
    return;
  DBUG_ENTER("ha_ndbcluster::no_uncommitted_rows_init");
  struct Ndb_local_table_statistics *info= 
    (struct Ndb_local_table_statistics *)m_table_info;
  Thd_ndb *thd_ndb= get_thd_ndb(thd);
  if (info->last_count != thd_ndb->count)
  {
    info->last_count= thd_ndb->count;
    info->no_uncommitted_rows_count= 0;
    info->records= ~(ha_rows)0;
    DBUG_PRINT("info", ("id=%d, no_uncommitted_rows_count=%d",
                        ((const NDBTAB *)m_table)->getTableId(),
                        info->no_uncommitted_rows_count));
  }
  DBUG_VOID_RETURN;
}

void ha_ndbcluster::no_uncommitted_rows_update(int c)
{
  if (m_ha_not_exact_count)
    return;
  DBUG_ENTER("ha_ndbcluster::no_uncommitted_rows_update");
  struct Ndb_local_table_statistics *info=
    (struct Ndb_local_table_statistics *)m_table_info;
  info->no_uncommitted_rows_count+= c;
  DBUG_PRINT("info", ("id=%d, no_uncommitted_rows_count=%d",
                      ((const NDBTAB *)m_table)->getTableId(),
                      info->no_uncommitted_rows_count));
  DBUG_VOID_RETURN;
}

void ha_ndbcluster::no_uncommitted_rows_reset(THD *thd)
{
  if (m_ha_not_exact_count)
    return;
  DBUG_ENTER("ha_ndbcluster::no_uncommitted_rows_reset");
  Thd_ndb *thd_ndb= get_thd_ndb(thd);
  thd_ndb->count++;
  thd_ndb->error= 0;
  DBUG_VOID_RETURN;
}

/*
  Take care of the error that occured in NDB

  RETURN
    0   No error
    #   The mapped error code
*/

void ha_ndbcluster::invalidateDictionaryCache()
{
  NDBDICT *dict= get_ndb()->getDictionary();
  DBUG_PRINT("info", ("invalidating %s", m_tabname));
  dict->invalidateTable(m_tabname);
  table->s->version=0L;			/* Free when thread is ready */
  /* Invalidate indexes */
  for (uint i= 0; i < table->s->keys; i++)
  {
    NDBINDEX *index = (NDBINDEX *) m_index[i].index;
    NDBINDEX *unique_index = (NDBINDEX *) m_index[i].unique_index;
    NDB_INDEX_TYPE idx_type= m_index[i].type;

    switch(idx_type) {
    case(PRIMARY_KEY_ORDERED_INDEX):
    case(ORDERED_INDEX):
      dict->invalidateIndex(index->getName(), m_tabname);
      break;
    case(UNIQUE_ORDERED_INDEX):
      dict->invalidateIndex(index->getName(), m_tabname);
    case(UNIQUE_INDEX):
      dict->invalidateIndex(unique_index->getName(), m_tabname);
      break;
    case(PRIMARY_KEY_INDEX):
    case(UNDEFINED_INDEX):
      break;
    }
  }
}

int ha_ndbcluster::ndb_err(NdbTransaction *trans)
{
  int res;
  NdbError err= trans->getNdbError();
  DBUG_ENTER("ndb_err");
  
  ERR_PRINT(err);
  switch (err.classification) {
  case NdbError::SchemaError:
    invalidateDictionaryCache();

    if (err.code==284)
    {
      /*
         Check if the table is _really_ gone or if the table has
         been alterend and thus changed table id
       */
      NDBDICT *dict= get_ndb()->getDictionary();
      DBUG_PRINT("info", ("Check if table %s is really gone", m_tabname));
      if (!(dict->getTable(m_tabname)))
      {
        err= dict->getNdbError();
        DBUG_PRINT("info", ("Table not found, error: %d", err.code));
        if (err.code != 709)
          DBUG_RETURN(1);
      }
      DBUG_PRINT("info", ("Table exists but must have changed"));
    }
    break;
  default:
    break;
  }
  res= ndb_to_mysql_error(&err);
  DBUG_PRINT("info", ("transformed ndbcluster error %d to mysql error %d", 
                      err.code, res));
  if (res == HA_ERR_FOUND_DUPP_KEY)
    m_dupkey= table->s->primary_key;
  
  DBUG_RETURN(res);
}


/*
  Override the default get_error_message in order to add the 
  error message of NDB 
 */

bool ha_ndbcluster::get_error_message(int error, 
                                      String *buf)
{
  DBUG_ENTER("ha_ndbcluster::get_error_message");
  DBUG_PRINT("enter", ("error: %d", error));

  Ndb *ndb= get_ndb();
  if (!ndb)
    DBUG_RETURN(FALSE);

  const NdbError err= ndb->getNdbError(error);
  bool temporary= err.status==NdbError::TemporaryError;
  buf->set(err.message, strlen(err.message), &my_charset_bin);
  DBUG_PRINT("exit", ("message: %s, temporary: %d", buf->ptr(), temporary));
  DBUG_RETURN(temporary);
}


/*
  Check if type is supported by NDB.
  TODO Use this once in open(), not in every operation

*/

static inline bool ndb_supported_type(enum_field_types type)
{
  switch (type) {
  case MYSQL_TYPE_TINY:        
  case MYSQL_TYPE_SHORT:
  case MYSQL_TYPE_LONG:
  case MYSQL_TYPE_INT24:       
  case MYSQL_TYPE_LONGLONG:
  case MYSQL_TYPE_FLOAT:
  case MYSQL_TYPE_DOUBLE:
  case MYSQL_TYPE_DECIMAL:    
  case MYSQL_TYPE_NEWDECIMAL:
  case MYSQL_TYPE_TIMESTAMP:
  case MYSQL_TYPE_DATETIME:    
  case MYSQL_TYPE_DATE:
  case MYSQL_TYPE_NEWDATE:
  case MYSQL_TYPE_TIME:        
  case MYSQL_TYPE_YEAR:        
  case MYSQL_TYPE_STRING:      
  case MYSQL_TYPE_VAR_STRING:
  case MYSQL_TYPE_VARCHAR:
  case MYSQL_TYPE_TINY_BLOB:
  case MYSQL_TYPE_BLOB:    
  case MYSQL_TYPE_MEDIUM_BLOB:   
  case MYSQL_TYPE_LONG_BLOB:  
  case MYSQL_TYPE_ENUM:
  case MYSQL_TYPE_SET:         
  case MYSQL_TYPE_BIT:
    return TRUE;
  case MYSQL_TYPE_NULL:   
  case MYSQL_TYPE_GEOMETRY:
    break;
  }
  return FALSE;
}


/*
  Instruct NDB to set the value of the hidden primary key
*/

bool ha_ndbcluster::set_hidden_key(NdbOperation *ndb_op,
                                   uint fieldnr, const byte *field_ptr)
{
  DBUG_ENTER("set_hidden_key");
  DBUG_RETURN(ndb_op->equal(fieldnr, (char*)field_ptr,
                            NDB_HIDDEN_PRIMARY_KEY_LENGTH) != 0);
}


/*
  Instruct NDB to set the value of one primary key attribute
*/

int ha_ndbcluster::set_ndb_key(NdbOperation *ndb_op, Field *field,
                               uint fieldnr, const byte *field_ptr)
{
  uint32 pack_len= field->pack_length();
  DBUG_ENTER("set_ndb_key");
  DBUG_PRINT("enter", ("%d: %s, ndb_type: %u, len=%d", 
                       fieldnr, field->field_name, field->type(),
                       pack_len));
  DBUG_DUMP("key", (char*)field_ptr, pack_len);
  
  if (ndb_supported_type(field->type()))
  {
    if (! (field->flags & BLOB_FLAG))
      // Common implementation for most field types
      DBUG_RETURN(ndb_op->equal(fieldnr, (char*) field_ptr, pack_len) != 0);
  }
  // Unhandled field types
  DBUG_PRINT("error", ("Field type %d not supported", field->type()));
  DBUG_RETURN(2);
}


/*
 Instruct NDB to set the value of one attribute
*/

int ha_ndbcluster::set_ndb_value(NdbOperation *ndb_op, Field *field, 
                                 uint fieldnr, bool *set_blob_value)
{
  const byte* field_ptr= field->ptr;
  uint32 pack_len=  field->pack_length();
  DBUG_ENTER("set_ndb_value");
  DBUG_PRINT("enter", ("%d: %s, type: %u, len=%d, is_null=%s", 
                       fieldnr, field->field_name, field->type(), 
                       pack_len, field->is_null()?"Y":"N"));
  DBUG_DUMP("value", (char*) field_ptr, pack_len);

  if (ndb_supported_type(field->type()))
  {
    // ndb currently does not support size 0
    uint32 empty_field;
    if (pack_len == 0)
    {
      pack_len= sizeof(empty_field);
      field_ptr= (byte *)&empty_field;
      if (field->is_null())
        empty_field= 0;
      else
        empty_field= 1;
    }
    if (! (field->flags & BLOB_FLAG))
    {
      if (field->type() != MYSQL_TYPE_BIT)
      {
        if (field->is_null())
          // Set value to NULL
          DBUG_RETURN((ndb_op->setValue(fieldnr, 
                                        (char*)NULL, pack_len) != 0));
        // Common implementation for most field types
        DBUG_RETURN(ndb_op->setValue(fieldnr, 
                                     (char*)field_ptr, pack_len) != 0);
      }
      else // if (field->type() == MYSQL_TYPE_BIT)
      {
        longlong bits= field->val_int();
 
        // Round up bit field length to nearest word boundry
        pack_len= ((pack_len + 3) >> 2) << 2;
        DBUG_ASSERT(pack_len <= 8);
        if (field->is_null())
          // Set value to NULL
          DBUG_RETURN((ndb_op->setValue(fieldnr, (char*)NULL, pack_len) != 0));
        DBUG_PRINT("info", ("bit field"));
        DBUG_DUMP("value", (char*)&bits, pack_len);
#ifdef WORDS_BIGENDIAN
        if (pack_len < 5)
        {
          DBUG_RETURN(ndb_op->setValue(fieldnr, 
                                       ((char*)&bits)+4, pack_len) != 0);
        }
#endif
        DBUG_RETURN(ndb_op->setValue(fieldnr, (char*)&bits, pack_len) != 0);
      }
    }
    // Blob type
    NdbBlob *ndb_blob= ndb_op->getBlobHandle(fieldnr);
    if (ndb_blob != NULL)
    {
      if (field->is_null())
        DBUG_RETURN(ndb_blob->setNull() != 0);

      Field_blob *field_blob= (Field_blob*)field;

      // Get length and pointer to data
      uint32 blob_len= field_blob->get_length(field_ptr);
      char* blob_ptr= NULL;
      field_blob->get_ptr(&blob_ptr);

      // Looks like NULL ptr signals length 0 blob
      if (blob_ptr == NULL) {
        DBUG_ASSERT(blob_len == 0);
        blob_ptr= (char*)"";
      }

      DBUG_PRINT("value", ("set blob ptr=%x len=%u",
                           (unsigned)blob_ptr, blob_len));
      DBUG_DUMP("value", (char*)blob_ptr, min(blob_len, 26));

      if (set_blob_value)
        *set_blob_value= TRUE;
      // No callback needed to write value
      DBUG_RETURN(ndb_blob->setValue(blob_ptr, blob_len) != 0);
    }
    DBUG_RETURN(1);
  }
  // Unhandled field types
  DBUG_PRINT("error", ("Field type %d not supported", field->type()));
  DBUG_RETURN(2);
}


/*
  Callback to read all blob values.
  - not done in unpack_record because unpack_record is valid
    after execute(Commit) but reading blobs is not
  - may only generate read operations; they have to be executed
    somewhere before the data is available
  - due to single buffer for all blobs, we let the last blob
    process all blobs (last so that all are active)
  - null bit is still set in unpack_record
  - TODO allocate blob part aligned buffers
*/

NdbBlob::ActiveHook g_get_ndb_blobs_value;

int g_get_ndb_blobs_value(NdbBlob *ndb_blob, void *arg)
{
  DBUG_ENTER("g_get_ndb_blobs_value");
  if (ndb_blob->blobsNextBlob() != NULL)
    DBUG_RETURN(0);
  ha_ndbcluster *ha= (ha_ndbcluster *)arg;
  DBUG_RETURN(ha->get_ndb_blobs_value(ndb_blob));
}

int ha_ndbcluster::get_ndb_blobs_value(NdbBlob *last_ndb_blob)
{
  DBUG_ENTER("get_ndb_blobs_value");

  // Field has no field number so cannot use TABLE blob_field
  // Loop twice, first only counting total buffer size
  for (int loop= 0; loop <= 1; loop++)
  {
    uint32 offset= 0;
    for (uint i= 0; i < table->s->fields; i++)
    {
      Field *field= table->field[i];
      NdbValue value= m_value[i];
      if (value.ptr != NULL && (field->flags & BLOB_FLAG))
      {
        Field_blob *field_blob= (Field_blob *)field;
        NdbBlob *ndb_blob= value.blob;
        Uint64 blob_len= 0;
        if (ndb_blob->getLength(blob_len) != 0)
          DBUG_RETURN(-1);
        // Align to Uint64
        uint32 blob_size= blob_len;
        if (blob_size % 8 != 0)
          blob_size+= 8 - blob_size % 8;
        if (loop == 1)
        {
          char *buf= m_blobs_buffer + offset;
          uint32 len= 0xffffffff;  // Max uint32
          DBUG_PRINT("value", ("read blob ptr=%x len=%u",
                               (UintPtr)buf, (uint)blob_len));
          if (ndb_blob->readData(buf, len) != 0)
            DBUG_RETURN(-1);
          DBUG_ASSERT(len == blob_len);
          field_blob->set_ptr(len, buf);
        }
        offset+= blob_size;
      }
    }
    if (loop == 0 && offset > m_blobs_buffer_size)
    {
      my_free(m_blobs_buffer, MYF(MY_ALLOW_ZERO_PTR));
      m_blobs_buffer_size= 0;
      DBUG_PRINT("value", ("allocate blobs buffer size %u", offset));
      m_blobs_buffer= my_malloc(offset, MYF(MY_WME));
      if (m_blobs_buffer == NULL)
        DBUG_RETURN(-1);
      m_blobs_buffer_size= offset;
    }
  }
  DBUG_RETURN(0);
}


/*
  Instruct NDB to fetch one field
  - data is read directly into buffer provided by field
    if field is NULL, data is read into memory provided by NDBAPI
*/

int ha_ndbcluster::get_ndb_value(NdbOperation *ndb_op, Field *field,
                                 uint fieldnr, byte* buf)
{
  DBUG_ENTER("get_ndb_value");
  DBUG_PRINT("enter", ("fieldnr: %d flags: %o", fieldnr,
                       (int)(field != NULL ? field->flags : 0)));

  if (field != NULL)
  {
    DBUG_ASSERT(buf);
    if (ndb_supported_type(field->type()))
    {
      DBUG_ASSERT(field->ptr != NULL);
      if (! (field->flags & BLOB_FLAG))
      { 
        if (field->type() != MYSQL_TYPE_BIT)
        {
          byte *field_buf;
          if (field->pack_length() != 0)
            field_buf= buf + (field->ptr - table->record[0]);
          else
            field_buf= (byte *)&dummy_buf;
          m_value[fieldnr].rec= ndb_op->getValue(fieldnr, 
                                                 field_buf);
        }
        else // if (field->type() == MYSQL_TYPE_BIT)
        {
          m_value[fieldnr].rec= ndb_op->getValue(fieldnr);
        }
        DBUG_RETURN(m_value[fieldnr].rec == NULL);
      }

      // Blob type
      NdbBlob *ndb_blob= ndb_op->getBlobHandle(fieldnr);
      m_value[fieldnr].blob= ndb_blob;
      if (ndb_blob != NULL)
      {
        // Set callback
        void *arg= (void *)this;
        DBUG_RETURN(ndb_blob->setActiveHook(g_get_ndb_blobs_value, arg) != 0);
      }
      DBUG_RETURN(1);
    }
    // Unhandled field types
    DBUG_PRINT("error", ("Field type %d not supported", field->type()));
    DBUG_RETURN(2);
  }

  // Used for hidden key only
  m_value[fieldnr].rec= ndb_op->getValue(fieldnr, NULL);
  DBUG_RETURN(m_value[fieldnr].rec == NULL);
}


/*
  Check if any set or get of blob value in current query.
*/
bool ha_ndbcluster::uses_blob_value(bool all_fields)
{
  if (table->s->blob_fields == 0)
    return FALSE;
  if (all_fields)
    return TRUE;
  {
    uint no_fields= table->s->fields;
    int i;
    THD *thd= current_thd;
    // They always put blobs at the end..
    for (i= no_fields - 1; i >= 0; i--)
    {
      Field *field= table->field[i];
      if (thd->query_id == field->query_id)
      {
        return TRUE;
      }
    }
  }
  return FALSE;
}


/*
  Get metadata for this table from NDB 

  IMPLEMENTATION
    - check that frm-file on disk is equal to frm-file
      of table accessed in NDB
*/

int ha_ndbcluster::get_metadata(const char *path)
{
  Ndb *ndb= get_ndb();
  NDBDICT *dict= ndb->getDictionary();
  const NDBTAB *tab;
  int error;
  bool invalidating_ndb_table= FALSE;

  DBUG_ENTER("get_metadata");
  DBUG_PRINT("enter", ("m_tabname: %s, path: %s", m_tabname, path));

  do {
    const void *data, *pack_data;
    uint length, pack_length;

    if (!(tab= dict->getTable(m_tabname)))
      ERR_RETURN(dict->getNdbError());
    DBUG_PRINT("info", ("Table schema version: %d", tab->getObjectVersion()));
    /*
      Compare FrmData in NDB with frm file from disk.
    */
    error= 0;
    if (readfrm(path, &data, &length) ||
        packfrm(data, length, &pack_data, &pack_length))
    {
      my_free((char*)data, MYF(MY_ALLOW_ZERO_PTR));
      my_free((char*)pack_data, MYF(MY_ALLOW_ZERO_PTR));
      DBUG_RETURN(1);
    }
    
    if ((pack_length != tab->getFrmLength()) || 
        (memcmp(pack_data, tab->getFrmData(), pack_length)))
    {
      if (!invalidating_ndb_table)
      {
        DBUG_PRINT("info", ("Invalidating table"));
        invalidateDictionaryCache();
        invalidating_ndb_table= TRUE;
      }
      else
      {
        DBUG_PRINT("error", 
                   ("metadata, pack_length: %d getFrmLength: %d memcmp: %d", 
                    pack_length, tab->getFrmLength(),
                    memcmp(pack_data, tab->getFrmData(), pack_length)));      
        DBUG_DUMP("pack_data", (char*)pack_data, pack_length);
        DBUG_DUMP("frm", (char*)tab->getFrmData(), tab->getFrmLength());
        error= 3;
        invalidating_ndb_table= FALSE;
      }
    }
    else
    {
      invalidating_ndb_table= FALSE;
    }
    my_free((char*)data, MYF(0));
    my_free((char*)pack_data, MYF(0));
  } while (invalidating_ndb_table);

  if (error)
    DBUG_RETURN(error);
  
  m_tableVersion= tab->getObjectVersion();
  m_table= (void *)tab; 
  m_table_info= NULL; // Set in external lock
  
  DBUG_RETURN(build_index_list(ndb, table, ILBP_OPEN));
}

static int fix_unique_index_attr_order(NDB_INDEX_DATA &data,
                                       const NDBINDEX *index,
                                       KEY *key_info)
{
  DBUG_ENTER("fix_unique_index_attr_order");
  unsigned sz= index->getNoOfIndexColumns();

  if (data.unique_index_attrid_map)
    my_free((char*)data.unique_index_attrid_map, MYF(0));
  data.unique_index_attrid_map= (unsigned char*)my_malloc(sz,MYF(MY_WME));

  KEY_PART_INFO* key_part= key_info->key_part;
  KEY_PART_INFO* end= key_part+key_info->key_parts;
  DBUG_ASSERT(key_info->key_parts == sz);
  for (unsigned i= 0; key_part != end; key_part++, i++) 
  {
    const char *field_name= key_part->field->field_name;
    unsigned name_sz= strlen(field_name);
    if (name_sz >= NDB_MAX_ATTR_NAME_SIZE)
      name_sz= NDB_MAX_ATTR_NAME_SIZE-1;
#ifndef DBUG_OFF
   data.unique_index_attrid_map[i]= 255;
#endif
    for (unsigned j= 0; j < sz; j++)
    {
      const NDBCOL *c= index->getColumn(j);
      if (strncmp(field_name, c->getName(), name_sz) == 0)
      {
        data.unique_index_attrid_map[i]= j;
        break;
      }
    }
    DBUG_ASSERT(data.unique_index_attrid_map[i] != 255);
  }
  DBUG_RETURN(0);
}

int ha_ndbcluster::build_index_list(Ndb *ndb, TABLE *tab, enum ILBP phase)
{
  uint i;
  int error= 0;
  const char *index_name;
  char unique_index_name[FN_LEN];
  static const char* unique_suffix= "$unique";
  KEY* key_info= tab->key_info;
  const char **key_name= tab->s->keynames.type_names;
  NDBDICT *dict= ndb->getDictionary();
  DBUG_ENTER("ha_ndbcluster::build_index_list");
  
  // Save information about all known indexes
  for (i= 0; i < tab->s->keys; i++, key_info++, key_name++)
  {
    index_name= *key_name;
    NDB_INDEX_TYPE idx_type= get_index_type_from_table(i);
    m_index[i].type= idx_type;
    if (idx_type == UNIQUE_ORDERED_INDEX || idx_type == UNIQUE_INDEX)
    {
      strxnmov(unique_index_name, FN_LEN, index_name, unique_suffix, NullS);
      DBUG_PRINT("info", ("Created unique index name \'%s\' for index %d",
                          unique_index_name, i));
    }
    // Create secondary indexes if in create phase
    if (phase == ILBP_CREATE)
    {
      DBUG_PRINT("info", ("Creating index %u: %s", i, index_name));      
      switch (idx_type){
        
      case PRIMARY_KEY_INDEX:
        // Do nothing, already created
        break;
      case PRIMARY_KEY_ORDERED_INDEX:
        error= create_ordered_index(index_name, key_info);
        break;
      case UNIQUE_ORDERED_INDEX:
        if (!(error= create_ordered_index(index_name, key_info)))
          error= create_unique_index(unique_index_name, key_info);
        break;
      case UNIQUE_INDEX:
        if (!(error= check_index_fields_not_null(i)))
          error= create_unique_index(unique_index_name, key_info);
        break;
      case ORDERED_INDEX:
        error= create_ordered_index(index_name, key_info);
        break;
      default:
        DBUG_ASSERT(FALSE);
        break;
      }
      if (error)
      {
        DBUG_PRINT("error", ("Failed to create index %u", i));
        drop_table();
        break;
      }
    }
    // Add handles to index objects
    if (idx_type != PRIMARY_KEY_INDEX && idx_type != UNIQUE_INDEX)
    {
      DBUG_PRINT("info", ("Get handle to index %s", index_name));
      const NDBINDEX *index= dict->getIndex(index_name, m_tabname);
      if (!index) DBUG_RETURN(1);
      m_index[i].index= (void *) index;
    }
    if (idx_type == UNIQUE_ORDERED_INDEX || idx_type == UNIQUE_INDEX)
    {
      DBUG_PRINT("info", ("Get handle to unique_index %s", unique_index_name));
      const NDBINDEX *index= dict->getIndex(unique_index_name, m_tabname);
      if (!index) DBUG_RETURN(1);
      m_index[i].unique_index= (void *) index;
      error= fix_unique_index_attr_order(m_index[i], index, key_info);
    }
  }
  
  DBUG_RETURN(error);
}


/*
  Decode the type of an index from information 
  provided in table object
*/
NDB_INDEX_TYPE ha_ndbcluster::get_index_type_from_table(uint inx) const
{
  bool is_hash_index=  (table->key_info[inx].algorithm == HA_KEY_ALG_HASH);
  if (inx == table->s->primary_key)
    return is_hash_index ? PRIMARY_KEY_INDEX : PRIMARY_KEY_ORDERED_INDEX;

  return ((table->key_info[inx].flags & HA_NOSAME) ? 
          (is_hash_index ? UNIQUE_INDEX : UNIQUE_ORDERED_INDEX) :
          ORDERED_INDEX);
} 

int ha_ndbcluster::check_index_fields_not_null(uint inx)
{
  KEY* key_info= table->key_info + inx;
  KEY_PART_INFO* key_part= key_info->key_part;
  KEY_PART_INFO* end= key_part+key_info->key_parts;
  DBUG_ENTER("ha_ndbcluster::check_index_fields_not_null");
  
  for (; key_part != end; key_part++) 
    {
      Field* field= key_part->field;
      if (field->maybe_null())
      {
        my_printf_error(ER_NULL_COLUMN_IN_INDEX,ER(ER_NULL_COLUMN_IN_INDEX),
                        MYF(0),field->field_name);
        DBUG_RETURN(ER_NULL_COLUMN_IN_INDEX);
      }
    }
  
  DBUG_RETURN(0);
}

void ha_ndbcluster::release_metadata()
{
  uint i;

  DBUG_ENTER("release_metadata");
  DBUG_PRINT("enter", ("m_tabname: %s", m_tabname));

  m_table= NULL;
  m_table_info= NULL;

  // Release index list 
  for (i= 0; i < MAX_KEY; i++)
  {
    m_index[i].unique_index= NULL;      
    m_index[i].index= NULL;      
    if (m_index[i].unique_index_attrid_map)
    {
      my_free((char *)m_index[i].unique_index_attrid_map, MYF(0));
      m_index[i].unique_index_attrid_map= NULL;
    }
  }

  DBUG_VOID_RETURN;
}

int ha_ndbcluster::get_ndb_lock_type(enum thr_lock_type type)
{
  if (type >= TL_WRITE_ALLOW_WRITE)
    return NdbOperation::LM_Exclusive;
  else if (uses_blob_value(m_retrieve_all_fields))
    return NdbOperation::LM_Read;
  else
    return NdbOperation::LM_CommittedRead;
}

static const ulong index_type_flags[]=
{
  /* UNDEFINED_INDEX */
  0,                         

  /* PRIMARY_KEY_INDEX */
  HA_ONLY_WHOLE_INDEX, 

  /* PRIMARY_KEY_ORDERED_INDEX */
  /* 
     Enable HA_KEYREAD_ONLY when "sorted" indexes are supported, 
     thus ORDERD BY clauses can be optimized by reading directly 
     through the index.
  */
  // HA_KEYREAD_ONLY | 
  HA_READ_NEXT |
  HA_READ_PREV |
  HA_READ_RANGE |
  HA_READ_ORDER,

  /* UNIQUE_INDEX */
  HA_ONLY_WHOLE_INDEX,

  /* UNIQUE_ORDERED_INDEX */
  HA_READ_NEXT |
  HA_READ_PREV |
  HA_READ_RANGE |
  HA_READ_ORDER,

  /* ORDERED_INDEX */
  HA_READ_NEXT |
  HA_READ_PREV |
  HA_READ_RANGE |
  HA_READ_ORDER
};

static const int index_flags_size= sizeof(index_type_flags)/sizeof(ulong);

inline NDB_INDEX_TYPE ha_ndbcluster::get_index_type(uint idx_no) const
{
  DBUG_ASSERT(idx_no < MAX_KEY);
  return m_index[idx_no].type;
}


/*
  Get the flags for an index

  RETURN
    flags depending on the type of the index.
*/

inline ulong ha_ndbcluster::index_flags(uint idx_no, uint part,
                                        bool all_parts) const 
{ 
  DBUG_ENTER("ha_ndbcluster::index_flags");
  DBUG_PRINT("info", ("idx_no: %d", idx_no));
  DBUG_ASSERT(get_index_type_from_table(idx_no) < index_flags_size);
  DBUG_RETURN(index_type_flags[get_index_type_from_table(idx_no)]);
}

static void shrink_varchar(Field* field, const byte* & ptr, char* buf)
{
  if (field->type() == MYSQL_TYPE_VARCHAR) {
    Field_varstring* f= (Field_varstring*)field;
    if (f->length_bytes < 256) {
      uint pack_len= field->pack_length();
      DBUG_ASSERT(1 <= pack_len && pack_len <= 256);
      if (ptr[1] == 0) {
        buf[0]= ptr[0];
      } else {
        DBUG_ASSERT(false);
        buf[0]= 255;
      }
      memmove(buf + 1, ptr + 2, pack_len - 1);
      ptr= buf;
    }
  }
}

int ha_ndbcluster::set_primary_key(NdbOperation *op, const byte *key)
{
  KEY* key_info= table->key_info + table->s->primary_key;
  KEY_PART_INFO* key_part= key_info->key_part;
  KEY_PART_INFO* end= key_part+key_info->key_parts;
  DBUG_ENTER("set_primary_key");

  for (; key_part != end; key_part++) 
  {
    Field* field= key_part->field;
    const byte* ptr= key;
    char buf[256];
    shrink_varchar(field, ptr, buf);
    if (set_ndb_key(op, field, 
                    key_part->fieldnr-1, ptr))
      ERR_RETURN(op->getNdbError());
    key += key_part->store_length;
  }
  DBUG_RETURN(0);
}


int ha_ndbcluster::set_primary_key_from_old_data(NdbOperation *op, const byte *old_data)
{
  KEY* key_info= table->key_info + table->s->primary_key;
  KEY_PART_INFO* key_part= key_info->key_part;
  KEY_PART_INFO* end= key_part+key_info->key_parts;
  DBUG_ENTER("set_primary_key_from_old_data");

  for (; key_part != end; key_part++) 
  {
    Field* field= key_part->field;
    if (set_ndb_key(op, field, 
                    key_part->fieldnr-1, old_data+key_part->offset))
      ERR_RETURN(op->getNdbError());
  }
  DBUG_RETURN(0);
}


int ha_ndbcluster::set_primary_key(NdbOperation *op)
{
  DBUG_ENTER("set_primary_key");
  KEY* key_info= table->key_info + table->s->primary_key;
  KEY_PART_INFO* key_part= key_info->key_part;
  KEY_PART_INFO* end= key_part+key_info->key_parts;

  for (; key_part != end; key_part++) 
  {
    Field* field= key_part->field;
    if (set_ndb_key(op, field, 
                    key_part->fieldnr-1, field->ptr))
      ERR_RETURN(op->getNdbError());
  }
  DBUG_RETURN(0);
}

int 
ha_ndbcluster::set_index_key(NdbOperation *op, 
                             const KEY *key_info, 
                             const byte * key_ptr)
{
  DBUG_ENTER("ha_ndbcluster::set_index_key");
  uint i;
  KEY_PART_INFO* key_part= key_info->key_part;
  KEY_PART_INFO* end= key_part+key_info->key_parts;
  
  for (i= 0; key_part != end; key_part++, i++) 
  {
    Field* field= key_part->field;
    const byte* ptr= key_part->null_bit ? key_ptr + 1 : key_ptr;
    char buf[256];
    shrink_varchar(field, ptr, buf);
    if (set_ndb_key(op, field, m_index[active_index].unique_index_attrid_map[i], ptr))
      ERR_RETURN(m_active_trans->getNdbError());
    key_ptr+= key_part->store_length;
  }
  DBUG_RETURN(0);
}

inline 
int ha_ndbcluster::define_read_attrs(byte* buf, NdbOperation* op)
{
  uint i;
  THD *thd= current_thd;

  DBUG_ENTER("define_read_attrs");  

  // Define attributes to read
  for (i= 0; i < table->s->fields; i++) 
  {
    Field *field= table->field[i];
    if ((thd->query_id == field->query_id) ||
        ((field->flags & PRI_KEY_FLAG)) || 
        m_retrieve_all_fields)
    {      
      if (get_ndb_value(op, field, i, buf))
        ERR_RETURN(op->getNdbError());
    } 
    else 
    {
      m_value[i].ptr= NULL;
    }
  }
    
  if (table->s->primary_key == MAX_KEY) 
  {
    DBUG_PRINT("info", ("Getting hidden key"));
    // Scanning table with no primary key
    int hidden_no= table->s->fields;      
#ifndef DBUG_OFF
    const NDBTAB *tab= (const NDBTAB *) m_table;    
    if (!tab->getColumn(hidden_no))
      DBUG_RETURN(1);
#endif
    if (get_ndb_value(op, NULL, hidden_no, NULL))
      ERR_RETURN(op->getNdbError());
  }
  DBUG_RETURN(0);
} 

/*
  Read one record from NDB using primary key
*/

int ha_ndbcluster::pk_read(const byte *key, uint key_len, byte *buf) 
{
  uint no_fields= table->s->fields;
  NdbConnection *trans= m_active_trans;
  NdbOperation *op;

  int res;
  DBUG_ENTER("pk_read");
  DBUG_PRINT("enter", ("key_len: %u", key_len));
  DBUG_DUMP("key", (char*)key, key_len);

  NdbOperation::LockMode lm=
    (NdbOperation::LockMode)get_ndb_lock_type(m_lock.type);
  if (!(op= trans->getNdbOperation((const NDBTAB *) m_table)) || 
      op->readTuple(lm) != 0)
    ERR_RETURN(trans->getNdbError());
  
  if (table->s->primary_key == MAX_KEY) 
  {
    // This table has no primary key, use "hidden" primary key
    DBUG_PRINT("info", ("Using hidden key"));
    DBUG_DUMP("key", (char*)key, 8);    
    if (set_hidden_key(op, no_fields, key))
      ERR_RETURN(trans->getNdbError());
    
    // Read key at the same time, for future reference
    if (get_ndb_value(op, NULL, no_fields, NULL))
      ERR_RETURN(trans->getNdbError());
  } 
  else 
  {
    if ((res= set_primary_key(op, key)))
      return res;
  }
  
  if((res= define_read_attrs(buf, op)))
    DBUG_RETURN(res);
  
  if (execute_no_commit_ie(this,trans) != 0) 
  {
    table->status= STATUS_NOT_FOUND;
    DBUG_RETURN(ndb_err(trans));
  }

  // The value have now been fetched from NDB  
  unpack_record(buf);
  table->status= 0;     
  DBUG_RETURN(0);
}

/*
  Read one complementing record from NDB using primary key from old_data
*/

int ha_ndbcluster::complemented_pk_read(const byte *old_data, byte *new_data)
{
  uint no_fields= table->s->fields, i;
  NdbTransaction *trans= m_active_trans;
  NdbOperation *op;
  THD *thd= current_thd;
  DBUG_ENTER("complemented_pk_read");

  if (m_retrieve_all_fields)
    // We have allready retrieved all fields, nothing to complement
    DBUG_RETURN(0);

  NdbOperation::LockMode lm=
    (NdbOperation::LockMode)get_ndb_lock_type(m_lock.type);
  if (!(op= trans->getNdbOperation((const NDBTAB *) m_table)) || 
      op->readTuple(lm) != 0)
    ERR_RETURN(trans->getNdbError());
  
  int res;
  if ((res= set_primary_key_from_old_data(op, old_data)))
    ERR_RETURN(trans->getNdbError());
  
  // Read all unreferenced non-key field(s)
  for (i= 0; i < no_fields; i++) 
  {
    Field *field= table->field[i];
    if (!((field->flags & PRI_KEY_FLAG) ||
          (thd->query_id == field->query_id)))
    {
      if (get_ndb_value(op, field, i, new_data))
        ERR_RETURN(trans->getNdbError());
    }
  }
  
  if (execute_no_commit(this,trans) != 0) 
  {
    table->status= STATUS_NOT_FOUND;
    DBUG_RETURN(ndb_err(trans));
  }

  // The value have now been fetched from NDB  
  unpack_record(new_data);
  table->status= 0;     

  /**
   * restore m_value
   */
  for (i= 0; i < no_fields; i++) 
  {
    Field *field= table->field[i];
    if (!((field->flags & PRI_KEY_FLAG) ||
          (thd->query_id == field->query_id)))
    {
      m_value[i].ptr= NULL;
    }
  }
  
  DBUG_RETURN(0);
}

/*
  Peek to check if a particular row already exists
*/

int ha_ndbcluster::peek_row()
{
  NdbTransaction *trans= m_active_trans;
  NdbOperation *op;
  DBUG_ENTER("peek_row");

  NdbOperation::LockMode lm=
    (NdbOperation::LockMode)get_ndb_lock_type(m_lock.type);
  if (!(op= trans->getNdbOperation((const NDBTAB *) m_table)) ||
      op->readTuple(lm) != 0)
    ERR_RETURN(trans->getNdbError());

  int res;
  if ((res= set_primary_key(op)))
    ERR_RETURN(trans->getNdbError());

  if (execute_no_commit_ie(this,trans) != 0)
  {
    table->status= STATUS_NOT_FOUND;
    DBUG_RETURN(ndb_err(trans));
  } 
  DBUG_RETURN(0);
}

/*
  Read one record from NDB using unique secondary index
*/

int ha_ndbcluster::unique_index_read(const byte *key,
                                     uint key_len, byte *buf)
{
  int res;
  NdbTransaction *trans= m_active_trans;
  NdbIndexOperation *op;
  DBUG_ENTER("ha_ndbcluster::unique_index_read");
  DBUG_PRINT("enter", ("key_len: %u, index: %u", key_len, active_index));
  DBUG_DUMP("key", (char*)key, key_len);
  
  NdbOperation::LockMode lm=
    (NdbOperation::LockMode)get_ndb_lock_type(m_lock.type);
  if (!(op= trans->getNdbIndexOperation((NDBINDEX *) 
                                        m_index[active_index].unique_index, 
                                        (const NDBTAB *) m_table)) ||
      op->readTuple(lm) != 0)
    ERR_RETURN(trans->getNdbError());
  
  // Set secondary index key(s)
  if((res= set_index_key(op, table->key_info + active_index, key)))
    DBUG_RETURN(res);
  
  if((res= define_read_attrs(buf, op)))
    DBUG_RETURN(res);

  if (execute_no_commit_ie(this,trans) != 0) 
  {
    table->status= STATUS_NOT_FOUND;
    DBUG_RETURN(ndb_err(trans));
  }
  // The value have now been fetched from NDB
  unpack_record(buf);
  table->status= 0;
  DBUG_RETURN(0);
}

inline int ha_ndbcluster::fetch_next(NdbScanOperation* cursor)
{
  DBUG_ENTER("fetch_next");
  int check;
  NdbTransaction *trans= m_active_trans;
  
  bool contact_ndb= m_lock.type < TL_WRITE_ALLOW_WRITE;
  do {
    DBUG_PRINT("info", ("Call nextResult, contact_ndb: %d", contact_ndb));
    /*
      We can only handle one tuple with blobs at a time.
    */
    if (m_ops_pending && m_blobs_pending)
    {
      if (execute_no_commit(this,trans) != 0)
        DBUG_RETURN(ndb_err(trans));
      m_ops_pending= 0;
      m_blobs_pending= FALSE;
    }
    
    if ((check= cursor->nextResult(contact_ndb, m_force_send)) == 0)
    {
      DBUG_RETURN(0);
    } 
    else if (check == 1 || check == 2)
    {
      // 1: No more records
      // 2: No more cached records
      
      /*
        Before fetching more rows and releasing lock(s),
        all pending update or delete operations should 
        be sent to NDB
      */
      DBUG_PRINT("info", ("ops_pending: %d", m_ops_pending));    
      if (m_ops_pending)
      {
        if (m_transaction_on)
        {
          if (execute_no_commit(this,trans) != 0)
            DBUG_RETURN(-1);
        }
        else
        {
          if  (execute_commit(this,trans) != 0)
            DBUG_RETURN(-1);
          if(trans->restart() != 0)
          {
            DBUG_ASSERT(0);
            DBUG_RETURN(-1);
          }
        }
        m_ops_pending= 0;
      }
      contact_ndb= (check == 2);
    }
    else
    {
      DBUG_RETURN(-1);
    }
  } while (check == 2);

  DBUG_RETURN(1);
}

/*
  Get the next record of a started scan. Try to fetch
  it locally from NdbApi cached records if possible, 
  otherwise ask NDB for more.

  NOTE
  If this is a update/delete make sure to not contact 
  NDB before any pending ops have been sent to NDB.

*/

inline int ha_ndbcluster::next_result(byte *buf)
{  
  int res;
  DBUG_ENTER("next_result");
    
  if (!m_active_cursor)
    DBUG_RETURN(HA_ERR_END_OF_FILE);
  
  if((res= fetch_next(m_active_cursor)) == 0)
  {
    DBUG_PRINT("info", ("One more record found"));    
    
    unpack_record(buf);
    table->status= 0;
    DBUG_RETURN(0);
  }
  else if(res == 1)
  {
    // No more records
    table->status= STATUS_NOT_FOUND;
    
    DBUG_PRINT("info", ("No more records"));
    DBUG_RETURN(HA_ERR_END_OF_FILE);
  }
  else
  {
    DBUG_RETURN(ndb_err(m_active_trans));
  }
}

/*
  Set bounds for ordered index scan.
*/

int ha_ndbcluster::set_bounds(NdbIndexScanOperation *op,
                              const key_range *keys[2],
                              uint range_no)
{
  const KEY *const key_info= table->key_info + active_index;
  const uint key_parts= key_info->key_parts;
  uint key_tot_len[2];
  uint tot_len;
  uint i, j;

  DBUG_ENTER("set_bounds");
  DBUG_PRINT("info", ("key_parts=%d", key_parts));

  for (j= 0; j <= 1; j++)
  {
    const key_range *key= keys[j];
    if (key != NULL)
    {
      // for key->flag see ha_rkey_function
      DBUG_PRINT("info", ("key %d length=%d flag=%d",
                          j, key->length, key->flag));
      key_tot_len[j]= key->length;
    }
    else
    {
      DBUG_PRINT("info", ("key %d not present", j));
      key_tot_len[j]= 0;
    }
  }
  tot_len= 0;

  for (i= 0; i < key_parts; i++)
  {
    KEY_PART_INFO *key_part= &key_info->key_part[i];
    Field *field= key_part->field;
#ifndef DBUG_OFF
    uint part_len= key_part->length;
#endif
    uint part_store_len= key_part->store_length;
    // Info about each key part
    struct part_st {
      bool part_last;
      const key_range *key;
      const byte *part_ptr;
      bool part_null;
      int bound_type;
      const char* bound_ptr;
    };
    struct part_st part[2];

    for (j= 0; j <= 1; j++)
    {
      struct part_st &p= part[j];
      p.key= NULL;
      p.bound_type= -1;
      if (tot_len < key_tot_len[j])
      {
        p.part_last= (tot_len + part_store_len >= key_tot_len[j]);
        p.key= keys[j];
        p.part_ptr= &p.key->key[tot_len];
        p.part_null= key_part->null_bit && *p.part_ptr;
        p.bound_ptr= (const char *)
          p.part_null ? 0 : key_part->null_bit ? p.part_ptr + 1 : p.part_ptr;

        if (j == 0)
        {
          switch (p.key->flag)
          {
            case HA_READ_KEY_EXACT:
              p.bound_type= NdbIndexScanOperation::BoundEQ;
              break;
            // ascending
            case HA_READ_KEY_OR_NEXT:
              p.bound_type= NdbIndexScanOperation::BoundLE;
              break;
            case HA_READ_AFTER_KEY:
              if (! p.part_last)
                p.bound_type= NdbIndexScanOperation::BoundLE;
              else
                p.bound_type= NdbIndexScanOperation::BoundLT;
              break;
            // descending
            case HA_READ_PREFIX_LAST:           // weird
              p.bound_type= NdbIndexScanOperation::BoundEQ;
              break;
            case HA_READ_PREFIX_LAST_OR_PREV:   // weird
              p.bound_type= NdbIndexScanOperation::BoundGE;
              break;
            case HA_READ_BEFORE_KEY:
              if (! p.part_last)
                p.bound_type= NdbIndexScanOperation::BoundGE;
              else
                p.bound_type= NdbIndexScanOperation::BoundGT;
              break;
            default:
              break;
          }
        }
        if (j == 1) {
          switch (p.key->flag)
          {
            // ascending
            case HA_READ_BEFORE_KEY:
              if (! p.part_last)
                p.bound_type= NdbIndexScanOperation::BoundGE;
              else
                p.bound_type= NdbIndexScanOperation::BoundGT;
              break;
            case HA_READ_AFTER_KEY:     // weird
              p.bound_type= NdbIndexScanOperation::BoundGE;
              break;
            default:
              break;
            // descending strangely sets no end key
          }
        }

        if (p.bound_type == -1)
        {
          DBUG_PRINT("error", ("key %d unknown flag %d", j, p.key->flag));
          DBUG_ASSERT(false);
          // Stop setting bounds but continue with what we have
          op->end_of_bound(range_no);
          DBUG_RETURN(0);
        }
      }
    }

    // Seen with e.g. b = 1 and c > 1
    if (part[0].bound_type == NdbIndexScanOperation::BoundLE &&
        part[1].bound_type == NdbIndexScanOperation::BoundGE &&
        memcmp(part[0].part_ptr, part[1].part_ptr, part_store_len) == 0)
    {
      DBUG_PRINT("info", ("replace LE/GE pair by EQ"));
      part[0].bound_type= NdbIndexScanOperation::BoundEQ;
      part[1].bound_type= -1;
    }
    // Not seen but was in previous version
    if (part[0].bound_type == NdbIndexScanOperation::BoundEQ &&
        part[1].bound_type == NdbIndexScanOperation::BoundGE &&
        memcmp(part[0].part_ptr, part[1].part_ptr, part_store_len) == 0)
    {
      DBUG_PRINT("info", ("remove GE from EQ/GE pair"));
      part[1].bound_type= -1;
    }

    for (j= 0; j <= 1; j++)
    {
      struct part_st &p= part[j];
      // Set bound if not done with this key
      if (p.key != NULL)
      {
        DBUG_PRINT("info", ("key %d:%d offset=%d length=%d last=%d bound=%d",
                            j, i, tot_len, part_len, p.part_last, p.bound_type));
        DBUG_DUMP("info", (const char*)p.part_ptr, part_store_len);

        // Set bound if not cancelled via type -1
        if (p.bound_type != -1)
        {
          const char* ptr= p.bound_ptr;
          char buf[256];
          shrink_varchar(field, ptr, buf);
          if (op->setBound(i, p.bound_type, ptr))
            ERR_RETURN(op->getNdbError());
        }
      }
    }

    tot_len+= part_store_len;
  }
  op->end_of_bound(range_no);
  DBUG_RETURN(0);
}

/*
  Start ordered index scan in NDB
*/

int ha_ndbcluster::ordered_index_scan(const key_range *start_key,
                                      const key_range *end_key,
                                      bool sorted, bool descending, byte* buf)
{  
  int res;
  bool restart;
  NdbTransaction *trans= m_active_trans;
  NdbIndexScanOperation *op;

  DBUG_ENTER("ha_ndbcluster::ordered_index_scan");
  DBUG_PRINT("enter", ("index: %u, sorted: %d, descending: %d",
             active_index, sorted, descending));  
  DBUG_PRINT("enter", ("Starting new ordered scan on %s", m_tabname));

  // Check that sorted seems to be initialised
  DBUG_ASSERT(sorted == 0 || sorted == 1);
  
  if (m_active_cursor == 0)
  {
    restart= false;
    NdbOperation::LockMode lm=
      (NdbOperation::LockMode)get_ndb_lock_type(m_lock.type);
    if (!(op= trans->getNdbIndexScanOperation((NDBINDEX *)
                                              m_index[active_index].index, 
                                              (const NDBTAB *) m_table)) ||
        op->readTuples(lm, 0, parallelism, sorted, descending))
      ERR_RETURN(trans->getNdbError());
    m_active_cursor= op;
  } else {
    restart= true;
    op= (NdbIndexScanOperation*)m_active_cursor;
    
    DBUG_ASSERT(op->getSorted() == sorted);
    DBUG_ASSERT(op->getLockMode() == 
                (NdbOperation::LockMode)get_ndb_lock_type(m_lock.type));
    if(op->reset_bounds(m_force_send))
      DBUG_RETURN(ndb_err(m_active_trans));
  }
  
  {
    const key_range *keys[2]= { start_key, end_key };
    res= set_bounds(op, keys);
    if (res)
      DBUG_RETURN(res);
  }

  if (!restart && generate_scan_filter(m_cond_stack, op))
    DBUG_RETURN(ndb_err(trans));
  
  if (!restart && (res= define_read_attrs(buf, op)))
  {
    DBUG_RETURN(res);
  }

  if (execute_no_commit(this,trans) != 0)
    DBUG_RETURN(ndb_err(trans));
  
  DBUG_RETURN(next_result(buf));
}

/*
  Start full table scan in NDB
 */

int ha_ndbcluster::full_table_scan(byte *buf)
{
  int res;
  NdbScanOperation *op;
  NdbTransaction *trans= m_active_trans;

  DBUG_ENTER("full_table_scan");  
  DBUG_PRINT("enter", ("Starting new scan on %s", m_tabname));

  NdbOperation::LockMode lm=
    (NdbOperation::LockMode)get_ndb_lock_type(m_lock.type);
  if (!(op=trans->getNdbScanOperation((const NDBTAB *) m_table)) ||
      op->readTuples(lm, 0, parallelism))
    ERR_RETURN(trans->getNdbError());
  m_active_cursor= op;
  if (generate_scan_filter(m_cond_stack, op))
    DBUG_RETURN(ndb_err(trans));
  if((res= define_read_attrs(buf, op)))
    DBUG_RETURN(res);

  if (execute_no_commit(this,trans) != 0)
    DBUG_RETURN(ndb_err(trans));
  DBUG_PRINT("exit", ("Scan started successfully"));
  DBUG_RETURN(next_result(buf));
}

/*
  Insert one record into NDB
*/
int ha_ndbcluster::write_row(byte *record)
{
  bool has_auto_increment;
  uint i;
  NdbTransaction *trans= m_active_trans;
  NdbOperation *op;
  int res;
  THD *thd= current_thd;

  DBUG_ENTER("write_row");

  if (m_ignore_dup_key && table->s->primary_key != MAX_KEY)
  {
    int peek_res= peek_row();
    
    if (!peek_res) 
    {
      m_dupkey= table->s->primary_key;
      DBUG_RETURN(HA_ERR_FOUND_DUPP_KEY);
    }
    if (peek_res != HA_ERR_KEY_NOT_FOUND)
      DBUG_RETURN(peek_res);
  }

  statistic_increment(thd->status_var.ha_write_count, &LOCK_status);
  if (table->timestamp_field_type & TIMESTAMP_AUTO_SET_ON_INSERT)
    table->timestamp_field->set_time();
  has_auto_increment= (table->next_number_field && record == table->record[0]);

  if (!(op= trans->getNdbOperation((const NDBTAB *) m_table)))
    ERR_RETURN(trans->getNdbError());

  res= (m_use_write) ? op->writeTuple() :op->insertTuple(); 
  if (res != 0)
    ERR_RETURN(trans->getNdbError());  
 
  if (table->s->primary_key == MAX_KEY) 
  {
    // Table has hidden primary key
    Ndb *ndb= get_ndb();
<<<<<<< HEAD
    Uint64 auto_value= ndb->getAutoIncrementValue((const NDBTAB *) m_table);
    if (set_hidden_key(op, table->s->fields, (const byte*)&auto_value))
=======
    Uint64 auto_value= NDB_FAILED_AUTO_INCREMENT;
    uint retries= NDB_AUTO_INCREMENT_RETRIES;
    do {
      auto_value= ndb->getAutoIncrementValue((const NDBTAB *) m_table);
    } while (auto_value == NDB_FAILED_AUTO_INCREMENT && 
             --retries &&
             ndb->getNdbError().status == NdbError::TemporaryError);
    if (auto_value == NDB_FAILED_AUTO_INCREMENT)
      ERR_RETURN(ndb->getNdbError());
    if (set_hidden_key(op, table->fields, (const byte*)&auto_value))
>>>>>>> 7c495c1a
      ERR_RETURN(op->getNdbError());
  } 
  else 
  {
    int res;

    if (has_auto_increment) 
    {
      THD *thd= table->in_use;

      m_skip_auto_increment= FALSE;
      update_auto_increment();
      /* Ensure that handler is always called for auto_increment values */
      thd->next_insert_id= 0;
      m_skip_auto_increment= !auto_increment_column_changed;
    }

    if ((res= set_primary_key(op)))
      return res;
  }

  // Set non-key attribute(s)
  bool set_blob_value= FALSE;
  for (i= 0; i < table->s->fields; i++) 
  {
    Field *field= table->field[i];
    if (!(field->flags & PRI_KEY_FLAG) &&
        set_ndb_value(op, field, i, &set_blob_value))
    {
      m_skip_auto_increment= TRUE;
      ERR_RETURN(op->getNdbError());
    }
  }

  m_rows_changed++;

  /*
    Execute write operation
    NOTE When doing inserts with many values in 
    each INSERT statement it should not be necessary
    to NoCommit the transaction between each row.
    Find out how this is detected!
  */
  m_rows_inserted++;
  no_uncommitted_rows_update(1);
  m_bulk_insert_not_flushed= TRUE;
  if ((m_rows_to_insert == (ha_rows) 1) || 
      ((m_rows_inserted % m_bulk_insert_rows) == 0) ||
      set_blob_value)
  {
    // Send rows to NDB
    DBUG_PRINT("info", ("Sending inserts to NDB, "\
                        "rows_inserted:%d, bulk_insert_rows: %d", 
                        (int)m_rows_inserted, (int)m_bulk_insert_rows));

    m_bulk_insert_not_flushed= FALSE;
    if (m_transaction_on)
    {
      if (execute_no_commit(this,trans) != 0)
      {
        m_skip_auto_increment= TRUE;
        no_uncommitted_rows_execute_failure();
        DBUG_RETURN(ndb_err(trans));
      }
    }
    else
    {
      if (execute_commit(this,trans) != 0)
      {
        m_skip_auto_increment= TRUE;
        no_uncommitted_rows_execute_failure();
        DBUG_RETURN(ndb_err(trans));
      }
      if(trans->restart() != 0)
      {
        DBUG_ASSERT(0);
        DBUG_RETURN(-1);
      }
    }
  }
  if ((has_auto_increment) && (m_skip_auto_increment))
  {
    Ndb *ndb= get_ndb();
    Uint64 next_val= (Uint64) table->next_number_field->val_int() + 1;
    DBUG_PRINT("info", 
               ("Trying to set next auto increment value to %lu",
                (ulong) next_val));
    if (ndb->setAutoIncrementValue((const NDBTAB *) m_table, next_val, TRUE))
      DBUG_PRINT("info", 
                 ("Setting next auto increment value to %u", next_val));  
  }
  m_skip_auto_increment= TRUE;

  DBUG_RETURN(0);
}


/* Compare if a key in a row has changed */

int ha_ndbcluster::key_cmp(uint keynr, const byte * old_row,
                           const byte * new_row)
{
  KEY_PART_INFO *key_part=table->key_info[keynr].key_part;
  KEY_PART_INFO *end=key_part+table->key_info[keynr].key_parts;

  for (; key_part != end ; key_part++)
  {
    if (key_part->null_bit)
    {
      if ((old_row[key_part->null_offset] & key_part->null_bit) !=
          (new_row[key_part->null_offset] & key_part->null_bit))
        return 1;
    }
    if (key_part->key_part_flag & (HA_BLOB_PART | HA_VAR_LENGTH_PART))
    {

      if (key_part->field->cmp_binary((char*) (old_row + key_part->offset),
                                      (char*) (new_row + key_part->offset),
                                      (ulong) key_part->length))
        return 1;
    }
    else
    {
      if (memcmp(old_row+key_part->offset, new_row+key_part->offset,
                 key_part->length))
        return 1;
    }
  }
  return 0;
}

/*
  Update one record in NDB using primary key
*/

int ha_ndbcluster::update_row(const byte *old_data, byte *new_data)
{
  THD *thd= current_thd;
  NdbTransaction *trans= m_active_trans;
  NdbScanOperation* cursor= m_active_cursor;
  NdbOperation *op;
  uint i;
  DBUG_ENTER("update_row");
  
  statistic_increment(thd->status_var.ha_update_count, &LOCK_status);
  if (table->timestamp_field_type & TIMESTAMP_AUTO_SET_ON_UPDATE)
  {
    table->timestamp_field->set_time();
    // Set query_id so that field is really updated
    table->timestamp_field->query_id= thd->query_id;
  }

  /* Check for update of primary key for special handling */  
  if ((table->s->primary_key != MAX_KEY) &&
      (key_cmp(table->s->primary_key, old_data, new_data)))
  {
    int read_res, insert_res, delete_res;

    DBUG_PRINT("info", ("primary key update, doing pk read+insert+delete"));
    // Get all old fields, since we optimize away fields not in query
    read_res= complemented_pk_read(old_data, new_data);
    if (read_res)
    {
      DBUG_PRINT("info", ("pk read failed"));
      DBUG_RETURN(read_res);
    }
    // Insert new row
    insert_res= write_row(new_data);
    if (insert_res)
    {
      DBUG_PRINT("info", ("insert failed"));
      DBUG_RETURN(insert_res);
    }
    // Delete old row
    DBUG_PRINT("info", ("insert succeded"));
    m_primary_key_update= TRUE;
    delete_res= delete_row(old_data);
    m_primary_key_update= FALSE;
    if (delete_res)
    {
      DBUG_PRINT("info", ("delete failed"));
      // Undo write_row(new_data)
      DBUG_RETURN(delete_row(new_data));
    }     
    DBUG_PRINT("info", ("insert+delete succeeded"));
    DBUG_RETURN(0);
  }

  if (cursor)
  {
    /*
      We are scanning records and want to update the record
      that was just found, call updateTuple on the cursor 
      to take over the lock to a new update operation
      And thus setting the primary key of the record from 
      the active record in cursor
    */
    DBUG_PRINT("info", ("Calling updateTuple on cursor"));
    if (!(op= cursor->updateCurrentTuple()))
      ERR_RETURN(trans->getNdbError());
    m_ops_pending++;
    if (uses_blob_value(FALSE))
      m_blobs_pending= TRUE;
  }
  else
  {  
    if (!(op= trans->getNdbOperation((const NDBTAB *) m_table)) ||
        op->updateTuple() != 0)
      ERR_RETURN(trans->getNdbError());  
    
    if (table->s->primary_key == MAX_KEY) 
    {
      // This table has no primary key, use "hidden" primary key
      DBUG_PRINT("info", ("Using hidden key"));
      
      // Require that the PK for this record has previously been 
      // read into m_value
      uint no_fields= table->s->fields;
      const NdbRecAttr* rec= m_value[no_fields].rec;
      DBUG_ASSERT(rec);
      DBUG_DUMP("key", (char*)rec->aRef(), NDB_HIDDEN_PRIMARY_KEY_LENGTH);
      
      if (set_hidden_key(op, no_fields, rec->aRef()))
        ERR_RETURN(op->getNdbError());
    } 
    else 
    {
      int res;
      if ((res= set_primary_key_from_old_data(op, old_data)))
        DBUG_RETURN(res);
    }
  }

  m_rows_changed++;

  // Set non-key attribute(s)
  for (i= 0; i < table->s->fields; i++) 
  {
    Field *field= table->field[i];
    if (((thd->query_id == field->query_id) || m_retrieve_all_fields) &&
        (!(field->flags & PRI_KEY_FLAG)) &&
        set_ndb_value(op, field, i))
      ERR_RETURN(op->getNdbError());
  }

  // Execute update operation
  if (!cursor && execute_no_commit(this,trans) != 0) {
    no_uncommitted_rows_execute_failure();
    DBUG_RETURN(ndb_err(trans));
  }
  
  DBUG_RETURN(0);
}


/*
  Delete one record from NDB, using primary key 
*/

int ha_ndbcluster::delete_row(const byte *record)
{
  THD *thd= current_thd;
  NdbTransaction *trans= m_active_trans;
  NdbScanOperation* cursor= m_active_cursor;
  NdbOperation *op;
  DBUG_ENTER("delete_row");

  statistic_increment(thd->status_var.ha_delete_count,&LOCK_status);
  m_rows_changed++;

  if (cursor)
  {
    /*
      We are scanning records and want to delete the record
      that was just found, call deleteTuple on the cursor 
      to take over the lock to a new delete operation
      And thus setting the primary key of the record from 
      the active record in cursor
    */
    DBUG_PRINT("info", ("Calling deleteTuple on cursor"));
    if (cursor->deleteCurrentTuple() != 0)
      ERR_RETURN(trans->getNdbError());     
    m_ops_pending++;

    no_uncommitted_rows_update(-1);

    // If deleting from cursor, NoCommit will be handled in next_result
    DBUG_RETURN(0);
  }
  else
  {
    
    if (!(op=trans->getNdbOperation((const NDBTAB *) m_table)) || 
        op->deleteTuple() != 0)
      ERR_RETURN(trans->getNdbError());
    
    no_uncommitted_rows_update(-1);
    
    if (table->s->primary_key == MAX_KEY) 
    {
      // This table has no primary key, use "hidden" primary key
      DBUG_PRINT("info", ("Using hidden key"));
      uint no_fields= table->s->fields;
      const NdbRecAttr* rec= m_value[no_fields].rec;
      DBUG_ASSERT(rec != NULL);
      
      if (set_hidden_key(op, no_fields, rec->aRef()))
        ERR_RETURN(op->getNdbError());
    } 
    else 
    {
      int res;
      if ((res= (m_primary_key_update ?
                 set_primary_key_from_old_data(op, record)
                 : set_primary_key(op))))
          return res;  
    }
  }

  // Execute delete operation
  if (execute_no_commit(this,trans) != 0) {
    no_uncommitted_rows_execute_failure();
    DBUG_RETURN(ndb_err(trans));
  }
  DBUG_RETURN(0);
}
  
/*
  Unpack a record read from NDB 

  SYNOPSIS
    unpack_record()
    buf                 Buffer to store read row

  NOTE
    The data for each row is read directly into the
    destination buffer. This function is primarily 
    called in order to check if any fields should be 
    set to null.
*/

void ha_ndbcluster::unpack_record(byte* buf)
{
  uint row_offset= (uint) (buf - table->record[0]);
  Field **field, **end;
  NdbValue *value= m_value;
  DBUG_ENTER("unpack_record");

  end= table->field + table->s->fields;
  
  // Set null flag(s)
  bzero(buf, table->s->null_bytes);
  for (field= table->field;
       field < end;
       field++, value++)
  {
    if ((*value).ptr)
    {
      if (! ((*field)->flags & BLOB_FLAG))
      {
        if ((*value).rec->isNULL())
         (*field)->set_null(row_offset);
        else if ((*field)->type() == MYSQL_TYPE_BIT)
        {
          uint pack_len= (*field)->pack_length();
          if (pack_len < 5)
          {
            DBUG_PRINT("info", ("bit field H'%.8X", 
                                (*value).rec->u_32_value()));
            ((Field_bit *) *field)->store((longlong) 
                                          (*value).rec->u_32_value());
          }
          else
          {
            DBUG_PRINT("info", ("bit field H'%.8X%.8X",
                                *(Uint32 *)(*value).rec->aRef(),
                                *((Uint32 *)(*value).rec->aRef()+1)));
            ((Field_bit *) *field)->store((longlong)
                                          (*value).rec->u_64_value());          }
        }
      }
      else
      {
        NdbBlob* ndb_blob= (*value).blob;
        bool isNull= TRUE;
#ifndef DBUG_OFF
        int ret= 
#endif
          ndb_blob->getNull(isNull);
        DBUG_ASSERT(ret == 0);
        if (isNull)
          (*field)->set_null(row_offset);
      }
    }
  }
  
#ifndef DBUG_OFF
  // Read and print all values that was fetched
  if (table->s->primary_key == MAX_KEY)
  {
    // Table with hidden primary key
    int hidden_no= table->s->fields;
    const NDBTAB *tab= (const NDBTAB *) m_table;
    const NDBCOL *hidden_col= tab->getColumn(hidden_no);
    const NdbRecAttr* rec= m_value[hidden_no].rec;
    DBUG_ASSERT(rec);
    DBUG_PRINT("hidden", ("%d: %s \"%llu\"", hidden_no, 
                          hidden_col->getName(), rec->u_64_value()));
  } 
  //print_results();
#endif
  DBUG_VOID_RETURN;
}

/*
  Utility function to print/dump the fetched field
 */

void ha_ndbcluster::print_results()
{
  DBUG_ENTER("print_results");

#ifndef DBUG_OFF
  const NDBTAB *tab= (const NDBTAB*) m_table;

  if (!_db_on_)
    DBUG_VOID_RETURN;

  char buf_type[MAX_FIELD_WIDTH], buf_val[MAX_FIELD_WIDTH];
  String type(buf_type, sizeof(buf_type), &my_charset_bin);
  String val(buf_val, sizeof(buf_val), &my_charset_bin);
  for (uint f= 0; f < table->s->fields; f++)
  {
    /* Use DBUG_PRINT since DBUG_FILE cannot be filtered out */
    char buf[2000];
    Field *field;
    void* ptr;
    NdbValue value;

    buf[0]= 0;
    field= table->field[f];
    if (!(value= m_value[f]).ptr)
    {
      my_snprintf(buf, sizeof(buf), "not read");
      goto print_value;
    }

    ptr= field->ptr;

    if (! (field->flags & BLOB_FLAG))
    {
      if (value.rec->isNULL())
      {
        my_snprintf(buf, sizeof(buf), "NULL");
        goto print_value;
      }
      type.length(0);
      val.length(0);
      field->sql_type(type);
      field->val_str(&val);
      my_snprintf(buf, sizeof(buf), "%s %s", type.c_ptr(), val.c_ptr());
    }
    else
    {
      NdbBlob *ndb_blob= value.blob;
      bool isNull= TRUE;
      ndb_blob->getNull(isNull);
      if (isNull) {
        my_snprintf(buf, sizeof(buf), "NULL");
        goto print_value;
      }
    }

print_value:
    DBUG_PRINT("value", ("%u,%s: %s", f, field->field_name, buf));
  }
#endif
  DBUG_VOID_RETURN;
}


int ha_ndbcluster::index_init(uint index)
{
  DBUG_ENTER("ha_ndbcluster::index_init");
  DBUG_PRINT("enter", ("index: %u", index));
  DBUG_RETURN(handler::index_init(index));
}


int ha_ndbcluster::index_end()
{
  DBUG_ENTER("ha_ndbcluster::index_end");
  DBUG_RETURN(close_scan());
}

/**
 * Check if key contains null
 */
static
int
check_null_in_key(const KEY* key_info, const byte *key, uint key_len)
{
  KEY_PART_INFO *curr_part, *end_part;
  const byte* end_ptr= key + key_len;
  curr_part= key_info->key_part;
  end_part= curr_part + key_info->key_parts;
  

  for (; curr_part != end_part && key < end_ptr; curr_part++)
  {
    if(curr_part->null_bit && *key)
      return 1;

    key += curr_part->store_length;
  }
  return 0;
}

int ha_ndbcluster::index_read(byte *buf,
                              const byte *key, uint key_len, 
                              enum ha_rkey_function find_flag)
{
  DBUG_ENTER("ha_ndbcluster::index_read");
  DBUG_PRINT("enter", ("active_index: %u, key_len: %u, find_flag: %d", 
                       active_index, key_len, find_flag));

  int error;
  ndb_index_type type= get_index_type(active_index);
  const KEY* key_info= table->key_info+active_index;
  switch (type){
  case PRIMARY_KEY_ORDERED_INDEX:
  case PRIMARY_KEY_INDEX:
    if (find_flag == HA_READ_KEY_EXACT && key_info->key_length == key_len)
    {
      if(m_active_cursor && (error= close_scan()))
        DBUG_RETURN(error);
      DBUG_RETURN(pk_read(key, key_len, buf));
    }
    else if (type == PRIMARY_KEY_INDEX)
    {
      DBUG_RETURN(1);
    }
    break;
  case UNIQUE_ORDERED_INDEX:
  case UNIQUE_INDEX:
    if (find_flag == HA_READ_KEY_EXACT && key_info->key_length == key_len &&
        !check_null_in_key(key_info, key, key_len))
    {
      if(m_active_cursor && (error= close_scan()))
        DBUG_RETURN(error);
      DBUG_RETURN(unique_index_read(key, key_len, buf));
    }
    else if (type == UNIQUE_INDEX)
    {
      DBUG_RETURN(1);
    }
    break;
  case ORDERED_INDEX:
    break;
  default:
  case UNDEFINED_INDEX:
    DBUG_ASSERT(FALSE);
    DBUG_RETURN(1);
    break;
  }
  
  key_range start_key;
  start_key.key= key;
  start_key.length= key_len;
  start_key.flag= find_flag;
  bool descending= FALSE;
  switch (find_flag) {
  case HA_READ_KEY_OR_PREV:
  case HA_READ_BEFORE_KEY:
  case HA_READ_PREFIX_LAST:
  case HA_READ_PREFIX_LAST_OR_PREV:
    descending= TRUE;
    break;
  default:
    break;
  }
  error= ordered_index_scan(&start_key, 0, TRUE, descending, buf);  
  DBUG_RETURN(error == HA_ERR_END_OF_FILE ? HA_ERR_KEY_NOT_FOUND : error);
}


int ha_ndbcluster::index_read_idx(byte *buf, uint index_no, 
                              const byte *key, uint key_len, 
                              enum ha_rkey_function find_flag)
{
  statistic_increment(current_thd->status_var.ha_read_key_count, &LOCK_status);
  DBUG_ENTER("ha_ndbcluster::index_read_idx");
  DBUG_PRINT("enter", ("index_no: %u, key_len: %u", index_no, key_len));  
  index_init(index_no);  
  DBUG_RETURN(index_read(buf, key, key_len, find_flag));
}


int ha_ndbcluster::index_next(byte *buf)
{
  DBUG_ENTER("ha_ndbcluster::index_next");
  statistic_increment(current_thd->status_var.ha_read_next_count,
                      &LOCK_status);
  DBUG_RETURN(next_result(buf));
}


int ha_ndbcluster::index_prev(byte *buf)
{
  DBUG_ENTER("ha_ndbcluster::index_prev");
  statistic_increment(current_thd->status_var.ha_read_prev_count,
                      &LOCK_status);
  DBUG_RETURN(next_result(buf));
}


int ha_ndbcluster::index_first(byte *buf)
{
  DBUG_ENTER("ha_ndbcluster::index_first");
  statistic_increment(current_thd->status_var.ha_read_first_count,
                      &LOCK_status);
  // Start the ordered index scan and fetch the first row

  // Only HA_READ_ORDER indexes get called by index_first
  DBUG_RETURN(ordered_index_scan(0, 0, TRUE, FALSE, buf));
}


int ha_ndbcluster::index_last(byte *buf)
{
  DBUG_ENTER("ha_ndbcluster::index_last");
  statistic_increment(current_thd->status_var.ha_read_last_count,&LOCK_status);
  DBUG_RETURN(ordered_index_scan(0, 0, TRUE, TRUE, buf));
}

int ha_ndbcluster::index_read_last(byte * buf, const byte * key, uint key_len)
{
  DBUG_ENTER("ha_ndbcluster::index_read_last");
  DBUG_RETURN(index_read(buf, key, key_len, HA_READ_PREFIX_LAST));
}

inline
int ha_ndbcluster::read_range_first_to_buf(const key_range *start_key,
                                           const key_range *end_key,
                                           bool eq_r, bool sorted,
                                           byte* buf)
{
  KEY* key_info;
  int error= 1; 
  DBUG_ENTER("ha_ndbcluster::read_range_first_to_buf");
  DBUG_PRINT("info", ("eq_r: %d, sorted: %d", eq_r, sorted));

  switch (get_index_type(active_index)){
  case PRIMARY_KEY_ORDERED_INDEX:
  case PRIMARY_KEY_INDEX:
    key_info= table->key_info + active_index;
    if (start_key && 
        start_key->length == key_info->key_length &&
        start_key->flag == HA_READ_KEY_EXACT)
    {
      if(m_active_cursor && (error= close_scan()))
        DBUG_RETURN(error);
      error= pk_read(start_key->key, start_key->length, buf);      
      DBUG_RETURN(error == HA_ERR_KEY_NOT_FOUND ? HA_ERR_END_OF_FILE : error);
    }
    break;
  case UNIQUE_ORDERED_INDEX:
  case UNIQUE_INDEX:
    key_info= table->key_info + active_index;
    if (start_key && start_key->length == key_info->key_length &&
        start_key->flag == HA_READ_KEY_EXACT && 
        !check_null_in_key(key_info, start_key->key, start_key->length))
    {
      if(m_active_cursor && (error= close_scan()))
        DBUG_RETURN(error);
      error= unique_index_read(start_key->key, start_key->length, buf);
      DBUG_RETURN(error == HA_ERR_KEY_NOT_FOUND ? HA_ERR_END_OF_FILE : error);
    }
    break;
  default:
    break;
  }

  // Start the ordered index scan and fetch the first row
  error= ordered_index_scan(start_key, end_key, sorted, FALSE, buf);
  DBUG_RETURN(error);
}


int ha_ndbcluster::read_range_first(const key_range *start_key,
                                    const key_range *end_key,
                                    bool eq_r, bool sorted)
{
  byte* buf= table->record[0];
  DBUG_ENTER("ha_ndbcluster::read_range_first");
  
  DBUG_RETURN(read_range_first_to_buf(start_key,
                                      end_key,
                                      eq_r, 
                                      sorted,
                                      buf));
}

int ha_ndbcluster::read_range_next()
{
  DBUG_ENTER("ha_ndbcluster::read_range_next");
  DBUG_RETURN(next_result(table->record[0]));
}


int ha_ndbcluster::rnd_init(bool scan)
{
  NdbScanOperation *cursor= m_active_cursor;
  DBUG_ENTER("rnd_init");
  DBUG_PRINT("enter", ("scan: %d", scan));
  // Check if scan is to be restarted
  if (cursor)
  {
    if (!scan)
      DBUG_RETURN(1);
    if(cursor->restart(m_force_send) != 0)
    {
      DBUG_ASSERT(0);
      DBUG_RETURN(-1);
    }
  }
  index_init(table->s->primary_key);
  DBUG_RETURN(0);
}

int ha_ndbcluster::close_scan()
{
  NdbTransaction *trans= m_active_trans;
  DBUG_ENTER("close_scan");

  m_multi_cursor= 0;
  if (!m_active_cursor && !m_multi_cursor)
    DBUG_RETURN(1);

  NdbScanOperation *cursor= m_active_cursor ? m_active_cursor : m_multi_cursor;
  
  if (m_ops_pending)
  {
    /*
      Take over any pending transactions to the 
      deleteing/updating transaction before closing the scan    
    */
    DBUG_PRINT("info", ("ops_pending: %d", m_ops_pending));    
    if (execute_no_commit(this,trans) != 0) {
      no_uncommitted_rows_execute_failure();
      DBUG_RETURN(ndb_err(trans));
    }
    m_ops_pending= 0;
  }
  
  cursor->close(m_force_send, true);
  m_active_cursor= m_multi_cursor= NULL;
  DBUG_RETURN(0);
}

int ha_ndbcluster::rnd_end()
{
  DBUG_ENTER("rnd_end");
  DBUG_RETURN(close_scan());
}


int ha_ndbcluster::rnd_next(byte *buf)
{
  DBUG_ENTER("rnd_next");
  statistic_increment(current_thd->status_var.ha_read_rnd_next_count,
                      &LOCK_status);

  if (!m_active_cursor)
    DBUG_RETURN(full_table_scan(buf));
  DBUG_RETURN(next_result(buf));
}


/*
  An "interesting" record has been found and it's pk 
  retrieved by calling position
  Now it's time to read the record from db once 
  again
*/

int ha_ndbcluster::rnd_pos(byte *buf, byte *pos)
{
  DBUG_ENTER("rnd_pos");
  statistic_increment(current_thd->status_var.ha_read_rnd_count,
                      &LOCK_status);
  // The primary key for the record is stored in pos
  // Perform a pk_read using primary key "index"
  DBUG_RETURN(pk_read(pos, ref_length, buf));  
}


/*
  Store the primary key of this record in ref 
  variable, so that the row can be retrieved again later
  using "reference" in rnd_pos
*/

void ha_ndbcluster::position(const byte *record)
{
  KEY *key_info;
  KEY_PART_INFO *key_part;
  KEY_PART_INFO *end;
  byte *buff;
  DBUG_ENTER("position");

  if (table->s->primary_key != MAX_KEY) 
  {
    key_info= table->key_info + table->s->primary_key;
    key_part= key_info->key_part;
    end= key_part + key_info->key_parts;
    buff= ref;
    
    for (; key_part != end; key_part++) 
    {
      if (key_part->null_bit) {
        /* Store 0 if the key part is a NULL part */      
        if (record[key_part->null_offset]
            & key_part->null_bit) {
          *buff++= 1;
          continue;
        }      
        *buff++= 0;
      }
      memcpy(buff, record + key_part->offset, key_part->length);
      buff += key_part->length;
    }
  } 
  else 
  {
    // No primary key, get hidden key
    DBUG_PRINT("info", ("Getting hidden key"));
    int hidden_no= table->s->fields;
    const NdbRecAttr* rec= m_value[hidden_no].rec;
    memcpy(ref, (const void*)rec->aRef(), ref_length);
#ifndef DBUG_OFF
    const NDBTAB *tab= (const NDBTAB *) m_table;  
    const NDBCOL *hidden_col= tab->getColumn(hidden_no);
    DBUG_ASSERT(hidden_col->getPrimaryKey() && 
                hidden_col->getAutoIncrement() &&
                rec != NULL && 
                ref_length == NDB_HIDDEN_PRIMARY_KEY_LENGTH);
#endif
  }
  
  DBUG_DUMP("ref", (char*)ref, ref_length);
  DBUG_VOID_RETURN;
}


void ha_ndbcluster::info(uint flag)
{
  DBUG_ENTER("info");
  DBUG_PRINT("enter", ("flag: %d", flag));
  
  if (flag & HA_STATUS_POS)
    DBUG_PRINT("info", ("HA_STATUS_POS"));
  if (flag & HA_STATUS_NO_LOCK)
    DBUG_PRINT("info", ("HA_STATUS_NO_LOCK"));
  if (flag & HA_STATUS_TIME)
    DBUG_PRINT("info", ("HA_STATUS_TIME"));
  if (flag & HA_STATUS_VARIABLE)
  {
    DBUG_PRINT("info", ("HA_STATUS_VARIABLE"));
    if (m_table_info)
    {
      if (m_ha_not_exact_count)
        records= 100;
      else
        records_update();
    }
    else
    {
      if ((my_errno= check_ndb_connection()))
        DBUG_VOID_RETURN;
      Ndb *ndb= get_ndb();
      struct Ndb_statistics stat;
      if (current_thd->variables.ndb_use_exact_count &&
          ndb_get_table_statistics(ndb, m_tabname, &stat) == 0)
      {
        mean_rec_length= stat.row_size;
        data_file_length= stat.fragment_memory;
        records= stat.row_count;
      }
      else
      {
        mean_rec_length= 0;
        records= 100;
      }
    }
  }
  if (flag & HA_STATUS_CONST)
  {
    DBUG_PRINT("info", ("HA_STATUS_CONST"));
    set_rec_per_key();
  }
  if (flag & HA_STATUS_ERRKEY)
  {
    DBUG_PRINT("info", ("HA_STATUS_ERRKEY"));
    errkey= m_dupkey;
  }
  if (flag & HA_STATUS_AUTO)
    DBUG_PRINT("info", ("HA_STATUS_AUTO"));
  DBUG_VOID_RETURN;
}


int ha_ndbcluster::extra(enum ha_extra_function operation)
{
  DBUG_ENTER("extra");
  switch (operation) {
  case HA_EXTRA_NORMAL:              /* Optimize for space (def) */
    DBUG_PRINT("info", ("HA_EXTRA_NORMAL"));
    break;
  case HA_EXTRA_QUICK:                 /* Optimize for speed */
    DBUG_PRINT("info", ("HA_EXTRA_QUICK"));
    break;
  case HA_EXTRA_RESET:                 /* Reset database to after open */
    DBUG_PRINT("info", ("HA_EXTRA_RESET"));
    DBUG_PRINT("info", ("Clearing condition stack"));
    cond_clear();
    break;
  case HA_EXTRA_CACHE:                 /* Cash record in HA_rrnd() */
    DBUG_PRINT("info", ("HA_EXTRA_CACHE"));
    break;
  case HA_EXTRA_NO_CACHE:              /* End cacheing of records (def) */
    DBUG_PRINT("info", ("HA_EXTRA_NO_CACHE"));
    break;
  case HA_EXTRA_NO_READCHECK:          /* No readcheck on update */
    DBUG_PRINT("info", ("HA_EXTRA_NO_READCHECK"));
    break;
  case HA_EXTRA_READCHECK:             /* Use readcheck (def) */
    DBUG_PRINT("info", ("HA_EXTRA_READCHECK"));
    break;
  case HA_EXTRA_KEYREAD:               /* Read only key to database */
    DBUG_PRINT("info", ("HA_EXTRA_KEYREAD"));
    break;
  case HA_EXTRA_NO_KEYREAD:            /* Normal read of records (def) */
    DBUG_PRINT("info", ("HA_EXTRA_NO_KEYREAD"));
    break;
  case HA_EXTRA_NO_USER_CHANGE:        /* No user is allowed to write */
    DBUG_PRINT("info", ("HA_EXTRA_NO_USER_CHANGE"));
    break;
  case HA_EXTRA_KEY_CACHE:
    DBUG_PRINT("info", ("HA_EXTRA_KEY_CACHE"));
    break;
  case HA_EXTRA_NO_KEY_CACHE:
    DBUG_PRINT("info", ("HA_EXTRA_NO_KEY_CACHE"));
    break;
  case HA_EXTRA_WAIT_LOCK:            /* Wait until file is avalably (def) */
    DBUG_PRINT("info", ("HA_EXTRA_WAIT_LOCK"));
    break;
  case HA_EXTRA_NO_WAIT_LOCK:         /* If file is locked, return quickly */
    DBUG_PRINT("info", ("HA_EXTRA_NO_WAIT_LOCK"));
    break;
  case HA_EXTRA_WRITE_CACHE:           /* Use write cache in ha_write() */
    DBUG_PRINT("info", ("HA_EXTRA_WRITE_CACHE"));
    break;
  case HA_EXTRA_FLUSH_CACHE:           /* flush write_record_cache */
    DBUG_PRINT("info", ("HA_EXTRA_FLUSH_CACHE"));
    break;
  case HA_EXTRA_NO_KEYS:               /* Remove all update of keys */
    DBUG_PRINT("info", ("HA_EXTRA_NO_KEYS"));
    break;
  case HA_EXTRA_KEYREAD_CHANGE_POS:         /* Keyread, but change pos */
    DBUG_PRINT("info", ("HA_EXTRA_KEYREAD_CHANGE_POS")); /* xxxxchk -r must be used */
    break;                                  
  case HA_EXTRA_REMEMBER_POS:          /* Remember pos for next/prev */
    DBUG_PRINT("info", ("HA_EXTRA_REMEMBER_POS"));
    break;
  case HA_EXTRA_RESTORE_POS:
    DBUG_PRINT("info", ("HA_EXTRA_RESTORE_POS"));
    break;
  case HA_EXTRA_REINIT_CACHE:          /* init cache from current record */
    DBUG_PRINT("info", ("HA_EXTRA_REINIT_CACHE"));
    break;
  case HA_EXTRA_FORCE_REOPEN:          /* Datafile have changed on disk */
    DBUG_PRINT("info", ("HA_EXTRA_FORCE_REOPEN"));
    break;
  case HA_EXTRA_FLUSH:                 /* Flush tables to disk */
    DBUG_PRINT("info", ("HA_EXTRA_FLUSH"));
    break;
  case HA_EXTRA_NO_ROWS:               /* Don't write rows */
    DBUG_PRINT("info", ("HA_EXTRA_NO_ROWS"));
    break;
  case HA_EXTRA_RESET_STATE:           /* Reset positions */
    DBUG_PRINT("info", ("HA_EXTRA_RESET_STATE"));
    break;
  case HA_EXTRA_IGNORE_DUP_KEY:       /* Dup keys don't rollback everything*/
    DBUG_PRINT("info", ("HA_EXTRA_IGNORE_DUP_KEY"));
    if (current_thd->lex->sql_command == SQLCOM_REPLACE)
    {
      DBUG_PRINT("info", ("Turning ON use of write instead of insert"));
      m_use_write= TRUE;
    } else 
    {
      DBUG_PRINT("info", ("Ignoring duplicate key"));
      m_ignore_dup_key= TRUE;
    }
    break;
  case HA_EXTRA_NO_IGNORE_DUP_KEY:
    DBUG_PRINT("info", ("HA_EXTRA_NO_IGNORE_DUP_KEY"));
    DBUG_PRINT("info", ("Turning OFF use of write instead of insert"));
    m_use_write= FALSE;
    m_ignore_dup_key= FALSE;
    break;
  case HA_EXTRA_RETRIEVE_ALL_COLS:    /* Retrieve all columns, not just those
                                         where field->query_id is the same as
                                         the current query id */
    DBUG_PRINT("info", ("HA_EXTRA_RETRIEVE_ALL_COLS"));
    m_retrieve_all_fields= TRUE;
    break;
  case HA_EXTRA_PREPARE_FOR_DELETE:
    DBUG_PRINT("info", ("HA_EXTRA_PREPARE_FOR_DELETE"));
    break;
  case HA_EXTRA_PREPARE_FOR_UPDATE:     /* Remove read cache if problems */
    DBUG_PRINT("info", ("HA_EXTRA_PREPARE_FOR_UPDATE"));
    break;
  case HA_EXTRA_PRELOAD_BUFFER_SIZE: 
    DBUG_PRINT("info", ("HA_EXTRA_PRELOAD_BUFFER_SIZE"));
    break;
  case HA_EXTRA_RETRIEVE_PRIMARY_KEY: 
    DBUG_PRINT("info", ("HA_EXTRA_RETRIEVE_PRIMARY_KEY"));
    m_retrieve_primary_key= TRUE;
    break;
  case HA_EXTRA_CHANGE_KEY_TO_UNIQUE: 
    DBUG_PRINT("info", ("HA_EXTRA_CHANGE_KEY_TO_UNIQUE"));
    break;
  case HA_EXTRA_CHANGE_KEY_TO_DUP: 
    DBUG_PRINT("info", ("HA_EXTRA_CHANGE_KEY_TO_DUP"));
  case HA_EXTRA_KEYREAD_PRESERVE_FIELDS:
    DBUG_PRINT("info", ("HA_EXTRA_KEYREAD_PRESERVE_FIELDS"));
    break;

  }
  
  DBUG_RETURN(0);
}

/* 
   Start of an insert, remember number of rows to be inserted, it will
   be used in write_row and get_autoincrement to send an optimal number
   of rows in each roundtrip to the server

   SYNOPSIS
   rows     number of rows to insert, 0 if unknown

*/

void ha_ndbcluster::start_bulk_insert(ha_rows rows)
{
  int bytes, batch;
  const NDBTAB *tab= (const NDBTAB *) m_table;    

  DBUG_ENTER("start_bulk_insert");
  DBUG_PRINT("enter", ("rows: %d", (int)rows));
  
  m_rows_inserted= (ha_rows) 0;
  if (rows == (ha_rows) 0)
    /* We don't know how many will be inserted, guess */
    m_rows_to_insert= m_autoincrement_prefetch;
  else
    m_rows_to_insert= rows; 

  /* 
    Calculate how many rows that should be inserted
    per roundtrip to NDB. This is done in order to minimize the 
    number of roundtrips as much as possible. However performance will 
    degrade if too many bytes are inserted, thus it's limited by this 
    calculation.   
  */
  const int bytesperbatch= 8192;
  bytes= 12 + tab->getRowSizeInBytes() + 4 * tab->getNoOfColumns();
  batch= bytesperbatch/bytes;
  batch= batch == 0 ? 1 : batch;
  DBUG_PRINT("info", ("batch: %d, bytes: %d", batch, bytes));
  m_bulk_insert_rows= batch;

  DBUG_VOID_RETURN;
}

/*
  End of an insert
 */
int ha_ndbcluster::end_bulk_insert()
{
  int error= 0;

  DBUG_ENTER("end_bulk_insert");
  // Check if last inserts need to be flushed
  if (m_bulk_insert_not_flushed)
  {
    NdbTransaction *trans= m_active_trans;
    // Send rows to NDB
    DBUG_PRINT("info", ("Sending inserts to NDB, "\
                        "rows_inserted:%d, bulk_insert_rows: %d", 
                        (int) m_rows_inserted, (int) m_bulk_insert_rows)); 
    m_bulk_insert_not_flushed= FALSE;
    if (execute_no_commit(this,trans) != 0) {
      no_uncommitted_rows_execute_failure();
      my_errno= error= ndb_err(trans);
    }
  }

  m_rows_inserted= (ha_rows) 0;
  m_rows_to_insert= (ha_rows) 1;
  DBUG_RETURN(error);
}


int ha_ndbcluster::extra_opt(enum ha_extra_function operation, ulong cache_size)
{
  DBUG_ENTER("extra_opt");
  DBUG_PRINT("enter", ("cache_size: %lu", cache_size));
  DBUG_RETURN(extra(operation));
}


const char** ha_ndbcluster::bas_ext() const
{ static const char *ext[]= { ha_ndb_ext, NullS }; return ext; }


/*
  How many seeks it will take to read through the table
  This is to be comparable to the number returned by records_in_range so
  that we can decide if we should scan the table or use keys.
*/

double ha_ndbcluster::scan_time()
{
  DBUG_ENTER("ha_ndbcluster::scan_time()");
  double res= rows2double(records*1000);
  DBUG_PRINT("exit", ("table: %s value: %f", 
                      m_tabname, res));
  DBUG_RETURN(res);
}


THR_LOCK_DATA **ha_ndbcluster::store_lock(THD *thd,
                                          THR_LOCK_DATA **to,
                                          enum thr_lock_type lock_type)
{
  DBUG_ENTER("store_lock");
  if (lock_type != TL_IGNORE && m_lock.type == TL_UNLOCK) 
  {

    /* If we are not doing a LOCK TABLE, then allow multiple
       writers */
    
    /* Since NDB does not currently have table locks
       this is treated as a ordinary lock */

    if ((lock_type >= TL_WRITE_ALLOW_WRITE &&
         lock_type <= TL_WRITE) && !thd->in_lock_tables)      
      lock_type= TL_WRITE_ALLOW_WRITE;
    
    /* In queries of type INSERT INTO t1 SELECT ... FROM t2 ...
       MySQL would use the lock TL_READ_NO_INSERT on t2, and that
       would conflict with TL_WRITE_ALLOW_WRITE, blocking all inserts
       to t2. Convert the lock to a normal read lock to allow
       concurrent inserts to t2. */
    
    if (lock_type == TL_READ_NO_INSERT && !thd->in_lock_tables)
      lock_type= TL_READ;
    
    m_lock.type=lock_type;
  }
  *to++= &m_lock;

  DBUG_PRINT("exit", ("lock_type: %d", lock_type));
  
  DBUG_RETURN(to);
}

#ifndef DBUG_OFF
#define PRINT_OPTION_FLAGS(t) { \
      if (t->options & OPTION_NOT_AUTOCOMMIT) \
        DBUG_PRINT("thd->options", ("OPTION_NOT_AUTOCOMMIT")); \
      if (t->options & OPTION_BEGIN) \
        DBUG_PRINT("thd->options", ("OPTION_BEGIN")); \
      if (t->options & OPTION_TABLE_LOCK) \
        DBUG_PRINT("thd->options", ("OPTION_TABLE_LOCK")); \
}
#else
#define PRINT_OPTION_FLAGS(t)
#endif


/*
  As MySQL will execute an external lock for every new table it uses
  we can use this to start the transactions.
  If we are in auto_commit mode we just need to start a transaction
  for the statement, this will be stored in thd_ndb.stmt.
  If not, we have to start a master transaction if there doesn't exist
  one from before, this will be stored in thd_ndb.all
 
  When a table lock is held one transaction will be started which holds
  the table lock and for each statement a hupp transaction will be started  
  If we are locking the table then:
  - save the NdbDictionary::Table for easy access
  - save reference to table statistics
  - refresh list of the indexes for the table if needed (if altered)
 */

int ha_ndbcluster::external_lock(THD *thd, int lock_type)
{
  int error=0;
  NdbTransaction* trans= NULL;

  DBUG_ENTER("external_lock");
  /*
    Check that this handler instance has a connection
    set up to the Ndb object of thd
   */
  if (check_ndb_connection(thd))
    DBUG_RETURN(1);

  Thd_ndb *thd_ndb= get_thd_ndb(thd);
  Ndb *ndb= thd_ndb->ndb;

  DBUG_PRINT("enter", ("thd: %x, thd_ndb: %x, thd_ndb->lock_count: %d",
                       thd, thd_ndb, thd_ndb->lock_count));

  if (lock_type != F_UNLCK)
  {
    DBUG_PRINT("info", ("lock_type != F_UNLCK"));
    if (!thd_ndb->lock_count++)
    {
      PRINT_OPTION_FLAGS(thd);
      if (!(thd->options & (OPTION_NOT_AUTOCOMMIT | OPTION_BEGIN | OPTION_TABLE_LOCK))) 
      {
        // Autocommit transaction
        DBUG_ASSERT(!thd_ndb->stmt);
        DBUG_PRINT("trans",("Starting transaction stmt"));      

        trans= ndb->startTransaction();
        if (trans == NULL)
          ERR_RETURN(ndb->getNdbError());
        no_uncommitted_rows_reset(thd);
        thd_ndb->stmt= trans;
        trans_register_ha(thd, FALSE, &ndbcluster_hton);
      } 
      else 
      { 
        if (!thd_ndb->all)
        {
          // Not autocommit transaction
          // A "master" transaction ha not been started yet
          DBUG_PRINT("trans",("starting transaction, all"));
          
          trans= ndb->startTransaction();
          if (trans == NULL)
            ERR_RETURN(ndb->getNdbError());
          no_uncommitted_rows_reset(thd);
          thd_ndb->all= trans; 
          trans_register_ha(thd, TRUE, &ndbcluster_hton);

          /*
            If this is the start of a LOCK TABLE, a table look 
            should be taken on the table in NDB
           
            Check if it should be read or write lock
           */
          if (thd->options & (OPTION_TABLE_LOCK))
          {
            //lockThisTable();
            DBUG_PRINT("info", ("Locking the table..." ));
          }

        }
      }
    }
    /*
      This is the place to make sure this handler instance
      has a started transaction.
     
      The transaction is started by the first handler on which 
      MySQL Server calls external lock
     
      Other handlers in the same stmt or transaction should use 
      the same NDB transaction. This is done by setting up the m_active_trans
      pointer to point to the NDB transaction. 
     */

    // store thread specific data first to set the right context
    m_force_send=          thd->variables.ndb_force_send;
    m_ha_not_exact_count= !thd->variables.ndb_use_exact_count;
    m_autoincrement_prefetch= 
      (ha_rows) thd->variables.ndb_autoincrement_prefetch_sz;
    if (!thd->transaction.on)
      m_transaction_on= FALSE;
    else
      m_transaction_on= thd->variables.ndb_use_transactions;

    m_active_trans= thd_ndb->all ? thd_ndb->all : thd_ndb->stmt;
    DBUG_ASSERT(m_active_trans);
    // Start of transaction
    m_rows_changed= 0;
    m_retrieve_all_fields= FALSE;
    m_retrieve_primary_key= FALSE;
    m_ops_pending= 0;
    {
      NDBDICT *dict= ndb->getDictionary();
      const NDBTAB *tab;
      void *tab_info;
      if (!(tab= dict->getTable(m_tabname, &tab_info)))
        ERR_RETURN(dict->getNdbError());
      DBUG_PRINT("info", ("Table schema version: %d", tab->getObjectVersion()));
      if (m_table != (void *)tab || m_tableVersion != tab->getObjectVersion())
      {
        /*
          The table has been altered, refresh the index list
        */
        build_index_list(ndb, table, ILBP_OPEN);  
        m_table= (void *)tab;
        m_tableVersion = tab->getObjectVersion();
      }
      m_table_info= tab_info;
    }
    no_uncommitted_rows_init(thd);
  }
  else
  {
    DBUG_PRINT("info", ("lock_type == F_UNLCK"));

    if (ndb_cache_check_time && m_rows_changed)
    {
      DBUG_PRINT("info", ("Rows has changed and util thread is running"));
      if (thd->options & (OPTION_NOT_AUTOCOMMIT | OPTION_BEGIN))
      {
        DBUG_PRINT("info", ("Add share to list of tables to be invalidated"));
        /* NOTE push_back allocates memory using transactions mem_root! */
        thd_ndb->changed_tables.push_back(m_share, &thd->transaction.mem_root);
      }

      pthread_mutex_lock(&m_share->mutex);
      DBUG_PRINT("info", ("Invalidating commit_count"));
      m_share->commit_count= 0;
      m_share->commit_count_lock++;
      pthread_mutex_unlock(&m_share->mutex);
    }

    if (!--thd_ndb->lock_count)
    {
      DBUG_PRINT("trans", ("Last external_lock"));
      PRINT_OPTION_FLAGS(thd);

      if (thd_ndb->stmt)
      {
        /*
          Unlock is done without a transaction commit / rollback.
          This happens if the thread didn't update any rows
          We must in this case close the transaction to release resources
        */
        DBUG_PRINT("trans",("ending non-updating transaction"));
        ndb->closeTransaction(m_active_trans);
        thd_ndb->stmt= NULL;
      }
    }
    m_table= NULL;
    m_table_info= NULL;

    /*
      This is the place to make sure this handler instance
      no longer are connected to the active transaction.

      And since the handler is no longer part of the transaction 
      it can't have open cursors, ops or blobs pending.
    */
    m_active_trans= NULL;    

    if (m_active_cursor)
      DBUG_PRINT("warning", ("m_active_cursor != NULL"));
    m_active_cursor= NULL;

    if (m_multi_cursor)
      DBUG_PRINT("warning", ("m_multi_cursor != NULL"));
    m_multi_cursor= NULL;
    
    if (m_blobs_pending)
      DBUG_PRINT("warning", ("blobs_pending != 0"));
    m_blobs_pending= 0;
    
    if (m_ops_pending)
      DBUG_PRINT("warning", ("ops_pending != 0L"));
    m_ops_pending= 0;
  }
  DBUG_RETURN(error);
}

/*
  When using LOCK TABLE's external_lock is only called when the actual
  TABLE LOCK is done.
  Under LOCK TABLES, each used tables will force a call to start_stmt.
  Ndb doesn't currently support table locks, and will do ordinary
  startTransaction for each transaction/statement.
*/

int ha_ndbcluster::start_stmt(THD *thd)
{
  int error=0;
  DBUG_ENTER("start_stmt");
  PRINT_OPTION_FLAGS(thd);

  Thd_ndb *thd_ndb= get_thd_ndb(thd);
  NdbTransaction *trans= thd_ndb->stmt;
  if (!trans){
    Ndb *ndb= thd_ndb->ndb;
    DBUG_PRINT("trans",("Starting transaction stmt"));  

#if 0    
    NdbTransaction *tablock_trans= thd_ndb->all;
    DBUG_PRINT("info", ("tablock_trans: %x", (UintPtr)tablock_trans));
    DBUG_ASSERT(tablock_trans);
//    trans= ndb->hupp(tablock_trans);
#endif
    trans= ndb->startTransaction();
    if (trans == NULL)
      ERR_RETURN(ndb->getNdbError());
    no_uncommitted_rows_reset(thd);
    thd_ndb->stmt= trans;
    trans_register_ha(thd, FALSE, &ndbcluster_hton);
  }
  m_active_trans= trans;

  // Start of statement
  m_retrieve_all_fields= FALSE;
  m_retrieve_primary_key= FALSE;
  m_ops_pending= 0;    
  
  DBUG_RETURN(error);
}


/*
  Commit a transaction started in NDB
 */

int ndbcluster_commit(THD *thd, bool all)
{
  int res= 0;
  Thd_ndb *thd_ndb= get_thd_ndb(thd);
  Ndb *ndb= thd_ndb->ndb;
  NdbTransaction *trans= all ? thd_ndb->all : thd_ndb->stmt;

  DBUG_ENTER("ndbcluster_commit");
  DBUG_PRINT("transaction",("%s",
                            trans == thd_ndb->stmt ?
                            "stmt" : "all"));
  DBUG_ASSERT(ndb && trans);

  if (execute_commit(thd,trans) != 0)
  {
    const NdbError err= trans->getNdbError();
    const NdbOperation *error_op= trans->getNdbErrorOperation();
    ERR_PRINT(err);
    res= ndb_to_mysql_error(&err);
    if (res != -1)
      ndbcluster_print_error(res, error_op);
  }
  ndb->closeTransaction(trans);

  if(all)
    thd_ndb->all= NULL;
  else
    thd_ndb->stmt= NULL;

  /* Clear commit_count for tables changed by transaction */
  NDB_SHARE* share;
  List_iterator_fast<NDB_SHARE> it(thd_ndb->changed_tables);
  while ((share= it++))
  {
    pthread_mutex_lock(&share->mutex);
    DBUG_PRINT("info", ("Invalidate commit_count for %s, share->commit_count: %d ", share->table_name, share->commit_count));
    share->commit_count= 0;
    share->commit_count_lock++;
    pthread_mutex_unlock(&share->mutex);
  }
  thd_ndb->changed_tables.empty();

  DBUG_RETURN(res);
}


/*
  Rollback a transaction started in NDB
 */

int ndbcluster_rollback(THD *thd, bool all)
{
  int res= 0;
  Thd_ndb *thd_ndb= get_thd_ndb(thd);
  Ndb *ndb= thd_ndb->ndb;
  NdbTransaction *trans= all ? thd_ndb->all : thd_ndb->stmt;

  DBUG_ENTER("ndbcluster_rollback");
  DBUG_PRINT("transaction",("%s",
                            trans == thd_ndb->stmt ? 
                            "stmt" : "all"));
  DBUG_ASSERT(ndb && trans);

  if (trans->execute(NdbTransaction::Rollback) != 0)
  {
    const NdbError err= trans->getNdbError();
    const NdbOperation *error_op= trans->getNdbErrorOperation();
    ERR_PRINT(err);     
    res= ndb_to_mysql_error(&err);
    if (res != -1) 
      ndbcluster_print_error(res, error_op);
  }
  ndb->closeTransaction(trans);

  if(all)
    thd_ndb->all= NULL;
  else
    thd_ndb->stmt= NULL;

  /* Clear list of tables changed by transaction */
  thd_ndb->changed_tables.empty();

  DBUG_RETURN(res);
}


/*
  Define NDB column based on Field.
  Returns 0 or mysql error code.
  Not member of ha_ndbcluster because NDBCOL cannot be declared.

  MySQL text types with character set "binary" are mapped to true
  NDB binary types without a character set.  This may change.
 */

static int create_ndb_column(NDBCOL &col,
                             Field *field,
                             HA_CREATE_INFO *info)
{
  // Set name
  {
    char truncated_field_name[NDB_MAX_ATTR_NAME_SIZE];
    strnmov(truncated_field_name,field->field_name,sizeof(truncated_field_name));
    truncated_field_name[sizeof(truncated_field_name)-1]= '\0';
    col.setName(truncated_field_name);
  }
  // Get char set
  CHARSET_INFO *cs= field->charset();
  // Set type and sizes
  const enum enum_field_types mysql_type= field->real_type();
  switch (mysql_type) {
  // Numeric types
  case MYSQL_TYPE_TINY:        
    if (field->flags & UNSIGNED_FLAG)
      col.setType(NDBCOL::Tinyunsigned);
    else
      col.setType(NDBCOL::Tinyint);
    col.setLength(1);
    break;
  case MYSQL_TYPE_SHORT:
    if (field->flags & UNSIGNED_FLAG)
      col.setType(NDBCOL::Smallunsigned);
    else
      col.setType(NDBCOL::Smallint);
    col.setLength(1);
    break;
  case MYSQL_TYPE_LONG:
    if (field->flags & UNSIGNED_FLAG)
      col.setType(NDBCOL::Unsigned);
    else
      col.setType(NDBCOL::Int);
    col.setLength(1);
    break;
  case MYSQL_TYPE_INT24:       
    if (field->flags & UNSIGNED_FLAG)
      col.setType(NDBCOL::Mediumunsigned);
    else
      col.setType(NDBCOL::Mediumint);
    col.setLength(1);
    break;
  case MYSQL_TYPE_LONGLONG:
    if (field->flags & UNSIGNED_FLAG)
      col.setType(NDBCOL::Bigunsigned);
    else
      col.setType(NDBCOL::Bigint);
    col.setLength(1);
    break;
  case MYSQL_TYPE_FLOAT:
    col.setType(NDBCOL::Float);
    col.setLength(1);
    break;
  case MYSQL_TYPE_DOUBLE:
    col.setType(NDBCOL::Double);
    col.setLength(1);
    break;
  case MYSQL_TYPE_DECIMAL:    
    {
      Field_decimal *f= (Field_decimal*)field;
      uint precision= f->pack_length();
      uint scale= f->decimals();
      if (field->flags & UNSIGNED_FLAG)
      {
        col.setType(NDBCOL::Olddecimalunsigned);
        precision-= (scale > 0);
      }
      else
      {
        col.setType(NDBCOL::Olddecimal);
        precision-= 1 + (scale > 0);
      }
      col.setPrecision(precision);
      col.setScale(scale);
      col.setLength(1);
    }
    break;
  case MYSQL_TYPE_NEWDECIMAL:    
    {
      Field_new_decimal *f= (Field_new_decimal*)field;
      uint precision= f->field_length;
      uint scale= f->decimals();
      if (field->flags & UNSIGNED_FLAG)
      {
        col.setType(NDBCOL::Decimalunsigned);
      }
      else
      {
        col.setType(NDBCOL::Decimal);
      }
      col.setPrecision(precision);
      col.setScale(scale);
      col.setLength(1);
    }
    break;
  // Date types
  case MYSQL_TYPE_DATETIME:    
    col.setType(NDBCOL::Datetime);
    col.setLength(1);
    break;
  case MYSQL_TYPE_DATE: // ?
    col.setType(NDBCOL::Char);
    col.setLength(field->pack_length());
    break;
  case MYSQL_TYPE_NEWDATE:
    col.setType(NDBCOL::Date);
    col.setLength(1);
    break;
  case MYSQL_TYPE_TIME:        
    col.setType(NDBCOL::Time);
    col.setLength(1);
    break;
  case MYSQL_TYPE_YEAR:
    col.setType(NDBCOL::Year);
    col.setLength(1);
    break;
  case MYSQL_TYPE_TIMESTAMP:
    col.setType(NDBCOL::Timestamp);
    col.setLength(1);
    break;
  // Char types
  case MYSQL_TYPE_STRING:      
    if (field->pack_length() == 0)
    {
      col.setType(NDBCOL::Bit);
      col.setLength(1);
    }
    else if ((field->flags & BINARY_FLAG) && cs == &my_charset_bin)
    {
      col.setType(NDBCOL::Binary);
      col.setLength(field->pack_length());
    }
    else
    {
      col.setType(NDBCOL::Char);
      col.setCharset(cs);
      col.setLength(field->pack_length());
    }
    break;
  case MYSQL_TYPE_VAR_STRING: // ?
  case MYSQL_TYPE_VARCHAR:
    {
      Field_varstring* f= (Field_varstring*)field;
      if (f->length_bytes == 1)
      {
        if ((field->flags & BINARY_FLAG) && cs == &my_charset_bin)
          col.setType(NDBCOL::Varbinary);
        else {
          col.setType(NDBCOL::Varchar);
          col.setCharset(cs);
        }
      }
      else if (f->length_bytes == 2)
      {
        if ((field->flags & BINARY_FLAG) && cs == &my_charset_bin)
          col.setType(NDBCOL::Longvarbinary);
        else {
          col.setType(NDBCOL::Longvarchar);
          col.setCharset(cs);
        }
      }
      else
      {
        return HA_ERR_UNSUPPORTED;
      }
      col.setLength(field->field_length);
    }
    break;
  // Blob types (all come in as MYSQL_TYPE_BLOB)
  mysql_type_tiny_blob:
  case MYSQL_TYPE_TINY_BLOB:
    if ((field->flags & BINARY_FLAG) && cs == &my_charset_bin)
      col.setType(NDBCOL::Blob);
    else {
      col.setType(NDBCOL::Text);
      col.setCharset(cs);
    }
    col.setInlineSize(256);
    // No parts
    col.setPartSize(0);
    col.setStripeSize(0);
    break;
  //mysql_type_blob:
  case MYSQL_TYPE_BLOB:    
    if ((field->flags & BINARY_FLAG) && cs == &my_charset_bin)
      col.setType(NDBCOL::Blob);
    else {
      col.setType(NDBCOL::Text);
      col.setCharset(cs);
    }
    // Use "<=" even if "<" is the exact condition
    if (field->max_length() <= (1 << 8))
      goto mysql_type_tiny_blob;
    else if (field->max_length() <= (1 << 16))
    {
      col.setInlineSize(256);
      col.setPartSize(2000);
      col.setStripeSize(16);
    }
    else if (field->max_length() <= (1 << 24))
      goto mysql_type_medium_blob;
    else
      goto mysql_type_long_blob;
    break;
  mysql_type_medium_blob:
  case MYSQL_TYPE_MEDIUM_BLOB:   
    if ((field->flags & BINARY_FLAG) && cs == &my_charset_bin)
      col.setType(NDBCOL::Blob);
    else {
      col.setType(NDBCOL::Text);
      col.setCharset(cs);
    }
    col.setInlineSize(256);
    col.setPartSize(4000);
    col.setStripeSize(8);
    break;
  mysql_type_long_blob:
  case MYSQL_TYPE_LONG_BLOB:  
    if ((field->flags & BINARY_FLAG) && cs == &my_charset_bin)
      col.setType(NDBCOL::Blob);
    else {
      col.setType(NDBCOL::Text);
      col.setCharset(cs);
    }
    col.setInlineSize(256);
    col.setPartSize(8000);
    col.setStripeSize(4);
    break;
  // Other types
  case MYSQL_TYPE_ENUM:
    col.setType(NDBCOL::Char);
    col.setLength(field->pack_length());
    break;
  case MYSQL_TYPE_SET:         
    col.setType(NDBCOL::Char);
    col.setLength(field->pack_length());
    break;
  case MYSQL_TYPE_BIT: {
    int no_of_bits= field->field_length*8 + ((Field_bit *) field)->bit_len;
    col.setType(NDBCOL::Bit);
    if (!no_of_bits)
      col.setLength(1);
      else
        col.setLength(no_of_bits);
    break;
  }
  case MYSQL_TYPE_NULL:        
  case MYSQL_TYPE_GEOMETRY:
    goto mysql_type_unsupported;
  mysql_type_unsupported:
  default:
    return HA_ERR_UNSUPPORTED;
  }
  // Set nullable and pk
  col.setNullable(field->maybe_null());
  col.setPrimaryKey(field->flags & PRI_KEY_FLAG);
  // Set autoincrement
  if (field->flags & AUTO_INCREMENT_FLAG) 
  {
    col.setAutoIncrement(TRUE);
    ulonglong value= info->auto_increment_value ?
      info->auto_increment_value : (ulonglong) 1;
    DBUG_PRINT("info", ("Autoincrement key, initial: %llu", value));
    col.setAutoIncrementInitialValue(value);
  }
  else
    col.setAutoIncrement(FALSE);
  return 0;
}

/*
  Create a table in NDB Cluster
 */

static void ndb_set_fragmentation(NDBTAB &tab, TABLE *form, uint pk_length)
{
  if (form->s->max_rows == (ha_rows) 0) /* default setting, don't set fragmentation */
    return;
  /**
   * get the number of fragments right
   */
  uint no_fragments;
  {
#if MYSQL_VERSION_ID >= 50000
    uint acc_row_size= 25 + /*safety margin*/ 2;
#else
    uint acc_row_size= pk_length*4;
    /* add acc overhead */
    if (pk_length <= 8)  /* main page will set the limit */
      acc_row_size+= 25 + /*safety margin*/ 2;
    else                /* overflow page will set the limit */
      acc_row_size+= 4 + /*safety margin*/ 4;
#endif
    ulonglong acc_fragment_size= 512*1024*1024;
    ulonglong max_rows= form->s->max_rows;
#if MYSQL_VERSION_ID >= 50100
    no_fragments= (max_rows*acc_row_size)/acc_fragment_size+1;
#else
    no_fragments= ((max_rows*acc_row_size)/acc_fragment_size+1
                   +1/*correct rounding*/)/2;
#endif
  }
  {
    uint no_nodes= g_ndb_cluster_connection->no_db_nodes();
    NDBTAB::FragmentType ftype;
    if (no_fragments > 2*no_nodes)
    {
      ftype= NDBTAB::FragAllLarge;
      if (no_fragments > 4*no_nodes)
        push_warning(current_thd, MYSQL_ERROR::WARN_LEVEL_WARN, ER_UNKNOWN_ERROR,
                     "Ndb might have problems storing the max amount of rows specified");
    }
    else if (no_fragments > no_nodes)
      ftype= NDBTAB::FragAllMedium;
    else
      ftype= NDBTAB::FragAllSmall;
    tab.setFragmentType(ftype);
  }
}

int ha_ndbcluster::create(const char *name, 
                          TABLE *form, 
                          HA_CREATE_INFO *info)
{
  NDBTAB tab;
  NDBCOL col;
  uint pack_length, length, i, pk_length= 0;
  const void *data, *pack_data;
  char name2[FN_HEADLEN];
  bool create_from_engine= (info->table_options & HA_CREATE_FROM_ENGINE);
   
  DBUG_ENTER("ha_ndbcluster::create");
  DBUG_PRINT("enter", ("name: %s", name));
  fn_format(name2, name, "", "",2);       // Remove the .frm extension
  set_dbname(name2);
  set_tabname(name2);    

  if (create_from_engine)
  {
    /*
      Table alreay exists in NDB and frm file has been created by 
      caller.
      Do Ndb specific stuff, such as create a .ndb file
    */
    my_errno= write_ndb_file();
    DBUG_RETURN(my_errno);
  }

  DBUG_PRINT("table", ("name: %s", m_tabname));  
  tab.setName(m_tabname);
  tab.setLogging(!(info->options & HA_LEX_CREATE_TMP_TABLE));    
   
  // Save frm data for this table
  if (readfrm(name, &data, &length))
    DBUG_RETURN(1);
  if (packfrm(data, length, &pack_data, &pack_length))
    DBUG_RETURN(2);
  
  DBUG_PRINT("info", ("setFrm data=%x, len=%d", pack_data, pack_length));
  tab.setFrm(pack_data, pack_length);      
  my_free((char*)data, MYF(0));
  my_free((char*)pack_data, MYF(0));
  
  for (i= 0; i < form->s->fields; i++) 
  {
    Field *field= form->field[i];
    DBUG_PRINT("info", ("name: %s, type: %u, pack_length: %d", 
                        field->field_name, field->real_type(),
                        field->pack_length()));
    if ((my_errno= create_ndb_column(col, field, info)))
      DBUG_RETURN(my_errno);
    tab.addColumn(col);
    if(col.getPrimaryKey())
      pk_length += (field->pack_length() + 3) / 4;
  }
  
  // No primary key, create shadow key as 64 bit, auto increment  
  if (form->s->primary_key == MAX_KEY) 
  {
    DBUG_PRINT("info", ("Generating shadow key"));
    col.setName("$PK");
    col.setType(NdbDictionary::Column::Bigunsigned);
    col.setLength(1);
    col.setNullable(FALSE);
    col.setPrimaryKey(TRUE);
    col.setAutoIncrement(TRUE);
    tab.addColumn(col);
    pk_length += 2;
  }
  
  // Make sure that blob tables don't have to big part size
  for (i= 0; i < form->s->fields; i++) 
  {
    /**
     * The extra +7 concists
     * 2 - words from pk in blob table
     * 5 - from extra words added by tup/dict??
     */
    switch (form->field[i]->real_type()) {
    case MYSQL_TYPE_BLOB:    
    case MYSQL_TYPE_MEDIUM_BLOB:   
    case MYSQL_TYPE_LONG_BLOB: 
    {
      NdbDictionary::Column * col= tab.getColumn(i);
      int size= pk_length + (col->getPartSize()+3)/4 + 7;
      if(size > NDB_MAX_TUPLE_SIZE_IN_WORDS && 
         (pk_length+7) < NDB_MAX_TUPLE_SIZE_IN_WORDS)
      {
        size= NDB_MAX_TUPLE_SIZE_IN_WORDS - pk_length - 7;
        col->setPartSize(4*size);
      }
      /**
       * If size > NDB_MAX and pk_length+7 >= NDB_MAX
       *   then the table can't be created anyway, so skip
       *   changing part size, and have error later
       */ 
    }
    default:
      break;
    }
  }

  ndb_set_fragmentation(tab, form, pk_length);

  if ((my_errno= check_ndb_connection()))
    DBUG_RETURN(my_errno);
  
  // Create the table in NDB     
  Ndb *ndb= get_ndb();
  NDBDICT *dict= ndb->getDictionary();
  if (dict->createTable(tab) != 0) 
  {
    const NdbError err= dict->getNdbError();
    ERR_PRINT(err);
    my_errno= ndb_to_mysql_error(&err);
    DBUG_RETURN(my_errno);
  }
  DBUG_PRINT("info", ("Table %s/%s created successfully", 
                      m_dbname, m_tabname));

  // Create secondary indexes
  my_errno= build_index_list(ndb, form, ILBP_CREATE);

  if (!my_errno)
    my_errno= write_ndb_file();

  DBUG_RETURN(my_errno);
}


int ha_ndbcluster::create_ordered_index(const char *name, 
                                        KEY *key_info)
{
  DBUG_ENTER("ha_ndbcluster::create_ordered_index");
  DBUG_RETURN(create_index(name, key_info, FALSE));
}

int ha_ndbcluster::create_unique_index(const char *name, 
                                       KEY *key_info)
{

  DBUG_ENTER("ha_ndbcluster::create_unique_index");
  DBUG_RETURN(create_index(name, key_info, TRUE));
}


/*
  Create an index in NDB Cluster
 */

int ha_ndbcluster::create_index(const char *name, 
                                KEY *key_info,
                                bool unique)
{
  Ndb *ndb= get_ndb();
  NdbDictionary::Dictionary *dict= ndb->getDictionary();
  KEY_PART_INFO *key_part= key_info->key_part;
  KEY_PART_INFO *end= key_part + key_info->key_parts;
  
  DBUG_ENTER("ha_ndbcluster::create_index");
  DBUG_PRINT("enter", ("name: %s ", name));

  NdbDictionary::Index ndb_index(name);
  if (unique)
    ndb_index.setType(NdbDictionary::Index::UniqueHashIndex);
  else 
  {
    ndb_index.setType(NdbDictionary::Index::OrderedIndex);
    // TODO Only temporary ordered indexes supported
    ndb_index.setLogging(FALSE); 
  }
  ndb_index.setTable(m_tabname);

  for (; key_part != end; key_part++) 
  {
    Field *field= key_part->field;
    DBUG_PRINT("info", ("attr: %s", field->field_name));
    {
      char truncated_field_name[NDB_MAX_ATTR_NAME_SIZE];
      strnmov(truncated_field_name,field->field_name,sizeof(truncated_field_name));
      truncated_field_name[sizeof(truncated_field_name)-1]= '\0';
      ndb_index.addColumnName(truncated_field_name);
    }
  }
  
  if (dict->createIndex(ndb_index))
    ERR_RETURN(dict->getNdbError());

  // Success
  DBUG_PRINT("info", ("Created index %s", name));
  DBUG_RETURN(0);  
}


/*
  Rename a table in NDB Cluster
*/

int ha_ndbcluster::rename_table(const char *from, const char *to)
{
  NDBDICT *dict;
  char new_tabname[FN_HEADLEN];
  const NDBTAB *orig_tab;
  int result;

  DBUG_ENTER("ha_ndbcluster::rename_table");
  DBUG_PRINT("info", ("Renaming %s to %s", from, to));
  set_dbname(from);
  set_tabname(from);
  set_tabname(to, new_tabname);

  if (check_ndb_connection())
    DBUG_RETURN(my_errno= HA_ERR_NO_CONNECTION);

  Ndb *ndb= get_ndb();
  dict= ndb->getDictionary();
  if (!(orig_tab= dict->getTable(m_tabname)))
    ERR_RETURN(dict->getNdbError());

  m_table= (void *)orig_tab;
  // Change current database to that of target table
  set_dbname(to);
  ndb->setDatabaseName(m_dbname);
  if (!(result= alter_table_name(new_tabname)))
  {
    // Rename .ndb file
    result= handler::rename_table(from, to);
  }

  DBUG_RETURN(result);
}


/*
  Rename a table in NDB Cluster using alter table
 */

int ha_ndbcluster::alter_table_name(const char *to)
{
  Ndb *ndb= get_ndb();
  NDBDICT *dict= ndb->getDictionary();
  const NDBTAB *orig_tab= (const NDBTAB *) m_table;
  DBUG_ENTER("alter_table_name_table");

  NdbDictionary::Table new_tab= *orig_tab;
  new_tab.setName(to);
  if (dict->alterTable(new_tab) != 0)
    ERR_RETURN(dict->getNdbError());

  m_table= NULL;
  m_table_info= NULL;
                                                                             
  DBUG_RETURN(0);
}


/*
  Delete table from NDB Cluster

 */

int ha_ndbcluster::delete_table(const char *name)
{
  DBUG_ENTER("ha_ndbcluster::delete_table");
  DBUG_PRINT("enter", ("name: %s", name));
  set_dbname(name);
  set_tabname(name);

  if (check_ndb_connection())
    DBUG_RETURN(HA_ERR_NO_CONNECTION);

  /* Call ancestor function to delete .ndb file */
  handler::delete_table(name);
  
  /* Drop the table from NDB */
  DBUG_RETURN(drop_table());
}


/*
  Drop table in NDB Cluster
 */

int ha_ndbcluster::drop_table()
{
  Ndb *ndb= get_ndb();
  NdbDictionary::Dictionary *dict= ndb->getDictionary();

  DBUG_ENTER("drop_table");
  DBUG_PRINT("enter", ("Deleting %s", m_tabname));

  release_metadata();
  if (dict->dropTable(m_tabname))
    ERR_RETURN(dict->getNdbError());
  DBUG_RETURN(0);
}


/*
  Drop a database in NDB Cluster
 */

int ndbcluster_drop_database(const char *path)
{
  DBUG_ENTER("ndbcluster_drop_database");
  // TODO drop all tables for this database
  DBUG_RETURN(1);
}


ulonglong ha_ndbcluster::get_auto_increment()
{  
  int cache_size;
  Uint64 auto_value;
  DBUG_ENTER("get_auto_increment");
  DBUG_PRINT("enter", ("m_tabname: %s", m_tabname));
  Ndb *ndb= get_ndb();
   
  if (m_rows_inserted > m_rows_to_insert)
    /* We guessed too low */
    m_rows_to_insert+= m_autoincrement_prefetch;
  cache_size= 
    (int)
    (m_rows_to_insert - m_rows_inserted < m_autoincrement_prefetch) ?
    m_rows_to_insert - m_rows_inserted 
    : (m_rows_to_insert > m_autoincrement_prefetch) ? 
    m_rows_to_insert 
    : m_autoincrement_prefetch;
<<<<<<< HEAD
  auto_value= 
    (m_skip_auto_increment) ? 
    ndb->readAutoIncrementValue((const NDBTAB *) m_table)
    : ndb->getAutoIncrementValue((const NDBTAB *) m_table, cache_size);
=======
  Uint64 auto_value= NDB_FAILED_AUTO_INCREMENT;
  uint retries= NDB_AUTO_INCREMENT_RETRIES;
  do {
    auto_value=
      (m_skip_auto_increment) ? 
      ndb->readAutoIncrementValue((const NDBTAB *) m_table)
      : ndb->getAutoIncrementValue((const NDBTAB *) m_table, cache_size);
  } while (auto_value == NDB_FAILED_AUTO_INCREMENT && 
           --retries &&
           ndb->getNdbError().status == NdbError::TemporaryError);
  if (auto_value == NDB_FAILED_AUTO_INCREMENT)
    ERR_RETURN(ndb->getNdbError());
>>>>>>> 7c495c1a
  DBUG_RETURN((longlong)auto_value);
}


/*
  Constructor for the NDB Cluster table handler 
 */

ha_ndbcluster::ha_ndbcluster(TABLE *table_arg):
  handler(table_arg),
  m_active_trans(NULL),
  m_active_cursor(NULL),
  m_table(NULL),
  m_tableVersion(-1),
  m_table_info(NULL),
  m_table_flags(HA_REC_NOT_IN_SEQ |
                HA_NULL_IN_KEY |
                HA_AUTO_PART_KEY |
                HA_NO_PREFIX_CHAR_KEYS |
                HA_NEED_READ_RANGE_BUFFER |
                HA_CAN_BIT_FIELD),
  m_share(0),
  m_use_write(FALSE),
  m_ignore_dup_key(FALSE),
  m_primary_key_update(FALSE),
  m_retrieve_all_fields(FALSE),
  m_retrieve_primary_key(FALSE),
  m_rows_to_insert((ha_rows) 1),
  m_rows_inserted((ha_rows) 0),
  m_bulk_insert_rows((ha_rows) 1024),
  m_rows_changed((ha_rows) 0),
  m_bulk_insert_not_flushed(FALSE),
  m_ops_pending(0),
  m_skip_auto_increment(TRUE),
  m_blobs_pending(0),
  m_blobs_buffer(0),
  m_blobs_buffer_size(0),
  m_dupkey((uint) -1),
  m_ha_not_exact_count(FALSE),
  m_force_send(TRUE),
  m_autoincrement_prefetch((ha_rows) 32),
  m_transaction_on(TRUE),
  m_cond_stack(NULL),
  m_multi_cursor(NULL)
{
  int i;
 
  DBUG_ENTER("ha_ndbcluster");

  m_tabname[0]= '\0';
  m_dbname[0]= '\0';

  records= ~(ha_rows)0; // uninitialized
  block_size= 1024;

  for (i= 0; i < MAX_KEY; i++)
  {
    m_index[i].type= UNDEFINED_INDEX;
    m_index[i].unique_index= NULL;
    m_index[i].index= NULL;
    m_index[i].unique_index_attrid_map= NULL;
  }

  DBUG_VOID_RETURN;
}


/*
  Destructor for NDB Cluster table handler
 */

ha_ndbcluster::~ha_ndbcluster() 
{
  DBUG_ENTER("~ha_ndbcluster");

  if (m_share)
    free_share(m_share);
  release_metadata();
  my_free(m_blobs_buffer, MYF(MY_ALLOW_ZERO_PTR));
  m_blobs_buffer= 0;

  // Check for open cursor/transaction
  if (m_active_cursor) {
  }
  DBUG_ASSERT(m_active_cursor == NULL);
  if (m_active_trans) {
  }
  DBUG_ASSERT(m_active_trans == NULL);

  // Discard the condition stack
  DBUG_PRINT("info", ("Clearing condition stack"));
  cond_clear();

  DBUG_VOID_RETURN;
}



/*
  Open a table for further use
  - fetch metadata for this table from NDB
  - check that table exists
*/

int ha_ndbcluster::open(const char *name, int mode, uint test_if_locked)
{
  int res;
  KEY *key;
  DBUG_ENTER("open");
  DBUG_PRINT("enter", ("name: %s mode: %d test_if_locked: %d",
                       name, mode, test_if_locked));
  
  // Setup ref_length to make room for the whole 
  // primary key to be written in the ref variable
  
  if (table->s->primary_key != MAX_KEY) 
  {
    key= table->key_info+table->s->primary_key;
    ref_length= key->key_length;
    DBUG_PRINT("info", (" ref_length: %d", ref_length));
  }
  // Init table lock structure 
  if (!(m_share=get_share(name)))
    DBUG_RETURN(1);
  thr_lock_data_init(&m_share->lock,&m_lock,(void*) 0);
  
  set_dbname(name);
  set_tabname(name);
  
  if (check_ndb_connection()) {
    free_share(m_share); m_share= 0;
    DBUG_RETURN(HA_ERR_NO_CONNECTION);
  }
  
  res= get_metadata(name);
  if (!res)
    info(HA_STATUS_VARIABLE | HA_STATUS_CONST);

  DBUG_RETURN(res);
}


/*
  Close the table
  - release resources setup by open()
 */

int ha_ndbcluster::close(void)
{
  DBUG_ENTER("close");  
  free_share(m_share); m_share= 0;
  release_metadata();
  DBUG_RETURN(0);
}


Thd_ndb* ha_ndbcluster::seize_thd_ndb()
{
  Thd_ndb *thd_ndb;
  DBUG_ENTER("seize_thd_ndb");

  thd_ndb= new Thd_ndb();
  thd_ndb->ndb->getDictionary()->set_local_table_data_size(
    sizeof(Ndb_local_table_statistics)
    );
  if (thd_ndb->ndb->init(max_transactions) != 0)
  {
    ERR_PRINT(thd_ndb->ndb->getNdbError());
    /*
      TODO 
      Alt.1 If init fails because to many allocated Ndb 
      wait on condition for a Ndb object to be released.
      Alt.2 Seize/release from pool, wait until next release 
    */
    delete thd_ndb;
    thd_ndb= NULL;
  }
  DBUG_RETURN(thd_ndb);
}


void ha_ndbcluster::release_thd_ndb(Thd_ndb* thd_ndb)
{
  DBUG_ENTER("release_thd_ndb");
  delete thd_ndb;
  DBUG_VOID_RETURN;
}


/*
  If this thread already has a Thd_ndb object allocated
  in current THD, reuse it. Otherwise
  seize a Thd_ndb object, assign it to current THD and use it.
 
*/

Ndb* check_ndb_in_thd(THD* thd)
{
  Thd_ndb *thd_ndb= get_thd_ndb(thd);
  if (!thd_ndb)
  {
    if (!(thd_ndb= ha_ndbcluster::seize_thd_ndb()))
      return NULL;
    set_thd_ndb(thd, thd_ndb);
  }
  return thd_ndb->ndb;
}



int ha_ndbcluster::check_ndb_connection(THD* thd)
{
  Ndb *ndb;
  DBUG_ENTER("check_ndb_connection");
  
  if (!(ndb= check_ndb_in_thd(thd)))
    DBUG_RETURN(HA_ERR_NO_CONNECTION);
  ndb->setDatabaseName(m_dbname);
  DBUG_RETURN(0);
}


int ndbcluster_close_connection(THD *thd)
{
  Thd_ndb *thd_ndb= get_thd_ndb(thd);
  DBUG_ENTER("ndbcluster_close_connection");
  if (thd_ndb)
  {
    ha_ndbcluster::release_thd_ndb(thd_ndb);
    set_thd_ndb(thd, NULL); // not strictly required but does not hurt either
  }
  DBUG_RETURN(0);
}


/*
  Try to discover one table from NDB
 */

int ndbcluster_discover(THD* thd, const char *db, const char *name,
                        const void** frmblob, uint* frmlen)
{
  uint len;
  const void* data;
  const NDBTAB* tab;
  Ndb* ndb;
  DBUG_ENTER("ndbcluster_discover");
  DBUG_PRINT("enter", ("db: %s, name: %s", db, name)); 

  if (!(ndb= check_ndb_in_thd(thd)))
    DBUG_RETURN(HA_ERR_NO_CONNECTION);  
  ndb->setDatabaseName(db);

  NDBDICT* dict= ndb->getDictionary();
  dict->set_local_table_data_size(sizeof(Ndb_local_table_statistics));
  dict->invalidateTable(name);
  if (!(tab= dict->getTable(name)))
  {    
    const NdbError err= dict->getNdbError();
    if (err.code == 709)
      DBUG_RETURN(1);
    ERR_RETURN(err);
  }
  
  DBUG_PRINT("info", ("Found table %s", tab->getName()));
  
  len= tab->getFrmLength();  
  if (len == 0 || tab->getFrmData() == NULL)
  {
    DBUG_PRINT("No frm data found",
               ("Table is probably created via NdbApi")); 
    DBUG_RETURN(2);
  }
  
  if (unpackfrm(&data, &len, tab->getFrmData()))
    DBUG_RETURN(3);

  *frmlen= len;
  *frmblob= data;
  
  DBUG_RETURN(0);
}

/*
  Check if a table exists in NDB

 */

int ndbcluster_table_exists(THD* thd, const char *db, const char *name)
{
  const NDBTAB* tab;
  Ndb* ndb;
  DBUG_ENTER("ndbcluster_table_exists");
  DBUG_PRINT("enter", ("db: %s, name: %s", db, name));

  if (!(ndb= check_ndb_in_thd(thd)))
    DBUG_RETURN(HA_ERR_NO_CONNECTION);
  ndb->setDatabaseName(db);

  NDBDICT* dict= ndb->getDictionary();
  dict->set_local_table_data_size(sizeof(Ndb_local_table_statistics));
  dict->invalidateTable(name);
  if (!(tab= dict->getTable(name)))
  {
    const NdbError err= dict->getNdbError();
    if (err.code == 709)
      DBUG_RETURN(0);
    ERR_RETURN(err);
  }

  DBUG_PRINT("info", ("Found table %s", tab->getName()));
  DBUG_RETURN(1);
}



extern "C" byte* tables_get_key(const char *entry, uint *length,
                                my_bool not_used __attribute__((unused)))
{
  *length= strlen(entry);
  return (byte*) entry;
}


int ndbcluster_find_files(THD *thd,const char *db,const char *path,
                          const char *wild, bool dir, List<char> *files)
{
  DBUG_ENTER("ndbcluster_find_files");
  DBUG_PRINT("enter", ("db: %s", db));
  { // extra bracket to avoid gcc 2.95.3 warning
  uint i;
  Ndb* ndb;
  char name[FN_REFLEN];
  HASH ndb_tables, ok_tables;
  NdbDictionary::Dictionary::List list;

  if (!(ndb= check_ndb_in_thd(thd)))
    DBUG_RETURN(HA_ERR_NO_CONNECTION);

  if (dir)
    DBUG_RETURN(0); // Discover of databases not yet supported

  // List tables in NDB
  NDBDICT *dict= ndb->getDictionary();
  if (dict->listObjects(list, 
                        NdbDictionary::Object::UserTable) != 0)
    ERR_RETURN(dict->getNdbError());

  if (hash_init(&ndb_tables, system_charset_info,list.count,0,0,
                (hash_get_key)tables_get_key,0,0))
  {
    DBUG_PRINT("error", ("Failed to init HASH ndb_tables"));
    DBUG_RETURN(-1);
  }

  if (hash_init(&ok_tables, system_charset_info,32,0,0,
                (hash_get_key)tables_get_key,0,0))
  {
    DBUG_PRINT("error", ("Failed to init HASH ok_tables"));
    hash_free(&ndb_tables);
    DBUG_RETURN(-1);
  }  

  for (i= 0 ; i < list.count ; i++)
  {
    NdbDictionary::Dictionary::List::Element& t= list.elements[i];
    DBUG_PRINT("info", ("Found %s/%s in NDB", t.database, t.name));     

    // Add only tables that belongs to db
    if (my_strcasecmp(system_charset_info, t.database, db))
      continue;

    // Apply wildcard to list of tables in NDB
    if (wild)
    {
      if (lower_case_table_names)
      {
        if (wild_case_compare(files_charset_info, t.name, wild))
          continue;
      }
      else if (wild_compare(t.name,wild,0))
        continue;
    }
    DBUG_PRINT("info", ("Inserting %s into ndb_tables hash", t.name));     
    my_hash_insert(&ndb_tables, (byte*)thd->strdup(t.name));
  }

  char *file_name;
  List_iterator<char> it(*files);
  List<char> delete_list;
  while ((file_name=it++))
  {
    DBUG_PRINT("info", ("%s", file_name));     
    if (hash_search(&ndb_tables, file_name, strlen(file_name)))
    {
      DBUG_PRINT("info", ("%s existed in NDB _and_ on disk ", file_name));
      // File existed in NDB and as frm file, put in ok_tables list
      my_hash_insert(&ok_tables, (byte*)file_name);
      continue;
    }
    
    // File is not in NDB, check for .ndb file with this name
    (void)strxnmov(name, FN_REFLEN, 
                   mysql_data_home,"/",db,"/",file_name,ha_ndb_ext,NullS);
    DBUG_PRINT("info", ("Check access for %s", name));
    if (access(name, F_OK))
    {
      DBUG_PRINT("info", ("%s did not exist on disk", name));     
      // .ndb file did not exist on disk, another table type
      continue;
    }

    DBUG_PRINT("info", ("%s existed on disk", name));     
    // The .ndb file exists on disk, but it's not in list of tables in ndb
    // Verify that handler agrees table is gone.
    if (ndbcluster_table_exists(thd, db, file_name) == 0)    
    {
      DBUG_PRINT("info", ("NDB says %s does not exists", file_name));     
      it.remove();
      // Put in list of tables to remove from disk
      delete_list.push_back(thd->strdup(file_name));
    }
  }

  // Check for new files to discover
  DBUG_PRINT("info", ("Checking for new files to discover"));       
  List<char> create_list;
  for (i= 0 ; i < ndb_tables.records ; i++)
  {
    file_name= hash_element(&ndb_tables, i);
    if (!hash_search(&ok_tables, file_name, strlen(file_name)))
    {
      DBUG_PRINT("info", ("%s must be discovered", file_name));       
      // File is in list of ndb tables and not in ok_tables
      // This table need to be created
      create_list.push_back(thd->strdup(file_name));
    }
  }

  // Lock mutex before deleting and creating frm files
  pthread_mutex_lock(&LOCK_open);

  if (!global_read_lock)
  {
    // Delete old files
    List_iterator_fast<char> it3(delete_list);
    while ((file_name=it3++))
    {
      DBUG_PRINT("info", ("Remove table %s/%s", db, file_name));
      // Delete the table and all related files
      TABLE_LIST table_list;
      bzero((char*) &table_list,sizeof(table_list));
      table_list.db= (char*) db;
      table_list.alias= table_list.table_name= (char*)file_name;
      (void)mysql_rm_table_part2(thd, &table_list,
                                                                 /* if_exists */ FALSE,
                                                                 /* drop_temporary */ FALSE,
                                                                 /* drop_view */ FALSE,
                                                                 /* dont_log_query*/ TRUE);
      /* Clear error message that is returned when table is deleted */
      thd->clear_error();
    }
  }

  // Create new files
  List_iterator_fast<char> it2(create_list);
  while ((file_name=it2++))
  {  
    DBUG_PRINT("info", ("Table %s need discovery", name));
    if (ha_create_table_from_engine(thd, db, file_name, TRUE) == 0)
      files->push_back(thd->strdup(file_name)); 
  }

  pthread_mutex_unlock(&LOCK_open);      
  
  hash_free(&ok_tables);
  hash_free(&ndb_tables);
  } // extra bracket to avoid gcc 2.95.3 warning
  DBUG_RETURN(0);    
}


/*
  Initialise all gloal variables before creating 
  a NDB Cluster table handler
 */

/* Call back after cluster connect */
static int connect_callback()
{
  update_status_variables(g_ndb_cluster_connection);
  return 0;
}

handlerton *
ndbcluster_init()
{
  int res;
  DBUG_ENTER("ndbcluster_init");
  // Set connectstring if specified
  if (opt_ndbcluster_connectstring != 0)
    DBUG_PRINT("connectstring", ("%s", opt_ndbcluster_connectstring));     
  if ((g_ndb_cluster_connection=
       new Ndb_cluster_connection(opt_ndbcluster_connectstring)) == 0)
  {
    DBUG_PRINT("error",("Ndb_cluster_connection(%s)",
                        opt_ndbcluster_connectstring));
    goto ndbcluster_init_error;
  }

  g_ndb_cluster_connection->set_optimized_node_selection
    (opt_ndb_optimized_node_selection);

  // Create a Ndb object to open the connection  to NDB
  if ( (g_ndb= new Ndb(g_ndb_cluster_connection, "sys")) == 0 )
  {
    DBUG_PRINT("error", ("failed to create global ndb object"));
    goto ndbcluster_init_error;
  }
  g_ndb->getDictionary()->set_local_table_data_size(sizeof(Ndb_local_table_statistics));
  if (g_ndb->init() != 0)
  {
    ERR_PRINT (g_ndb->getNdbError());
    goto ndbcluster_init_error;
  }

  if ((res= g_ndb_cluster_connection->connect(0,0,0)) == 0)
  {
    connect_callback();
    DBUG_PRINT("info",("NDBCLUSTER storage engine at %s on port %d",
                       g_ndb_cluster_connection->get_connected_host(),
                       g_ndb_cluster_connection->get_connected_port()));
    g_ndb_cluster_connection->wait_until_ready(10,3);
  } 
  else if(res == 1)
  {
    if (g_ndb_cluster_connection->start_connect_thread(connect_callback)) 
    {
      DBUG_PRINT("error", ("g_ndb_cluster_connection->start_connect_thread()"));
      goto ndbcluster_init_error;
    }
#ifndef DBUG_OFF
    {
      char buf[1024];
      DBUG_PRINT("info",
                 ("NDBCLUSTER storage engine not started, "
                  "will connect using %s",
                  g_ndb_cluster_connection->
                  get_connectstring(buf,sizeof(buf))));
    }
#endif
  }
  else
  {
    DBUG_ASSERT(res == -1);
    DBUG_PRINT("error", ("permanent error"));
    goto ndbcluster_init_error;
  }
  
  (void) hash_init(&ndbcluster_open_tables,system_charset_info,32,0,0,
                   (hash_get_key) ndbcluster_get_key,0,0);
  pthread_mutex_init(&ndbcluster_mutex,MY_MUTEX_INIT_FAST);
  pthread_mutex_init(&LOCK_ndb_util_thread, MY_MUTEX_INIT_FAST);
  pthread_cond_init(&COND_ndb_util_thread, NULL);


  // Create utility thread
  pthread_t tmp;
  if (pthread_create(&tmp, &connection_attrib, ndb_util_thread_func, 0))
  {
    DBUG_PRINT("error", ("Could not create ndb utility thread"));
    hash_free(&ndbcluster_open_tables);
    pthread_mutex_destroy(&ndbcluster_mutex);
    pthread_mutex_destroy(&LOCK_ndb_util_thread);
    pthread_cond_destroy(&COND_ndb_util_thread);
    goto ndbcluster_init_error;
  }
  
  ndbcluster_inited= 1;
  DBUG_RETURN(&ndbcluster_hton);

 ndbcluster_init_error:
  if(g_ndb)
    delete g_ndb;
  g_ndb= NULL;
  if (g_ndb_cluster_connection)
    delete g_ndb_cluster_connection;
  g_ndb_cluster_connection= NULL;
  DBUG_RETURN(NULL);
}


/*
  End use of the NDB Cluster table handler
  - free all global variables allocated by 
    ndbcluster_init()
*/

bool ndbcluster_end()
{
  DBUG_ENTER("ndbcluster_end");

  if (!ndbcluster_inited)
    DBUG_RETURN(0);

  // Kill ndb utility thread
  (void) pthread_mutex_lock(&LOCK_ndb_util_thread);  
  DBUG_PRINT("exit",("killing ndb util thread: %lx", ndb_util_thread));
  (void) pthread_cond_signal(&COND_ndb_util_thread);
  (void) pthread_mutex_unlock(&LOCK_ndb_util_thread);

  if(g_ndb)
    delete g_ndb;
  g_ndb= NULL;
  if (g_ndb_cluster_connection)
    delete g_ndb_cluster_connection;
  g_ndb_cluster_connection= NULL;

  hash_free(&ndbcluster_open_tables);
  pthread_mutex_destroy(&ndbcluster_mutex);
  pthread_mutex_destroy(&LOCK_ndb_util_thread);
  pthread_cond_destroy(&COND_ndb_util_thread);
  ndbcluster_inited= 0;
  DBUG_RETURN(0);
}

/*
  Static error print function called from
  static handler method ndbcluster_commit
  and ndbcluster_rollback
*/

void ndbcluster_print_error(int error, const NdbOperation *error_op)
{
  DBUG_ENTER("ndbcluster_print_error");
  TABLE tab;
  const char *tab_name= (error_op) ? error_op->getTableName() : "";
  tab.alias= (char *) tab_name;
  ha_ndbcluster error_handler(&tab);
  tab.file= &error_handler;
  error_handler.print_error(error, MYF(0));
  DBUG_VOID_RETURN;
}

/*
  Set m_tabname from full pathname to table file 
 */

void ha_ndbcluster::set_tabname(const char *path_name)
{
  char *end, *ptr;
  
  /* Scan name from the end */
  end= strend(path_name)-1;
  ptr= end;
  while (ptr >= path_name && *ptr != '\\' && *ptr != '/') {
    ptr--;
  }
  uint name_len= end - ptr;
  memcpy(m_tabname, ptr + 1, end - ptr);
  m_tabname[name_len]= '\0';
#ifdef __WIN__
  /* Put to lower case */
  ptr= m_tabname;
  
  while (*ptr != '\0') {
    *ptr= tolower(*ptr);
    ptr++;
  }
#endif
}

/**
 * Set a given location from full pathname to table file
 *
 */
void
ha_ndbcluster::set_tabname(const char *path_name, char * tabname)
{
  char *end, *ptr;
  
  /* Scan name from the end */
  end= strend(path_name)-1;
  ptr= end;
  while (ptr >= path_name && *ptr != '\\' && *ptr != '/') {
    ptr--;
  }
  uint name_len= end - ptr;
  memcpy(tabname, ptr + 1, end - ptr);
  tabname[name_len]= '\0';
#ifdef __WIN__
  /* Put to lower case */
  ptr= tabname;
  
  while (*ptr != '\0') {
    *ptr= tolower(*ptr);
    ptr++;
  }
#endif
}


/*
  Set m_dbname from full pathname to table file
 
 */

void ha_ndbcluster::set_dbname(const char *path_name)
{
  char *end, *ptr;
  
  /* Scan name from the end */
  ptr= strend(path_name)-1;
  while (ptr >= path_name && *ptr != '\\' && *ptr != '/') {
    ptr--;
  }
  ptr--;
  end= ptr;
  while (ptr >= path_name && *ptr != '\\' && *ptr != '/') {
    ptr--;
  }
  uint name_len= end - ptr;
  memcpy(m_dbname, ptr + 1, name_len);
  m_dbname[name_len]= '\0';
#ifdef __WIN__
  /* Put to lower case */
  
  ptr= m_dbname;
  
  while (*ptr != '\0') {
    *ptr= tolower(*ptr);
    ptr++;
  }
#endif
}


ha_rows 
ha_ndbcluster::records_in_range(uint inx, key_range *min_key,
                                key_range *max_key)
{
  KEY *key_info= table->key_info + inx;
  uint key_length= key_info->key_length;
  NDB_INDEX_TYPE idx_type= get_index_type(inx);  

  DBUG_ENTER("records_in_range");
  // Prevent partial read of hash indexes by returning HA_POS_ERROR
  if ((idx_type == UNIQUE_INDEX || idx_type == PRIMARY_KEY_INDEX) &&
      ((min_key && min_key->length < key_length) ||
       (max_key && max_key->length < key_length)))
    DBUG_RETURN(HA_POS_ERROR);
  
  // Read from hash index with full key
  // This is a "const" table which returns only one record!      
  if ((idx_type != ORDERED_INDEX) &&
      ((min_key && min_key->length == key_length) || 
       (max_key && max_key->length == key_length)))
    DBUG_RETURN(1);
  
  DBUG_RETURN(10); /* Good guess when you don't know anything */
}

ulong ha_ndbcluster::table_flags(void) const
{
  if (m_ha_not_exact_count)
    return m_table_flags | HA_NOT_EXACT_COUNT;
  else
    return m_table_flags;
}
const char * ha_ndbcluster::table_type() const 
{
  return("ndbcluster");
}
uint ha_ndbcluster::max_supported_record_length() const
{ 
  return NDB_MAX_TUPLE_SIZE;
}
uint ha_ndbcluster::max_supported_keys() const
{
  return MAX_KEY;
}
uint ha_ndbcluster::max_supported_key_parts() const 
{
  return NDB_MAX_NO_OF_ATTRIBUTES_IN_KEY;
}
uint ha_ndbcluster::max_supported_key_length() const
{
  return NDB_MAX_KEY_SIZE;
}
bool ha_ndbcluster::low_byte_first() const
{ 
#ifdef WORDS_BIGENDIAN
  return FALSE;
#else
  return TRUE;
#endif
}
bool ha_ndbcluster::has_transactions()
{
  return m_transaction_on;
}
const char* ha_ndbcluster::index_type(uint key_number)
{
  switch (get_index_type(key_number)) {
  case ORDERED_INDEX:
  case UNIQUE_ORDERED_INDEX:
  case PRIMARY_KEY_ORDERED_INDEX:
    return "BTREE";
  case UNIQUE_INDEX:
  case PRIMARY_KEY_INDEX:
  default:
    return "HASH";
  }
}

uint8 ha_ndbcluster::table_cache_type()
{
  DBUG_ENTER("ha_ndbcluster::table_cache_type=HA_CACHE_TBL_ASKTRANSACT");
  DBUG_RETURN(HA_CACHE_TBL_ASKTRANSACT);
}


uint ndb_get_commitcount(THD *thd, char *dbname, char *tabname,
                         Uint64 *commit_count)
{
  DBUG_ENTER("ndb_get_commitcount");

  char name[FN_REFLEN];
  NDB_SHARE *share;
  (void)strxnmov(name, FN_REFLEN, "./",dbname,"/",tabname,NullS);
  DBUG_PRINT("enter", ("name: %s", name));
  pthread_mutex_lock(&ndbcluster_mutex);
  if (!(share=(NDB_SHARE*) hash_search(&ndbcluster_open_tables,
                                       (byte*) name,
                                       strlen(name))))
  {
    pthread_mutex_unlock(&ndbcluster_mutex);
    DBUG_PRINT("info", ("Table %s not found in ndbcluster_open_tables",
                        name));
    DBUG_RETURN(1);
  }
  share->use_count++;
  pthread_mutex_unlock(&ndbcluster_mutex);

  pthread_mutex_lock(&share->mutex);
  if (ndb_cache_check_time > 0)
  {
    if (share->commit_count != 0)
    {
      *commit_count= share->commit_count;
      DBUG_PRINT("info", ("Getting commit_count: %llu from share",
                          share->commit_count));
      pthread_mutex_unlock(&share->mutex);
      free_share(share);
      DBUG_RETURN(0);
    }
  }
  DBUG_PRINT("info", ("Get commit_count from NDB"));
  Ndb *ndb;
  if (!(ndb= check_ndb_in_thd(thd)))
    DBUG_RETURN(1);
  ndb->setDatabaseName(dbname);
  uint lock= share->commit_count_lock;
  pthread_mutex_unlock(&share->mutex);

  struct Ndb_statistics stat;
  if (ndb_get_table_statistics(ndb, tabname, &stat))
  {
    free_share(share);
    DBUG_RETURN(1);
  }

  pthread_mutex_lock(&share->mutex);
  if(share->commit_count_lock == lock)
  {
    DBUG_PRINT("info", ("Setting commit_count to %llu", stat.commit_count));
    share->commit_count= stat.commit_count;
    *commit_count= stat.commit_count;
  }
  else
  {
    DBUG_PRINT("info", ("Discarding commit_count, comit_count_lock changed"));
    *commit_count= 0;
  }
  pthread_mutex_unlock(&share->mutex);
  free_share(share);
  DBUG_RETURN(0);
}


/*
  Check if a cached query can be used.
  This is done by comparing the supplied engine_data to commit_count of
  the table.
  The commit_count is either retrieved from the share for the table, where
  it has been cached by the util thread. If the util thread is not started,
  NDB has to be contacetd to retrieve the commit_count, this will introduce
  a small delay while waiting for NDB to answer.


  SYNOPSIS
  ndbcluster_cache_retrieval_allowed
    thd            thread handle
    full_name      concatenation of database name,
                   the null character '\0', and the table
                   name
    full_name_len  length of the full name,
                   i.e. len(dbname) + len(tablename) + 1

    engine_data    parameter retrieved when query was first inserted into
                   the cache. If the value of engine_data is changed,
                   all queries for this table should be invalidated.

  RETURN VALUE
    TRUE  Yes, use the query from cache
    FALSE No, don't use the cached query, and if engine_data
          has changed, all queries for this table should be invalidated

*/

static my_bool
ndbcluster_cache_retrieval_allowed(THD *thd,
                                   char *full_name, uint full_name_len,
                                   ulonglong *engine_data)
{
  DBUG_ENTER("ndbcluster_cache_retrieval_allowed");

  Uint64 commit_count;
  bool is_autocommit= !(thd->options & (OPTION_NOT_AUTOCOMMIT | OPTION_BEGIN));
  char *dbname= full_name;
  char *tabname= dbname+strlen(dbname)+1;

  DBUG_PRINT("enter", ("dbname: %s, tabname: %s, is_autocommit: %d",
                       dbname, tabname, is_autocommit));

  if (!is_autocommit)
  {
    DBUG_PRINT("exit", ("No, don't use cache in transaction"));
    DBUG_RETURN(FALSE);
  }

  if (ndb_get_commitcount(thd, dbname, tabname, &commit_count))
  {
    *engine_data= 0; /* invalidate */
    DBUG_PRINT("exit", ("No, could not retrieve commit_count"));
    DBUG_RETURN(FALSE);
  }
  DBUG_PRINT("info", ("*engine_data: %llu, commit_count: %llu",
                      *engine_data, commit_count));
  if (commit_count == 0)
  {
    *engine_data= 0; /* invalidate */
    DBUG_PRINT("exit", ("No, local commit has been performed"));
    DBUG_RETURN(FALSE);
  }
  else if (*engine_data != commit_count)
  {
    *engine_data= commit_count; /* invalidate */
     DBUG_PRINT("exit", ("No, commit_count has changed"));
     DBUG_RETURN(FALSE);
   }

  DBUG_PRINT("exit", ("OK to use cache, engine_data: %llu", *engine_data));
  DBUG_RETURN(TRUE);
}


/**
   Register a table for use in the query cache. Fetch the commit_count
   for the table and return it in engine_data, this will later be used
   to check if the table has changed, before the cached query is reused.

   SYNOPSIS
   ha_ndbcluster::can_query_cache_table
    thd            thread handle
    full_name      concatenation of database name,
                   the null character '\0', and the table
                   name
    full_name_len  length of the full name,
                   i.e. len(dbname) + len(tablename) + 1
    qc_engine_callback  function to be called before using cache on this table
    engine_data    out, commit_count for this table

  RETURN VALUE
    TRUE  Yes, it's ok to cahce this query
    FALSE No, don't cach the query

*/

my_bool
ha_ndbcluster::register_query_cache_table(THD *thd,
                                          char *full_name, uint full_name_len,
                                          qc_engine_callback *engine_callback,
                                          ulonglong *engine_data)
{
  DBUG_ENTER("ha_ndbcluster::register_query_cache_table");

  bool is_autocommit= !(thd->options & (OPTION_NOT_AUTOCOMMIT | OPTION_BEGIN));

  DBUG_PRINT("enter",("dbname: %s, tabname: %s, is_autocommit: %d",
		      m_dbname, m_tabname, is_autocommit));

  if (!is_autocommit)
  {
    DBUG_PRINT("exit", ("Can't register table during transaction"))
    DBUG_RETURN(FALSE);
  }

  Uint64 commit_count;
  if (ndb_get_commitcount(thd, m_dbname, m_tabname, &commit_count))
  {
    *engine_data= 0;
    DBUG_PRINT("exit", ("Error, could not get commitcount"))
    DBUG_RETURN(FALSE);
  }
  *engine_data= commit_count;
  *engine_callback= ndbcluster_cache_retrieval_allowed;
  DBUG_PRINT("exit", ("commit_count: %llu", commit_count));
  DBUG_RETURN(commit_count > 0);
}


/*
  Handling the shared NDB_SHARE structure that is needed to
  provide table locking.
  It's also used for sharing data with other NDB handlers
  in the same MySQL Server. There is currently not much
  data we want to or can share.
 */

static byte* ndbcluster_get_key(NDB_SHARE *share,uint *length,
                                my_bool not_used __attribute__((unused)))
{
  *length=share->table_name_length;
  return (byte*) share->table_name;
}

static NDB_SHARE* get_share(const char *table_name)
{
  NDB_SHARE *share;
  pthread_mutex_lock(&ndbcluster_mutex);
  uint length=(uint) strlen(table_name);
  if (!(share=(NDB_SHARE*) hash_search(&ndbcluster_open_tables,
                                       (byte*) table_name,
                                       length)))
  {
    if ((share=(NDB_SHARE *) my_malloc(sizeof(*share)+length+1,
                                       MYF(MY_WME | MY_ZEROFILL))))
    {
      share->table_name_length=length;
      share->table_name=(char*) (share+1);
      strmov(share->table_name,table_name);
      if (my_hash_insert(&ndbcluster_open_tables, (byte*) share))
      {
        pthread_mutex_unlock(&ndbcluster_mutex);
        my_free((gptr) share,0);
        return 0;
      }
      thr_lock_init(&share->lock);
      pthread_mutex_init(&share->mutex,MY_MUTEX_INIT_FAST);
      share->commit_count= 0;
      share->commit_count_lock= 0;
    }
    else
    {
      DBUG_PRINT("error", ("Failed to alloc share"));
      pthread_mutex_unlock(&ndbcluster_mutex);
      return 0;
    }
  }
  share->use_count++;

  DBUG_PRINT("share",
	     ("table_name: %s, length: %d, use_count: %d, commit_count: %d",
	      share->table_name, share->table_name_length, share->use_count,
	      share->commit_count));
  pthread_mutex_unlock(&ndbcluster_mutex);
  return share;
}


static void free_share(NDB_SHARE *share)
{
  pthread_mutex_lock(&ndbcluster_mutex);
  if (!--share->use_count)
  {
     hash_delete(&ndbcluster_open_tables, (byte*) share);
    thr_lock_delete(&share->lock);
    pthread_mutex_destroy(&share->mutex);
    my_free((gptr) share, MYF(0));
  }
  pthread_mutex_unlock(&ndbcluster_mutex);
}



/*
  Internal representation of the frm blob
   
*/

struct frm_blob_struct 
{
  struct frm_blob_header 
  {
    uint ver;      // Version of header
    uint orglen;   // Original length of compressed data
    uint complen;  // Compressed length of data, 0=uncompressed
  } head;
  char data[1];  
};



static int packfrm(const void *data, uint len, 
                   const void **pack_data, uint *pack_len)
{
  int error;
  ulong org_len, comp_len;
  uint blob_len;
  frm_blob_struct* blob;
  DBUG_ENTER("packfrm");
  DBUG_PRINT("enter", ("data: %x, len: %d", data, len));
  
  error= 1;
  org_len= len;
  if (my_compress((byte*)data, &org_len, &comp_len))
    goto err;
  
  DBUG_PRINT("info", ("org_len: %d, comp_len: %d", org_len, comp_len));
  DBUG_DUMP("compressed", (char*)data, org_len);
  
  error= 2;
  blob_len= sizeof(frm_blob_struct::frm_blob_header)+org_len;
  if (!(blob= (frm_blob_struct*) my_malloc(blob_len,MYF(MY_WME))))
    goto err;
  
  // Store compressed blob in machine independent format
  int4store((char*)(&blob->head.ver), 1);
  int4store((char*)(&blob->head.orglen), comp_len);
  int4store((char*)(&blob->head.complen), org_len);
  
  // Copy frm data into blob, already in machine independent format
  memcpy(blob->data, data, org_len);  
  
  *pack_data= blob;
  *pack_len= blob_len;
  error= 0;
  
  DBUG_PRINT("exit", ("pack_data: %x, pack_len: %d", *pack_data, *pack_len));
err:
  DBUG_RETURN(error);
  
}


static int unpackfrm(const void **unpack_data, uint *unpack_len,
                    const void *pack_data)
{
   const frm_blob_struct *blob= (frm_blob_struct*)pack_data;
   byte *data;
   ulong complen, orglen, ver;
   DBUG_ENTER("unpackfrm");
   DBUG_PRINT("enter", ("pack_data: %x", pack_data));

   complen=     uint4korr((char*)&blob->head.complen);
   orglen=      uint4korr((char*)&blob->head.orglen);
   ver=         uint4korr((char*)&blob->head.ver);
 
   DBUG_PRINT("blob",("ver: %d complen: %d orglen: %d",
                     ver,complen,orglen));
   DBUG_DUMP("blob->data", (char*) blob->data, complen);
 
   if (ver != 1)
     DBUG_RETURN(1);
   if (!(data= my_malloc(max(orglen, complen), MYF(MY_WME))))
     DBUG_RETURN(2);
   memcpy(data, blob->data, complen);
 
   if (my_uncompress(data, &complen, &orglen))
   {
     my_free((char*)data, MYF(0));
     DBUG_RETURN(3);
   }

   *unpack_data= data;
   *unpack_len= complen;

   DBUG_PRINT("exit", ("frmdata: %x, len: %d", *unpack_data, *unpack_len));

   DBUG_RETURN(0);
}

static 
int
ndb_get_table_statistics(Ndb* ndb, const char * table,
                         struct Ndb_statistics * ndbstat)
{
  DBUG_ENTER("ndb_get_table_statistics");
  DBUG_PRINT("enter", ("table: %s", table));
  NdbTransaction* pTrans= ndb->startTransaction();
  do 
  {
    if (pTrans == NULL)
      break;
      
    NdbScanOperation* pOp= pTrans->getNdbScanOperation(table);
    if (pOp == NULL)
      break;
    
    if (pOp->readTuples(NdbOperation::LM_CommittedRead))
      break;
    
    int check= pOp->interpret_exit_last_row();
    if (check == -1)
      break;
    
    Uint64 rows, commits, mem;
    Uint32 size;
    pOp->getValue(NdbDictionary::Column::ROW_COUNT, (char*)&rows);
    pOp->getValue(NdbDictionary::Column::COMMIT_COUNT, (char*)&commits);
    pOp->getValue(NdbDictionary::Column::ROW_SIZE, (char*)&size);
    pOp->getValue(NdbDictionary::Column::FRAGMENT_MEMORY, (char*)&mem);
    
    check= pTrans->execute(NdbTransaction::NoCommit,
                           NdbTransaction::AbortOnError,
                           TRUE);
    if (check == -1)
      break;
    
    Uint32 count= 0;
    Uint64 sum_rows= 0;
    Uint64 sum_commits= 0;
    Uint64 sum_row_size= 0;
    Uint64 sum_mem= 0;
    while((check= pOp->nextResult(TRUE, TRUE)) == 0)
    {
      sum_rows+= rows;
      sum_commits+= commits;
      if (sum_row_size < size)
        sum_row_size= size;
      sum_mem+= mem;
      count++;
    }
    
    if (check == -1)
      break;

    pOp->close(TRUE);

    ndb->closeTransaction(pTrans);

    ndbstat->row_count= sum_rows;
    ndbstat->commit_count= sum_commits;
    ndbstat->row_size= sum_row_size;
    ndbstat->fragment_memory= sum_mem;

    DBUG_PRINT("exit", ("records: %llu commits: %llu "
                        "row_size: %llu mem: %llu count: %u",
			sum_rows, sum_commits, sum_row_size,
                        sum_mem, count));

    DBUG_RETURN(0);
  } while(0);

  ndb->closeTransaction(pTrans);
  DBUG_PRINT("exit", ("failed"));
  DBUG_RETURN(-1);
}

/*
  Create a .ndb file to serve as a placeholder indicating 
  that the table with this name is a ndb table
*/

int ha_ndbcluster::write_ndb_file()
{
  File file;
  bool error=1;
  char path[FN_REFLEN];
  
  DBUG_ENTER("write_ndb_file");
  DBUG_PRINT("enter", ("db: %s, name: %s", m_dbname, m_tabname));

  (void)strxnmov(path, FN_REFLEN, 
                 mysql_data_home,"/",m_dbname,"/",m_tabname,ha_ndb_ext,NullS);

  if ((file=my_create(path, CREATE_MODE,O_RDWR | O_TRUNC,MYF(MY_WME))) >= 0)
  {
    // It's an empty file
    error=0;
    my_close(file,MYF(0));
  }
  DBUG_RETURN(error);
}

int
ha_ndbcluster::read_multi_range_first(KEY_MULTI_RANGE **found_range_p,
                                      KEY_MULTI_RANGE *ranges, 
                                      uint range_count,
                                      bool sorted, 
                                      HANDLER_BUFFER *buffer)
{
  DBUG_ENTER("ha_ndbcluster::read_multi_range_first");
  
  int res;
  KEY* key_info= table->key_info + active_index;
  NDB_INDEX_TYPE index_type= get_index_type(active_index);
  ulong reclength= table->s->reclength;
  NdbOperation* op;

  if (uses_blob_value(m_retrieve_all_fields))
  {
    /**
     * blobs can't be batched currently
     */
    m_disable_multi_read= true;
    DBUG_RETURN(handler::read_multi_range_first(found_range_p, 
                                                ranges, 
                                                range_count,
                                                sorted, 
                                                buffer));
  }

  m_disable_multi_read= false;

  /**
   * Copy arguments into member variables
   */
  m_multi_ranges= ranges;
  multi_range_curr= ranges;
  multi_range_end= ranges+range_count;
  multi_range_sorted= sorted;
  multi_range_buffer= buffer;

  /**
   * read multi range will read ranges as follows (if not ordered)
   *
   * input    read order
   * ======   ==========
   * pk-op 1  pk-op 1
   * pk-op 2  pk-op 2
   * range 3  range (3,5) NOTE result rows will be intermixed
   * pk-op 4  pk-op 4
   * range 5
   * pk-op 6  pk-ok 6
   */   

  /**
   * Variables for loop
   */
  byte *curr= (byte*)buffer->buffer;
  byte *end_of_buffer= (byte*)buffer->buffer_end;
  NdbOperation::LockMode lm= 
    (NdbOperation::LockMode)get_ndb_lock_type(m_lock.type);
  const NDBTAB *tab= (const NDBTAB *) m_table;
  const NDBINDEX *unique_idx= (NDBINDEX *) m_index[active_index].unique_index;
  const NDBINDEX *idx= (NDBINDEX *) m_index[active_index].index; 
  const NdbOperation* lastOp= m_active_trans->getLastDefinedOperation();
  NdbIndexScanOperation* scanOp= 0;
  for(; multi_range_curr<multi_range_end && curr+reclength <= end_of_buffer; 
      multi_range_curr++)
  {
    switch(index_type){
    case PRIMARY_KEY_INDEX:
  pk:
    {
      multi_range_curr->range_flag |= UNIQUE_RANGE;
      if ((op= m_active_trans->getNdbOperation(tab)) && 
          !op->readTuple(lm) && 
          !set_primary_key(op, multi_range_curr->start_key.key) &&
          !define_read_attrs(curr, op) &&
          (op->setAbortOption(AO_IgnoreError), true))
        curr += reclength;
      else
        ERR_RETURN(op ? op->getNdbError() : m_active_trans->getNdbError());
      break;
    }
    break;
    case UNIQUE_INDEX:
  sk:
    {
      multi_range_curr->range_flag |= UNIQUE_RANGE;
      if ((op= m_active_trans->getNdbIndexOperation(unique_idx, tab)) && 
          !op->readTuple(lm) && 
          !set_index_key(op, key_info, multi_range_curr->start_key.key) &&
          !define_read_attrs(curr, op) &&
          (op->setAbortOption(AO_IgnoreError), true))
        curr += reclength;
      else
        ERR_RETURN(op ? op->getNdbError() : m_active_trans->getNdbError());
      break;
    }
    case PRIMARY_KEY_ORDERED_INDEX:
      if (multi_range_curr->start_key.length == key_info->key_length &&
          multi_range_curr->start_key.flag == HA_READ_KEY_EXACT)
        goto pk;
      goto range;
    case UNIQUE_ORDERED_INDEX:
      if (multi_range_curr->start_key.length == key_info->key_length &&
          multi_range_curr->start_key.flag == HA_READ_KEY_EXACT &&
          !check_null_in_key(key_info, multi_range_curr->start_key.key,
                             multi_range_curr->start_key.length))
        goto sk;
      goto range;
    case ORDERED_INDEX: {
  range:
      multi_range_curr->range_flag &= ~(uint)UNIQUE_RANGE;
      if (scanOp == 0)
      {
        if (m_multi_cursor)
        {
          scanOp= m_multi_cursor;
          DBUG_ASSERT(scanOp->getSorted() == sorted);
          DBUG_ASSERT(scanOp->getLockMode() == 
                      (NdbOperation::LockMode)get_ndb_lock_type(m_lock.type));
          if(scanOp->reset_bounds(m_force_send))
            DBUG_RETURN(ndb_err(m_active_trans));
          
          end_of_buffer -= reclength;
        }
        else if ((scanOp= m_active_trans->getNdbIndexScanOperation(idx, tab)) 
                 &&!scanOp->readTuples(lm, 0, parallelism, sorted, false, true)
                 &&!generate_scan_filter(m_cond_stack, scanOp)
                 &&!define_read_attrs(end_of_buffer-reclength, scanOp))
        {
          m_multi_cursor= scanOp;
          m_multi_range_cursor_result_ptr= end_of_buffer-reclength;
        }
        else
        {
          ERR_RETURN(scanOp ? scanOp->getNdbError() : 
                     m_active_trans->getNdbError());
        }
      }

      const key_range *keys[2]= { &multi_range_curr->start_key, 
                                  &multi_range_curr->end_key };
      if ((res= set_bounds(scanOp, keys, multi_range_curr-ranges)))
        DBUG_RETURN(res);
      break;
    }
    case(UNDEFINED_INDEX):
      DBUG_ASSERT(FALSE);
      DBUG_RETURN(1);
      break;
    }
  }
  
  if (multi_range_curr != multi_range_end)
  {
    /**
     * Mark that we're using entire buffer (even if might not) as
     *   we haven't read all ranges for some reason
     * This as we don't want mysqld to reuse the buffer when we read
     *   the remaining ranges
     */
    buffer->end_of_used_area= (byte*)buffer->buffer_end;
  }
  else
  {
    buffer->end_of_used_area= curr;
  }
  
  /**
   * Set first operation in multi range
   */
  m_current_multi_operation= 
    lastOp ? lastOp->next() : m_active_trans->getFirstDefinedOperation();
  if (!(res= execute_no_commit_ie(this, m_active_trans)))
  {
    m_multi_range_defined= multi_range_curr;
    multi_range_curr= ranges;
    m_multi_range_result_ptr= (byte*)buffer->buffer;
    DBUG_RETURN(read_multi_range_next(found_range_p));
  }
  ERR_RETURN(m_active_trans->getNdbError());
}

#if 0
#define DBUG_MULTI_RANGE(x) printf("read_multi_range_next: case %d\n", x);
#else
#define DBUG_MULTI_RANGE(x)
#endif

int
ha_ndbcluster::read_multi_range_next(KEY_MULTI_RANGE ** multi_range_found_p)
{
  DBUG_ENTER("ha_ndbcluster::read_multi_range_next");
  if (m_disable_multi_read)
  {
    DBUG_RETURN(handler::read_multi_range_next(multi_range_found_p));
  }
  
  int res;
  int range_no;
  ulong reclength= table->s->reclength;
  const NdbOperation* op= m_current_multi_operation;
  for(;multi_range_curr < m_multi_range_defined; multi_range_curr++)
  {
    if (multi_range_curr->range_flag & UNIQUE_RANGE)
    {
      if (op->getNdbError().code == 0)
        goto found_next;
      
      op= m_active_trans->getNextCompletedOperation(op);
      m_multi_range_result_ptr += reclength;
      continue;
    } 
    else if (m_multi_cursor && !multi_range_sorted)
    {
      DBUG_MULTI_RANGE(1);
      if ((res= fetch_next(m_multi_cursor)) == 0)
      {
        DBUG_MULTI_RANGE(2);
        range_no= m_multi_cursor->get_range_no();
        goto found;
      } 
      else
      {
        goto close_scan;
      }
    }
    else if (m_multi_cursor && multi_range_sorted)
    {
      if (m_active_cursor && (res= fetch_next(m_multi_cursor)))
      {
        DBUG_MULTI_RANGE(3);
        goto close_scan;
      }
      
      range_no= m_multi_cursor->get_range_no();
      uint current_range_no= multi_range_curr - m_multi_ranges;
      if ((uint) range_no == current_range_no)
      {
        DBUG_MULTI_RANGE(4);
        // return current row
        goto found;
      }
      else if (range_no > (int)current_range_no)
      {
        DBUG_MULTI_RANGE(5);
        // wait with current row
        m_active_cursor= 0;
        continue;
      }
      else 
      {
        DBUG_MULTI_RANGE(6);
        // First fetch from cursor
        DBUG_ASSERT(range_no == -1);
        if((res= m_multi_cursor->nextResult(true)))
        {
          goto close_scan;
        }
        multi_range_curr--; // Will be increased in for-loop
        continue;
      }
    }
    else /** m_multi_cursor == 0 */
    {
      DBUG_MULTI_RANGE(7);
      /**
       * Corresponds to range 5 in example in read_multi_range_first
       */
      (void)1;
      continue;
    }
    
    DBUG_ASSERT(false); // Should only get here via goto's
close_scan:
    if (res == 1)
    {
      m_multi_cursor->close(false, true);
      m_active_cursor= m_multi_cursor= 0;
      DBUG_MULTI_RANGE(8);
      continue;
    } 
    else 
    {
      DBUG_RETURN(ndb_err(m_active_trans));
    }
  }
  
  if (multi_range_curr == multi_range_end)
    DBUG_RETURN(HA_ERR_END_OF_FILE);
  
  /**
   * Read remaining ranges
   */
  DBUG_RETURN(read_multi_range_first(multi_range_found_p, 
                                     multi_range_curr,
                                     multi_range_end - multi_range_curr, 
                                     multi_range_sorted,
                                     multi_range_buffer));
  
found:
  /**
   * Found a record belonging to a scan
   */
  m_active_cursor= m_multi_cursor;
  * multi_range_found_p= m_multi_ranges + range_no;
  memcpy(table->record[0], m_multi_range_cursor_result_ptr, reclength);
  setup_recattr(m_active_cursor->getFirstRecAttr());
  unpack_record(table->record[0]);
  table->status= 0;     
  DBUG_RETURN(0);
  
found_next:
  /**
   * Found a record belonging to a pk/index op,
   *   copy result and move to next to prepare for next call
   */
  * multi_range_found_p= multi_range_curr;
  memcpy(table->record[0], m_multi_range_result_ptr, reclength);
  setup_recattr(op->getFirstRecAttr());
  unpack_record(table->record[0]);
  table->status= 0;
  
  multi_range_curr++;
  m_current_multi_operation= m_active_trans->getNextCompletedOperation(op);
  m_multi_range_result_ptr += reclength;
  DBUG_RETURN(0);
}

int
ha_ndbcluster::setup_recattr(const NdbRecAttr* curr)
{
  DBUG_ENTER("setup_recattr");

  Field **field, **end;
  NdbValue *value= m_value;
  
  end= table->field + table->s->fields;
  
  for (field= table->field; field < end; field++, value++)
  {
    if ((* value).ptr)
    {
      DBUG_ASSERT(curr != 0);
      (* value).rec= curr;
      curr= curr->next();
    }
  }
  
  DBUG_RETURN(0);
}

char*
ha_ndbcluster::update_table_comment(
                                /* out: table comment + additional */
        const char*     comment)/* in:  table comment defined by user */
{
  uint length= strlen(comment);
  if(length > 64000 - 3)
  {
    return((char*)comment); /* string too long */
  }

  Ndb* ndb;
  if (!(ndb= get_ndb()))
  {
    return((char*)comment);
  }

  ndb->setDatabaseName(m_dbname);
  NDBDICT* dict= ndb->getDictionary();
  const NDBTAB* tab;
  if (!(tab= dict->getTable(m_tabname)))
  {
    return((char*)comment);
  }

  char *str;
  const char *fmt="%s%snumber_of_replicas: %d";
  const unsigned fmt_len_plus_extra= length + strlen(fmt);
  if ((str= my_malloc(fmt_len_plus_extra, MYF(0))) == NULL)
  {
    return (char*)comment;
  }

  snprintf(str,fmt_len_plus_extra,fmt,comment,
           length > 0 ? " ":"",
           tab->getReplicaCount());
  return str;
}


// Utility thread main loop
extern "C" pthread_handler_decl(ndb_util_thread_func,
                                arg __attribute__((unused)))
{
  THD *thd; /* needs to be first for thread_stack */
  Ndb* ndb;
  int error= 0;
  struct timespec abstime;

  my_thread_init();
  DBUG_ENTER("ndb_util_thread");
  DBUG_PRINT("enter", ("ndb_cache_check_time: %d", ndb_cache_check_time));

  thd= new THD; /* note that contructor of THD uses DBUG_ */
  THD_CHECK_SENTRY(thd);
  ndb= new Ndb(g_ndb_cluster_connection, "");

  pthread_detach_this_thread();
  ndb_util_thread= pthread_self();

  thd->thread_stack= (char*)&thd; /* remember where our stack is */
  if (thd->store_globals() && (ndb->init() != -1))
  {
    thd->cleanup();
    delete thd;
    delete ndb;
    DBUG_RETURN(NULL);
  }

  List<NDB_SHARE> util_open_tables;
  set_timespec(abstime, 0);
  for (;;)
  {

    pthread_mutex_lock(&LOCK_ndb_util_thread);
    error= pthread_cond_timedwait(&COND_ndb_util_thread,
                                  &LOCK_ndb_util_thread,
                                  &abstime);
    pthread_mutex_unlock(&LOCK_ndb_util_thread);

    DBUG_PRINT("ndb_util_thread", ("Started, ndb_cache_check_time: %d",
                                   ndb_cache_check_time));

    if (abort_loop)
      break; /* Shutting down server */

    if (ndb_cache_check_time == 0)
    {
      /* Wake up in 1 second to check if value has changed */
      set_timespec(abstime, 1);
      continue;
    }

    /* Lock mutex and fill list with pointers to all open tables */
    NDB_SHARE *share;
    pthread_mutex_lock(&ndbcluster_mutex);
    for (uint i= 0; i < ndbcluster_open_tables.records; i++)
    {
      share= (NDB_SHARE *)hash_element(&ndbcluster_open_tables, i);
      share->use_count++; /* Make sure the table can't be closed */
      DBUG_PRINT("ndb_util_thread",
                 ("Found open table[%d]: %s, use_count: %d",
                  i, share->table_name, share->use_count));

      /* Store pointer to table */
      util_open_tables.push_back(share);
    }
    pthread_mutex_unlock(&ndbcluster_mutex);

    /* Iterate through the  open files list */
    List_iterator_fast<NDB_SHARE> it(util_open_tables);
    while ((share= it++))
    {
      /* Split tab- and dbname */
      char buf[FN_REFLEN];
      char *tabname, *db;
      uint length= dirname_length(share->table_name);
      tabname= share->table_name+length;
      memcpy(buf, share->table_name, length-1);
      buf[length-1]= 0;
      db= buf+dirname_length(buf);
      DBUG_PRINT("ndb_util_thread",
                 ("Fetching commit count for: %s",
                  share->table_name));

      /* Contact NDB to get commit count for table */
      ndb->setDatabaseName(db);
      struct Ndb_statistics stat;

      uint lock;
      pthread_mutex_lock(&share->mutex);
      lock= share->commit_count_lock;
      pthread_mutex_unlock(&share->mutex);

      if(ndb_get_table_statistics(ndb, tabname, &stat) == 0)
      {
        DBUG_PRINT("ndb_util_thread",
                   ("Table: %s, commit_count: %llu, rows: %llu",
                    share->table_name, stat.commit_count, stat.row_count));
      }
      else
      {
        DBUG_PRINT("ndb_util_thread",
                   ("Error: Could not get commit count for table %s",
                    share->table_name));
        stat.commit_count= 0;
      }

      pthread_mutex_lock(&share->mutex);
      if (share->commit_count_lock == lock)
        share->commit_count= stat.commit_count;
      pthread_mutex_unlock(&share->mutex);

      /* Decrease the use count and possibly free share */
      free_share(share);
    }

    /* Clear the list of open tables */
    util_open_tables.empty();

    /* Calculate new time to wake up */
    int secs= 0;
    int msecs= ndb_cache_check_time;

    struct timeval tick_time;
    gettimeofday(&tick_time, 0);
    abstime.tv_sec=  tick_time.tv_sec;
    abstime.tv_nsec= tick_time.tv_usec * 1000;

    if(msecs >= 1000){
      secs=  msecs / 1000;
      msecs= msecs % 1000;
    }

    abstime.tv_sec+=  secs;
    abstime.tv_nsec+= msecs * 1000000;
    if (abstime.tv_nsec >= 1000000000) {
      abstime.tv_sec+=  1;
      abstime.tv_nsec-= 1000000000;
    }
  }

  thd->cleanup();
  delete thd;
  delete ndb;
  DBUG_PRINT("exit", ("ndb_util_thread"));
  my_thread_end();
  pthread_exit(0);
  DBUG_RETURN(NULL);
}

/*
  Condition pushdown
*/
/*
  Push a condition to ndbcluster storage engine for evaluation 
  during table   and index scans. The conditions will be stored on a stack
  for possibly storing several conditions. The stack can be popped
  by calling cond_pop, handler::extra(HA_EXTRA_RESET) (handler::reset())
  will clear the stack.
  The current implementation supports arbitrary AND/OR nested conditions
  with comparisons between columns and constants (including constant
  expressions and function calls) and the following comparison operators:
  =, !=, >, >=, <, <=, "is null", and "is not null".
  
  RETURN
    NULL The condition was supported and will be evaluated for each 
    row found during the scan
    cond The condition was not supported and all rows will be returned from
         the scan for evaluation (and thus not saved on stack)
*/
const 
COND* 
ha_ndbcluster::cond_push(const COND *cond) 
{ 
  Ndb_cond_stack *ndb_cond = new Ndb_cond_stack();
  DBUG_ENTER("cond_push");
  DBUG_EXECUTE("where",print_where((COND *)cond, m_tabname););
  if (m_cond_stack)
    ndb_cond->next= m_cond_stack;
  else
    ndb_cond->next= NULL;
  m_cond_stack= ndb_cond;
  
  if (serialize_cond(cond, ndb_cond))
  {
    DBUG_RETURN(NULL);
  }
  else
  {
    cond_pop();
  }

  DBUG_RETURN(cond); 
}

/*
  Pop the top condition from the condition stack of the handler instance.
*/
void 
ha_ndbcluster::cond_pop() 
{ 
  Ndb_cond_stack *ndb_cond_stack= m_cond_stack;  
  if (ndb_cond_stack)
  {
    m_cond_stack= ndb_cond_stack->next;
    delete ndb_cond_stack;
  }
}

/*
  Clear the condition stack
*/
void
ha_ndbcluster::cond_clear()
{
  DBUG_ENTER("cond_clear");
  while (m_cond_stack)
    cond_pop();

  DBUG_VOID_RETURN;
}

/*
  Serialize the item tree into a linked list represented by Ndb_cond
  for fast generation of NbdScanFilter. Adds information such as
  position of fields that is not directly available in the Item tree.
  Also checks if condition is supported.
*/
void ndb_serialize_cond(const Item *item, void *arg)
{
  Ndb_cond_traverse_context *context= (Ndb_cond_traverse_context *) arg;
  DBUG_ENTER("ndb_serialize_cond");  

  // Check if we are skipping arguments to a function to be evaluated
  if (context->skip)
  {
    DBUG_PRINT("info", ("Skiping argument %d", context->skip));
    context->skip--;
    switch(item->type()) {
    case (Item::FUNC_ITEM): {
      Item_func *func_item= (Item_func *) item;
      context->skip+= func_item->argument_count();
      break;
    }
    case(Item::INT_ITEM):
    case(Item::REAL_ITEM):
    case(Item::STRING_ITEM):
    case(Item::VARBIN_ITEM):
    case(Item::DECIMAL_ITEM):
      break;
    default:
      context->supported= FALSE;
      break;
    }

    DBUG_VOID_RETURN;
  }
  
  if (context->supported)
  {
    Ndb_cond_stack *ndb_stack= context->stack_ptr;
    Ndb_cond *prev_cond= context->cond_ptr;
    Ndb_cond *curr_cond= context->cond_ptr= new Ndb_cond();
    if (!ndb_stack->ndb_cond)
      ndb_stack->ndb_cond= curr_cond;
    curr_cond->prev= prev_cond;
    if (prev_cond) prev_cond->next= curr_cond;

    // Check for end of AND/OR expression
    if (!item)
    {
      // End marker for condition group
      DBUG_PRINT("info", ("End of condition group"));
      curr_cond->ndb_item= new Ndb_item(NDB_END_COND);
    }
    else
      switch(item->type()) {
      case(Item::FIELD_ITEM): {
        Item_field *field_item= (Item_field *) item;
        Field *field= field_item->field;
        enum_field_types type= field->type();
        /*
          Check that the field is part of the table of the handler
          instance and that we expect a field with of this result type.
        */
        if (context->table == field->table)
        {       
          const NDBTAB *tab= (const NDBTAB *) context->ndb_table;
          DBUG_PRINT("info", ("FIELD_ITEM"));
          DBUG_PRINT("info", ("table %s", tab->getName()));
          DBUG_PRINT("info", ("column %s", field->field_name));
          DBUG_PRINT("info", ("result type %d", field->result_type()));
          
          // Check that we are expecting a field and with the correct
          // result type
          if(context->expecting(Item::FIELD_ITEM) &&
             (context->expecting_field_result(field->result_type()) ||
              // Date and year can be written as strings
              (type == MYSQL_TYPE_TIME ||
               type == MYSQL_TYPE_DATE || 
               type == MYSQL_TYPE_YEAR ||
               type == MYSQL_TYPE_DATETIME)
              ? context->expecting_field_result(STRING_RESULT) : true)
             // Bit fields no yet supported in scan filter
             && type != MYSQL_TYPE_BIT)
          {
            const NDBCOL *col= tab->getColumn(field->field_name);
            DBUG_ASSERT(col);
            curr_cond->ndb_item= new Ndb_item(field, col->getColumnNo());
            context->dont_expect(Item::FIELD_ITEM);
            context->expect_no_field_result();
            if (context->expect_mask)
            {
              // We have not seen second argument yet
              if (type == MYSQL_TYPE_TIME ||
                  type == MYSQL_TYPE_DATE || 
                  type == MYSQL_TYPE_YEAR ||
                  type == MYSQL_TYPE_DATETIME)
              {
                context->expect_only(Item::STRING_ITEM);
                context->expect(Item::INT_ITEM);
              }
              else
                switch(field->result_type()) {
                case(STRING_RESULT):
                  // Expect char string or binary string
                  context->expect_only(Item::STRING_ITEM);
                  context->expect(Item::VARBIN_ITEM);
                  context->expect_collation(field_item->collation.collation);
                  break;
                case(REAL_RESULT):
                  context->expect_only(Item::REAL_ITEM);
                  context->expect(Item::DECIMAL_ITEM);
                  break;
                case(INT_RESULT):
                  context->expect_only(Item::INT_ITEM);
                  context->expect(Item::VARBIN_ITEM);
                  break;
                case(DECIMAL_RESULT):
                  context->expect_only(Item::DECIMAL_ITEM);
                  context->expect(Item::REAL_ITEM);
                  break;
                default:
                  break;
                }    
            }
            else
            {
              // Expect another logical expression
              context->expect_only(Item::FUNC_ITEM);
              context->expect(Item::COND_ITEM);
              // Check that field and string constant collations are the same
              if ((field->result_type() == STRING_RESULT) &&
                  !context->expecting_collation(item->collation.collation))
              {
                DBUG_PRINT("info", ("Found non-matching collation %s",  
                                    item->collation.collation->name)); 
                context->supported= FALSE;                
              }
            }
            break;
          }
        }
        DBUG_PRINT("info", ("Was not expecting field of type %u",
                            field->result_type()));
        context->supported= FALSE;
        break;
      }
      case(Item::FUNC_ITEM): {
        Item_func *func_item= (Item_func *) item;
        // Check that we expect a function or functional expression here
        if (context->expecting(Item::FUNC_ITEM) || 
            func_item->functype() == Item_func::UNKNOWN_FUNC)
          context->expect_nothing();
        else
        {
          // Did not expect function here
          context->supported= FALSE;
          break;
        }

        switch(func_item->functype()) {
        case(Item_func::EQ_FUNC): {
          DBUG_PRINT("info", ("EQ_FUNC"));      
          curr_cond->ndb_item= new Ndb_item(func_item->functype(), 
                                            func_item);      
          context->expect(Item::STRING_ITEM);
          context->expect(Item::INT_ITEM);
          context->expect(Item::REAL_ITEM);
          context->expect(Item::DECIMAL_ITEM);
          context->expect(Item::VARBIN_ITEM);
          context->expect(Item::FIELD_ITEM);
          context->expect_field_result(STRING_RESULT);
          context->expect_field_result(REAL_RESULT);
          context->expect_field_result(INT_RESULT);
          context->expect_field_result(DECIMAL_RESULT);
          break;
        }
        case(Item_func::NE_FUNC): {
          DBUG_PRINT("info", ("NE_FUNC"));      
          curr_cond->ndb_item= new Ndb_item(func_item->functype(),
                                            func_item);      
          context->expect(Item::STRING_ITEM);
          context->expect(Item::INT_ITEM);
          context->expect(Item::REAL_ITEM);
          context->expect(Item::DECIMAL_ITEM);
          context->expect(Item::VARBIN_ITEM);
          context->expect(Item::FIELD_ITEM);
          context->expect_field_result(STRING_RESULT);
          context->expect_field_result(REAL_RESULT);
          context->expect_field_result(INT_RESULT);
          context->expect_field_result(DECIMAL_RESULT);
          break;
        }
        case(Item_func::LT_FUNC): {
          DBUG_PRINT("info", ("LT_FUNC"));      
          curr_cond->ndb_item= new Ndb_item(func_item->functype(),
                                            func_item);      
          context->expect(Item::STRING_ITEM);
          context->expect(Item::INT_ITEM);
          context->expect(Item::REAL_ITEM);
          context->expect(Item::DECIMAL_ITEM);
          context->expect(Item::VARBIN_ITEM);
          context->expect(Item::FIELD_ITEM);
          context->expect_field_result(STRING_RESULT);
          context->expect_field_result(REAL_RESULT);
          context->expect_field_result(INT_RESULT);
          context->expect_field_result(DECIMAL_RESULT);
          break;
        }
        case(Item_func::LE_FUNC): {
          DBUG_PRINT("info", ("LE_FUNC"));      
          curr_cond->ndb_item= new Ndb_item(func_item->functype(),
                                            func_item);      
          context->expect(Item::STRING_ITEM);
          context->expect(Item::INT_ITEM);
          context->expect(Item::REAL_ITEM);
          context->expect(Item::DECIMAL_ITEM);
          context->expect(Item::VARBIN_ITEM);
          context->expect(Item::FIELD_ITEM);
          context->expect_field_result(STRING_RESULT);
          context->expect_field_result(REAL_RESULT);
          context->expect_field_result(INT_RESULT);
          context->expect_field_result(DECIMAL_RESULT);
          break;
        }
        case(Item_func::GE_FUNC): {
          DBUG_PRINT("info", ("GE_FUNC"));      
          curr_cond->ndb_item= new Ndb_item(func_item->functype(),
                                            func_item);      
          context->expect(Item::STRING_ITEM);
          context->expect(Item::INT_ITEM);
          context->expect(Item::REAL_ITEM);
          context->expect(Item::DECIMAL_ITEM);
          context->expect(Item::VARBIN_ITEM);
          context->expect(Item::FIELD_ITEM);
          context->expect_field_result(STRING_RESULT);
          context->expect_field_result(REAL_RESULT);
          context->expect_field_result(INT_RESULT);
          context->expect_field_result(DECIMAL_RESULT);
          break;
        }
        case(Item_func::GT_FUNC): {
          DBUG_PRINT("info", ("GT_FUNC"));      
          curr_cond->ndb_item= new Ndb_item(func_item->functype(),
                                            func_item);      
          context->expect(Item::STRING_ITEM);
          context->expect(Item::REAL_ITEM);
          context->expect(Item::DECIMAL_ITEM);
          context->expect(Item::INT_ITEM);
          context->expect(Item::VARBIN_ITEM);
          context->expect(Item::FIELD_ITEM);
          context->expect_field_result(STRING_RESULT);
          context->expect_field_result(REAL_RESULT);
          context->expect_field_result(INT_RESULT);
          context->expect_field_result(DECIMAL_RESULT);
          break;
        }
        case(Item_func::LIKE_FUNC): {
          DBUG_PRINT("info", ("LIKE_FUNC"));      
          curr_cond->ndb_item= new Ndb_item(func_item->functype(),
                                            func_item);      
          context->expect(Item::STRING_ITEM);
          context->expect(Item::FIELD_ITEM);
          context->expect_field_result(STRING_RESULT);
          break;
        }
        case(Item_func::NOTLIKE_FUNC): {
          DBUG_PRINT("info", ("NOTLIKE_FUNC"));      
          curr_cond->ndb_item= new Ndb_item(func_item->functype(),
                                            func_item);      
          context->expect(Item::STRING_ITEM);
          context->expect(Item::FIELD_ITEM);
          context->expect_field_result(STRING_RESULT);
          break;
        }
        case(Item_func::ISNULL_FUNC): {
          DBUG_PRINT("info", ("ISNULL_FUNC"));      
          curr_cond->ndb_item= new Ndb_item(func_item->functype(),
                                            func_item);      
          context->expect(Item::FIELD_ITEM);
          context->expect_field_result(STRING_RESULT);
          context->expect_field_result(REAL_RESULT);
          context->expect_field_result(INT_RESULT);
          context->expect_field_result(DECIMAL_RESULT);
          break;
        }
        case(Item_func::ISNOTNULL_FUNC): {
          DBUG_PRINT("info", ("ISNOTNULL_FUNC"));      
          curr_cond->ndb_item= new Ndb_item(func_item->functype(),
                                            func_item);     
          context->expect(Item::FIELD_ITEM);
          context->expect_field_result(STRING_RESULT);
          context->expect_field_result(REAL_RESULT);
          context->expect_field_result(INT_RESULT);
          context->expect_field_result(DECIMAL_RESULT);
          break;
        }
        case(Item_func::NOT_FUNC): {
          DBUG_PRINT("info", ("NOT_FUNC"));      
          curr_cond->ndb_item= new Ndb_item(func_item->functype(),
                                            func_item);     
          context->expect(Item::FUNC_ITEM);
          context->expect(Item::COND_ITEM);
          break;
        }
        case(Item_func::UNKNOWN_FUNC): {
          DBUG_PRINT("info", ("UNKNOWN_FUNC %s", 
                              func_item->const_item()?"const":""));  
          DBUG_PRINT("info", ("result type %d", func_item->result_type()));
          if (func_item->const_item())
            switch(func_item->result_type()) {
            case(STRING_RESULT): {
              NDB_ITEM_QUALIFICATION q;
              q.value_type= Item::STRING_ITEM;
              curr_cond->ndb_item= new Ndb_item(NDB_VALUE, q, item); 
              if (context->expect_field_result_mask)
              {
                // We have not seen the field argument yet
                context->expect_only(Item::FIELD_ITEM);
                context->expect_only_field_result(STRING_RESULT);
                context->expect_collation(func_item->collation.collation);
              }
              else
              {
                // Expect another logical expression
                context->expect_only(Item::FUNC_ITEM);
                context->expect(Item::COND_ITEM);
                // Check that string result have correct collation
                if (!context->expecting_collation(item->collation.collation))
                {
                  DBUG_PRINT("info", ("Found non-matching collation %s",  
                                      item->collation.collation->name));
                  context->supported= FALSE;
                }
              }
              // Skip any arguments since we will evaluate function instead
              DBUG_PRINT("info", ("Skip until end of arguments marker"));
              context->skip= func_item->argument_count();
              break;
            }
            case(REAL_RESULT): {
              NDB_ITEM_QUALIFICATION q;
              q.value_type= Item::REAL_ITEM;
              curr_cond->ndb_item= new Ndb_item(NDB_VALUE, q, item);
              if (context->expect_field_result_mask) 
              {
                // We have not seen the field argument yet
                context->expect_only(Item::FIELD_ITEM);
                context->expect_only_field_result(REAL_RESULT);
              }
              else
              {
                // Expect another logical expression
                context->expect_only(Item::FUNC_ITEM);
                context->expect(Item::COND_ITEM);
              }

              // Skip any arguments since we will evaluate function instead
              DBUG_PRINT("info", ("Skip until end of arguments marker"));
              context->skip= func_item->argument_count();
              break;
            }
            case(INT_RESULT): {
              NDB_ITEM_QUALIFICATION q;
              q.value_type= Item::INT_ITEM;
              curr_cond->ndb_item= new Ndb_item(NDB_VALUE, q, item);
              if (context->expect_field_result_mask) 
              {
                // We have not seen the field argument yet
                context->expect_only(Item::FIELD_ITEM);
                context->expect_only_field_result(INT_RESULT);
              }
              else
              {
                // Expect another logical expression
                context->expect_only(Item::FUNC_ITEM);
                context->expect(Item::COND_ITEM);
              }
              
              // Skip any arguments since we will evaluate function instead
              DBUG_PRINT("info", ("Skip until end of arguments marker"));
              context->skip= func_item->argument_count();
              break;
            }
            case(DECIMAL_RESULT): {
              NDB_ITEM_QUALIFICATION q;
              q.value_type= Item::DECIMAL_ITEM;
              curr_cond->ndb_item= new Ndb_item(NDB_VALUE, q, item);
              if (context->expect_field_result_mask) 
              {
                // We have not seen the field argument yet
                context->expect_only(Item::FIELD_ITEM);
                context->expect_only_field_result(DECIMAL_RESULT);
              }
              else
              {
                // Expect another logical expression
                context->expect_only(Item::FUNC_ITEM);
                context->expect(Item::COND_ITEM);
              }
              // Skip any arguments since we will evaluate function instead
              DBUG_PRINT("info", ("Skip until end of arguments marker"));
              context->skip= func_item->argument_count();
              break;
            }
            default:
              break;
            }
          else
            // Function does not return constant expression
            context->supported= FALSE;
          break;
        }
        default: {
          DBUG_PRINT("info", ("Found func_item of type %d", 
                              func_item->functype()));
          context->supported= FALSE;
        }
        }
        break;
      }
      case(Item::STRING_ITEM):
        DBUG_PRINT("info", ("STRING_ITEM")); 
        if (context->expecting(Item::STRING_ITEM)) 
        {
#ifndef DBUG_OFF
          char buff[256];
          String str(buff,(uint32) sizeof(buff), system_charset_info);
          str.length(0);
          Item_string *string_item= (Item_string *) item;
          DBUG_PRINT("info", ("value \"%s\"", 
                              string_item->val_str(&str)->ptr()));
#endif
          NDB_ITEM_QUALIFICATION q;
          q.value_type= Item::STRING_ITEM;
          curr_cond->ndb_item= new Ndb_item(NDB_VALUE, q, item);      
          if (context->expect_field_result_mask)
          {
            // We have not seen the field argument yet
            context->expect_only(Item::FIELD_ITEM);
            context->expect_only_field_result(STRING_RESULT);
            context->expect_collation(item->collation.collation);
          }
          else 
          {
            // Expect another logical expression
            context->expect_only(Item::FUNC_ITEM);
            context->expect(Item::COND_ITEM);
            // Check that we are comparing with a field with same collation
            if (!context->expecting_collation(item->collation.collation))
            {
              DBUG_PRINT("info", ("Found non-matching collation %s",  
                                  item->collation.collation->name));
              context->supported= FALSE;
            }
          }
        }
        else
          context->supported= FALSE;
        break;
      case(Item::INT_ITEM): 
        DBUG_PRINT("info", ("INT_ITEM"));
        if (context->expecting(Item::INT_ITEM)) 
        {
          Item_int *int_item= (Item_int *) item;      
          DBUG_PRINT("info", ("value %d", int_item->value));
          NDB_ITEM_QUALIFICATION q;
          q.value_type= Item::INT_ITEM;
          curr_cond->ndb_item= new Ndb_item(NDB_VALUE, q, item);
          if (context->expect_field_result_mask) 
          {
            // We have not seen the field argument yet
            context->expect_only(Item::FIELD_ITEM);
            context->expect_only_field_result(INT_RESULT);
          }
          else
          {
            // Expect another logical expression
            context->expect_only(Item::FUNC_ITEM);
            context->expect(Item::COND_ITEM);
          }
        }
        else
          context->supported= FALSE;
        break;
      case(Item::REAL_ITEM):
        DBUG_PRINT("info", ("REAL_ITEM %s"));
        if (context->expecting(Item::REAL_ITEM)) 
        {
          Item_float *float_item= (Item_float *) item;      
          DBUG_PRINT("info", ("value %f", float_item->value));
          NDB_ITEM_QUALIFICATION q;
          q.value_type= Item::REAL_ITEM;
          curr_cond->ndb_item= new Ndb_item(NDB_VALUE, q, item);
          if (context->expect_field_result_mask) 
          {
            // We have not seen the field argument yet
            context->expect_only(Item::FIELD_ITEM);
            context->expect_only_field_result(REAL_RESULT);
          }
          else
          {
            // Expect another logical expression
            context->expect_only(Item::FUNC_ITEM);
            context->expect(Item::COND_ITEM);
          }
        }
        else
          context->supported= FALSE;
        break;
      case(Item::VARBIN_ITEM):
        DBUG_PRINT("info", ("VARBIN_ITEM"));
        if (context->expecting(Item::VARBIN_ITEM)) 
        {
#ifndef DBUG_OFF
          char buff[256];
          String str(buff,(uint32) sizeof(buff), system_charset_info);
          str.length(0);
          Item_hex_string *varbin_item= (Item_hex_string *) item;      
          DBUG_PRINT("info", ("value \"%s\"", 
                              varbin_item->val_str(&str)->ptr()));
#endif
          NDB_ITEM_QUALIFICATION q;
          q.value_type= Item::VARBIN_ITEM;
          curr_cond->ndb_item= new Ndb_item(NDB_VALUE, q, item);      
          if (context->expect_field_result_mask)
          {
            // We have not seen the field argument yet
            context->expect_only(Item::FIELD_ITEM);
            context->expect_only_field_result(STRING_RESULT);
          }
          else
          {
            // Expect another logical expression
            context->expect_only(Item::FUNC_ITEM);
            context->expect(Item::COND_ITEM);
          }
        }
        else
          context->supported= FALSE;
        break;
      case(Item::DECIMAL_ITEM):
        DBUG_PRINT("info", ("DECIMAL_ITEM %s"));
        if (context->expecting(Item::DECIMAL_ITEM)) 
        {
          Item_decimal *decimal_item= (Item_decimal *) item;      
          DBUG_PRINT("info", ("value %f", decimal_item->val_real()));
          NDB_ITEM_QUALIFICATION q;
          q.value_type= Item::DECIMAL_ITEM;
          curr_cond->ndb_item= new Ndb_item(NDB_VALUE, q, item);
          if (context->expect_field_result_mask) 
          {
            // We have not seen the field argument yet
            context->expect_only(Item::FIELD_ITEM);
            context->expect_only_field_result(REAL_RESULT);
            context->expect_field_result(DECIMAL_RESULT);
          }
          else
          {
            // Expect another logical expression
            context->expect_only(Item::FUNC_ITEM);
            context->expect(Item::COND_ITEM);
          }
        }
        else
          context->supported= FALSE;
        break;
      case(Item::COND_ITEM): {
        Item_cond *cond_item= (Item_cond *) item;

        if (context->expecting(Item::COND_ITEM))
          switch(cond_item->functype()) {
          case(Item_func::COND_AND_FUNC):
            DBUG_PRINT("info", ("COND_AND_FUNC"));
            curr_cond->ndb_item= new Ndb_item(cond_item->functype(),
                                              cond_item);      
            break;
          case(Item_func::COND_OR_FUNC):
            DBUG_PRINT("info", ("COND_OR_FUNC"));
            curr_cond->ndb_item= new Ndb_item(cond_item->functype(),
                                              cond_item);      
            break;
          default:
            DBUG_PRINT("info", ("COND_ITEM %d", cond_item->functype()));
            context->supported= FALSE;
            break;
          }
        else
          // Did not expect condition
          context->supported= FALSE;          
        break;
      }
      default: {
        DBUG_PRINT("info", ("Found item of type %d", item->type()));
        context->supported= FALSE;
      }
      }
  }
  
  DBUG_VOID_RETURN;
}

bool
ha_ndbcluster::serialize_cond(const COND *cond, Ndb_cond_stack *ndb_cond)
{
  DBUG_ENTER("serialize_cond");
  Item *item= (Item *) cond;
  Ndb_cond_traverse_context context(table, (void *)m_table, ndb_cond);
  // Expect a logical expression
  context.expect(Item::FUNC_ITEM);
  context.expect(Item::COND_ITEM);
  item->traverse_cond(&ndb_serialize_cond, (void *) &context, Item::PREFIX);
  DBUG_PRINT("info", ("The pushed condition is %ssupported", (context.supported)?"":"not "));

  DBUG_RETURN(context.supported);
}

int
ha_ndbcluster::build_scan_filter_predicate(Ndb_cond * &cond, 
                                           NdbScanFilter *filter,
                                           bool negated)
{
  DBUG_ENTER("build_scan_filter_predicate");  
  switch(cond->ndb_item->type) {
  case(NDB_FUNCTION): {
    if (!cond->next)
      break;
    Ndb_item *a= cond->next->ndb_item;
    Ndb_item *b, *field, *value= NULL;
    switch(cond->ndb_item->argument_count()) {
    case(1):
      field= 
        (a->type == NDB_FIELD)? a : NULL;
      break;
    case(2):
      if (!cond->next->next)
        break;
      b= cond->next->next->ndb_item;
      value= 
        (a->type == NDB_VALUE)? a
        : (b->type == NDB_VALUE)? b
        : NULL;
      field= 
        (a->type == NDB_FIELD)? a
        : (b->type == NDB_FIELD)? b
        : NULL;
      break;
    default:
      break;
    }
    switch((negated) ? 
           Ndb_item::negate(cond->ndb_item->qualification.function_type)
           : cond->ndb_item->qualification.function_type)
    {
    case(Item_func::EQ_FUNC): {
      if (!value || !field) break;
      // Save value in right format for the field type
      value->save_in_field(field);
      DBUG_PRINT("info", ("Generating EQ filter"));
      if (filter->cmp(NdbScanFilter::COND_EQ, 
                      field->get_field_no(),
                      field->get_val(),
                      field->pack_length()) == -1)
        DBUG_RETURN(1);
      cond= cond->next->next->next;
      DBUG_RETURN(0);
    }
    case(Item_func::NE_FUNC): {
      if (!value || !field) break;
      // Save value in right format for the field type
      value->save_in_field(field);
      DBUG_PRINT("info", ("Generating NE filter"));
      if (filter->cmp(NdbScanFilter::COND_NE, 
                      field->get_field_no(),
                      field->get_val(),
                      field->pack_length()) == -1)
        DBUG_RETURN(1);
      cond= cond->next->next->next;
      DBUG_RETURN(0);
    }
    case(Item_func::LT_FUNC): {
      if (!value || !field) break;
      // Save value in right format for the field type
      value->save_in_field(field);
      if (a == field)
      {
        DBUG_PRINT("info", ("Generating LT filter")); 
        if (filter->cmp(NdbScanFilter::COND_LT, 
                        field->get_field_no(),
                        field->get_val(),
                        field->pack_length()) == -1)
          DBUG_RETURN(1);
      }
      else
      {
        DBUG_PRINT("info", ("Generating GT filter")); 
        if (filter->cmp(NdbScanFilter::COND_GT, 
                        field->get_field_no(),
                        field->get_val(),
                        field->pack_length()) == -1)
          DBUG_RETURN(1);
      }
      cond= cond->next->next->next;
      DBUG_RETURN(0);
    }
    case(Item_func::LE_FUNC): {
      if (!value || !field) break;
      // Save value in right format for the field type
      value->save_in_field(field);
      if (a == field)
      {
        DBUG_PRINT("info", ("Generating LE filter")); 
        if (filter->cmp(NdbScanFilter::COND_LE, 
                        field->get_field_no(),
                        field->get_val(),
                        field->pack_length()) == -1)
          DBUG_RETURN(1);       
      }
      else
      {
        DBUG_PRINT("info", ("Generating GE filter")); 
        if (filter->cmp(NdbScanFilter::COND_GE, 
                        field->get_field_no(),
                        field->get_val(),
                        field->pack_length()) == -1)
          DBUG_RETURN(1);
      }
      cond= cond->next->next->next;
      DBUG_RETURN(0);
    }
    case(Item_func::GE_FUNC): {
      if (!value || !field) break;
      // Save value in right format for the field type
      value->save_in_field(field);
      if (a == field)
      {
        DBUG_PRINT("info", ("Generating GE filter")); 
        if (filter->cmp(NdbScanFilter::COND_GE, 
                        field->get_field_no(),
                        field->get_val(),
                        field->pack_length()) == -1)
          DBUG_RETURN(1);
      }
      else
      {
        DBUG_PRINT("info", ("Generating LE filter")); 
        if (filter->cmp(NdbScanFilter::COND_LE, 
                        field->get_field_no(),
                        field->get_val(),
                        field->pack_length()) == -1)
          DBUG_RETURN(1);
      }
      cond= cond->next->next->next;
      DBUG_RETURN(0);
    }
    case(Item_func::GT_FUNC): {
      if (!value || !field) break;
      // Save value in right format for the field type
      value->save_in_field(field);
      if (a == field)
      {
        DBUG_PRINT("info", ("Generating GT filter"));
        if (filter->cmp(NdbScanFilter::COND_GT, 
                        field->get_field_no(),
                        field->get_val(),
                        field->pack_length()) == -1)
          DBUG_RETURN(1);
      }
      else
      {
        DBUG_PRINT("info", ("Generating LT filter"));
        if (filter->cmp(NdbScanFilter::COND_LT, 
                        field->get_field_no(),
                        field->get_val(),
                        field->pack_length()) == -1)
          DBUG_RETURN(1);
      }
      cond= cond->next->next->next;
      DBUG_RETURN(0);
    }
    case(Item_func::LIKE_FUNC): {
      if (!value || !field) break;
      if ((value->qualification.value_type != Item::STRING_ITEM) &&
          (value->qualification.value_type != Item::VARBIN_ITEM))
          break;
      // Save value in right format for the field type
      value->save_in_field(field);
      DBUG_PRINT("info", ("Generating LIKE filter: like(%d,%s,%d)", 
                          field->get_field_no(), value->get_val(), 
                          value->pack_length()));
      if (filter->cmp(NdbScanFilter::COND_LIKE, 
                      field->get_field_no(),
                      value->get_val(),
                      value->pack_length()) == -1)
        DBUG_RETURN(1);
      cond= cond->next->next->next;
      DBUG_RETURN(0);
    }
    case(Item_func::NOTLIKE_FUNC): {
      if (!value || !field) break;
      if ((value->qualification.value_type != Item::STRING_ITEM) &&
          (value->qualification.value_type != Item::VARBIN_ITEM))
        break;
      // Save value in right format for the field type
      value->save_in_field(field);
      DBUG_PRINT("info", ("Generating NOTLIKE filter: notlike(%d,%s,%d)", 
                          field->get_field_no(), value->get_val(), 
                          value->pack_length()));
      if (filter->cmp(NdbScanFilter::COND_NOT_LIKE, 
                      field->get_field_no(),
                      value->get_val(),
                      value->pack_length()) == -1)
        DBUG_RETURN(1);
      cond= cond->next->next->next;
      DBUG_RETURN(0);
    }
    case(Item_func::ISNULL_FUNC):
      if (!field)
        break;
      DBUG_PRINT("info", ("Generating ISNULL filter"));
      if (filter->isnull(field->get_field_no()) == -1)
        DBUG_RETURN(1);
      cond= cond->next->next;
      DBUG_RETURN(0);
    case(Item_func::ISNOTNULL_FUNC): {
      if (!field)
        break;
      DBUG_PRINT("info", ("Generating ISNOTNULL filter"));
      if (filter->isnotnull(field->get_field_no()) == -1)
        DBUG_RETURN(1);         
      cond= cond->next->next;
      DBUG_RETURN(0);
    }
    default:
      break;
    }
    break;
  }
  default:
    break;
  }
  DBUG_PRINT("info", ("Found illegal condition"));
  DBUG_RETURN(1);
}

int
ha_ndbcluster::build_scan_filter_group(Ndb_cond* &cond, NdbScanFilter *filter)
{
  uint level=0;
  bool negated= false;

  DBUG_ENTER("build_scan_filter_group");
  do
  {
    if (!cond) DBUG_RETURN(1);
    switch(cond->ndb_item->type) {
    case(NDB_FUNCTION):
      switch(cond->ndb_item->qualification.function_type) {
      case(Item_func::COND_AND_FUNC): {
        level++;
        DBUG_PRINT("info", ("Generating %s group %u", (negated)?"NAND":"AND",
                            level));
        if ((negated) ? filter->begin(NdbScanFilter::NAND)
            : filter->begin(NdbScanFilter::AND) == -1)
          DBUG_RETURN(1);
        negated= false;
        cond= cond->next;
        break;
      }
      case(Item_func::COND_OR_FUNC): {
        level++;
        DBUG_PRINT("info", ("Generating %s group %u", (negated)?"NOR":"OR",
                            level));
        if ((negated) ? filter->begin(NdbScanFilter::NOR)
            : filter->begin(NdbScanFilter::OR) == -1)
          DBUG_RETURN(1);
        negated= false;
        cond= cond->next;
        break;
      }
      case(Item_func::NOT_FUNC): {
        cond= cond->next;
        negated= true;
        break;
      }
      default:
        if (build_scan_filter_predicate(cond, filter, negated))
          DBUG_RETURN(1);
        negated= false;
        break;
      }
      break;
    case(NDB_END_COND):
      DBUG_PRINT("info", ("End of group %u", level));
      level--;
      if (cond) cond= cond->next;
      if (filter->end() == -1)
        DBUG_RETURN(1);
      break;
    default: {
      DBUG_PRINT("info", ("Illegal scan filter"));
    }
    }
  }  while (level > 0);
  
  DBUG_RETURN(0);
}

int
ha_ndbcluster::build_scan_filter(Ndb_cond * &cond, NdbScanFilter *filter)
{
  bool simple_cond= TRUE;
  DBUG_ENTER("build_scan_filter");  

  switch(cond->ndb_item->type) {
  case(Item_func::COND_AND_FUNC):
  case(Item_func::COND_OR_FUNC):
    simple_cond= FALSE;
    break;
  default:
    break;
  }
  if (simple_cond && filter->begin() == -1)
    DBUG_RETURN(1);
  if (build_scan_filter_group(cond, filter))
    DBUG_RETURN(1);
  if (simple_cond && filter->end() == -1)
    DBUG_RETURN(1);

  DBUG_RETURN(0);
}

int
ha_ndbcluster::generate_scan_filter(Ndb_cond_stack *ndb_cond_stack,
                                    NdbScanOperation *op)
{
  DBUG_ENTER("generate_scan_filter");
  if (ndb_cond_stack)
  {
    NdbScanFilter filter(op);
    bool multiple_cond= FALSE;
    // Wrap an AND group around multiple conditions
    if (ndb_cond_stack->next) {
      multiple_cond= TRUE;
      if (filter.begin() == -1)
        DBUG_RETURN(1); 
    }
    for (Ndb_cond_stack *stack= ndb_cond_stack; 
         (stack); 
         stack= stack->next)
      {
        Ndb_cond *cond= stack->ndb_cond;

        if (build_scan_filter(cond, &filter))
        {
          DBUG_PRINT("info", ("build_scan_filter failed"));
          DBUG_RETURN(1);
        }
      }
    if (multiple_cond && filter.end() == -1)
      DBUG_RETURN(1);
  }
  else
  {  
    DBUG_PRINT("info", ("Empty stack"));
  }

  DBUG_RETURN(0);
}

#endif /* HAVE_NDBCLUSTER_DB */<|MERGE_RESOLUTION|>--- conflicted
+++ resolved
@@ -1930,10 +1930,6 @@
   {
     // Table has hidden primary key
     Ndb *ndb= get_ndb();
-<<<<<<< HEAD
-    Uint64 auto_value= ndb->getAutoIncrementValue((const NDBTAB *) m_table);
-    if (set_hidden_key(op, table->s->fields, (const byte*)&auto_value))
-=======
     Uint64 auto_value= NDB_FAILED_AUTO_INCREMENT;
     uint retries= NDB_AUTO_INCREMENT_RETRIES;
     do {
@@ -1943,8 +1939,7 @@
              ndb->getNdbError().status == NdbError::TemporaryError);
     if (auto_value == NDB_FAILED_AUTO_INCREMENT)
       ERR_RETURN(ndb->getNdbError());
-    if (set_hidden_key(op, table->fields, (const byte*)&auto_value))
->>>>>>> 7c495c1a
+    if (set_hidden_key(op, table->s->fields, (const byte*)&auto_value))
       ERR_RETURN(op->getNdbError());
   } 
   else 
@@ -4134,13 +4129,7 @@
     : (m_rows_to_insert > m_autoincrement_prefetch) ? 
     m_rows_to_insert 
     : m_autoincrement_prefetch;
-<<<<<<< HEAD
-  auto_value= 
-    (m_skip_auto_increment) ? 
-    ndb->readAutoIncrementValue((const NDBTAB *) m_table)
-    : ndb->getAutoIncrementValue((const NDBTAB *) m_table, cache_size);
-=======
-  Uint64 auto_value= NDB_FAILED_AUTO_INCREMENT;
+  auto_value= NDB_FAILED_AUTO_INCREMENT;
   uint retries= NDB_AUTO_INCREMENT_RETRIES;
   do {
     auto_value=
@@ -4152,7 +4141,6 @@
            ndb->getNdbError().status == NdbError::TemporaryError);
   if (auto_value == NDB_FAILED_AUTO_INCREMENT)
     ERR_RETURN(ndb->getNdbError());
->>>>>>> 7c495c1a
   DBUG_RETURN((longlong)auto_value);
 }
 
