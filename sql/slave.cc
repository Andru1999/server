/* Copyright (c) 2000, 2017, Oracle and/or its affiliates.
   Copyright (c) 2009, 2017, MariaDB Corporation

   This program is free software; you can redistribute it and/or modify
   it under the terms of the GNU General Public License as published by
   the Free Software Foundation; version 2 of the License.

   This program is distributed in the hope that it will be useful,
   but WITHOUT ANY WARRANTY; without even the implied warranty of
   MERCHANTABILITY or FITNESS FOR A PARTICULAR PURPOSE.  See the
   GNU General Public License for more details.

   You should have received a copy of the GNU General Public License
   along with this program; if not, write to the Free Software
   Foundation, Inc., 51 Franklin St, Fifth Floor, Boston, MA 02110-1301  USA */


/**
  @addtogroup Replication
  @{

  @file

  @brief Code to run the io thread and the sql thread on the
  replication slave.
*/

#include "mariadb.h"
#include "sql_priv.h"
#include "slave.h"
#include "sql_parse.h"                         // execute_init_command
#include "sql_table.h"                         // mysql_rm_table
#include "rpl_mi.h"
#include "rpl_rli.h"
#include "sql_repl.h"
#include "rpl_filter.h"
#include "repl_failsafe.h"
#include "transaction.h"
#include <thr_alarm.h>
#include <my_dir.h>
#include <sql_common.h>
#include <errmsg.h>
#include <ssl_compat.h>
#include "unireg.h"
#include <mysys_err.h>
#include <signal.h>
#include <mysql.h>
#include <myisam.h>

#include "sql_base.h"                           // close_thread_tables
#include "tztime.h"                             // struct Time_zone
#include "log_event.h"                          // Rotate_log_event,
                                                // Create_file_log_event,
                                                // Format_description_log_event
#include "wsrep_mysqld.h"

#ifdef HAVE_REPLICATION

#include "rpl_tblmap.h"
#include "debug_sync.h"
#include "rpl_parallel.h"
#include "sql_show.h"
#include "semisync_slave.h"

#define FLAGSTR(V,F) ((V)&(F)?#F" ":"")

#define MAX_SLAVE_RETRY_PAUSE 5
/*
  a parameter of sql_slave_killed() to defer the killed status
*/
#define SLAVE_WAIT_GROUP_DONE 60
bool use_slave_mask = 0;
MY_BITMAP slave_error_mask;
char slave_skip_error_names[SHOW_VAR_FUNC_BUFF_SIZE];
uint *slave_transaction_retry_errors;
uint slave_transaction_retry_error_length= 0;
char slave_transaction_retry_error_names[SHOW_VAR_FUNC_BUFF_SIZE];

char* slave_load_tmpdir = 0;
Master_info *active_mi= 0;
Master_info_index *master_info_index;
my_bool replicate_same_server_id;
ulonglong relay_log_space_limit = 0;
ulonglong opt_read_binlog_speed_limit = 0;

const char *relay_log_index= 0;
const char *relay_log_basename= 0;

LEX_CSTRING default_master_connection_name= { (char*) "", 0 };

/*
  When slave thread exits, we need to remember the temporary tables so we
  can re-use them on slave start.

  TODO: move the vars below under Master_info
*/

int disconnect_slave_event_count = 0, abort_slave_event_count = 0;

static pthread_key(Master_info*, RPL_MASTER_INFO);

enum enum_slave_reconnect_actions
{
  SLAVE_RECON_ACT_REG= 0,
  SLAVE_RECON_ACT_DUMP= 1,
  SLAVE_RECON_ACT_EVENT= 2,
  SLAVE_RECON_ACT_MAX
};

enum enum_slave_reconnect_messages
{
  SLAVE_RECON_MSG_WAIT= 0,
  SLAVE_RECON_MSG_KILLED_WAITING= 1,
  SLAVE_RECON_MSG_AFTER= 2,
  SLAVE_RECON_MSG_FAILED= 3,
  SLAVE_RECON_MSG_COMMAND= 4,
  SLAVE_RECON_MSG_KILLED_AFTER= 5,
  SLAVE_RECON_MSG_MAX
};

static const char *reconnect_messages[SLAVE_RECON_ACT_MAX][SLAVE_RECON_MSG_MAX]=
{
  {
    "Waiting to reconnect after a failed registration on master",
    "Slave I/O thread killed while waiting to reconnect after a failed \
registration on master",
    "Reconnecting after a failed registration on master",
    "failed registering on master, reconnecting to try again, \
log '%s' at position %llu%s",
    "COM_REGISTER_SLAVE",
    "Slave I/O thread killed during or after reconnect"
  },
  {
    "Waiting to reconnect after a failed binlog dump request",
    "Slave I/O thread killed while retrying master dump",
    "Reconnecting after a failed binlog dump request",
    "failed dump request, reconnecting to try again, log '%s' at position %llu%s",
    "COM_BINLOG_DUMP",
    "Slave I/O thread killed during or after reconnect"
  },
  {
    "Waiting to reconnect after a failed master event read",
    "Slave I/O thread killed while waiting to reconnect after a failed read",
    "Reconnecting after a failed master event read",
    "Slave I/O thread: Failed reading log event, reconnecting to retry, \
log '%s' at position %llu%s",
    "",
    "Slave I/O thread killed during or after a reconnect done to recover from \
failed read"
  }
};
 

typedef enum { SLAVE_THD_IO, SLAVE_THD_SQL} SLAVE_THD_TYPE;

static int process_io_rotate(Master_info* mi, Rotate_log_event* rev);
static int process_io_create_file(Master_info* mi, Create_file_log_event* cev);
static bool wait_for_relay_log_space(Relay_log_info* rli);
static bool io_slave_killed(Master_info* mi);
static bool sql_slave_killed(rpl_group_info *rgi);
static int init_slave_thread(THD*, Master_info *, SLAVE_THD_TYPE);
static void make_slave_skip_errors_printable(void);
static void make_slave_transaction_retry_errors_printable(void);
static int safe_connect(THD* thd, MYSQL* mysql, Master_info* mi);
static int safe_reconnect(THD*, MYSQL*, Master_info*, bool);
static int connect_to_master(THD*, MYSQL*, Master_info*, bool, bool);
static Log_event* next_event(rpl_group_info* rgi, ulonglong *event_size);
static int queue_event(Master_info* mi,const char* buf,ulong event_len);
static int terminate_slave_thread(THD *, mysql_mutex_t *, mysql_cond_t *,
                                  volatile uint *, bool);
static bool check_io_slave_killed(Master_info *mi, const char *info);
static bool send_show_master_info_data(THD *, Master_info *, bool, String *);
/*
  Function to set the slave's max_allowed_packet based on the value
  of slave_max_allowed_packet.

    @in_param    thd    Thread handler for slave
    @in_param    mysql  MySQL connection handle
*/

static void set_slave_max_allowed_packet(THD *thd, MYSQL *mysql)
{
  DBUG_ENTER("set_slave_max_allowed_packet");
  // thd and mysql must be valid
  DBUG_ASSERT(thd && mysql);

  thd->variables.max_allowed_packet= slave_max_allowed_packet;
  thd->net.max_packet_size= slave_max_allowed_packet;
  /*
    Adding MAX_LOG_EVENT_HEADER_LEN to the max_packet_size on the I/O
    thread and the mysql->option max_allowed_packet, since a
    replication event can become this much  larger than
    the corresponding packet (query) sent from client to master.
  */
  thd->net.max_packet_size+= MAX_LOG_EVENT_HEADER;
  /*
    Skipping the setting of mysql->net.max_packet size to slave
    max_allowed_packet since this is done during mysql_real_connect.
  */
  mysql->options.max_allowed_packet=
    slave_max_allowed_packet+MAX_LOG_EVENT_HEADER;
  DBUG_VOID_RETURN;
}

/*
  Find out which replications threads are running

  SYNOPSIS
    init_thread_mask()
    mask                Return value here
    mi                  master_info for slave
    inverse             If set, returns which threads are not running

  IMPLEMENTATION
    Get a bit mask for which threads are running so that we can later restart
    these threads.

  RETURN
    mask        If inverse == 0, running threads
                If inverse == 1, stopped threads
*/

void init_thread_mask(int* mask,Master_info* mi,bool inverse)
{
  bool set_io = mi->slave_running, set_sql = mi->rli.slave_running;
  int tmp_mask=0;
  DBUG_ENTER("init_thread_mask");

  if (set_io)
    tmp_mask |= SLAVE_IO;
  if (set_sql)
    tmp_mask |= SLAVE_SQL;
  if (inverse)
    tmp_mask^= (SLAVE_IO | SLAVE_SQL);
  *mask = tmp_mask;
  DBUG_VOID_RETURN;
}


/*
  lock_slave_threads() against other threads doing STOP, START or RESET SLAVE

*/

void Master_info::lock_slave_threads()
{
  DBUG_ENTER("lock_slave_threads");
  mysql_mutex_lock(&start_stop_lock);
  DBUG_VOID_RETURN;
}


/*
  unlock_slave_threads()
*/

void Master_info::unlock_slave_threads()
{
  DBUG_ENTER("unlock_slave_threads");
  mysql_mutex_unlock(&start_stop_lock);
  DBUG_VOID_RETURN;
}

#ifdef HAVE_PSI_INTERFACE
static PSI_thread_key key_thread_slave_io, key_thread_slave_sql;

static PSI_thread_info all_slave_threads[]=
{
  { &key_thread_slave_io, "slave_io", PSI_FLAG_GLOBAL},
  { &key_thread_slave_sql, "slave_sql", PSI_FLAG_GLOBAL}
};

static void init_slave_psi_keys(void)
{
  const char* category= "sql";
  int count;

  if (PSI_server == NULL)
    return;

  count= array_elements(all_slave_threads);
  PSI_server->register_thread(category, all_slave_threads, count);
}
#endif /* HAVE_PSI_INTERFACE */


/*
  Note: This definition needs to be kept in sync with the one in
  mysql_system_tables.sql which is used by mysql_create_db.
*/
static const char gtid_pos_table_definition1[]=
  "CREATE TABLE ";
static const char gtid_pos_table_definition2[]=
  " (domain_id INT UNSIGNED NOT NULL, "
  "sub_id BIGINT UNSIGNED NOT NULL, "
  "server_id INT UNSIGNED NOT NULL, "
  "seq_no BIGINT UNSIGNED NOT NULL, "
  "PRIMARY KEY (domain_id, sub_id)) CHARSET=latin1 "
  "COMMENT='Replication slave GTID position' "
  "ENGINE=";

/*
  Build a query string
    CREATE TABLE mysql.gtid_slave_pos_<engine> ... ENGINE=<engine>
*/
static bool
build_gtid_pos_create_query(THD *thd, String *query,
                            LEX_CSTRING *table_name,
                            LEX_CSTRING *engine_name)
{
  bool err= false;
  err|= query->append(gtid_pos_table_definition1);
  err|= append_identifier(thd, query, table_name);
  err|= query->append(gtid_pos_table_definition2);
  err|= append_identifier(thd, query, engine_name);
  return err;
}


static int
gtid_pos_table_creation(THD *thd, plugin_ref engine, LEX_CSTRING *table_name)
{
  int err;
  StringBuffer<sizeof(gtid_pos_table_definition1) +
               sizeof(gtid_pos_table_definition1) +
               2*FN_REFLEN> query;

  if (build_gtid_pos_create_query(thd, &query, table_name, plugin_name(engine)))
  {
    my_error(ER_OUT_OF_RESOURCES, MYF(0));
    return 1;
  }

  thd->set_db(&MYSQL_SCHEMA_NAME);
  thd->clear_error();
  ulonglong thd_saved_option= thd->variables.option_bits;
  /* This query shuold not be binlogged. */
  thd->variables.option_bits&= ~(ulonglong)OPTION_BIN_LOG;
  thd->set_query_and_id(query.c_ptr(), query.length(), thd->charset(),
                        next_query_id());
  Parser_state parser_state;
  err= parser_state.init(thd, thd->query(), thd->query_length());
  if (err)
    goto end;
  mysql_parse(thd, thd->query(), thd->query_length(), &parser_state,
              FALSE, FALSE);
  if (unlikely(thd->is_error()))
    err= 1;
  /* The warning is relevant to 10.3 and earlier. */
  sql_print_warning("The automatically created table '%s' name may not be "
                    "entirely in lowercase. The table name will be converted "
                    "to lowercase to any future upgrade to 10.4.0 and later "
                    "version where it will be auto-created at once "
                    "in lowercase.",
                    table_name->str);
end:
  thd->variables.option_bits= thd_saved_option;
  thd->reset_query();
  return err;
}


static void
handle_gtid_pos_auto_create_request(THD *thd, void *hton)
{
  int UNINIT_VAR(err);
  plugin_ref engine= NULL, *auto_engines;
  rpl_slave_state::gtid_pos_table *entry;
  StringBuffer<FN_REFLEN> loc_table_name;
  LEX_CSTRING table_name;

  /*
    Check that the plugin is still in @@gtid_pos_auto_engines, and lock
    it.
  */
  mysql_mutex_lock(&LOCK_global_system_variables);
  engine= NULL;
  for (auto_engines= opt_gtid_pos_auto_plugins;
       auto_engines && *auto_engines;
       ++auto_engines)
  {
    if (plugin_hton(*auto_engines) == hton)
    {
      engine= my_plugin_lock(NULL, *auto_engines);
      break;
    }
  }
  mysql_mutex_unlock(&LOCK_global_system_variables);
  if (!engine)
  {
    /* The engine is gone from @@gtid_pos_auto_engines, so no action. */
    goto end;
  }

  /* Find the entry for the table to auto-create. */
  mysql_mutex_lock(&rpl_global_gtid_slave_state->LOCK_slave_state);
  entry= (rpl_slave_state::gtid_pos_table *)
    rpl_global_gtid_slave_state->gtid_pos_tables;
  while (entry)
  {
    if (entry->table_hton == hton &&
        entry->state == rpl_slave_state::GTID_POS_CREATE_REQUESTED)
      break;
    entry= entry->next;
  }
  if (entry)
  {
    entry->state = rpl_slave_state::GTID_POS_CREATE_IN_PROGRESS;
    err= loc_table_name.append(entry->table_name.str, entry->table_name.length);
  }
  mysql_mutex_unlock(&rpl_global_gtid_slave_state->LOCK_slave_state);
  if (!entry)
    goto end;
  if (err)
  {
    sql_print_error("Out of memory while trying to auto-create GTID position table");
    goto end;
  }
  table_name.str= loc_table_name.c_ptr_safe();
  table_name.length= loc_table_name.length();

  err= gtid_pos_table_creation(thd, engine, &table_name);
  if (err)
  {
    sql_print_error("Error auto-creating GTID position table `mysql.%s`: %s Error_code: %d",
                    table_name.str, thd->get_stmt_da()->message(),
                    thd->get_stmt_da()->sql_errno());
    thd->clear_error();
    goto end;
  }

  /* Now enable the entry for the auto-created table. */
  mysql_mutex_lock(&rpl_global_gtid_slave_state->LOCK_slave_state);
  entry= (rpl_slave_state::gtid_pos_table *)
    rpl_global_gtid_slave_state->gtid_pos_tables;
  while (entry)
  {
    if (entry->table_hton == hton &&
        entry->state == rpl_slave_state::GTID_POS_CREATE_IN_PROGRESS)
    {
      entry->state= rpl_slave_state::GTID_POS_AVAILABLE;
      break;
    }
    entry= entry->next;
  }
  mysql_mutex_unlock(&rpl_global_gtid_slave_state->LOCK_slave_state);

end:
  if (engine)
    plugin_unlock(NULL, engine);
}


static bool slave_background_thread_running;
static bool slave_background_thread_stop;
static bool slave_background_thread_gtid_loaded;

static struct slave_background_kill_t {
  slave_background_kill_t *next;
  THD *to_kill;
} *slave_background_kill_list;

static struct slave_background_gtid_pos_create_t {
  slave_background_gtid_pos_create_t *next;
  void *hton;
} *slave_background_gtid_pos_create_list;


pthread_handler_t
handle_slave_background(void *arg __attribute__((unused)))
{
  THD *thd;
  PSI_stage_info old_stage;
  bool stop;

  my_thread_init();
  thd= new THD(next_thread_id());
  thd->thread_stack= (char*) &thd;           /* Set approximate stack start */
  thd->system_thread = SYSTEM_THREAD_SLAVE_BACKGROUND;
  thread_safe_increment32(&service_thread_count);
  thd->store_globals();
  thd->security_ctx->skip_grants();
  thd->set_command(COM_DAEMON);

  thd_proc_info(thd, "Loading slave GTID position from table");
  if (rpl_load_gtid_slave_state(thd))
    sql_print_warning("Failed to load slave replication state from table "
                      "%s.%s: %u: %s", "mysql",
                      rpl_gtid_slave_state_table_name.str,
                      thd->get_stmt_da()->sql_errno(),
                      thd->get_stmt_da()->message());

  mysql_mutex_lock(&LOCK_slave_background);
  slave_background_thread_gtid_loaded= true;
  mysql_cond_broadcast(&COND_slave_background);

  THD_STAGE_INFO(thd, stage_slave_background_process_request);
  do
  {
    slave_background_kill_t *kill_list;
    slave_background_gtid_pos_create_t *create_list;

    thd->ENTER_COND(&COND_slave_background, &LOCK_slave_background,
                    &stage_slave_background_wait_request,
                    &old_stage);
    for (;;)
    {
      stop= abort_loop || thd->killed || slave_background_thread_stop;
      kill_list= slave_background_kill_list;
      create_list= slave_background_gtid_pos_create_list;
      if (stop || kill_list || create_list)
        break;
      mysql_cond_wait(&COND_slave_background, &LOCK_slave_background);
    }

    slave_background_kill_list= NULL;
    slave_background_gtid_pos_create_list= NULL;
    thd->EXIT_COND(&old_stage);

    while (kill_list)
    {
      slave_background_kill_t *p = kill_list;
      THD *to_kill= p->to_kill;
      kill_list= p->next;

      to_kill->awake(KILL_CONNECTION);
      mysql_mutex_lock(&to_kill->LOCK_wakeup_ready);
      to_kill->rgi_slave->killed_for_retry=
        rpl_group_info::RETRY_KILL_KILLED;
      mysql_cond_broadcast(&to_kill->COND_wakeup_ready);
      mysql_mutex_unlock(&to_kill->LOCK_wakeup_ready);
      my_free(p);
    }

    while (create_list)
    {
      slave_background_gtid_pos_create_t *next= create_list->next;
      void *hton= create_list->hton;
      handle_gtid_pos_auto_create_request(thd, hton);
      my_free(create_list);
      create_list= next;
    }

    mysql_mutex_lock(&LOCK_slave_background);
  } while (!stop);

  slave_background_thread_running= false;
  mysql_cond_broadcast(&COND_slave_background);
  mysql_mutex_unlock(&LOCK_slave_background);

  delete thd;
  thread_safe_decrement32(&service_thread_count);
  signal_thd_deleted();

  my_thread_end();
  return 0;
}



void
slave_background_kill_request(THD *to_kill)
{
  if (to_kill->rgi_slave->killed_for_retry)
    return;                                     // Already deadlock killed.
  slave_background_kill_t *p=
    (slave_background_kill_t *)my_malloc(sizeof(*p), MYF(MY_WME));
  if (p)
  {
    p->to_kill= to_kill;
    to_kill->rgi_slave->killed_for_retry=
      rpl_group_info::RETRY_KILL_PENDING;
    mysql_mutex_lock(&LOCK_slave_background);
    p->next= slave_background_kill_list;
    slave_background_kill_list= p;
    mysql_cond_signal(&COND_slave_background);
    mysql_mutex_unlock(&LOCK_slave_background);
  }
}


/*
  This function must only be called from a slave SQL thread (or worker thread),
  to ensure that the table_entry will not go away before we can lock the
  LOCK_slave_state.
*/
void
slave_background_gtid_pos_create_request(
        rpl_slave_state::gtid_pos_table *table_entry)
{
  slave_background_gtid_pos_create_t *p;

  if (table_entry->state != rpl_slave_state::GTID_POS_AUTO_CREATE)
    return;
  p= (slave_background_gtid_pos_create_t *)my_malloc(sizeof(*p), MYF(MY_WME));
  if (!p)
    return;
  mysql_mutex_lock(&rpl_global_gtid_slave_state->LOCK_slave_state);
  if (table_entry->state != rpl_slave_state::GTID_POS_AUTO_CREATE)
  {
    my_free(p);
    mysql_mutex_unlock(&rpl_global_gtid_slave_state->LOCK_slave_state);
    return;
  }
  table_entry->state= rpl_slave_state::GTID_POS_CREATE_REQUESTED;
  mysql_mutex_unlock(&rpl_global_gtid_slave_state->LOCK_slave_state);

  p->hton= table_entry->table_hton;
  mysql_mutex_lock(&LOCK_slave_background);
  p->next= slave_background_gtid_pos_create_list;
  slave_background_gtid_pos_create_list= p;
  mysql_cond_signal(&COND_slave_background);
  mysql_mutex_unlock(&LOCK_slave_background);
}


/*
  Start the slave background thread.

  This thread is currently used for two purposes:

  1. To load the GTID state from mysql.gtid_slave_pos at server start; reading
     from table requires valid THD, which is otherwise not available during
     server init.

  2. To kill worker thread transactions during parallel replication, when a
     storage engine attempts to take an errorneous conflicting lock that would
     cause a deadlock. Killing is done asynchroneously, as the kill may not
     be safe within the context of a callback from inside storage engine
     locking code.
*/
static int
start_slave_background_thread()
{
  pthread_t th;

  slave_background_thread_running= true;
  slave_background_thread_stop= false;
  slave_background_thread_gtid_loaded= false;
  if (mysql_thread_create(key_thread_slave_background,
                          &th, &connection_attrib, handle_slave_background,
                          NULL))
  {
    sql_print_error("Failed to create thread while initialising slave");
    return 1;
  }
  mysql_mutex_lock(&LOCK_slave_background);
  while (!slave_background_thread_gtid_loaded)
    mysql_cond_wait(&COND_slave_background, &LOCK_slave_background);
  mysql_mutex_unlock(&LOCK_slave_background);

  return 0;
}


static void
stop_slave_background_thread()
{
  mysql_mutex_lock(&LOCK_slave_background);
  slave_background_thread_stop= true;
  mysql_cond_broadcast(&COND_slave_background);
  while (slave_background_thread_running)
    mysql_cond_wait(&COND_slave_background, &LOCK_slave_background);
  mysql_mutex_unlock(&LOCK_slave_background);
}


/* Initialize slave structures */

int init_slave()
{
  DBUG_ENTER("init_slave");
  int error= 0;

#ifdef HAVE_PSI_INTERFACE
  init_slave_psi_keys();
#endif

  if (start_slave_background_thread())
    return 1;

  if (global_rpl_thread_pool.init(opt_slave_parallel_threads))
    return 1;

  /*
    This is called when mysqld starts. Before client connections are
    accepted. However bootstrap may conflict with us if it does START SLAVE.
    So it's safer to take the lock.
  */

  if (pthread_key_create(&RPL_MASTER_INFO, NULL))
    goto err;

  master_info_index= new Master_info_index;
  if (!master_info_index || master_info_index->init_all_master_info())
  {
    sql_print_error("Failed to initialize multi master structures");
    DBUG_RETURN(1);
  }
  if (!(active_mi= new Master_info(&default_master_connection_name,
                                   relay_log_recovery)) ||
      active_mi->error())
  {
    delete active_mi;
    active_mi= 0;
    sql_print_error("Failed to allocate memory for the Master Info structure");
    goto err;
  }

  if (master_info_index->add_master_info(active_mi, FALSE))
  {
    delete active_mi;
    active_mi= 0;
    goto err;
  }

  /*
    If master_host is not specified, try to read it from the master_info file.
    If master_host is specified, create the master_info file if it doesn't
    exists.
  */

  if (init_master_info(active_mi,master_info_file,relay_log_info_file,
                       1, (SLAVE_IO | SLAVE_SQL)))
  {
    sql_print_error("Failed to initialize the master info structure");
    goto err;
  }

  /* If server id is not set, start_slave_thread() will say it */

  if (active_mi->host[0] && !opt_skip_slave_start)
  {
    int error;
    THD *thd= new THD(next_thread_id());
    thd->thread_stack= (char*) &thd;
    thd->store_globals();

    error= start_slave_threads(0, /* No active thd */
                               1 /* need mutex */,
                               1 /* wait for start*/,
                               active_mi,
                               master_info_file,
                               relay_log_info_file,
                               SLAVE_IO | SLAVE_SQL);

    thd->reset_globals();
    delete thd;
    if (unlikely(error))
    {
      sql_print_error("Failed to create slave threads");
      goto err;
    }
  }

end:
  DBUG_RETURN(error);

err:
  error= 1;
  goto end;
}

/*
  Updates the master info based on the information stored in the
  relay info and ignores relay logs previously retrieved by the IO 
  thread, which thus starts fetching again based on to the  
  group_master_log_pos and group_master_log_name. Eventually, the old
  relay logs will be purged by the normal purge mechanism.

  In the feature, we should improve this routine in order to avoid throwing
  away logs that are safely stored in the disk. Note also that this recovery 
  routine relies on the correctness of the relay-log.info and only tolerates 
  coordinate problems in master.info.
  
  In this function, there is no need for a mutex as the caller 
  (i.e. init_slave) already has one acquired.
  
  Specifically, the following structures are updated:
 
  1 - mi->master_log_pos  <-- rli->group_master_log_pos
  2 - mi->master_log_name <-- rli->group_master_log_name
  3 - It moves the relay log to the new relay log file, by
      rli->group_relay_log_pos  <-- BIN_LOG_HEADER_SIZE;
      rli->event_relay_log_pos  <-- BIN_LOG_HEADER_SIZE;
      rli->group_relay_log_name <-- rli->relay_log.get_log_fname();
      rli->event_relay_log_name <-- rli->relay_log.get_log_fname();
  
   If there is an error, it returns (1), otherwise returns (0).
 */
int init_recovery(Master_info* mi, const char** errmsg)
{
  DBUG_ENTER("init_recovery");
 
  Relay_log_info *rli= &mi->rli;
  if (rli->group_master_log_name[0])
  {
    mi->master_log_pos= MY_MAX(BIN_LOG_HEADER_SIZE,
                             rli->group_master_log_pos);
    strmake_buf(mi->master_log_name, rli->group_master_log_name);
 
    sql_print_warning("Recovery from master pos %ld and file %s.",
                      (ulong) mi->master_log_pos, mi->master_log_name);
 
    strmake_buf(rli->group_relay_log_name, rli->relay_log.get_log_fname());
    strmake_buf(rli->event_relay_log_name, rli->relay_log.get_log_fname());
 
    rli->group_relay_log_pos= rli->event_relay_log_pos= BIN_LOG_HEADER_SIZE;
  }

  DBUG_RETURN(0);
}


/**
  Convert slave skip errors bitmap into a printable string.
*/

static void make_slave_skip_errors_printable(void)
{
  /*
    To be safe, we want 10 characters of room in the buffer for a number
    plus terminators. Also, we need some space for constant strings.
    10 characters must be sufficient for a number plus {',' | '...'}
    plus a NUL terminator. That is a max 6 digit number.
  */
  const size_t MIN_ROOM= 10;
  DBUG_ENTER("make_slave_skip_errors_printable");
  DBUG_ASSERT(sizeof(slave_skip_error_names) > MIN_ROOM);
  DBUG_ASSERT(MAX_SLAVE_ERROR <= 999999); // 6 digits

  /* Make @@slave_skip_errors show the nice human-readable value.  */
  opt_slave_skip_errors= slave_skip_error_names;

  if (!use_slave_mask || bitmap_is_clear_all(&slave_error_mask))
  {
    /* purecov: begin tested */
    memcpy(slave_skip_error_names, STRING_WITH_LEN("OFF"));
    /* purecov: end */
  }
  else if (bitmap_is_set_all(&slave_error_mask))
  {
    /* purecov: begin tested */
    memcpy(slave_skip_error_names, STRING_WITH_LEN("ALL"));
    /* purecov: end */
  }
  else
  {
    char *buff= slave_skip_error_names;
    char *bend= buff + sizeof(slave_skip_error_names) - MIN_ROOM;
    int  errnum;

    for (errnum= 0; errnum < MAX_SLAVE_ERROR; errnum++)
    {
      if (bitmap_is_set(&slave_error_mask, errnum))
      {
        if (buff >= bend)
          break; /* purecov: tested */
        buff= int10_to_str(errnum, buff, 10);
        *buff++= ',';
      }
    }
    if (buff != slave_skip_error_names)
      buff--; // Remove last ','
    if (errnum < MAX_SLAVE_ERROR)
    {
      /* Couldn't show all errors */
      buff= strmov(buff, "..."); /* purecov: tested */
    }
    *buff=0;
  }
  DBUG_PRINT("init", ("error_names: '%s'", slave_skip_error_names));
  DBUG_VOID_RETURN;
}

/*
  Init function to set up array for errors that should be skipped for slave

  SYNOPSIS
    init_slave_skip_errors()
    arg         List of errors numbers to skip, separated with ','

  NOTES
    Called from get_options() in mysqld.cc on start-up
*/

bool init_slave_skip_errors(const char* arg)
{
  const char *p;
  DBUG_ENTER("init_slave_skip_errors");

  if (!arg || !*arg)                            // No errors defined
    goto end;

  if (unlikely(my_bitmap_init(&slave_error_mask,0,MAX_SLAVE_ERROR,0)))
    DBUG_RETURN(1);

  use_slave_mask= 1;
  for (;my_isspace(system_charset_info,*arg);++arg)
    /* empty */;
  if (!my_strnncoll(system_charset_info,(uchar*)arg,4,(const uchar*)"all",4))
  {
    bitmap_set_all(&slave_error_mask);
    goto end;
  }
  for (p= arg ; *p; )
  {
    long err_code;
    if (!(p= str2int(p, 10, 0, LONG_MAX, &err_code)))
      break;
    if (err_code < MAX_SLAVE_ERROR)
       bitmap_set_bit(&slave_error_mask,(uint)err_code);
    while (!my_isdigit(system_charset_info,*p) && *p)
      p++;
  }

end:
  make_slave_skip_errors_printable();
  DBUG_RETURN(0);
}

/**
  Make printable version if slave_transaction_retry_errors
  This is never empty as at least ER_LOCK_DEADLOCK and ER_LOCK_WAIT_TIMEOUT
  will be there
*/

static void make_slave_transaction_retry_errors_printable(void)
{
  /*
    To be safe, we want 10 characters of room in the buffer for a number
    plus terminators. Also, we need some space for constant strings.
    10 characters must be sufficient for a number plus {',' | '...'}
    plus a NUL terminator. That is a max 6 digit number.
  */
  const size_t MIN_ROOM= 10;
  char *buff= slave_transaction_retry_error_names;
  char *bend= buff + sizeof(slave_transaction_retry_error_names) - MIN_ROOM;
  uint  i;
  DBUG_ENTER("make_slave_transaction_retry_errors_printable");
  DBUG_ASSERT(sizeof(slave_transaction_retry_error_names) > MIN_ROOM);

  /* Make @@slave_transaction_retry_errors show a human-readable value */
  opt_slave_transaction_retry_errors= slave_transaction_retry_error_names;

  for (i= 0; i < slave_transaction_retry_error_length && buff < bend; i++)
  {
    buff= int10_to_str(slave_transaction_retry_errors[i], buff, 10);
    *buff++= ',';
  }
  if (buff != slave_transaction_retry_error_names)
    buff--; // Remove last ','
  if (i < slave_transaction_retry_error_length)
  {
    /* Couldn't show all errors */
    buff= strmov(buff, "..."); /* purecov: tested */
  }
  *buff=0;
  DBUG_PRINT("exit", ("error_names: '%s'",
                      slave_transaction_retry_error_names));
  DBUG_VOID_RETURN;
}


bool init_slave_transaction_retry_errors(const char* arg)
{
  const char *p;
  long err_code;
  uint i;
  DBUG_ENTER("init_slave_transaction_retry_errors");

  /* Handle empty strings */
  if (!arg)
    arg= "";

  slave_transaction_retry_error_length= 2;
  for (;my_isspace(system_charset_info,*arg);++arg)
    /* empty */;
  for (p= arg; *p; )
  {
    if (!(p= str2int(p, 10, 0, LONG_MAX, &err_code)))
      break;
    slave_transaction_retry_error_length++;
    while (!my_isdigit(system_charset_info,*p) && *p)
      p++;
  }

  if (unlikely(!(slave_transaction_retry_errors=
                 (uint *) my_once_alloc(sizeof(int) *
                                        slave_transaction_retry_error_length,
                                        MYF(MY_WME)))))
    DBUG_RETURN(1);

  /*
    Temporary error codes:
    currently, InnoDB deadlock detected by InnoDB or lock
    wait timeout (innodb_lock_wait_timeout exceeded
  */
  slave_transaction_retry_errors[0]= ER_LOCK_DEADLOCK;
  slave_transaction_retry_errors[1]= ER_LOCK_WAIT_TIMEOUT;

  /* Add user codes after this */
  for (p= arg, i= 2; *p; )
  {
    if (!(p= str2int(p, 10, 0, LONG_MAX, &err_code)))
      break;
    if (err_code > 0 && err_code < ER_ERROR_LAST)
      slave_transaction_retry_errors[i++]= (uint) err_code;
    while (!my_isdigit(system_charset_info,*p) && *p)
      p++;
  }
  slave_transaction_retry_error_length= i;

  make_slave_transaction_retry_errors_printable();
  DBUG_RETURN(0);
}


int terminate_slave_threads(Master_info* mi,int thread_mask,bool skip_lock)
{
  DBUG_ENTER("terminate_slave_threads");

  if (!mi->inited)
    DBUG_RETURN(0); /* successfully do nothing */
  int error,force_all = (thread_mask & SLAVE_FORCE_ALL);
  int retval= 0;
  mysql_mutex_t *sql_lock = &mi->rli.run_lock, *io_lock = &mi->run_lock;
  mysql_mutex_t *log_lock= mi->rli.relay_log.get_log_lock();

  if (thread_mask & (SLAVE_SQL|SLAVE_FORCE_ALL))
  {
    DBUG_PRINT("info",("Terminating SQL thread"));
    if (mi->using_parallel() && mi->rli.abort_slave && mi->rli.stop_for_until)
    {
      mi->rli.stop_for_until= false;
      mi->rli.parallel.stop_during_until();
    }
    else
      mi->rli.abort_slave=1;
    if (unlikely((error= terminate_slave_thread(mi->rli.sql_driver_thd,
                                                sql_lock,
                                                &mi->rli.stop_cond,
                                                &mi->rli.slave_running,
                                                skip_lock))) &&
                 !force_all)
      DBUG_RETURN(error);
    retval= error;

    mysql_mutex_lock(log_lock);

    DBUG_PRINT("info",("Flushing relay-log info file."));
    if (current_thd)
      THD_STAGE_INFO(current_thd, stage_flushing_relay_log_info_file);
    if (mi->rli.flush() || my_sync(mi->rli.info_fd, MYF(MY_WME)))
      retval= ER_ERROR_DURING_FLUSH_LOGS;

    mysql_mutex_unlock(log_lock);
  }
  if (thread_mask & (SLAVE_IO|SLAVE_FORCE_ALL))
  {
    DBUG_PRINT("info",("Terminating IO thread"));
    mi->abort_slave=1;
    if (unlikely((error= terminate_slave_thread(mi->io_thd, io_lock,
                                                &mi->stop_cond,
                                                &mi->slave_running,
                                                skip_lock))) &&
                 !force_all)
      DBUG_RETURN(error);
    if (!retval)
      retval= error;

    mysql_mutex_lock(log_lock);

    DBUG_PRINT("info",("Flushing relay log and master info file."));
    if (current_thd)
      THD_STAGE_INFO(current_thd, stage_flushing_relay_log_and_master_info_repository);
    if (likely(mi->fd >= 0))
    {
      if (flush_master_info(mi, TRUE, FALSE) || my_sync(mi->fd, MYF(MY_WME)))
        retval= ER_ERROR_DURING_FLUSH_LOGS;
    }
    if (mi->rli.relay_log.is_open() &&
        my_sync(mi->rli.relay_log.get_log_file()->file, MYF(MY_WME)))
      retval= ER_ERROR_DURING_FLUSH_LOGS;

    mysql_mutex_unlock(log_lock);
  }
  DBUG_RETURN(retval);
}


/**
   Wait for a slave thread to terminate.

   This function is called after requesting the thread to terminate
   (by setting @c abort_slave member of @c Relay_log_info or @c
   Master_info structure to 1). Termination of the thread is
   controlled with the the predicate <code>*slave_running</code>.

   Function will acquire @c term_lock before waiting on the condition
   unless @c skip_lock is true in which case the mutex should be owned
   by the caller of this function and will remain acquired after
   return from the function.

   @param term_lock
          Associated lock to use when waiting for @c term_cond

   @param term_cond
          Condition that is signalled when the thread has terminated

   @param slave_running
          Pointer to predicate to check for slave thread termination

   @param skip_lock
          If @c true the lock will not be acquired before waiting on
          the condition. In this case, it is assumed that the calling
          function acquires the lock before calling this function.

   @retval 0 All OK ER_SLAVE_NOT_RUNNING otherwise.

   @note  If the executing thread has to acquire term_lock (skip_lock
          is false), the negative running status does not represent
          any issue therefore no error is reported.

 */
static int
terminate_slave_thread(THD *thd,
                       mysql_mutex_t *term_lock,
                       mysql_cond_t *term_cond,
                       volatile uint *slave_running,
                       bool skip_lock)
{
  DBUG_ENTER("terminate_slave_thread");
  if (!skip_lock)
  {
    mysql_mutex_lock(term_lock);
  }
  else
  {
    mysql_mutex_assert_owner(term_lock);
  }
  if (!*slave_running)
  {
    if (!skip_lock)
    {
      /*
        if run_lock (term_lock) is acquired locally then either
        slave_running status is fine
      */
      mysql_mutex_unlock(term_lock);
      DBUG_RETURN(0);
    }
    else
    {
      DBUG_RETURN(ER_SLAVE_NOT_RUNNING);
    }
  }
  DBUG_ASSERT(thd != 0);
  THD_CHECK_SENTRY(thd);

  /*
    Is is critical to test if the slave is running. Otherwise, we might
    be referening freed memory trying to kick it
  */

  while (*slave_running)                        // Should always be true
  {
    int error __attribute__((unused));
    DBUG_PRINT("loop", ("killing slave thread"));

    mysql_mutex_lock(&thd->LOCK_thd_kill);
#ifndef DONT_USE_THR_ALARM
    /*
      Error codes from pthread_kill are:
      EINVAL: invalid signal number (can't happen)
      ESRCH: thread already killed (can happen, should be ignored)
    */
    int err __attribute__((unused))= pthread_kill(thd->real_id, thr_client_alarm);
    DBUG_ASSERT(err != EINVAL);
#endif
    thd->awake_no_mutex(NOT_KILLED);

    mysql_mutex_unlock(&thd->LOCK_thd_kill);

    /*
      There is a small chance that slave thread might miss the first
      alarm. To protect againts it, resend the signal until it reacts
    */
    struct timespec abstime;
    set_timespec(abstime,2);
    error= mysql_cond_timedwait(term_cond, term_lock, &abstime);
    DBUG_ASSERT(error == ETIMEDOUT || error == 0);
  }

  DBUG_ASSERT(*slave_running == 0);

  if (!skip_lock)
    mysql_mutex_unlock(term_lock);
  DBUG_RETURN(0);
}


int start_slave_thread(
#ifdef HAVE_PSI_INTERFACE
                       PSI_thread_key thread_key,
#endif
                       pthread_handler h_func, mysql_mutex_t *start_lock,
                       mysql_mutex_t *cond_lock,
                       mysql_cond_t *start_cond,
                       volatile uint *slave_running,
                       volatile ulong *slave_run_id,
                       Master_info* mi)
{
  pthread_t th;
  ulong start_id;
  int error;
  DBUG_ENTER("start_slave_thread");

  DBUG_ASSERT(mi->inited);

  if (start_lock)
    mysql_mutex_lock(start_lock);
  if (!global_system_variables.server_id)
  {
    if (start_cond)
      mysql_cond_broadcast(start_cond);
    if (start_lock)
      mysql_mutex_unlock(start_lock);
    sql_print_error("Server id not set, will not start slave");
    DBUG_RETURN(ER_BAD_SLAVE);
  }

  if (*slave_running)
  {
    if (start_cond)
      mysql_cond_broadcast(start_cond);
    if (start_lock)
      mysql_mutex_unlock(start_lock);
    DBUG_RETURN(ER_SLAVE_MUST_STOP);
  }
  start_id= *slave_run_id;
  DBUG_PRINT("info",("Creating new slave thread"));
  if (unlikely((error= mysql_thread_create(thread_key,
                                           &th, &connection_attrib, h_func,
                                           (void*)mi))))
  {
    sql_print_error("Can't create slave thread (errno= %d).", error);
    if (start_lock)
      mysql_mutex_unlock(start_lock);
    DBUG_RETURN(ER_SLAVE_THREAD);
  }

  /*
    In the following loop we can't check for thd->killed as we have to
    wait until THD structures for the slave thread are created
    before we can return.
    This should be ok as there is no major work done in the slave
    threads before they signal that we can stop waiting.
  */

  if (start_cond && cond_lock) // caller has cond_lock
  {
    THD* thd = current_thd;
    while (start_id == *slave_run_id)
    {
      DBUG_PRINT("sleep",("Waiting for slave thread to start"));
      PSI_stage_info saved_stage= {0, "", 0};
      thd->ENTER_COND(start_cond, cond_lock,
                      & stage_waiting_for_slave_thread_to_start,
                      & saved_stage);
      /*
        It is not sufficient to test this at loop bottom. We must test
        it after registering the mutex in enter_cond(). If the kill
        happens after testing of thd->killed and before the mutex is
        registered, we could otherwise go waiting though thd->killed is
        set.
      */
      mysql_cond_wait(start_cond, cond_lock);
      thd->EXIT_COND(& saved_stage);
      mysql_mutex_lock(cond_lock); // re-acquire it as exit_cond() released
    }
  }
  if (start_lock)
    mysql_mutex_unlock(start_lock);
  DBUG_RETURN(0);
}


/*
  start_slave_threads()

  NOTES
    SLAVE_FORCE_ALL is not implemented here on purpose since it does not make
    sense to do that for starting a slave--we always care if it actually
    started the threads that were not previously running
*/

int start_slave_threads(THD *thd,
                        bool need_slave_mutex, bool wait_for_start,
                        Master_info* mi, const char* master_info_fname,
                        const char* slave_info_fname, int thread_mask)
{
  mysql_mutex_t *lock_io=0, *lock_sql=0, *lock_cond_io=0, *lock_cond_sql=0;
  mysql_cond_t* cond_io=0, *cond_sql=0;
  int error=0;
  const char *errmsg;
  DBUG_ENTER("start_slave_threads");

  if (need_slave_mutex)
  {
    lock_io = &mi->run_lock;
    lock_sql = &mi->rli.run_lock;
  }
  if (wait_for_start)
  {
    cond_io = &mi->start_cond;
    cond_sql = &mi->rli.start_cond;
    lock_cond_io = &mi->run_lock;
    lock_cond_sql = &mi->rli.run_lock;
  }

  /*
    If we are using GTID and both SQL and IO threads are stopped, then get
    rid of all relay logs.

    Relay logs are not very useful when using GTID, except as a buffer
    between the fetch in the IO thread and the apply in SQL thread. However
    while one of the threads is running, they are in use and cannot be
    removed.
  */
  if (mi->using_gtid != Master_info::USE_GTID_NO &&
      !mi->slave_running && !mi->rli.slave_running)
  {
    /*
      purge_relay_logs() clears the mi->rli.group_master_log_pos.
      So save and restore them, like we do in CHANGE MASTER.
      (We are not going to use them for GTID, but it might be worth to
      keep them in case connection with GTID fails and user wants to go
      back and continue with previous old-style replication coordinates).
    */
    mi->master_log_pos = MY_MAX(BIN_LOG_HEADER_SIZE,
                                mi->rli.group_master_log_pos);
    strmake(mi->master_log_name, mi->rli.group_master_log_name,
            sizeof(mi->master_log_name)-1);
    purge_relay_logs(&mi->rli, thd, 0, &errmsg);
    mi->rli.group_master_log_pos= mi->master_log_pos;
    strmake(mi->rli.group_master_log_name, mi->master_log_name,
            sizeof(mi->rli.group_master_log_name)-1);

    error= rpl_load_gtid_state(&mi->gtid_current_pos, mi->using_gtid ==
                                             Master_info::USE_GTID_CURRENT_POS);
    mi->events_queued_since_last_gtid= 0;
    mi->gtid_reconnect_event_skip_count= 0;

    mi->rli.restart_gtid_pos.reset();
  }

  if (likely(!error) && likely((thread_mask & SLAVE_IO)))
    error= start_slave_thread(
#ifdef HAVE_PSI_INTERFACE
                              key_thread_slave_io,
#endif
                              handle_slave_io, lock_io, lock_cond_io,
                              cond_io,
                              &mi->slave_running, &mi->slave_run_id,
                              mi);
  if (likely(!error) && likely(thread_mask & SLAVE_SQL))
  {
    error= start_slave_thread(
#ifdef HAVE_PSI_INTERFACE
                              key_thread_slave_sql,
#endif
                              handle_slave_sql, lock_sql, lock_cond_sql,
                              cond_sql,
                              &mi->rli.slave_running, &mi->rli.slave_run_id,
                              mi);
    if (unlikely(error))
      terminate_slave_threads(mi, thread_mask & SLAVE_IO, !need_slave_mutex);
  }
  DBUG_RETURN(error);
}


/*
  Kill slaves preparing for shutdown
*/

void slave_prepare_for_shutdown()
{
  mysql_mutex_lock(&LOCK_active_mi);
  master_info_index->free_connections();
  mysql_mutex_unlock(&LOCK_active_mi);
  stop_slave_background_thread();
}

/*
  Release slave threads at time of executing shutdown.
*/

void end_slave()
{
  DBUG_ENTER("end_slave");

  /*
    This is called when the server terminates, in close_connections().
    It terminates slave threads. However, some CHANGE MASTER etc may still be
    running presently. If a START SLAVE was in progress, the mutex lock below
    will make us wait until slave threads have started, and START SLAVE
    returns, then we terminate them here.

    We can also be called by cleanup(), which only happens if some
    startup parameter to the server was wrong.
  */
  mysql_mutex_lock(&LOCK_active_mi);
  /*
    master_info_index should not have any threads anymore as they where
    killed as part of slave_prepare_for_shutdown()
  */
  delete master_info_index;
  master_info_index= 0;
  active_mi= 0;
  mysql_mutex_unlock(&LOCK_active_mi);

  stop_slave_background_thread();

  global_rpl_thread_pool.destroy();
  free_all_rpl_filters();
  DBUG_VOID_RETURN;
}

static bool io_slave_killed(Master_info* mi)
{
  DBUG_ENTER("io_slave_killed");

  DBUG_ASSERT(mi->slave_running); // tracking buffer overrun
  DBUG_RETURN(mi->abort_slave || abort_loop || mi->io_thd->killed);
}

/**
   The function analyzes a possible killed status and makes
   a decision whether to accept it or not.
   Normally upon accepting the sql thread goes to shutdown.
   In the event of deffering decision @rli->last_event_start_time waiting
   timer is set to force the killed status be accepted upon its expiration.

   @param thd   pointer to a THD instance
   @param rli   pointer to Relay_log_info instance

   @return TRUE the killed status is recognized, FALSE a possible killed
           status is deferred.
*/
static bool sql_slave_killed(rpl_group_info *rgi)
{
  bool ret= FALSE;
  Relay_log_info *rli= rgi->rli;
  THD *thd= rgi->thd;
  DBUG_ENTER("sql_slave_killed");

  DBUG_ASSERT(rli->sql_driver_thd == thd);
  DBUG_ASSERT(rli->slave_running == 1);// tracking buffer overrun
  if (abort_loop || rli->sql_driver_thd->killed || rli->abort_slave)
  {
    /*
      The transaction should always be binlogged if OPTION_KEEP_LOG is
      set (it implies that something can not be rolled back). And such
      case should be regarded similarly as modifing a
      non-transactional table because retrying of the transaction will
      lead to an error or inconsistency as well.

      Example: OPTION_KEEP_LOG is set if a temporary table is created
      or dropped.

      Note that transaction.all.modified_non_trans_table may be 1
      if last statement was a single row transaction without begin/end.
      Testing this flag must always be done in connection with
      rli->is_in_group().
    */

    if ((thd->transaction.all.modified_non_trans_table ||
         (thd->variables.option_bits & OPTION_KEEP_LOG)) &&
        rli->is_in_group())
    {
      char msg_stopped[]=
        "... Slave SQL Thread stopped with incomplete event group "
        "having non-transactional changes. "
        "If the group consists solely of row-based events, you can try "
        "to restart the slave with --slave-exec-mode=IDEMPOTENT, which "
        "ignores duplicate key, key not found, and similar errors (see "
        "documentation for details).";

      DBUG_PRINT("info", ("modified_non_trans_table: %d  OPTION_BEGIN: %d  "
                          "OPTION_KEEP_LOG: %d  is_in_group: %d",
                          thd->transaction.all.modified_non_trans_table,
                          MY_TEST(thd->variables.option_bits & OPTION_BEGIN),
                          MY_TEST(thd->variables.option_bits & OPTION_KEEP_LOG),
                          rli->is_in_group()));

      if (rli->abort_slave)
      {
        DBUG_PRINT("info",
                   ("Request to stop slave SQL Thread received while "
                    "applying a group that has non-transactional "
                    "changes; waiting for completion of the group ... "));

        /*
          Slave sql thread shutdown in face of unfinished group
          modified Non-trans table is handled via a timer. The slave
          may eventually give out to complete the current group and in
          that case there might be issues at consequent slave restart,
          see the error message.  WL#2975 offers a robust solution
          requiring to store the last exectuted event's coordinates
          along with the group's coordianates instead of waiting with
          @c last_event_start_time the timer.
        */

        if (rgi->last_event_start_time == 0)
          rgi->last_event_start_time= my_time(0);
        ret= difftime(my_time(0), rgi->last_event_start_time) <=
          SLAVE_WAIT_GROUP_DONE ? FALSE : TRUE;

        DBUG_EXECUTE_IF("stop_slave_middle_group", 
                        DBUG_EXECUTE_IF("incomplete_group_in_relay_log",
                                        ret= TRUE;);); // time is over

        if (ret == 0)
        {
          rli->report(WARNING_LEVEL, 0, rgi->gtid_info(),
                      "Request to stop slave SQL Thread received while "
                      "applying a group that has non-transactional "
                      "changes; waiting for completion of the group ... ");
        }
        else
        {
          rli->report(ERROR_LEVEL, ER_SLAVE_FATAL_ERROR, rgi->gtid_info(),
                      ER_THD(thd, ER_SLAVE_FATAL_ERROR), msg_stopped);
        }
      }
      else
      {
        ret= TRUE;
        rli->report(ERROR_LEVEL, ER_SLAVE_FATAL_ERROR, rgi->gtid_info(),
                    ER_THD(thd, ER_SLAVE_FATAL_ERROR),
                    msg_stopped);
      }
    }
    else
    {
      ret= TRUE;
    }
  }
  if (ret)
    rgi->last_event_start_time= 0;
  
  DBUG_RETURN(ret);
}


/*
  skip_load_data_infile()

  NOTES
    This is used to tell a 3.23 master to break send_file()
*/

void skip_load_data_infile(NET *net)
{
  DBUG_ENTER("skip_load_data_infile");

  (void)net_request_file(net, "/dev/null");
  (void)my_net_read(net);                               // discard response
  (void)net_write_command(net, 0, (uchar*) "", 0, (uchar*) "", 0); // ok
  DBUG_VOID_RETURN;
}


bool net_request_file(NET* net, const char* fname)
{
  DBUG_ENTER("net_request_file");
  DBUG_RETURN(net_write_command(net, 251, (uchar*) fname, strlen(fname),
                                (uchar*) "", 0));
}

/*
  From other comments and tests in code, it looks like
  sometimes Query_log_event and Load_log_event can have db == 0
  (see rewrite_db() above for example)
  (cases where this happens are unclear; it may be when the master is 3.23).
*/

const char *print_slave_db_safe(const char* db)
{
  DBUG_ENTER("*print_slave_db_safe");

  DBUG_RETURN((db ? db : ""));
}

#endif /* HAVE_REPLICATION */

int init_strvar_from_file(char *var, int max_size, IO_CACHE *f,
                                 const char *default_val)
{
  size_t length;
  DBUG_ENTER("init_strvar_from_file");

  if ((length=my_b_gets(f,var, max_size)))
  {
    char* last_p = var + length -1;
    if (*last_p == '\n')
      *last_p = 0; // if we stopped on newline, kill it
    else
    {
      /*
        If we truncated a line or stopped on last char, remove all chars
        up to and including newline.
      */
      int c;
      while (((c=my_b_get(f)) != '\n' && c != my_b_EOF)) ;
    }
    DBUG_RETURN(0);
  }
  else if (default_val)
  {
    strmake(var,  default_val, max_size-1);
    DBUG_RETURN(0);
  }
  DBUG_RETURN(1);
}

/*
  when moving these functions to mysys, don't forget to
  remove slave.cc from libmysqld/CMakeLists.txt
*/
int init_intvar_from_file(int* var, IO_CACHE* f, int default_val)
{
  char buf[32];
  DBUG_ENTER("init_intvar_from_file");


  if (my_b_gets(f, buf, sizeof(buf)))
  {
    *var = atoi(buf);
    DBUG_RETURN(0);
  }
  else if (default_val)
  {
    *var = default_val;
    DBUG_RETURN(0);
  }
  DBUG_RETURN(1);
}

int init_floatvar_from_file(float* var, IO_CACHE* f, float default_val)
{
  char buf[16];
  DBUG_ENTER("init_floatvar_from_file");


  if (my_b_gets(f, buf, sizeof(buf)))
  {
    if (sscanf(buf, "%f", var) != 1)
      DBUG_RETURN(1);
    else
      DBUG_RETURN(0);
  }
  else if (default_val != 0.0)
  {
    *var = default_val;
    DBUG_RETURN(0);
  }
  DBUG_RETURN(1);
}


/**
   A master info read method

   This function is called from @c init_master_info() along with
   relatives to restore some of @c active_mi members.
   Particularly, this function is responsible for restoring
   IGNORE_SERVER_IDS list of servers whose events the slave is
   going to ignore (to not log them in the relay log).
   Items being read are supposed to be decimal output of values of a
   type shorter or equal of @c long and separated by the single space.
   It also used to restore DO_DOMAIN_IDS & IGNORE_DOMAIN_IDS lists.

   @param arr         @c DYNAMIC_ARRAY pointer to storage for servers id
   @param f           @c IO_CACHE pointer to the source file

   @retval 0         All OK
   @retval non-zero  An error
*/

int init_dynarray_intvar_from_file(DYNAMIC_ARRAY* arr, IO_CACHE* f)
{
  int ret= 0;
  char buf[16 * (sizeof(long)*4 + 1)]; // static buffer to use most of times
  char *buf_act= buf; // actual buffer can be dynamic if static is short
  char *token, *last;
  uint num_items;     // number of items of `arr'
  size_t read_size;
  DBUG_ENTER("init_dynarray_intvar_from_file");

  if ((read_size= my_b_gets(f, buf_act, sizeof(buf))) == 0)
  {
    DBUG_RETURN(0);                             // no line in master.info
  }
  if (read_size + 1 == sizeof(buf) && buf[sizeof(buf) - 2] != '\n')
  {
    /*
      short read happend; allocate sufficient memory and make the 2nd read
    */
    char buf_work[(sizeof(long)*3 + 1)*16];
    memcpy(buf_work, buf, sizeof(buf_work));
    num_items= atoi(strtok_r(buf_work, " ", &last));
    size_t snd_size;
    /*
      max size lower bound approximate estimation bases on the formula:
      (the items number + items themselves) * 
          (decimal size + space) - 1 + `\n' + '\0'
    */
    size_t max_size= (1 + num_items) * (sizeof(long)*3 + 1) + 1;
    buf_act= (char*) my_malloc(max_size, MYF(MY_WME));
    memcpy(buf_act, buf, read_size);
    snd_size= my_b_gets(f, buf_act + read_size, max_size - read_size);
    if (snd_size == 0 ||
        ((snd_size + 1 == max_size - read_size) &&  buf_act[max_size - 2] != '\n'))
    {
      /*
        failure to make the 2nd read or short read again
      */
      ret= 1;
      goto err;
    }
  }
  token= strtok_r(buf_act, " ", &last);
  if (token == NULL)
  {
    ret= 1;
    goto err;
  }
  num_items= atoi(token);
  for (uint i=0; i < num_items; i++)
  {
    token= strtok_r(NULL, " ", &last);
    if (token == NULL)
    {
      ret= 1;
      goto err;
    }
    else
    {
      ulong val= atol(token);
      insert_dynamic(arr, (uchar *) &val);
    }
  }
err:
  if (buf_act != buf)
    my_free(buf_act);
  DBUG_RETURN(ret);
}

#ifdef HAVE_REPLICATION

/*
  Check if the error is caused by network.
  @param[in]   errorno   Number of the error.
  RETURNS:
  TRUE         network error
  FALSE        not network error
*/

bool is_network_error(uint errorno)
{ 
  if (errorno == CR_CONNECTION_ERROR || 
      errorno == CR_CONN_HOST_ERROR ||
      errorno == CR_SERVER_GONE_ERROR ||
      errorno == CR_SERVER_LOST ||
      errorno == ER_CON_COUNT_ERROR ||
      errorno == ER_CONNECTION_KILLED ||
      errorno == ER_NEW_ABORTING_CONNECTION ||
      errorno == ER_NET_READ_INTERRUPTED ||
      errorno == ER_SERVER_SHUTDOWN)
    return TRUE;
#ifdef WITH_WSREP
  if (errorno == ER_UNKNOWN_COM_ERROR)
    return TRUE;
#endif

  return FALSE;   
}


/*
  Note that we rely on the master's version (3.23, 4.0.14 etc) instead of
  relying on the binlog's version. This is not perfect: imagine an upgrade
  of the master without waiting that all slaves are in sync with the master;
  then a slave could be fooled about the binlog's format. This is what happens
  when people upgrade a 3.23 master to 4.0 without doing RESET MASTER: 4.0
  slaves are fooled. So we do this only to distinguish between 3.23 and more
  recent masters (it's too late to change things for 3.23).

  RETURNS
  0       ok
  1       error
  2       transient network problem, the caller should try to reconnect
*/

static int get_master_version_and_clock(MYSQL* mysql, Master_info* mi)
{
  char err_buff[MAX_SLAVE_ERRMSG], err_buff2[MAX_SLAVE_ERRMSG];
  const char* errmsg= 0;
  int err_code= 0;
  MYSQL_RES *master_res= 0;
  MYSQL_ROW master_row;
  uint version= mysql_get_server_version(mysql) / 10000;
  DBUG_ENTER("get_master_version_and_clock");

  /*
    Free old description_event_for_queue (that is needed if we are in
    a reconnection).
  */
  delete mi->rli.relay_log.description_event_for_queue;
  mi->rli.relay_log.description_event_for_queue= 0;

  if (!my_isdigit(&my_charset_bin,*mysql->server_version))
  {
    errmsg= err_buff2;
    snprintf(err_buff2, sizeof(err_buff2),
             "Master reported unrecognized MySQL version: %s",
             mysql->server_version);
    err_code= ER_SLAVE_FATAL_ERROR;
    sprintf(err_buff, ER_DEFAULT(err_code), err_buff2);
  }
  else
  {
    /*
      Note the following switch will bug when we have MySQL branch 30 ;)
    */
    switch (version) {
    case 0:
    case 1:
    case 2:
      errmsg= err_buff2;
      snprintf(err_buff2, sizeof(err_buff2),
               "Master reported unrecognized MySQL version: %s",
               mysql->server_version);
      err_code= ER_SLAVE_FATAL_ERROR;
      sprintf(err_buff, ER_DEFAULT(err_code), err_buff2);
      break;
    case 3:
      mi->rli.relay_log.description_event_for_queue= new
        Format_description_log_event(1, mysql->server_version);
      break;
    case 4:
      mi->rli.relay_log.description_event_for_queue= new
        Format_description_log_event(3, mysql->server_version);
      break;
    default:
      /*
        Master is MySQL >=5.0. Give a default Format_desc event, so that we can
        take the early steps (like tests for "is this a 3.23 master") which we
        have to take before we receive the real master's Format_desc which will
        override this one. Note that the Format_desc we create below is garbage
        (it has the format of the *slave*); it's only good to help know if the
        master is 3.23, 4.0, etc.
      */
      mi->rli.relay_log.description_event_for_queue= new
        Format_description_log_event(4, mysql->server_version);
      break;
    }
  }

  /*
     This does not mean that a 5.0 slave will be able to read a 6.0 master; but
     as we don't know yet, we don't want to forbid this for now. If a 5.0 slave
     can't read a 6.0 master, this will show up when the slave can't read some
     events sent by the master, and there will be error messages.
  */

  if (errmsg)
    goto err;

  /* as we are here, we tried to allocate the event */
  if (!mi->rli.relay_log.description_event_for_queue)
  {
    errmsg= "default Format_description_log_event";
    err_code= ER_SLAVE_CREATE_EVENT_FAILURE;
    sprintf(err_buff, ER_DEFAULT(err_code), errmsg);
    goto err;
  }

  /*
    FD_q's (A) is set initially from RL's (A): FD_q.(A) := RL.(A).
    It's necessary to adjust FD_q.(A) at this point because in the following
    course FD_q is going to be dumped to RL.
    Generally FD_q is derived from a received FD_m (roughly FD_q := FD_m) 
    in queue_event and the master's (A) is installed.
    At one step with the assignment the Relay-Log's checksum alg is set to 
    a new value: RL.(A) := FD_q.(A). If the slave service is stopped
    the last time assigned RL.(A) will be passed over to the restarting
    service (to the current execution point).
    RL.A is a "codec" to verify checksum in queue_event() almost all the time
    the first fake Rotate event.
    Starting from this point IO thread will executes the following checksum
    warmup sequence  of actions:

    FD_q.A := RL.A,
    A_m^0 := master.@@global.binlog_checksum,
    {queue_event(R_f): verifies(R_f, A_m^0)},
    {queue_event(FD_m): verifies(FD_m, FD_m.A), dump(FD_q), rotate(RL),
                        FD_q := FD_m, RL.A := FD_q.A)}

    See legends definition on MYSQL_BIN_LOG::relay_log_checksum_alg
    docs lines (binlog.h).
    In above A_m^0 - the value of master's
    @@binlog_checksum determined in the upcoming handshake (stored in
    mi->checksum_alg_before_fd).


    After the warm-up sequence IO gets to "normal" checksum verification mode
    to use RL.A in 
    
    {queue_event(E_m): verifies(E_m, RL.A)}

    until it has received a new FD_m.
  */
  mi->rli.relay_log.description_event_for_queue->checksum_alg=
    mi->rli.relay_log.relay_log_checksum_alg;

  DBUG_ASSERT(mi->rli.relay_log.description_event_for_queue->checksum_alg !=
              BINLOG_CHECKSUM_ALG_UNDEF);
  DBUG_ASSERT(mi->rli.relay_log.relay_log_checksum_alg !=
              BINLOG_CHECKSUM_ALG_UNDEF); 
  /*
    Compare the master and slave's clock. Do not die if master's clock is
    unavailable (very old master not supporting UNIX_TIMESTAMP()?).
  */

#ifdef ENABLED_DEBUG_SYNC
  DBUG_EXECUTE_IF("dbug.before_get_UNIX_TIMESTAMP",
                  {
                    const char act[]=
                      "now "
                      "wait_for signal.get_unix_timestamp";
                    DBUG_ASSERT(debug_sync_service);
                    DBUG_ASSERT(!debug_sync_set_action(current_thd,
                                                       STRING_WITH_LEN(act)));
                  };);
#endif

  master_res= NULL;
  if (!mysql_real_query(mysql, STRING_WITH_LEN("SELECT UNIX_TIMESTAMP()")) &&
      (master_res= mysql_store_result(mysql)) &&
      (master_row= mysql_fetch_row(master_res)))
  {
    mysql_mutex_lock(&mi->data_lock);
    mi->clock_diff_with_master=
      (long) (time((time_t*) 0) - strtoul(master_row[0], 0, 10));
    mysql_mutex_unlock(&mi->data_lock);
  }
  else if (check_io_slave_killed(mi, NULL))
    goto slave_killed_err;
  else if (is_network_error(mysql_errno(mysql)))
  {
    mi->report(WARNING_LEVEL, mysql_errno(mysql), NULL,
               "Get master clock failed with error: %s", mysql_error(mysql));
    goto network_err;
  }
  else 
  {
    mysql_mutex_lock(&mi->data_lock);
    mi->clock_diff_with_master= 0; /* The "most sensible" value */
    mysql_mutex_unlock(&mi->data_lock);
    sql_print_warning("\"SELECT UNIX_TIMESTAMP()\" failed on master, "
                      "do not trust column Seconds_Behind_Master of SHOW "
                      "SLAVE STATUS. Error: %s (%d)",
                      mysql_error(mysql), mysql_errno(mysql));
  }
  if (master_res)
  {
    mysql_free_result(master_res);
    master_res= NULL;
  }

  /*
    Check that the master's server id and ours are different. Because if they
    are equal (which can result from a simple copy of master's datadir to slave,
    thus copying some my.cnf), replication will work but all events will be
    skipped.
    Do not die if SHOW VARIABLES LIKE 'SERVER_ID' fails on master (very old
    master?).
    Note: we could have put a @@SERVER_ID in the previous SELECT
    UNIX_TIMESTAMP() instead, but this would not have worked on 3.23 masters.
  */
#ifdef ENABLED_DEBUG_SYNC
  DBUG_EXECUTE_IF("dbug.before_get_SERVER_ID",
                  {
                    const char act[]=
                      "now "
                      "wait_for signal.get_server_id";
                    DBUG_ASSERT(debug_sync_service);
                    DBUG_ASSERT(!debug_sync_set_action(current_thd, 
                                                       STRING_WITH_LEN(act)));
                  };);
#endif
  master_res= NULL;
  master_row= NULL;
  if (!mysql_real_query(mysql,
                        STRING_WITH_LEN("SHOW VARIABLES LIKE 'SERVER_ID'")) &&
      (master_res= mysql_store_result(mysql)) &&
      (master_row= mysql_fetch_row(master_res)))
  {
    if ((global_system_variables.server_id ==
             (mi->master_id= strtoul(master_row[1], 0, 10))) &&
        !mi->rli.replicate_same_server_id)
    {
      errmsg= "The slave I/O thread stops because master and slave have equal \
MySQL server ids; these ids must be different for replication to work (or \
the --replicate-same-server-id option must be used on slave but this does \
not always make sense; please check the manual before using it).";
      err_code= ER_SLAVE_FATAL_ERROR;
      sprintf(err_buff, ER_DEFAULT(err_code), errmsg);
      goto err;
    }
  }
  else if (mysql_errno(mysql))
  {
    if (check_io_slave_killed(mi, NULL))
      goto slave_killed_err;
    else if (is_network_error(mysql_errno(mysql)))
    {
      mi->report(WARNING_LEVEL, mysql_errno(mysql), NULL,
                 "Get master SERVER_ID failed with error: %s", mysql_error(mysql));
      goto network_err;
    }
    /* Fatal error */
    errmsg= "The slave I/O thread stops because a fatal error is encountered \
when it try to get the value of SERVER_ID variable from master.";
    err_code= mysql_errno(mysql);
    sprintf(err_buff, "%s Error: %s", errmsg, mysql_error(mysql));
    goto err;
  }
  else if (!master_row && master_res)
  {
    mi->report(WARNING_LEVEL, ER_UNKNOWN_SYSTEM_VARIABLE, NULL,
               "Unknown system variable 'SERVER_ID' on master, \
maybe it is a *VERY OLD MASTER*.");
  }
  if (master_res)
  {
    mysql_free_result(master_res);
    master_res= NULL;
  }
  if (mi->master_id == 0 && mi->ignore_server_ids.elements > 0)
  {
    errmsg= "Slave configured with server id filtering could not detect the master server id.";
    err_code= ER_SLAVE_FATAL_ERROR;
    sprintf(err_buff, ER_DEFAULT(err_code), errmsg);
    goto err;
  }

  /*
    Check that the master's global character_set_server and ours are the same.
    Not fatal if query fails (old master?).
    Note that we don't check for equality of global character_set_client and
    collation_connection (neither do we prevent their setting in
    set_var.cc). That's because from what I (Guilhem) have tested, the global
    values of these 2 are never used (new connections don't use them).
    We don't test equality of global collation_database either as it's is
    going to be deprecated (made read-only) in 4.1 very soon.
    The test is only relevant if master < 5.0.3 (we'll test only if it's older
    than the 5 branch; < 5.0.3 was alpha...), as >= 5.0.3 master stores
    charset info in each binlog event.
    We don't do it for 3.23 because masters <3.23.50 hang on
    SELECT @@unknown_var (BUG#7965 - see changelog of 3.23.50). So finally we
    test only if master is 4.x.
  */

  /* redundant with rest of code but safer against later additions */
  if (version == 3)
    goto err;

  if (version == 4)
  {
    master_res= NULL;
    if (!mysql_real_query(mysql,
                          STRING_WITH_LEN("SELECT @@GLOBAL.COLLATION_SERVER")) &&
        (master_res= mysql_store_result(mysql)) &&
        (master_row= mysql_fetch_row(master_res)))
    {
      if (strcmp(master_row[0], global_system_variables.collation_server->name))
      {
        errmsg= "The slave I/O thread stops because master and slave have \
different values for the COLLATION_SERVER global variable. The values must \
be equal for the Statement-format replication to work";
        err_code= ER_SLAVE_FATAL_ERROR;
        sprintf(err_buff, ER_DEFAULT(err_code), errmsg);
        goto err;
      }
    }
    else if (check_io_slave_killed(mi, NULL))
      goto slave_killed_err;
    else if (is_network_error(mysql_errno(mysql)))
    {
      mi->report(WARNING_LEVEL, mysql_errno(mysql), NULL,
                 "Get master COLLATION_SERVER failed with error: %s", mysql_error(mysql));
      goto network_err;
    }
    else if (mysql_errno(mysql) != ER_UNKNOWN_SYSTEM_VARIABLE)
    {
      /* Fatal error */
      errmsg= "The slave I/O thread stops because a fatal error is encountered \
when it try to get the value of COLLATION_SERVER global variable from master.";
      err_code= mysql_errno(mysql);
      sprintf(err_buff, "%s Error: %s", errmsg, mysql_error(mysql));
      goto err;
    }
    else
      mi->report(WARNING_LEVEL, ER_UNKNOWN_SYSTEM_VARIABLE, NULL,
                 "Unknown system variable 'COLLATION_SERVER' on master, \
maybe it is a *VERY OLD MASTER*. *NOTE*: slave may experience \
inconsistency if replicated data deals with collation.");

    if (master_res)
    {
      mysql_free_result(master_res);
      master_res= NULL;
    }
  }

  /*
    Perform analogous check for time zone. Theoretically we also should
    perform check here to verify that SYSTEM time zones are the same on
    slave and master, but we can't rely on value of @@system_time_zone
    variable (it is time zone abbreviation) since it determined at start
    time and so could differ for slave and master even if they are really
    in the same system time zone. So we are omiting this check and just
    relying on documentation. Also according to Monty there are many users
    who are using replication between servers in various time zones. Hence
    such check will broke everything for them. (And now everything will
    work for them because by default both their master and slave will have
    'SYSTEM' time zone).
    This check is only necessary for 4.x masters (and < 5.0.4 masters but
    those were alpha).
  */
  if (version == 4)
  {
    master_res= NULL;
    if (!mysql_real_query(mysql, STRING_WITH_LEN("SELECT @@GLOBAL.TIME_ZONE")) &&
        (master_res= mysql_store_result(mysql)) &&
        (master_row= mysql_fetch_row(master_res)))
    {
      if (strcmp(master_row[0],
                 global_system_variables.time_zone->get_name()->ptr()))
      {
        errmsg= "The slave I/O thread stops because master and slave have \
different values for the TIME_ZONE global variable. The values must \
be equal for the Statement-format replication to work";
        err_code= ER_SLAVE_FATAL_ERROR;
        sprintf(err_buff, ER_DEFAULT(err_code), errmsg);
        goto err;
      }
    }
    else if (check_io_slave_killed(mi, NULL))
      goto slave_killed_err;
    else if (is_network_error(err_code= mysql_errno(mysql)))
    {
      mi->report(ERROR_LEVEL, err_code, NULL,
                 "Get master TIME_ZONE failed with error: %s",
                 mysql_error(mysql));
      goto network_err;
    }
    else if (err_code == ER_UNKNOWN_SYSTEM_VARIABLE)
    {
      /* We use ERROR_LEVEL to get the error logged to file */
      mi->report(ERROR_LEVEL, err_code, NULL,

                 "MySQL master doesn't have a TIME_ZONE variable. Note that"
                 "if your timezone is not same between master and slave, your "
                 "slave may get wrong data into timestamp columns");
    }
    else
    {
      /* Fatal error */
      errmsg= "The slave I/O thread stops because a fatal error is encountered \
when it try to get the value of TIME_ZONE global variable from master.";
      sprintf(err_buff, "%s Error: %s", errmsg, mysql_error(mysql));
      goto err;
    }
    if (master_res)
    {
      mysql_free_result(master_res);
      master_res= NULL;
    }
  }

  if (mi->heartbeat_period != 0.0)
  {
    const char query_format[]= "SET @master_heartbeat_period= %llu";
    char query[sizeof(query_format) + 32];
    /* 
       the period is an ulonglong of nano-secs. 
    */
    my_snprintf(query, sizeof(query), query_format,
                (ulonglong) (mi->heartbeat_period*1000000000UL));

    DBUG_EXECUTE_IF("simulate_slave_heartbeat_network_error",
                    { static ulong dbug_count= 0;
                      if (++dbug_count < 3)
                        goto heartbeat_network_error;
                    });
    if (mysql_real_query(mysql, query, (ulong)strlen(query)))
    {
      if (check_io_slave_killed(mi, NULL))
        goto slave_killed_err;

      if (is_network_error(mysql_errno(mysql)))
      {
      IF_DBUG(heartbeat_network_error: , )
        mi->report(WARNING_LEVEL, mysql_errno(mysql), NULL,
                   "SET @master_heartbeat_period to master failed with error: %s",
                   mysql_error(mysql));
        mysql_free_result(mysql_store_result(mysql));
        goto network_err;
      }
      else
      {
        /* Fatal error */
        errmsg= "The slave I/O thread stops because a fatal error is encountered "
          "when it tries to SET @master_heartbeat_period on master.";
        err_code= ER_SLAVE_FATAL_ERROR;
        sprintf(err_buff, "%s Error: %s", errmsg, mysql_error(mysql));
        mysql_free_result(mysql_store_result(mysql));
        goto err;
      }
    }
    mysql_free_result(mysql_store_result(mysql));
  }
 
  /*
    Querying if master is capable to checksum and notifying it about own
    CRC-awareness. The master's side instant value of @@global.binlog_checksum 
    is stored in the dump thread's uservar area as well as cached locally
    to become known in consensus by master and slave.
  */
  DBUG_EXECUTE_IF("simulate_slave_unaware_checksum",
                  mi->checksum_alg_before_fd= BINLOG_CHECKSUM_ALG_OFF;
                  goto past_checksum;);
  {
    int rc;
    const char query[]= "SET @master_binlog_checksum= @@global.binlog_checksum";
    master_res= NULL;
    mi->checksum_alg_before_fd= BINLOG_CHECKSUM_ALG_UNDEF; //initially undefined
    /*
      @c checksum_alg_before_fd is queried from master in this block.
      If master is old checksum-unaware the value stays undefined.
      Once the first FD will be received its alg descriptor will replace
      the being queried one.
    */
    rc= mysql_real_query(mysql, query,(ulong)strlen(query));
    if (rc != 0)
    {
      if (check_io_slave_killed(mi, NULL))
        goto slave_killed_err;

      if (mysql_errno(mysql) == ER_UNKNOWN_SYSTEM_VARIABLE)
      {
        /* Ignore this expected error if not a high error level */
        if (global_system_variables.log_warnings > 1)
        {
          // this is tolerable as OM -> NS is supported
          mi->report(WARNING_LEVEL, mysql_errno(mysql), NULL,
                     "Notifying master by %s failed with "
                     "error: %s", query, mysql_error(mysql));
        }
      }
      else
      {
        if (is_network_error(mysql_errno(mysql)))
        {
          mi->report(WARNING_LEVEL, mysql_errno(mysql), NULL,
                     "Notifying master by %s failed with "
                     "error: %s", query, mysql_error(mysql));
          mysql_free_result(mysql_store_result(mysql));
          goto network_err;
        }
        else
        {
          errmsg= "The slave I/O thread stops because a fatal error is encountered "
            "when it tried to SET @master_binlog_checksum on master.";
          err_code= ER_SLAVE_FATAL_ERROR;
          sprintf(err_buff, "%s Error: %s", errmsg, mysql_error(mysql));
          mysql_free_result(mysql_store_result(mysql));
          goto err;
        }
      }
    }
    else
    {
      mysql_free_result(mysql_store_result(mysql));
      if (!mysql_real_query(mysql,
                            STRING_WITH_LEN("SELECT @master_binlog_checksum")) &&
          (master_res= mysql_store_result(mysql)) &&
          (master_row= mysql_fetch_row(master_res)) &&
          (master_row[0] != NULL))
      {
        mi->checksum_alg_before_fd= (enum_binlog_checksum_alg)
          (find_type(master_row[0], &binlog_checksum_typelib, 1) - 1);
        // valid outcome is either of
        DBUG_ASSERT(mi->checksum_alg_before_fd == BINLOG_CHECKSUM_ALG_OFF ||
                    mi->checksum_alg_before_fd == BINLOG_CHECKSUM_ALG_CRC32);
      }
      else if (check_io_slave_killed(mi, NULL))
        goto slave_killed_err;
      else if (is_network_error(mysql_errno(mysql)))
      {
        mi->report(WARNING_LEVEL, mysql_errno(mysql), NULL,
                   "Get master BINLOG_CHECKSUM failed with error: %s", mysql_error(mysql));
        goto network_err;
      }
      else
      {
        errmsg= "The slave I/O thread stops because a fatal error is encountered "
          "when it tried to SELECT @master_binlog_checksum.";
        err_code= ER_SLAVE_FATAL_ERROR;
        sprintf(err_buff, "%s Error: %s", errmsg, mysql_error(mysql));
        mysql_free_result(mysql_store_result(mysql));
        goto err;
      }
    }
    if (master_res)
    {
      mysql_free_result(master_res);
      master_res= NULL;
    }
  }

#ifndef DBUG_OFF
past_checksum:
#endif

  /*
    Request the master to filter away events with the @@skip_replication flag
    set, if we are running with
    --replicate-events-marked-for-skip=FILTER_ON_MASTER.
  */
  if (opt_replicate_events_marked_for_skip == RPL_SKIP_FILTER_ON_MASTER)
  {
    if (unlikely(mysql_real_query(mysql,
                                  STRING_WITH_LEN("SET skip_replication=1"))))
    {
      err_code= mysql_errno(mysql);
      if (is_network_error(err_code))
      {
        mi->report(ERROR_LEVEL, err_code, NULL,
                   "Setting master-side filtering of @@skip_replication failed "
                   "with error: %s", mysql_error(mysql));
        goto network_err;
      }
      else if (err_code == ER_UNKNOWN_SYSTEM_VARIABLE)
      {
        /*
          The master is older than the slave and does not support the
          @@skip_replication feature.
          This is not a problem, as such master will not generate events with
          the @@skip_replication flag set in the first place. We will still
          do slave-side filtering of such events though, to handle the (rare)
          case of downgrading a master and receiving old events generated from
          before the downgrade with the @@skip_replication flag set.
        */
        DBUG_PRINT("info", ("Old master does not support master-side filtering "
                            "of @@skip_replication events."));
      }
      else
      {
        /* Fatal error */
        errmsg= "The slave I/O thread stops because a fatal error is "
          "encountered when it tries to request filtering of events marked "
          "with the @@skip_replication flag.";
        sprintf(err_buff, "%s Error: %s", errmsg, mysql_error(mysql));
        goto err;
      }
    }
  }

  /* Announce MariaDB slave capabilities. */
  DBUG_EXECUTE_IF("simulate_slave_capability_none", goto after_set_capability;);
  {
    int rc= DBUG_EVALUATE_IF("simulate_slave_capability_old_53",
        mysql_real_query(mysql, STRING_WITH_LEN("SET @mariadb_slave_capability="
                         STRINGIFY_ARG(MARIA_SLAVE_CAPABILITY_ANNOTATE))),
        mysql_real_query(mysql, STRING_WITH_LEN("SET @mariadb_slave_capability="
                         STRINGIFY_ARG(MARIA_SLAVE_CAPABILITY_MINE))));
    if (unlikely(rc))
    {
      err_code= mysql_errno(mysql);
      if (is_network_error(err_code))
      {
        mi->report(ERROR_LEVEL, err_code, NULL,
                   "Setting @mariadb_slave_capability failed with error: %s",
                   mysql_error(mysql));
        goto network_err;
      }
      else
      {
        /* Fatal error */
        errmsg= "The slave I/O thread stops because a fatal error is "
          "encountered when it tries to set @mariadb_slave_capability.";
        sprintf(err_buff, "%s Error: %s", errmsg, mysql_error(mysql));
        goto err;
      }
    }
  }
#ifndef DBUG_OFF
after_set_capability:
#endif

  if (mi->using_gtid != Master_info::USE_GTID_NO)
  {
    /* Request dump to start from slave replication GTID state. */
    int rc;
    char str_buf[256];
    String query_str(str_buf, sizeof(str_buf), system_charset_info);
    query_str.length(0);

    /*
      Read the master @@GLOBAL.gtid_domain_id variable.
      This is mostly to check that master is GTID aware, but we could later
      perhaps use it to check that different multi-source masters are correctly
      configured with distinct domain_id.
    */
    if (mysql_real_query(mysql,
                         STRING_WITH_LEN("SELECT @@GLOBAL.gtid_domain_id")) ||
        !(master_res= mysql_store_result(mysql)) ||
        !(master_row= mysql_fetch_row(master_res)))
    {
      err_code= mysql_errno(mysql);
      if (is_network_error(err_code))
      {
        mi->report(ERROR_LEVEL, err_code, NULL,
                   "Get master @@GLOBAL.gtid_domain_id failed with error: %s",
                   mysql_error(mysql));
        goto network_err;
      }
      else
      {
        errmsg= "The slave I/O thread stops because master does not support "
          "MariaDB global transaction id. A fatal error is encountered when "
          "it tries to SELECT @@GLOBAL.gtid_domain_id.";
        sprintf(err_buff, "%s Error: %s", errmsg, mysql_error(mysql));
        goto err;
      }
    }
    mysql_free_result(master_res);
    master_res= NULL;

    query_str.append(STRING_WITH_LEN("SET @slave_connect_state='"),
                     system_charset_info);
    if (mi->gtid_current_pos.append_to_string(&query_str))
    {
      err_code= ER_OUTOFMEMORY;
      errmsg= "The slave I/O thread stops because a fatal out-of-memory "
        "error is encountered when it tries to compute @slave_connect_state.";
      sprintf(err_buff, "%s Error: Out of memory", errmsg);
      goto err;
    }
    query_str.append(STRING_WITH_LEN("'"), system_charset_info);

    rc= mysql_real_query(mysql, query_str.ptr(), query_str.length());
    if (unlikely(rc))
    {
      err_code= mysql_errno(mysql);
      if (is_network_error(err_code))
      {
        mi->report(ERROR_LEVEL, err_code, NULL,
                   "Setting @slave_connect_state failed with error: %s",
                   mysql_error(mysql));
        goto network_err;
      }
      else
      {
        /* Fatal error */
        errmsg= "The slave I/O thread stops because a fatal error is "
          "encountered when it tries to set @slave_connect_state.";
        sprintf(err_buff, "%s Error: %s", errmsg, mysql_error(mysql));
        goto err;
      }
    }

    query_str.length(0);
    if (query_str.append(STRING_WITH_LEN("SET @slave_gtid_strict_mode="),
                         system_charset_info) ||
        query_str.append_ulonglong(opt_gtid_strict_mode != false))
    {
      err_code= ER_OUTOFMEMORY;
      errmsg= "The slave I/O thread stops because a fatal out-of-memory "
        "error is encountered when it tries to set @slave_gtid_strict_mode.";
      sprintf(err_buff, "%s Error: Out of memory", errmsg);
      goto err;
    }

    rc= mysql_real_query(mysql, query_str.ptr(), query_str.length());
    if (unlikely(rc))
    {
      err_code= mysql_errno(mysql);
      if (is_network_error(err_code))
      {
        mi->report(ERROR_LEVEL, err_code, NULL,
                   "Setting @slave_gtid_strict_mode failed with error: %s",
                   mysql_error(mysql));
        goto network_err;
      }
      else
      {
        /* Fatal error */
        errmsg= "The slave I/O thread stops because a fatal error is "
          "encountered when it tries to set @slave_gtid_strict_mode.";
        sprintf(err_buff, "%s Error: %s", errmsg, mysql_error(mysql));
        goto err;
      }
    }

    query_str.length(0);
    if (query_str.append(STRING_WITH_LEN("SET @slave_gtid_ignore_duplicates="),
                         system_charset_info) ||
        query_str.append_ulonglong(opt_gtid_ignore_duplicates != false))
    {
      err_code= ER_OUTOFMEMORY;
      errmsg= "The slave I/O thread stops because a fatal out-of-memory error "
        "is encountered when it tries to set @slave_gtid_ignore_duplicates.";
      sprintf(err_buff, "%s Error: Out of memory", errmsg);
      goto err;
    }

    rc= mysql_real_query(mysql, query_str.ptr(), query_str.length());
    if (unlikely(rc))
    {
      err_code= mysql_errno(mysql);
      if (is_network_error(err_code))
      {
        mi->report(ERROR_LEVEL, err_code, NULL,
                   "Setting @slave_gtid_ignore_duplicates failed with "
                   "error: %s", mysql_error(mysql));
        goto network_err;
      }
      else
      {
        /* Fatal error */
        errmsg= "The slave I/O thread stops because a fatal error is "
          "encountered when it tries to set @slave_gtid_ignore_duplicates.";
        sprintf(err_buff, "%s Error: %s", errmsg, mysql_error(mysql));
        goto err;
      }
    }

    if (mi->rli.until_condition == Relay_log_info::UNTIL_GTID)
    {
      query_str.length(0);
      query_str.append(STRING_WITH_LEN("SET @slave_until_gtid='"),
                       system_charset_info);
      if (mi->rli.until_gtid_pos.append_to_string(&query_str))
      {
        err_code= ER_OUTOFMEMORY;
        errmsg= "The slave I/O thread stops because a fatal out-of-memory "
          "error is encountered when it tries to compute @slave_until_gtid.";
        sprintf(err_buff, "%s Error: Out of memory", errmsg);
        goto err;
      }
      query_str.append(STRING_WITH_LEN("'"), system_charset_info);

      rc= mysql_real_query(mysql, query_str.ptr(), query_str.length());
      if (unlikely(rc))
      {
        err_code= mysql_errno(mysql);
        if (is_network_error(err_code))
        {
          mi->report(ERROR_LEVEL, err_code, NULL,
                     "Setting @slave_until_gtid failed with error: %s",
                     mysql_error(mysql));
          goto network_err;
        }
        else
        {
          /* Fatal error */
          errmsg= "The slave I/O thread stops because a fatal error is "
            "encountered when it tries to set @slave_until_gtid.";
          sprintf(err_buff, "%s Error: %s", errmsg, mysql_error(mysql));
          goto err;
        }
      }
    }
  }
  else
  {
    /*
      If we are not using GTID to connect this time, then instead request
      the corresponding GTID position from the master, so that the user
      can reconnect the next time using MASTER_GTID_POS=AUTO.
    */
    char quote_buf[2*sizeof(mi->master_log_name)+1];
    char str_buf[28+2*sizeof(mi->master_log_name)+10];
    String query(str_buf, sizeof(str_buf), system_charset_info);
    query.length(0);

    query.append("SELECT binlog_gtid_pos('");
    escape_quotes_for_mysql(&my_charset_bin, quote_buf, sizeof(quote_buf),
                            mi->master_log_name, strlen(mi->master_log_name));
    query.append(quote_buf);
    query.append("',");
    query.append_ulonglong(mi->master_log_pos);
    query.append(")");

    if (!mysql_real_query(mysql, query.c_ptr_safe(), query.length()) &&
        (master_res= mysql_store_result(mysql)) &&
        (master_row= mysql_fetch_row(master_res)) &&
        (master_row[0] != NULL))
    {
      rpl_global_gtid_slave_state->load(mi->io_thd, master_row[0],
                                        strlen(master_row[0]), false, false);
    }
    else if (check_io_slave_killed(mi, NULL))
      goto slave_killed_err;
    else if (is_network_error(mysql_errno(mysql)))
    {
      mi->report(WARNING_LEVEL, mysql_errno(mysql), NULL,
                 "Get master GTID position failed with error: %s", mysql_error(mysql));
      goto network_err;
    }
    else
    {
      /*
        ToDo: If the master does not have the binlog_gtid_pos() function, it
        just means that it is an old master with no GTID support, so we should
        do nothing.

        However, if binlog_gtid_pos() exists, but fails or returns NULL, then
        it means that the requested position is not valid. We could use this
        to catch attempts to replicate from within the middle of an event,
        avoiding strange failures or possible corruption.
      */
    }
    if (master_res)
    {
      mysql_free_result(master_res);
      master_res= NULL;
    }
  }

err:
  if (errmsg)
  {
    if (master_res)
      mysql_free_result(master_res);
    DBUG_ASSERT(err_code != 0);
    mi->report(ERROR_LEVEL, err_code, NULL, "%s", err_buff);
    DBUG_RETURN(1);
  }

  DBUG_RETURN(0);

network_err:
  if (master_res)
    mysql_free_result(master_res);
  DBUG_RETURN(2);

slave_killed_err:
  if (master_res)
    mysql_free_result(master_res);
  DBUG_RETURN(2);
}


static bool wait_for_relay_log_space(Relay_log_info* rli)
{
  bool slave_killed=0;
  bool ignore_log_space_limit;
  Master_info* mi = rli->mi;
  PSI_stage_info old_stage;
  THD* thd = mi->io_thd;
  DBUG_ENTER("wait_for_relay_log_space");

  mysql_mutex_lock(&rli->log_space_lock);
  thd->ENTER_COND(&rli->log_space_cond,
                  &rli->log_space_lock,
                  &stage_waiting_for_relay_log_space,
                  &old_stage);
  while (rli->log_space_limit < rli->log_space_total &&
         !(slave_killed=io_slave_killed(mi)) &&
         !rli->ignore_log_space_limit)
    mysql_cond_wait(&rli->log_space_cond, &rli->log_space_lock);

  ignore_log_space_limit= rli->ignore_log_space_limit;
  rli->ignore_log_space_limit= 0;

  thd->EXIT_COND(&old_stage);

  /* 
    Makes the IO thread read only one event at a time
    until the SQL thread is able to purge the relay 
    logs, freeing some space.

    Therefore, once the SQL thread processes this next 
    event, it goes to sleep (no more events in the queue),
    sets ignore_log_space_limit=true and wakes the IO thread. 
    However, this event may have been enough already for 
    the SQL thread to purge some log files, freeing 
    rli->log_space_total .

    This guarantees that the SQL and IO thread move
    forward only one event at a time (to avoid deadlocks), 
    when the relay space limit is reached. It also 
    guarantees that when the SQL thread is prepared to
    rotate (to be able to purge some logs), the IO thread
    will know about it and will rotate.

    NOTE: The ignore_log_space_limit is only set when the SQL
          thread sleeps waiting for events.

   */

  if (ignore_log_space_limit)
  {
#ifndef DBUG_OFF
    {
      DBUG_PRINT("info", ("log_space_limit=%llu log_space_total=%llu "
                          "ignore_log_space_limit=%d "
                          "sql_force_rotate_relay=%d", 
                        rli->log_space_limit, rli->log_space_total,
                        (int) rli->ignore_log_space_limit,
                        (int) rli->sql_force_rotate_relay));
    }
#endif
    if (rli->sql_force_rotate_relay)
    {
      mysql_mutex_lock(&mi->data_lock);
      rotate_relay_log(rli->mi);
      mysql_mutex_unlock(&mi->data_lock);
      rli->sql_force_rotate_relay= false;
    }
  }

  DBUG_RETURN(slave_killed);
}


/*
  Builds a Rotate from the ignored events' info and writes it to relay log.

  SYNOPSIS
  write_ignored_events_info_to_relay_log()
    thd             pointer to I/O thread's thd
    mi

  DESCRIPTION
    Slave I/O thread, going to die, must leave a durable trace of the
    ignored events' end position for the use of the slave SQL thread, by
    calling this function. Only that thread can call it (see assertion).
 */
static void write_ignored_events_info_to_relay_log(THD *thd, Master_info *mi)
{
  Relay_log_info *rli= &mi->rli;
  mysql_mutex_t *log_lock= rli->relay_log.get_log_lock();
  DBUG_ENTER("write_ignored_events_info_to_relay_log");

  DBUG_ASSERT(thd == mi->io_thd);
  mysql_mutex_lock(log_lock);
  if (rli->ign_master_log_name_end[0] || rli->ign_gtids.count())
  {
    Rotate_log_event *rev= NULL;
    Gtid_list_log_event *glev= NULL;
    if (rli->ign_master_log_name_end[0])
    {
      rev= new Rotate_log_event(rli->ign_master_log_name_end,
                                0, rli->ign_master_log_pos_end,
                                Rotate_log_event::DUP_NAME);
      rli->ign_master_log_name_end[0]= 0;
      if (unlikely(!(bool)rev))
        mi->report(ERROR_LEVEL, ER_SLAVE_CREATE_EVENT_FAILURE, NULL,
                   ER_THD(thd, ER_SLAVE_CREATE_EVENT_FAILURE),
                   "Rotate_event (out of memory?),"
                   " SHOW SLAVE STATUS may be inaccurate");
    }
    if (rli->ign_gtids.count())
    {
      DBUG_ASSERT(!rli->is_in_group());         // Ensure no active transaction
      glev= new Gtid_list_log_event(&rli->ign_gtids,
                                    Gtid_list_log_event::FLAG_IGN_GTIDS);
      rli->ign_gtids.reset();
      if (unlikely(!(bool)glev))
        mi->report(ERROR_LEVEL, ER_SLAVE_CREATE_EVENT_FAILURE, NULL,
                   ER_THD(thd, ER_SLAVE_CREATE_EVENT_FAILURE),
                   "Gtid_list_event (out of memory?),"
                   " gtid_slave_pos may be inaccurate");
    }

    /* Can unlock before writing as slave SQL thd will soon see our event. */
    mysql_mutex_unlock(log_lock);
    if (rev)
    {
      DBUG_PRINT("info",("writing a Rotate event to track down ignored events"));
      rev->server_id= 0; // don't be ignored by slave SQL thread
      if (unlikely(rli->relay_log.append(rev)))
        mi->report(ERROR_LEVEL, ER_SLAVE_RELAY_LOG_WRITE_FAILURE, NULL,
                   ER_THD(thd, ER_SLAVE_RELAY_LOG_WRITE_FAILURE),
                   "failed to write a Rotate event"
                   " to the relay log, SHOW SLAVE STATUS may be"
                   " inaccurate");
      delete rev;
    }
    if (glev)
    {
      DBUG_PRINT("info",("writing a Gtid_list event to track down ignored events"));
      glev->server_id= 0; // don't be ignored by slave SQL thread
      glev->set_artificial_event(); // Don't mess up Exec_Master_Log_Pos
      if (unlikely(rli->relay_log.append(glev)))
        mi->report(ERROR_LEVEL, ER_SLAVE_RELAY_LOG_WRITE_FAILURE, NULL,
                   ER_THD(thd, ER_SLAVE_RELAY_LOG_WRITE_FAILURE),
                   "failed to write a Gtid_list event to the relay log, "
                   "gtid_slave_pos may be inaccurate");
      delete glev;
    }
    if (likely (rev || glev))
    {
      rli->relay_log.harvest_bytes_written(&rli->log_space_total);
      if (flush_master_info(mi, TRUE, TRUE))
        sql_print_error("Failed to flush master info file");
    }
  }
  else
    mysql_mutex_unlock(log_lock);
  DBUG_VOID_RETURN;
}


int register_slave_on_master(MYSQL* mysql, Master_info *mi,
                             bool *suppress_warnings)
{
  uchar buf[1024], *pos= buf;
  size_t report_host_len=0, report_user_len=0, report_password_len=0;
  DBUG_ENTER("register_slave_on_master");

  *suppress_warnings= FALSE;
  if (report_host)
    report_host_len= strlen(report_host);
  if (report_host_len > HOSTNAME_LENGTH)
  {
    sql_print_warning("The length of report_host is %zu. "
                      "It is larger than the max length(%d), so this "
                      "slave cannot be registered to the master.",
                      report_host_len, HOSTNAME_LENGTH);
    DBUG_RETURN(0);
  }

  if (report_user)
    report_user_len= strlen(report_user);
  if (report_user_len > USERNAME_LENGTH)
  {
    sql_print_warning("The length of report_user is %zu. "
                      "It is larger than the max length(%d), so this "
                      "slave cannot be registered to the master.",
                      report_user_len, USERNAME_LENGTH);
    DBUG_RETURN(0);
  }

  if (report_password)
    report_password_len= strlen(report_password);
  if (report_password_len > MAX_PASSWORD_LENGTH)
  {
    sql_print_warning("The length of report_password is %zu. "
                      "It is larger than the max length(%d), so this "
                      "slave cannot be registered to the master.",
                      report_password_len, MAX_PASSWORD_LENGTH);
    DBUG_RETURN(0);
  }

  int4store(pos, global_system_variables.server_id); pos+= 4;
  pos= net_store_data(pos, (uchar*) report_host, report_host_len);
  pos= net_store_data(pos, (uchar*) report_user, report_user_len);
  pos= net_store_data(pos, (uchar*) report_password, report_password_len);
  int2store(pos, (uint16) report_port); pos+= 2;
  /* 
    Fake rpl_recovery_rank, which was removed in BUG#13963,
    so that this server can register itself on old servers,
    see BUG#49259.
   */
  int4store(pos, /* rpl_recovery_rank */ 0);    pos+= 4;
  /* The master will fill in master_id */
  int4store(pos, 0);                    pos+= 4;

  if (simple_command(mysql, COM_REGISTER_SLAVE, buf, (ulong) (pos- buf), 0))
  {
    if (mysql_errno(mysql) == ER_NET_READ_INTERRUPTED)
    {
      *suppress_warnings= TRUE;                 // Suppress reconnect warning
    }
    else if (!check_io_slave_killed(mi, NULL))
    {
      char buf[256];
      my_snprintf(buf, sizeof(buf), "%s (Errno: %d)", mysql_error(mysql), 
                  mysql_errno(mysql));
      mi->report(ERROR_LEVEL, ER_SLAVE_MASTER_COM_FAILURE, NULL,
                 ER(ER_SLAVE_MASTER_COM_FAILURE), "COM_REGISTER_SLAVE", buf);
    }
    DBUG_RETURN(1);
  }
  DBUG_RETURN(0);
}


/**
  Execute a SHOW SLAVE STATUS statement.

  @param thd Pointer to THD object for the client thread executing the
  statement.

  @param mi Pointer to Master_info object for the IO thread.

  @retval FALSE success
  @retval TRUE failure
*/

bool show_master_info(THD *thd, Master_info *mi, bool full)
{
  DBUG_ENTER("show_master_info");
  String gtid_pos;
  List<Item> field_list;

  if (full && rpl_global_gtid_slave_state->tostring(&gtid_pos, NULL, 0))
    DBUG_RETURN(TRUE);
  show_master_info_get_fields(thd, &field_list, full, gtid_pos.length());
  if (thd->protocol->send_result_set_metadata(&field_list,
                       Protocol::SEND_NUM_ROWS | Protocol::SEND_EOF))
    DBUG_RETURN(TRUE);
  if (send_show_master_info_data(thd, mi, full, &gtid_pos))
    DBUG_RETURN(TRUE);
  my_eof(thd);
  DBUG_RETURN(FALSE);
}

void show_master_info_get_fields(THD *thd, List<Item> *field_list,
                                 bool full, size_t gtid_pos_length)
{
  Master_info *mi;
  MEM_ROOT *mem_root= thd->mem_root;
  DBUG_ENTER("show_master_info_get_fields");

  if (full)
  {
    field_list->push_back(new (mem_root)
                          Item_empty_string(thd, "Connection_name",
                                            MAX_CONNECTION_NAME),
                          mem_root);
    field_list->push_back(new (mem_root)
                          Item_empty_string(thd, "Slave_SQL_State", 30),
                          mem_root);
  }

  field_list->push_back(new (mem_root)
                        Item_empty_string(thd, "Slave_IO_State", 30),
                        mem_root);
  field_list->push_back(new (mem_root)
                        Item_empty_string(thd, "Master_Host", sizeof(mi->host)),
                        mem_root);
  field_list->push_back(new (mem_root)
                        Item_empty_string(thd, "Master_User", sizeof(mi->user)),
                        mem_root);
  field_list->push_back(new (mem_root)
                        Item_return_int(thd, "Master_Port", 7, MYSQL_TYPE_LONG),
                        mem_root);
  field_list->push_back(new (mem_root)
                        Item_return_int(thd, "Connect_Retry", 10,
                                        MYSQL_TYPE_LONG),
                        mem_root);
  field_list->push_back(new (mem_root)
                        Item_empty_string(thd, "Master_Log_File", FN_REFLEN),
                        mem_root);
  field_list->push_back(new (mem_root)
                        Item_return_int(thd, "Read_Master_Log_Pos", 10,
                                        MYSQL_TYPE_LONGLONG),
                        mem_root);
  field_list->push_back(new (mem_root)
                        Item_empty_string(thd, "Relay_Log_File", FN_REFLEN),
                        mem_root);
  field_list->push_back(new (mem_root)
                        Item_return_int(thd, "Relay_Log_Pos", 10,
                                        MYSQL_TYPE_LONGLONG),
                        mem_root);
  field_list->push_back(new (mem_root)
                        Item_empty_string(thd, "Relay_Master_Log_File",
                                          FN_REFLEN),
                        mem_root);
  field_list->push_back(new (mem_root)
                        Item_empty_string(thd, "Slave_IO_Running", 3),
                        mem_root);
  field_list->push_back(new (mem_root)
                        Item_empty_string(thd, "Slave_SQL_Running", 3),
                        mem_root);
  field_list->push_back(new (mem_root)
                        Item_empty_string(thd, "Replicate_Do_DB", 20),
                        mem_root);
  field_list->push_back(new (mem_root)
                        Item_empty_string(thd, "Replicate_Ignore_DB", 20),
                        mem_root);
  field_list->push_back(new (mem_root)
                        Item_empty_string(thd, "Replicate_Do_Table", 20),
                        mem_root);
  field_list->push_back(new (mem_root)
                        Item_empty_string(thd, "Replicate_Ignore_Table", 23),
                        mem_root);
  field_list->push_back(new (mem_root)
                        Item_empty_string(thd, "Replicate_Wild_Do_Table", 24),
                        mem_root);
  field_list->push_back(new (mem_root)
                        Item_empty_string(thd, "Replicate_Wild_Ignore_Table",
                                          28),
                        mem_root);
  field_list->push_back(new (mem_root)
                        Item_return_int(thd, "Last_Errno", 4, MYSQL_TYPE_LONG),
                        mem_root);
  field_list->push_back(new (mem_root)
                        Item_empty_string(thd, "Last_Error", 20),
                        mem_root);
  field_list->push_back(new (mem_root)
                        Item_return_int(thd, "Skip_Counter", 10,
                                        MYSQL_TYPE_LONG),
                        mem_root);
  field_list->push_back(new (mem_root)
                        Item_return_int(thd, "Exec_Master_Log_Pos", 10,
                                        MYSQL_TYPE_LONGLONG),
                        mem_root);
  field_list->push_back(new (mem_root)
                        Item_return_int(thd, "Relay_Log_Space", 10,
                                        MYSQL_TYPE_LONGLONG),
                        mem_root);
  field_list->push_back(new (mem_root)
                        Item_empty_string(thd, "Until_Condition", 6),
                        mem_root);
  field_list->push_back(new (mem_root)
                        Item_empty_string(thd, "Until_Log_File", FN_REFLEN),
                        mem_root);
  field_list->push_back(new (mem_root)
                        Item_return_int(thd, "Until_Log_Pos", 10,
                                        MYSQL_TYPE_LONGLONG),
                        mem_root);
  field_list->push_back(new (mem_root)
                        Item_empty_string(thd, "Master_SSL_Allowed", 7),
                        mem_root);
  field_list->push_back(new (mem_root)
                        Item_empty_string(thd, "Master_SSL_CA_File",
                                          sizeof(mi->ssl_ca)),
                        mem_root);
  field_list->push_back(new (mem_root)
                        Item_empty_string(thd, "Master_SSL_CA_Path",
                                          sizeof(mi->ssl_capath)),
                        mem_root);
  field_list->push_back(new (mem_root)
                        Item_empty_string(thd, "Master_SSL_Cert",
                                          sizeof(mi->ssl_cert)),
                        mem_root);
  field_list->push_back(new (mem_root)
                        Item_empty_string(thd, "Master_SSL_Cipher",
                                          sizeof(mi->ssl_cipher)),
                        mem_root);
  field_list->push_back(new (mem_root)
                        Item_empty_string(thd, "Master_SSL_Key",
                                          sizeof(mi->ssl_key)),
                        mem_root);
  field_list->push_back(new (mem_root)
                        Item_return_int(thd, "Seconds_Behind_Master", 10,
                                        MYSQL_TYPE_LONGLONG),
                        mem_root);
  field_list->push_back(new (mem_root)
                        Item_empty_string(thd, "Master_SSL_Verify_Server_Cert",
                                          3),
                        mem_root);
  field_list->push_back(new (mem_root)
                        Item_return_int(thd, "Last_IO_Errno", 4,
                                        MYSQL_TYPE_LONG),
                        mem_root);
  field_list->push_back(new (mem_root)
                        Item_empty_string(thd, "Last_IO_Error", 20),
                        mem_root);
  field_list->push_back(new (mem_root)
                        Item_return_int(thd, "Last_SQL_Errno", 4,
                                        MYSQL_TYPE_LONG),
                        mem_root);
  field_list->push_back(new (mem_root)
                        Item_empty_string(thd, "Last_SQL_Error", 20),
                        mem_root);
  field_list->push_back(new (mem_root)
                        Item_empty_string(thd, "Replicate_Ignore_Server_Ids",
                                          FN_REFLEN),
                        mem_root);
  field_list->push_back(new (mem_root)
                        Item_return_int(thd, "Master_Server_Id", sizeof(ulong),
                                            MYSQL_TYPE_LONG),
                        mem_root);
  field_list->push_back(new (mem_root)
                        Item_empty_string(thd, "Master_SSL_Crl",
                                          sizeof(mi->ssl_crl)),
                        mem_root);
  field_list->push_back(new (mem_root)
                        Item_empty_string(thd, "Master_SSL_Crlpath",
                                          sizeof(mi->ssl_crlpath)),
                        mem_root);
  field_list->push_back(new (mem_root)
                        Item_empty_string(thd, "Using_Gtid",
                                          sizeof("Current_Pos")-1),
                        mem_root);
  field_list->push_back(new (mem_root)
                        Item_empty_string(thd, "Gtid_IO_Pos", 30),
                        mem_root);
  field_list->push_back(new (mem_root)
                        Item_empty_string(thd, "Replicate_Do_Domain_Ids",
                                          FN_REFLEN),
                        mem_root);
  field_list->push_back(new (mem_root)
                        Item_empty_string(thd, "Replicate_Ignore_Domain_Ids",
                                          FN_REFLEN),
                        mem_root);
  field_list->push_back(new (mem_root)
                        Item_empty_string(thd, "Parallel_Mode",
                                          sizeof("conservative")-1),
                        mem_root);
  field_list->push_back(new (mem_root)
                        Item_return_int(thd, "SQL_Delay", 10,
                                        MYSQL_TYPE_LONG));
  field_list->push_back(new (mem_root)
                        Item_return_int(thd, "SQL_Remaining_Delay", 8,
                                        MYSQL_TYPE_LONG));
  field_list->push_back(new (mem_root)
                        Item_empty_string(thd, "Slave_SQL_Running_State",
                                          20));
  field_list->push_back(new (mem_root)
                       Item_return_int(thd, "Slave_DDL_Groups", 20,
                                       MYSQL_TYPE_LONGLONG),
                       mem_root);
  field_list->push_back(new (mem_root)
                       Item_return_int(thd, "Slave_Non_Transactional_Groups", 20,
                                       MYSQL_TYPE_LONGLONG),
                        mem_root);
  field_list->push_back(new (mem_root)
                       Item_return_int(thd, "Slave_Transactional_Groups", 20,
                                       MYSQL_TYPE_LONGLONG),
                        mem_root);

  if (full)
  {
    field_list->push_back(new (mem_root)
                          Item_return_int(thd, "Retried_transactions", 10,
                                          MYSQL_TYPE_LONG),
                          mem_root);
    field_list->push_back(new (mem_root)
                          Item_return_int(thd, "Max_relay_log_size", 10,
                                          MYSQL_TYPE_LONGLONG),
                          mem_root);
    field_list->push_back(new (mem_root)
                          Item_return_int(thd, "Executed_log_entries", 10,
                                          MYSQL_TYPE_LONG),
                          mem_root);
    field_list->push_back(new (mem_root)
                          Item_return_int(thd, "Slave_received_heartbeats", 10,
                                          MYSQL_TYPE_LONG),
                          mem_root);
    field_list->push_back(new (mem_root)
                          Item_float(thd, "Slave_heartbeat_period", 0.0, 3, 10),
                          mem_root);
    field_list->push_back(new (mem_root)
                          Item_empty_string(thd, "Gtid_Slave_Pos",
                                            (uint)gtid_pos_length),
                          mem_root);
  }
  DBUG_VOID_RETURN;
}

/* Text for Slave_IO_Running */
static const char *slave_running[]= { "No", "Connecting", "Preparing", "Yes" };

static bool send_show_master_info_data(THD *thd, Master_info *mi, bool full,
                                       String *gtid_pos)
{
  DBUG_ENTER("send_show_master_info_data");

  if (mi->host[0])
  {
    DBUG_PRINT("info",("host is set: '%s'", mi->host));
    String *packet= &thd->packet;
    Protocol *protocol= thd->protocol;
    Rpl_filter *rpl_filter= mi->rpl_filter;
    StringBuffer<256> tmp;

    protocol->prepare_for_resend();

    /*
      slave_running can be accessed without run_lock but not other
      non-volotile members like mi->io_thd, which is guarded by the mutex.
    */
    if (full)
      protocol->store(mi->connection_name.str, mi->connection_name.length,
                      &my_charset_bin);
    mysql_mutex_lock(&mi->run_lock);
    if (full)
    {
      /*
        Show what the sql driver replication thread is doing
        This is only meaningful if there is only one slave thread.
      */
      protocol->store(mi->rli.sql_driver_thd ?
                      mi->rli.sql_driver_thd->get_proc_info() : "",
                      &my_charset_bin);
    }
    protocol->store(mi->io_thd ? mi->io_thd->get_proc_info() : "", &my_charset_bin);
    mysql_mutex_unlock(&mi->run_lock);

    mysql_mutex_lock(&mi->data_lock);
    mysql_mutex_lock(&mi->rli.data_lock);
    /* err_lock is to protect mi->last_error() */
    mysql_mutex_lock(&mi->err_lock);
    /* err_lock is to protect mi->rli.last_error() */
    mysql_mutex_lock(&mi->rli.err_lock);
    protocol->store(mi->host, &my_charset_bin);
    protocol->store(mi->user, &my_charset_bin);
    protocol->store((uint32) mi->port);
    protocol->store((uint32) mi->connect_retry);
    protocol->store(mi->master_log_name, &my_charset_bin);
    protocol->store((ulonglong) mi->master_log_pos);
    protocol->store(mi->rli.group_relay_log_name +
                    dirname_length(mi->rli.group_relay_log_name),
                    &my_charset_bin);
    protocol->store((ulonglong) mi->rli.group_relay_log_pos);
    protocol->store(mi->rli.group_master_log_name, &my_charset_bin);
    protocol->store(slave_running[mi->slave_running], &my_charset_bin);
    protocol->store(mi->rli.slave_running ? "Yes":"No", &my_charset_bin);
    protocol->store(rpl_filter->get_do_db());
    protocol->store(rpl_filter->get_ignore_db());

    rpl_filter->get_do_table(&tmp);
    protocol->store(&tmp);
    rpl_filter->get_ignore_table(&tmp);
    protocol->store(&tmp);
    rpl_filter->get_wild_do_table(&tmp);
    protocol->store(&tmp);
    rpl_filter->get_wild_ignore_table(&tmp);
    protocol->store(&tmp);

    protocol->store(mi->rli.last_error().number);
    protocol->store(mi->rli.last_error().message, &my_charset_bin);
    protocol->store((uint32) mi->rli.slave_skip_counter);
    protocol->store((ulonglong) mi->rli.group_master_log_pos);
    protocol->store((ulonglong) mi->rli.log_space_total);

    protocol->store(
      mi->rli.until_condition==Relay_log_info::UNTIL_NONE ? "None":
        ( mi->rli.until_condition==Relay_log_info::UNTIL_MASTER_POS? "Master":
          ( mi->rli.until_condition==Relay_log_info::UNTIL_RELAY_POS? "Relay":
            "Gtid")), &my_charset_bin);
    protocol->store(mi->rli.until_log_name, &my_charset_bin);
    protocol->store((ulonglong) mi->rli.until_log_pos);

#ifdef HAVE_OPENSSL
    protocol->store(mi->ssl? "Yes":"No", &my_charset_bin);
#else
    protocol->store(mi->ssl? "Ignored":"No", &my_charset_bin);
#endif
    protocol->store(mi->ssl_ca, &my_charset_bin);
    protocol->store(mi->ssl_capath, &my_charset_bin);
    protocol->store(mi->ssl_cert, &my_charset_bin);
    protocol->store(mi->ssl_cipher, &my_charset_bin);
    protocol->store(mi->ssl_key, &my_charset_bin);

    /*
      Seconds_Behind_Master: if SQL thread is running and I/O thread is
      connected, we can compute it otherwise show NULL (i.e. unknown).
    */
    if ((mi->slave_running == MYSQL_SLAVE_RUN_READING) &&
        mi->rli.slave_running)
    {
      long time_diff;
      bool idle;
      time_t stamp= mi->rli.last_master_timestamp;

      if (!stamp)
        idle= true;
      else
      {
        idle= mi->rli.sql_thread_caught_up;
        if (mi->using_parallel() && idle && !mi->rli.parallel.workers_idle())
          idle= false;
      }
      if (idle)
        time_diff= 0;
      else
      {
        time_diff= ((long)(time(0) - stamp) - mi->clock_diff_with_master);
      /*
        Apparently on some systems time_diff can be <0. Here are possible
        reasons related to MySQL:
        - the master is itself a slave of another master whose time is ahead.
        - somebody used an explicit SET TIMESTAMP on the master.
        Possible reason related to granularity-to-second of time functions
        (nothing to do with MySQL), which can explain a value of -1:
        assume the master's and slave's time are perfectly synchronized, and
        that at slave's connection time, when the master's timestamp is read,
        it is at the very end of second 1, and (a very short time later) when
        the slave's timestamp is read it is at the very beginning of second
        2. Then the recorded value for master is 1 and the recorded value for
        slave is 2. At SHOW SLAVE STATUS time, assume that the difference
        between timestamp of slave and rli->last_master_timestamp is 0
        (i.e. they are in the same second), then we get 0-(2-1)=-1 as a result.
        This confuses users, so we don't go below 0.

        last_master_timestamp == 0 (an "impossible" timestamp 1970) is a
        special marker to say "consider we have caught up".
      */
        if (time_diff < 0)
          time_diff= 0;
      }
      protocol->store((longlong)time_diff);
    }
    else
    {
      protocol->store_null();
    }
    protocol->store(mi->ssl_verify_server_cert? "Yes":"No", &my_charset_bin);

    // Last_IO_Errno
    protocol->store(mi->last_error().number);
    // Last_IO_Error
    protocol->store(mi->last_error().message, &my_charset_bin);
    // Last_SQL_Errno
    protocol->store(mi->rli.last_error().number);
    // Last_SQL_Error
    protocol->store(mi->rli.last_error().message, &my_charset_bin);
    // Replicate_Ignore_Server_Ids
    prot_store_ids(thd, &mi->ignore_server_ids);
    // Master_Server_id
    protocol->store((uint32) mi->master_id);
    // SQL_Delay
    // Master_Ssl_Crl
    protocol->store(mi->ssl_ca, &my_charset_bin);
    // Master_Ssl_Crlpath
    protocol->store(mi->ssl_capath, &my_charset_bin);
    // Using_Gtid
    protocol->store(mi->using_gtid_astext(mi->using_gtid), &my_charset_bin);
    // Gtid_IO_Pos
    {
      mi->gtid_current_pos.to_string(&tmp);
      protocol->store(tmp.ptr(), tmp.length(), &my_charset_bin);
    }

    // Replicate_Do_Domain_Ids & Replicate_Ignore_Domain_Ids
    mi->domain_id_filter.store_ids(thd);

    // Parallel_Mode
    {
      const char *mode_name= get_type(&slave_parallel_mode_typelib,
                                      mi->parallel_mode);
      protocol->store(mode_name, strlen(mode_name), &my_charset_bin);
    }

    protocol->store((uint32) mi->rli.get_sql_delay());
    // SQL_Remaining_Delay
    // THD::proc_info is not protected by any lock, so we read it once
    // to ensure that we use the same value throughout this function.
    const char *slave_sql_running_state=
      mi->rli.sql_driver_thd ? mi->rli.sql_driver_thd->proc_info : "";
    if (slave_sql_running_state == Relay_log_info::state_delaying_string)
    {
      time_t t= my_time(0), sql_delay_end= mi->rli.get_sql_delay_end();
      protocol->store((uint32)(t < sql_delay_end ? sql_delay_end - t : 0));
    }
    else
      protocol->store_null();
    // Slave_SQL_Running_State
    protocol->store(slave_sql_running_state, &my_charset_bin);

    uint64 events;
    events= (uint64)my_atomic_load64_explicit((volatile int64 *)
              &mi->total_ddl_groups, MY_MEMORY_ORDER_RELAXED);
    protocol->store(events);
    events= (uint64)my_atomic_load64_explicit((volatile int64 *)
              &mi->total_non_trans_groups, MY_MEMORY_ORDER_RELAXED);
    protocol->store(events);
    events= (uint64)my_atomic_load64_explicit((volatile int64 *)
              &mi->total_trans_groups, MY_MEMORY_ORDER_RELAXED);
    protocol->store(events);

    if (full)
    {
      protocol->store((uint32)    mi->rli.retried_trans);
      protocol->store((ulonglong) mi->rli.max_relay_log_size);
      protocol->store((uint32)    mi->rli.executed_entries);
      protocol->store((uint32)    mi->received_heartbeats);
      protocol->store((double)    mi->heartbeat_period, 3, &tmp);
      protocol->store(gtid_pos->ptr(), gtid_pos->length(), &my_charset_bin);
    }

    mysql_mutex_unlock(&mi->rli.err_lock);
    mysql_mutex_unlock(&mi->err_lock);
    mysql_mutex_unlock(&mi->rli.data_lock);
    mysql_mutex_unlock(&mi->data_lock);

    if (my_net_write(&thd->net, (uchar*) thd->packet.ptr(), packet->length()))
      DBUG_RETURN(TRUE);
  }
  DBUG_RETURN(FALSE);
}


/* Used to sort connections by name */

static int cmp_mi_by_name(const Master_info **arg1,
                          const Master_info **arg2)
{
  return my_strcasecmp(system_charset_info, (*arg1)->connection_name.str,
                       (*arg2)->connection_name.str);
}


/**
  Execute a SHOW FULL SLAVE STATUS statement.

  @param thd Pointer to THD object for the client thread executing the
  statement.

  Elements are sorted according to the original connection_name.

  @retval FALSE success
  @retval TRUE failure

  @note
  master_info_index is protected by LOCK_active_mi.
*/

bool show_all_master_info(THD* thd)
{
  uint i, elements;
  String gtid_pos;
  Master_info **tmp;
  List<Item> field_list;
  DBUG_ENTER("show_master_info");
  mysql_mutex_assert_owner(&LOCK_active_mi);

  gtid_pos.length(0);
  if (rpl_append_gtid_state(&gtid_pos, true))
  {
    my_error(ER_OUT_OF_RESOURCES, MYF(0));
    DBUG_RETURN(TRUE);
  }

  show_master_info_get_fields(thd, &field_list, 1, gtid_pos.length());
  if (thd->protocol->send_result_set_metadata(&field_list,
                       Protocol::SEND_NUM_ROWS | Protocol::SEND_EOF))
    DBUG_RETURN(TRUE);

  if (!master_info_index ||
      !(elements= master_info_index->master_info_hash.records))
    goto end;

  /*
    Sort lines to get them into a predicted order
    (needed for test cases and to not confuse users)
  */
  if (!(tmp= (Master_info**) thd->alloc(sizeof(Master_info*) * elements)))
    DBUG_RETURN(TRUE);

  for (i= 0; i < elements; i++)
  {
    tmp[i]= (Master_info *) my_hash_element(&master_info_index->
                                            master_info_hash, i);
  }
  my_qsort(tmp, elements, sizeof(Master_info*), (qsort_cmp) cmp_mi_by_name);

  for (i= 0; i < elements; i++)
  {
    if (send_show_master_info_data(thd, tmp[i], 1, &gtid_pos))
      DBUG_RETURN(TRUE);
  }

end:
  my_eof(thd);
  DBUG_RETURN(FALSE);
}


void set_slave_thread_options(THD* thd)
{
  DBUG_ENTER("set_slave_thread_options");
  /*
     It's nonsense to constrain the slave threads with max_join_size; if a
     query succeeded on master, we HAVE to execute it. So set
     OPTION_BIG_SELECTS. Setting max_join_size to HA_POS_ERROR is not enough
     (and it's not needed if we have OPTION_BIG_SELECTS) because an INSERT
     SELECT examining more than 4 billion rows would still fail (yes, because
     when max_join_size is 4G, OPTION_BIG_SELECTS is automatically set, but
     only for client threads.
  */
  ulonglong options= thd->variables.option_bits | OPTION_BIG_SELECTS;
  if (opt_log_slave_updates)
    options|= OPTION_BIN_LOG;
  else
    options&= ~OPTION_BIN_LOG;
  thd->variables.option_bits= options;
  thd->variables.completion_type= 0;

  /* For easier test in LOGGER::log_command */
  if (thd->variables.log_disabled_statements & LOG_DISABLE_SLAVE)
    thd->variables.option_bits|= OPTION_LOG_OFF;

  thd->variables.sql_log_slow= !MY_TEST(thd->variables.log_slow_disabled_statements &
                                        LOG_SLOW_DISABLE_SLAVE);
  DBUG_VOID_RETURN;
}

void set_slave_thread_default_charset(THD* thd, rpl_group_info *rgi)
{
  DBUG_ENTER("set_slave_thread_default_charset");

  thd->variables.collation_server=
    global_system_variables.collation_server;
  thd->update_charset(global_system_variables.character_set_client,
                      global_system_variables.collation_connection);

  thd->system_thread_info.rpl_sql_info->cached_charset_invalidate();
  DBUG_VOID_RETURN;
}

/*
  init_slave_thread()
*/

static int init_slave_thread(THD* thd, Master_info *mi,
                             SLAVE_THD_TYPE thd_type)
{
  DBUG_ENTER("init_slave_thread");
  int simulate_error __attribute__((unused))= 0;
  DBUG_EXECUTE_IF("simulate_io_slave_error_on_init",
                  simulate_error|= (1 << SLAVE_THD_IO););
  DBUG_EXECUTE_IF("simulate_sql_slave_error_on_init",
                  simulate_error|= (1 << SLAVE_THD_SQL););

  thd->system_thread = (thd_type == SLAVE_THD_SQL) ?
    SYSTEM_THREAD_SLAVE_SQL : SYSTEM_THREAD_SLAVE_IO;
  thread_safe_increment32(&service_thread_count);

  /* We must call store_globals() before doing my_net_init() */
  if (init_thr_lock() || thd->store_globals() ||
      my_net_init(&thd->net, 0, thd, MYF(MY_THREAD_SPECIFIC)) ||
      IF_DBUG(simulate_error & (1<< thd_type), 0))
  {
    thd->cleanup();
    DBUG_RETURN(-1);
  }

  thd->security_ctx->skip_grants();
  thd->slave_thread= 1;
  thd->connection_name= mi->connection_name;
  thd->variables.sql_log_slow= !MY_TEST(thd->variables.log_slow_disabled_statements & LOG_SLOW_DISABLE_SLAVE);
  set_slave_thread_options(thd);

  if (thd_type == SLAVE_THD_SQL)
    THD_STAGE_INFO(thd, stage_waiting_for_the_next_event_in_relay_log);
  else
    THD_STAGE_INFO(thd, stage_waiting_for_master_update);
  thd->set_time();
  /* Do not use user-supplied timeout value for system threads. */
  thd->variables.lock_wait_timeout= LONG_TIMEOUT;
  DBUG_RETURN(0);
}

/*
  Sleep for a given amount of time or until killed.

  @param thd        Thread context of the current thread.
  @param seconds    The number of seconds to sleep.
  @param func       Function object to check if the thread has been killed.
  @param info       The Rpl_info object associated with this sleep.

  @retval True if the thread has been killed, false otherwise.
*/
template <typename killed_func, typename rpl_info>
static bool slave_sleep(THD *thd, time_t seconds,
                        killed_func func, rpl_info info)
{

  bool ret;
  struct timespec abstime;

  mysql_mutex_t *lock= &info->sleep_lock;
  mysql_cond_t *cond= &info->sleep_cond;

  /* Absolute system time at which the sleep time expires. */
  set_timespec(abstime, seconds);
  mysql_mutex_lock(lock);
  thd->ENTER_COND(cond, lock, NULL, NULL);

  while (! (ret= func(info)))
  {
    int error= mysql_cond_timedwait(cond, lock, &abstime);
    if (error == ETIMEDOUT || error == ETIME)
      break;
  }
  /* Implicitly unlocks the mutex. */
  thd->EXIT_COND(NULL);
  return ret;
}


static int request_dump(THD *thd, MYSQL* mysql, Master_info* mi,
			bool *suppress_warnings)
{
  uchar buf[FN_REFLEN + 10];
  int len;
  ushort binlog_flags = 0; // for now
  char* logname = mi->master_log_name;
  DBUG_ENTER("request_dump");
  
  *suppress_warnings= FALSE;

  if (opt_log_slave_updates && opt_replicate_annotate_row_events)
    binlog_flags|= BINLOG_SEND_ANNOTATE_ROWS_EVENT;

  if (repl_semisync_slave.request_transmit(mi))
    DBUG_RETURN(1);

  // TODO if big log files: Change next to int8store()
  int4store(buf, (ulong) mi->master_log_pos);
  int2store(buf + 4, binlog_flags);
  int4store(buf + 6, global_system_variables.server_id);
  len = (uint) strlen(logname);
  memcpy(buf + 10, logname,len);
  if (simple_command(mysql, COM_BINLOG_DUMP, buf, len + 10, 1))
  {
    /*
      Something went wrong, so we will just reconnect and retry later
      in the future, we should do a better error analysis, but for
      now we just fill up the error log :-)
    */
    if (mysql_errno(mysql) == ER_NET_READ_INTERRUPTED)
      *suppress_warnings= TRUE;                 // Suppress reconnect warning
    else
      sql_print_error("Error on COM_BINLOG_DUMP: %d  %s, will retry in %d secs",
                      mysql_errno(mysql), mysql_error(mysql),
                      mi->connect_retry);
    DBUG_RETURN(1);
  }

  DBUG_RETURN(0);
}


/*
  Read one event from the master

  SYNOPSIS
    read_event()
    mysql               MySQL connection
    mi                  Master connection information
    suppress_warnings   TRUE when a normal net read timeout has caused us to
                        try a reconnect.  We do not want to print anything to
                        the error log in this case because this a anormal
                        event in an idle server.
    network_read_len    get the real network read length in VIO, especially using compressed protocol 

    RETURN VALUES
    'packet_error'      Error
    number              Length of packet
*/

static ulong read_event(MYSQL* mysql, Master_info *mi, bool* suppress_warnings, 
                        ulong* network_read_len)
{
  ulong len;
  DBUG_ENTER("read_event");

  *suppress_warnings= FALSE;
  /*
    my_real_read() will time us out
    We check if we were told to die, and if not, try reading again
  */
#ifndef DBUG_OFF
  if (disconnect_slave_event_count && !(mi->events_till_disconnect--))
    DBUG_RETURN(packet_error);
#endif

  len = cli_safe_read_reallen(mysql, network_read_len);
  if (unlikely(len == packet_error || (long) len < 1))
  {
    if (mysql_errno(mysql) == ER_NET_READ_INTERRUPTED)
    {
      /*
        We are trying a normal reconnect after a read timeout;
        we suppress prints to .err file as long as the reconnect
        happens without problems
      */
      *suppress_warnings=
        global_system_variables.log_warnings < 2 ? TRUE : FALSE;
    }
    else
    {
      if (!mi->rli.abort_slave)
      {
        sql_print_error("Error reading packet from server: %s (server_errno=%d)",
                        mysql_error(mysql), mysql_errno(mysql));
      }
    }
    DBUG_RETURN(packet_error);
  }

  /* Check if eof packet */
  if (len < 8 && mysql->net.read_pos[0] == 254)
  {
    sql_print_information("Slave: received end packet from server, apparent "
                          "master shutdown: %s",
                     mysql_error(mysql));
     DBUG_RETURN(packet_error);
  }

  DBUG_PRINT("exit", ("len: %lu  net->read_pos[4]: %d",
                      len, mysql->net.read_pos[4]));
  DBUG_RETURN(len - 1);
}


/**
  Check if the current error is of temporary nature of not.
  Some errors are temporary in nature, such as
  ER_LOCK_DEADLOCK and ER_LOCK_WAIT_TIMEOUT.

  @retval 0 if fatal error
  @retval 1 temporary error, do retry
*/

int
has_temporary_error(THD *thd)
{
  uint current_errno;
  DBUG_ENTER("has_temporary_error");

  DBUG_EXECUTE_IF("all_errors_are_temporary_errors",
                  if (thd->get_stmt_da()->is_error())
                  {
                    thd->clear_error();
                    my_error(ER_LOCK_DEADLOCK, MYF(0));
                  });

  /*
    If there is no message in THD, we can't say if it's a temporary
    error or not. This is currently the case for Incident_log_event,
    which sets no message. Return FALSE.
  */
  if (!likely(thd->is_error()))
    DBUG_RETURN(0);

  current_errno= thd->get_stmt_da()->sql_errno();
  for (uint i= 0; i < slave_transaction_retry_error_length; i++)
  {
    if (current_errno == slave_transaction_retry_errors[i])
      DBUG_RETURN(1);
  }

  DBUG_RETURN(0);
}


/**
  If this is a lagging slave (specified with CHANGE MASTER TO MASTER_DELAY = X), delays accordingly. Also unlocks rli->data_lock.

  Design note: this is the place to unlock rli->data_lock. The lock
  must be held when reading delay info from rli, but it should not be
  held while sleeping.

  @param ev Event that is about to be executed.

  @param thd The sql thread's THD object.

  @param rli The sql thread's Relay_log_info structure.

  @retval 0 If the delay timed out and the event shall be executed.

  @retval nonzero If the delay was interrupted and the event shall be skipped.
*/
int
sql_delay_event(Log_event *ev, THD *thd, rpl_group_info *rgi)
{
  Relay_log_info* rli= rgi->rli;
  long sql_delay= rli->get_sql_delay();

  DBUG_ENTER("sql_delay_event");
  mysql_mutex_assert_owner(&rli->data_lock);
  DBUG_ASSERT(!rli->belongs_to_client());

  int type= ev->get_type_code();
  if (sql_delay && type != ROTATE_EVENT &&
      type != FORMAT_DESCRIPTION_EVENT && type != START_EVENT_V3)
  {
    // The time when we should execute the event.
    time_t sql_delay_end=
      ev->when + rli->mi->clock_diff_with_master + sql_delay;
    // The current time.
    time_t now= my_time(0);
    // The time we will have to sleep before executing the event.
    unsigned long nap_time= 0;
    if (sql_delay_end > now)
      nap_time= (ulong)(sql_delay_end - now);

    DBUG_PRINT("info", ("sql_delay= %lu "
                        "ev->when= %lu "
                        "rli->mi->clock_diff_with_master= %lu "
                        "now= %ld "
                        "sql_delay_end= %llu "
                        "nap_time= %ld",
                        sql_delay, (long)ev->when,
                        rli->mi->clock_diff_with_master,
                        (long)now, (ulonglong)sql_delay_end, (long)nap_time));

    if (sql_delay_end > now)
    {
      DBUG_PRINT("info", ("delaying replication event %lu secs",
                          nap_time));
      rli->start_sql_delay(sql_delay_end);
      mysql_mutex_unlock(&rli->data_lock);
      DBUG_RETURN(slave_sleep(thd, nap_time, sql_slave_killed, rgi));
    }
  }

  mysql_mutex_unlock(&rli->data_lock);

  DBUG_RETURN(0);
}


/*
  First half of apply_event_and_update_pos(), see below.
  Setup some THD variables for applying the event.

  Split out so that it can run with rli->data_lock held in non-parallel
  replication, but without the mutex held in the parallel case.
*/
static int
apply_event_and_update_pos_setup(Log_event* ev, THD* thd, rpl_group_info *rgi)
{
  DBUG_ENTER("apply_event_and_update_pos_setup");

  DBUG_PRINT("exec_event",("%s(type_code: %d; server_id: %d)",
                           ev->get_type_str(), ev->get_type_code(),
                           ev->server_id));
  DBUG_PRINT("info", ("thd->options: '%s%s%s'  rgi->last_event_start_time: %lu",
                      FLAGSTR(thd->variables.option_bits, OPTION_NOT_AUTOCOMMIT),
                      FLAGSTR(thd->variables.option_bits, OPTION_BEGIN),
                      FLAGSTR(thd->variables.option_bits, OPTION_GTID_BEGIN),
                      (ulong) rgi->last_event_start_time));

  /*
    Execute the event to change the database and update the binary
    log coordinates, but first we set some data that is needed for
    the thread.

    The event will be executed unless it is supposed to be skipped.

    Queries originating from this server must be skipped.  Low-level
    events (Format_description_log_event, Rotate_log_event,
    Stop_log_event) from this server must also be skipped. But for
    those we don't want to modify 'group_master_log_pos', because
    these events did not exist on the master.
    Format_description_log_event is not completely skipped.

    Skip queries specified by the user in 'slave_skip_counter'.  We
    can't however skip events that has something to do with the log
    files themselves.

    Filtering on own server id is extremely important, to ignore
    execution of events created by the creation/rotation of the relay
    log (remember that now the relay log starts with its Format_desc,
    has a Rotate etc).
  */

  /* Use the original server id for logging. */
  thd->variables.server_id = ev->server_id;
  thd->set_time();                            // time the query
  thd->lex->current_select= 0;
  if (!ev->when)
  {
    my_hrtime_t hrtime= my_hrtime();
    ev->when= hrtime_to_my_time(hrtime);
    ev->when_sec_part= hrtime_sec_part(hrtime);
  }
  thd->variables.option_bits=
    (thd->variables.option_bits & ~OPTION_SKIP_REPLICATION) |
    (ev->flags & LOG_EVENT_SKIP_REPLICATION_F ? OPTION_SKIP_REPLICATION : 0);
  ev->thd = thd; // because up to this point, ev->thd == 0

  DBUG_RETURN(ev->shall_skip(rgi));
}


/*
  Second half of apply_event_and_update_pos(), see below.

  Do the actual event apply (or skip), and position update.
 */
static int
apply_event_and_update_pos_apply(Log_event* ev, THD* thd, rpl_group_info *rgi,
                                 int reason)
{
  int exec_res= 0;
  Relay_log_info* rli= rgi->rli;

  DBUG_ENTER("apply_event_and_update_pos_apply");
  DBUG_EXECUTE_IF("inject_slave_sql_before_apply_event",
    {
      DBUG_ASSERT(!debug_sync_set_action
                  (thd, STRING_WITH_LEN("now WAIT_FOR continue")));
      DBUG_SET_INITIAL("-d,inject_slave_sql_before_apply_event");
    };);
  if (reason == Log_event::EVENT_SKIP_NOT)
    exec_res= ev->apply_event(rgi);

#ifdef WITH_WSREP
  if (WSREP_ON)
  {
    mysql_mutex_lock(&thd->LOCK_wsrep_thd);
    if (exec_res && thd->wsrep_conflict_state() != NO_CONFLICT)
    {
      WSREP_DEBUG("SQL apply failed, res %d conflict state: %d",
                  exec_res, thd->wsrep_conflict_state_unsafe());
      rli->abort_slave= 1;
      rli->report(ERROR_LEVEL, ER_UNKNOWN_COM_ERROR, rgi->gtid_info(),
                  "Node has dropped from cluster");
    }
    mysql_mutex_unlock(&thd->LOCK_wsrep_thd);
  }
#endif

#ifndef DBUG_OFF
  /*
    This only prints information to the debug trace.

    TODO: Print an informational message to the error log?
  */
  static const char *const explain[] = {
    // EVENT_SKIP_NOT,
    "not skipped",
    // EVENT_SKIP_IGNORE,
    "skipped because event should be ignored",
    // EVENT_SKIP_COUNT
    "skipped because event skip counter was non-zero"
  };
  DBUG_PRINT("info", ("OPTION_BEGIN: %d  IN_STMT: %d  IN_TRANSACTION: %d",
                      MY_TEST(thd->variables.option_bits & OPTION_BEGIN),
                      rli->get_flag(Relay_log_info::IN_STMT),
                      rli->get_flag(Relay_log_info::IN_TRANSACTION)));
  DBUG_PRINT("skip_event", ("%s event was %s",
                            ev->get_type_str(), explain[reason]));
#endif

  DBUG_PRINT("info", ("apply_event error = %d", exec_res));
  if (exec_res == 0)
  {
    int error= ev->update_pos(rgi);
 #ifndef DBUG_OFF
    DBUG_PRINT("info", ("update_pos error = %d", error));
    if (!rli->belongs_to_client())
    {
      DBUG_PRINT("info", ("group %llu %s", rli->group_relay_log_pos,
                          rli->group_relay_log_name));
      DBUG_PRINT("info", ("event %llu %s", rli->event_relay_log_pos,
                          rli->event_relay_log_name));
    }
#endif
    /*
      The update should not fail, so print an error message and
      return an error code.

      TODO: Replace this with a decent error message when merged
      with BUG#24954 (which adds several new error message).
    */
    if (unlikely(error))
    {
      rli->report(ERROR_LEVEL, ER_UNKNOWN_ERROR, rgi->gtid_info(),
                  "It was not possible to update the positions"
                  " of the relay log information: the slave may"
                  " be in an inconsistent state."
                  " Stopped in %s position %llu",
                  rli->group_relay_log_name, rli->group_relay_log_pos);
      DBUG_RETURN(2);
    }
  }
  else
  {
    /*
      Make sure we do not erroneously update gtid_slave_pos with a lingering
      GTID from this failed event group (MDEV-4906).
    */
    rgi->gtid_pending= false;
  }

  DBUG_RETURN(exec_res ? 1 : 0);
}


/**
  Applies the given event and advances the relay log position.

  This is needed by the sql thread to execute events from the binlog,
  and by clients executing BINLOG statements.  Conceptually, this
  function does:

  @code
    ev->apply_event(rli);
    ev->update_pos(rli);
  @endcode

  It also does the following maintainance:

   - Initializes the thread's server_id and time; and the event's
     thread.

   - If !rli->belongs_to_client() (i.e., if it belongs to the slave
     sql thread instead of being used for executing BINLOG
     statements), it does the following things: (1) skips events if it
     is needed according to the server id or slave_skip_counter; (2)
     unlocks rli->data_lock; (3) sleeps if required by 'CHANGE MASTER
     TO MASTER_DELAY=X'; (4) maintains the running state of the sql
     thread (rli->thread_state).

   - Reports errors as needed.

  @param ev The event to apply.

  @param thd The client thread that executes the event (i.e., the
  slave sql thread if called from a replication slave, or the client
  thread if called to execute a BINLOG statement).

  @param rli The relay log info (i.e., the slave's rli if called from
  a replication slave, or the client's thd->rli_fake if called to
  execute a BINLOG statement).

  @retval 0 OK.

  @retval 1 Error calling ev->apply_event().

  @retval 2 No error calling ev->apply_event(), but error calling
  ev->update_pos().

  This function is only used in non-parallel replication, where it is called
  with rli->data_lock held; this lock is released during this function.
*/
int
apply_event_and_update_pos(Log_event* ev, THD* thd, rpl_group_info *rgi)
{
  Relay_log_info* rli= rgi->rli;
  mysql_mutex_assert_owner(&rli->data_lock);
  int reason= apply_event_and_update_pos_setup(ev, thd, rgi);
  if (reason == Log_event::EVENT_SKIP_COUNT)
  {
    DBUG_ASSERT(rli->slave_skip_counter > 0);
    rli->slave_skip_counter--;
  }

  if (reason == Log_event::EVENT_SKIP_NOT)
  {
    // Sleeps if needed, and unlocks rli->data_lock.
    if (sql_delay_event(ev, thd, rgi))
      return 0;
  }
  else
    mysql_mutex_unlock(&rli->data_lock);

  return apply_event_and_update_pos_apply(ev, thd, rgi, reason);
}


/*
  The version of above apply_event_and_update_pos() used in parallel
  replication. Unlike the non-parallel case, this function is called without
  rli->data_lock held.
*/
int
apply_event_and_update_pos_for_parallel(Log_event* ev, THD* thd,
                                        rpl_group_info *rgi)
{
  mysql_mutex_assert_not_owner(&rgi->rli->data_lock);
  int reason= apply_event_and_update_pos_setup(ev, thd, rgi);
  /*
    In parallel replication, sql_slave_skip_counter is handled in the SQL
    driver thread, so 23 should never see EVENT_SKIP_COUNT here.
  */
  DBUG_ASSERT(reason != Log_event::EVENT_SKIP_COUNT);
  /*
    Calling sql_delay_event() was handled in the SQL driver thread when
    doing parallel replication.
  */
  return apply_event_and_update_pos_apply(ev, thd, rgi, reason);
}


/**
   Keep the relay log transaction state up to date.

   The state reflects how things are after the given event, that has just been
   read from the relay log, is executed.

   This is only needed to ensure we:
   - Don't abort the sql driver thread in the middle of an event group.
   - Don't rotate the io thread in the middle of a statement or transaction.
     The mechanism is that the io thread, when it needs to rotate the relay
     log, will wait until the sql driver has read all the cached events
     and then continue reading events one by one from the master until
     the sql threads signals that log doesn't have an active group anymore.

     There are two possible cases. We keep them as 2 separate flags mainly
     to make debugging easier.

     - IN_STMT is set when we have read an event that should be used
       together with the next event.  This is for example setting a
       variable that is used when executing the next statement.
     - IN_TRANSACTION is set when we are inside a BEGIN...COMMIT group

     To test the state one should use the is_in_group() function.
*/

inline void update_state_of_relay_log(Relay_log_info *rli, Log_event *ev)
{
  Log_event_type typ= ev->get_type_code();

  /* check if we are in a multi part event */
  if (ev->is_part_of_group())
    rli->set_flag(Relay_log_info::IN_STMT);
  else if (Log_event::is_group_event(typ))
  {
    /*
      If it was not a is_part_of_group() and not a group event (like
      rotate) then we can reset the IN_STMT flag.  We have the above
      if only to allow us to have a rotate element anywhere.
    */
    rli->clear_flag(Relay_log_info::IN_STMT);
  }

  /* Check for an event that starts or stops a transaction */
  if (LOG_EVENT_IS_QUERY(typ))
  {
    Query_log_event *qev= (Query_log_event*) ev;
    /*
      Trivial optimization to avoid the following somewhat expensive
      checks.
    */
    if (qev->q_len <= sizeof("ROLLBACK"))
    {
      if (qev->is_begin())
        rli->set_flag(Relay_log_info::IN_TRANSACTION);
      if (qev->is_commit() || qev->is_rollback())
        rli->clear_flag(Relay_log_info::IN_TRANSACTION);
    }
  }
  if (typ == XID_EVENT)
    rli->clear_flag(Relay_log_info::IN_TRANSACTION);
  if (typ == GTID_EVENT &&
      !(((Gtid_log_event*) ev)->flags2 & Gtid_log_event::FL_STANDALONE))
  {
    /* This GTID_EVENT will generate a BEGIN event */
    rli->set_flag(Relay_log_info::IN_TRANSACTION);
  }

  DBUG_PRINT("info", ("event: %u  IN_STMT: %d  IN_TRANSACTION: %d",
                      (uint) typ,
                      rli->get_flag(Relay_log_info::IN_STMT),
                      rli->get_flag(Relay_log_info::IN_TRANSACTION)));
}


/**
  Top-level function for executing the next event in the relay log.
  This is called from the SQL thread.

  This function reads the event from the relay log, executes it, and
  advances the relay log position.  It also handles errors, etc.

  This function may fail to apply the event for the following reasons:

   - The position specfied by the UNTIL condition of the START SLAVE
     command is reached.

   - It was not possible to read the event from the log.

   - The slave is killed.

   - An error occurred when applying the event, and the event has been
     tried slave_trans_retries times.  If the event has been retried
     fewer times, 0 is returned.

   - init_master_info or init_relay_log_pos failed. (These are called
     if a failure occurs when applying the event.)

   - An error occurred when updating the binlog position.

  @retval 0 The event was applied.

  @retval 1 The event was not applied.
*/

static int exec_relay_log_event(THD* thd, Relay_log_info* rli,
                                rpl_group_info *serial_rgi)
{
  ulonglong event_size;
  DBUG_ENTER("exec_relay_log_event");

  /*
    We acquire this mutex since we need it for all operations except
    event execution. But we will release it in places where we will
    wait for something for example inside of next_event().
  */
  mysql_mutex_lock(&rli->data_lock);

  Log_event *ev= next_event(serial_rgi, &event_size);

  if (sql_slave_killed(serial_rgi))
  {
    mysql_mutex_unlock(&rli->data_lock);
    delete ev;
    DBUG_RETURN(1);
  }
  if (ev)
  {
#ifdef WITH_WSREP
    mysql_mutex_lock(&thd->LOCK_wsrep_thd);
    thd->set_wsrep_query_state(QUERY_EXEC);
    mysql_mutex_unlock(&thd->LOCK_wsrep_thd);
#endif /* WITH_WSREP */
    int exec_res;
    Log_event_type typ= ev->get_type_code();

    /*
      Even if we don't execute this event, we keep the master timestamp,
      so that seconds behind master shows correct delta (there are events
      that are not replayed, so we keep falling behind).

      If it is an artificial event, or a relay log event (IO thread generated
      event) or ev->when is set to 0, we don't update the
      last_master_timestamp.

      In parallel replication, we might queue a large number of events, and
      the user might be surprised to see a claim that the slave is up to date
      long before those queued events are actually executed.
     */
    if (!rli->mi->using_parallel() &&
        !(ev->is_artificial_event() || ev->is_relay_log_event() || (ev->when == 0)))
    {
      rli->last_master_timestamp= ev->when + (time_t) ev->exec_time;
      DBUG_ASSERT(rli->last_master_timestamp >= 0);
    }

    /*
      This tests if the position of the beginning of the current event
      hits the UNTIL barrier.
    */
    if ((rli->until_condition == Relay_log_info::UNTIL_MASTER_POS ||
         rli->until_condition == Relay_log_info::UNTIL_RELAY_POS) &&
        (ev->server_id != global_system_variables.server_id ||
         rli->replicate_same_server_id) &&
         rli->is_until_satisfied((rli->get_flag(Relay_log_info::IN_TRANSACTION) || !ev->log_pos)
                                  ? rli->group_master_log_pos
                                  : ev->log_pos - ev->data_written))
    {
      sql_print_information("Slave SQL thread stopped because it reached its"
                            " UNTIL position %llu", rli->until_pos());
      /*
        Setting abort_slave flag because we do not want additional
        message about error in query execution to be printed.
      */
      rli->abort_slave= 1;
      rli->stop_for_until= true;
      mysql_mutex_unlock(&rli->data_lock);
#ifdef WITH_WSREP
      mysql_mutex_lock(&thd->LOCK_wsrep_thd);
      thd->set_wsrep_query_state(QUERY_IDLE);
      mysql_mutex_unlock(&thd->LOCK_wsrep_thd);
#endif /* WITH_WSREP */
      delete ev;
      DBUG_RETURN(1);
    }

    { /**
         The following failure injecion works in cooperation with tests 
         setting @@global.debug= 'd,incomplete_group_in_relay_log'.
         Xid or Commit events are not executed to force the slave sql
         read hanging if the realy log does not have any more events.
      */
      DBUG_EXECUTE_IF("incomplete_group_in_relay_log",
                      if ((typ == XID_EVENT) ||
                          (LOG_EVENT_IS_QUERY(typ) &&
                           strcmp("COMMIT", ((Query_log_event *) ev)->query) == 0))
                      {
                        DBUG_ASSERT(thd->transaction.all.modified_non_trans_table);
                        rli->abort_slave= 1;
                        mysql_mutex_unlock(&rli->data_lock);
                        delete ev;
                        serial_rgi->inc_event_relay_log_pos();
                        DBUG_RETURN(0);
                      };);
    }

    update_state_of_relay_log(rli, ev);

    if (rli->mi->using_parallel())
    {
      int res= rli->parallel.do_event(serial_rgi, ev, event_size);
      /*
        In parallel replication, we need to update the relay log position
        immediately so that it will be the correct position from which to
        read the next event.
      */
      if (res == 0)
        rli->event_relay_log_pos= rli->future_event_relay_log_pos;
      if (res >= 0)
#ifdef WITH_WSREP
      {
        mysql_mutex_lock(&thd->LOCK_wsrep_thd);
        thd->set_wsrep_query_state(QUERY_IDLE);
        mysql_mutex_unlock(&thd->LOCK_wsrep_thd);
#endif /* WITH_WSREP */
        DBUG_RETURN(res);
#ifdef WITH_WSREP
      }
#endif /* WITH_WSREP */
      /*
        Else we proceed to execute the event non-parallel.
        This is the case for pre-10.0 events without GTID, and for handling
        slave_skip_counter.
      */
    }

    if (typ == GTID_EVENT)
    {
      Gtid_log_event *gev= static_cast<Gtid_log_event *>(ev);

      /*
        For GTID, allocate a new sub_id for the given domain_id.
        The sub_id must be allocated in increasing order of binlog order.
      */
      if (event_group_new_gtid(serial_rgi, gev))
      {
        sql_print_error("Error reading relay log event: %s", "slave SQL thread "
                        "aborted because of out-of-memory error");
        mysql_mutex_unlock(&rli->data_lock);
        delete ev;
#ifdef WITH_WSREP
        mysql_mutex_lock(&thd->LOCK_wsrep_thd);
        thd->set_wsrep_query_state(QUERY_IDLE);
        mysql_mutex_unlock(&thd->LOCK_wsrep_thd);
#endif /* WITH_WSREP */
        DBUG_RETURN(1);
      }

      if (opt_gtid_ignore_duplicates &&
          rli->mi->using_gtid != Master_info::USE_GTID_NO)
      {
        int res= rpl_global_gtid_slave_state->check_duplicate_gtid
          (&serial_rgi->current_gtid, serial_rgi);
        if (res < 0)
        {
          sql_print_error("Error processing GTID event: %s", "slave SQL "
                          "thread aborted because of out-of-memory error");
          mysql_mutex_unlock(&rli->data_lock);
          delete ev;
#ifdef WITH_WSREP
          mysql_mutex_lock(&thd->LOCK_wsrep_thd);
          thd->set_wsrep_query_state(QUERY_IDLE);
          mysql_mutex_unlock(&thd->LOCK_wsrep_thd);
#endif /* WITH_WSREP */
          DBUG_RETURN(1);
        }
        /*
          If we need to skip this event group (because the GTID was already
          applied), then do it using the code for slave_skip_counter, which
          is able to handle skipping until the end of the event group.
        */
        if (!res)
          rli->slave_skip_counter= 1;
      }
    }

    serial_rgi->future_event_relay_log_pos= rli->future_event_relay_log_pos;
    serial_rgi->event_relay_log_name= rli->event_relay_log_name;
    serial_rgi->event_relay_log_pos= rli->event_relay_log_pos;
    exec_res= apply_event_and_update_pos(ev, thd, serial_rgi);

#ifdef WITH_WSREP
    WSREP_DEBUG("apply_event_and_update_pos() result: %d", exec_res);
#endif /* WITH_WSREP */

    delete_or_keep_event_post_apply(serial_rgi, typ, ev);

    /*
      update_log_pos failed: this should not happen, so we don't
      retry.
    */
    if (unlikely(exec_res == 2))
#ifdef WITH_WSREP
    { 
      mysql_mutex_lock(&thd->LOCK_wsrep_thd);
      thd->set_wsrep_query_state(QUERY_IDLE);
      mysql_mutex_unlock(&thd->LOCK_wsrep_thd);
#endif /* WITH_WSREP */
      DBUG_RETURN(1);
#ifdef WITH_WSREP
<<<<<<< HEAD
    mysql_mutex_lock(&thd->LOCK_thd_data);
    if (thd->wsrep_conflict_state == NO_CONFLICT)
=======
    }
    mysql_mutex_lock(&thd->LOCK_wsrep_thd);
    if (thd->wsrep_conflict_state() == NO_CONFLICT)
>>>>>>> 420cfe4e
    {
      mysql_mutex_unlock(&thd->LOCK_thd_data);
#endif /* WITH_WSREP */
    if (slave_trans_retries)
    {
      int UNINIT_VAR(temp_err);
      if (unlikely(exec_res) && (temp_err= has_temporary_error(thd)))
      {
        const char *errmsg;
        rli->clear_error();
        /*
          We were in a transaction which has been rolled back because of a
          temporary error;
          let's seek back to BEGIN log event and retry it all again.
	  Note, if lock wait timeout (innodb_lock_wait_timeout exceeded)
	  there is no rollback since 5.0.13 (ref: manual).
          We have to not only seek but also

          a) init_master_info(), to seek back to hot relay log's start
          for later (for when we will come back to this hot log after
          re-processing the possibly existing old logs where BEGIN is:
          check_binlog_magic() will then need the cache to be at
          position 0 (see comments at beginning of
          init_master_info()).
          b) init_relay_log_pos(), because the BEGIN may be an older relay log.
        */
        if (serial_rgi->trans_retries < slave_trans_retries)
        {
          if (init_master_info(rli->mi, 0, 0, 0, SLAVE_SQL))
            sql_print_error("Failed to initialize the master info structure");
          else if (init_relay_log_pos(rli,
                                      rli->group_relay_log_name,
                                      rli->group_relay_log_pos,
                                      1, &errmsg, 1))
            sql_print_error("Error initializing relay log position: %s",
                            errmsg);
          else
          {
            exec_res= 0;
            serial_rgi->cleanup_context(thd, 1);
            /* chance for concurrent connection to get more locks */
            slave_sleep(thd, MY_MAX(MY_MIN(serial_rgi->trans_retries,
                                    MAX_SLAVE_RETRY_PAUSE),
                                    slave_trans_retry_interval),
                       sql_slave_killed, serial_rgi);
            serial_rgi->trans_retries++;
            mysql_mutex_lock(&rli->data_lock); // because of SHOW STATUS
            rli->retried_trans++;
            statistic_increment(slave_retried_transactions, LOCK_status);
            mysql_mutex_unlock(&rli->data_lock);
            DBUG_PRINT("info", ("Slave retries transaction "
                                "rgi->trans_retries: %lu",
                                serial_rgi->trans_retries));
          }
        }
        else
          sql_print_error("Slave SQL thread retried transaction %lu time(s) "
                          "in vain, giving up. Consider raising the value of "
                          "the slave_transaction_retries variable.",
                          slave_trans_retries);
      }
      else if ((exec_res && !temp_err) ||
               (opt_using_transactions &&
                rli->group_relay_log_pos == rli->event_relay_log_pos))
      {
        /*
          Only reset the retry counter if the entire group succeeded
          or failed with a non-transient error.  On a successful
          event, the execution will proceed as usual; in the case of a
          non-transient error, the slave will stop with an error.
         */
        serial_rgi->trans_retries= 0; // restart from fresh
        DBUG_PRINT("info", ("Resetting retry counter, rgi->trans_retries: %lu",
                            serial_rgi->trans_retries));
      }
    }
#ifdef WITH_WSREP
    }
    else
      mysql_mutex_unlock(&thd->LOCK_thd_data);
#endif /* WITH_WSREP */

    thread_safe_increment64(&rli->executed_entries);
#ifdef WITH_WSREP
    mysql_mutex_lock(&thd->LOCK_wsrep_thd);
    thd->set_wsrep_query_state(QUERY_IDLE);
    mysql_mutex_unlock(&thd->LOCK_wsrep_thd);
#endif /* WITH_WSREP */
    DBUG_RETURN(exec_res);
  }
  mysql_mutex_unlock(&rli->data_lock);
  rli->report(ERROR_LEVEL, ER_SLAVE_RELAY_LOG_READ_FAILURE, NULL,
              ER_THD(thd, ER_SLAVE_RELAY_LOG_READ_FAILURE), "\
Could not parse relay log event entry. The possible reasons are: the master's \
binary log is corrupted (you can check this by running 'mysqlbinlog' on the \
binary log), the slave's relay log is corrupted (you can check this by running \
'mysqlbinlog' on the relay log), a network problem, or a bug in the master's \
or slave's MySQL code. If you want to check the master's binary log or slave's \
relay log, you will be able to know their names by issuing 'SHOW SLAVE STATUS' \
on this slave.\
");
  DBUG_RETURN(1);
}


static bool check_io_slave_killed(Master_info *mi, const char *info)
{
  if (io_slave_killed(mi))
  {
    if (info && global_system_variables.log_warnings)
      sql_print_information("%s", info);
    return TRUE;
  }
  return FALSE;
}

/**
  @brief Try to reconnect slave IO thread.

  @details Terminates current connection to master, sleeps for
  @c mi->connect_retry msecs and initiates new connection with
  @c safe_reconnect(). Variable pointed by @c retry_count is increased -
  if it exceeds @c master_retry_count then connection is not re-established
  and function signals error.
  Unless @c suppres_warnings is TRUE, a warning is put in the server error log
  when reconnecting. The warning message and messages used to report errors
  are taken from @c messages array. In case @c master_retry_count is exceeded,
  no messages are added to the log.

  @param[in]     thd                 Thread context.
  @param[in]     mysql               MySQL connection.
  @param[in]     mi                  Master connection information.
  @param[in,out] retry_count         Number of attempts to reconnect.
  @param[in]     suppress_warnings   TRUE when a normal net read timeout
                                     has caused to reconnecting.
  @param[in]     messages            Messages to print/log, see 
                                     reconnect_messages[] array.

  @retval        0                   OK.
  @retval        1                   There was an error.
*/

static int try_to_reconnect(THD *thd, MYSQL *mysql, Master_info *mi,
                            uint *retry_count, bool suppress_warnings,
                            const char *messages[SLAVE_RECON_MSG_MAX])
{
  mi->slave_running= MYSQL_SLAVE_RUN_NOT_CONNECT;
  thd->proc_info= messages[SLAVE_RECON_MSG_WAIT];
#ifdef SIGNAL_WITH_VIO_CLOSE  
  thd->clear_active_vio();
#endif
  end_server(mysql);
  if ((*retry_count)++)
  {
    if (*retry_count > master_retry_count)
      return 1;                             // Don't retry forever
    slave_sleep(thd, mi->connect_retry, io_slave_killed, mi);
  }
  if (check_io_slave_killed(mi, messages[SLAVE_RECON_MSG_KILLED_WAITING]))
    return 1;
  thd->proc_info = messages[SLAVE_RECON_MSG_AFTER];
  if (!suppress_warnings) 
  {
    char buf[256];
    StringBuffer<100> tmp;
    if (mi->using_gtid != Master_info::USE_GTID_NO)
    {
      tmp.append(STRING_WITH_LEN("; GTID position '"));
      mi->gtid_current_pos.append_to_string(&tmp);
      if (mi->events_queued_since_last_gtid == 0)
        tmp.append(STRING_WITH_LEN("'"));
      else
      {
        tmp.append(STRING_WITH_LEN("', GTID event skip "));
        tmp.append_ulonglong((ulonglong)mi->events_queued_since_last_gtid);
      }
    }
    my_snprintf(buf, sizeof(buf), messages[SLAVE_RECON_MSG_FAILED], 
                IO_RPL_LOG_NAME, mi->master_log_pos,
                tmp.c_ptr_safe());
    /* 
      Raise a warining during registering on master/requesting dump.
      Log a message reading event.
    */
    if (messages[SLAVE_RECON_MSG_COMMAND][0])
    {
      mi->report(WARNING_LEVEL, ER_SLAVE_MASTER_COM_FAILURE, NULL,
                 ER_THD(thd, ER_SLAVE_MASTER_COM_FAILURE), 
                 messages[SLAVE_RECON_MSG_COMMAND], buf);
    }
    else
    {
      sql_print_information("%s", buf);
    }
  }
  if (safe_reconnect(thd, mysql, mi, 1) || io_slave_killed(mi))
  {
    if (global_system_variables.log_warnings)
      sql_print_information("%s", messages[SLAVE_RECON_MSG_KILLED_AFTER]);
    return 1;
  }
  return 0;
}


/**
  Slave IO thread entry point.

  @param arg Pointer to Master_info struct that holds information for
  the IO thread.

  @return Always 0.
*/
pthread_handler_t handle_slave_io(void *arg)
{
  THD *thd; // needs to be first for thread_stack
  MYSQL *mysql;
  Master_info *mi = (Master_info*)arg;
  Relay_log_info *rli= &mi->rli;
  uint retry_count;
  bool suppress_warnings;
  int ret;
  rpl_io_thread_info io_info;
#ifndef DBUG_OFF
  mi->dbug_do_disconnect= false;
#endif
  // needs to call my_thread_init(), otherwise we get a coredump in DBUG_ stuff
  my_thread_init();
  DBUG_ENTER("handle_slave_io");

  DBUG_ASSERT(mi->inited);
  mysql= NULL ;
  retry_count= 0;

  thd= new THD(next_thread_id()); // note that contructor of THD uses DBUG_ !

  mysql_mutex_lock(&mi->run_lock);
  /* Inform waiting threads that slave has started */
  mi->slave_run_id++;

#ifndef DBUG_OFF
  mi->events_till_disconnect = disconnect_slave_event_count;
#endif

  THD_CHECK_SENTRY(thd);
  mi->io_thd = thd;

  pthread_detach_this_thread();
  thd->thread_stack= (char*) &thd; // remember where our stack is
  mi->clear_error();
  if (init_slave_thread(thd, mi, SLAVE_THD_IO))
  {
    mysql_cond_broadcast(&mi->start_cond);
    sql_print_error("Failed during slave I/O thread initialization");
    goto err_during_init;
  }
  thd->system_thread_info.rpl_io_info= &io_info;
  add_to_active_threads(thd);
  mi->slave_running = MYSQL_SLAVE_RUN_NOT_CONNECT;
  mi->abort_slave = 0;
  mysql_mutex_unlock(&mi->run_lock);
  mysql_cond_broadcast(&mi->start_cond);
  mi->rows_event_tracker.reset();

  DBUG_PRINT("master_info",("log_file_name: '%s'  position: %llu",
                            mi->master_log_name, mi->master_log_pos));

  /* This must be called before run any binlog_relay_io hooks */
  my_pthread_setspecific_ptr(RPL_MASTER_INFO, mi);

  /* Load the set of seen GTIDs, if we did not already. */
  if (rpl_load_gtid_slave_state(thd))
  {
    mi->report(ERROR_LEVEL, thd->get_stmt_da()->sql_errno(), NULL,
                "Unable to load replication GTID slave state from mysql.%s: %s",
                rpl_gtid_slave_state_table_name.str,
                thd->get_stmt_da()->message());
    /*
      If we are using old-style replication, we can continue, even though we
      then will not be able to record the GTIDs we receive. But if using GTID,
      we must give up.
    */
    if (mi->using_gtid != Master_info::USE_GTID_NO || opt_gtid_strict_mode)
      goto err;
  }


  if (DBUG_EVALUATE_IF("failed_slave_start", 1, 0)
      || repl_semisync_slave.slave_start(mi))
  {
    mi->report(ERROR_LEVEL, ER_SLAVE_FATAL_ERROR, NULL,
               ER_THD(thd, ER_SLAVE_FATAL_ERROR),
               "Failed to run 'thread_start' hook");
    goto err;
  }

  if (!(mi->mysql = mysql = mysql_init(NULL)))
  {
    mi->report(ERROR_LEVEL, ER_SLAVE_FATAL_ERROR, NULL,
               ER_THD(thd, ER_SLAVE_FATAL_ERROR), "error in mysql_init()");
    goto err;
  }

  THD_STAGE_INFO(thd, stage_connecting_to_master);
  // we can get killed during safe_connect
  if (!safe_connect(thd, mysql, mi))
  {
    if (mi->using_gtid == Master_info::USE_GTID_NO)
      sql_print_information("Slave I/O thread: connected to master '%s@%s:%d',"
                            "replication started in log '%s' at position %llu",
                            mi->user, mi->host, mi->port,
                            IO_RPL_LOG_NAME, mi->master_log_pos);
    else
    {
      StringBuffer<100> tmp;
      mi->gtid_current_pos.to_string(&tmp);
      sql_print_information("Slave I/O thread: connected to master '%s@%s:%d',"
                            "replication starts at GTID position '%s'",
                            mi->user, mi->host, mi->port, tmp.c_ptr_safe());
    }
  }
  else
  {
    sql_print_information("Slave I/O thread killed while connecting to master");
    goto err;
  }

connected:

  if (mi->using_gtid != Master_info::USE_GTID_NO)
  {
    /*
      When the IO thread (re)connects to the master using GTID, it will
      connect at the start of an event group. But the IO thread may have
      previously logged part of the following event group to the relay
      log.

      When the IO and SQL thread are started together, we erase any previous
      relay logs, but this is not possible/desirable while the SQL thread is
      running. To avoid duplicating partial event groups in the relay logs in
      this case, we remember the count of events in any partially logged event
      group before the reconnect, and then here at connect we set up a counter
      to skip the already-logged part of the group.
    */
    mi->gtid_reconnect_event_skip_count= mi->events_queued_since_last_gtid;
    mi->gtid_event_seen= false;
    /*
      Reset stale state of the rows-event group tracker at reconnect.
    */
    mi->rows_event_tracker.reset();
  }

#ifdef ENABLED_DEBUG_SYNC
    DBUG_EXECUTE_IF("dbug.before_get_running_status_yes",
                    {
                      const char act[]=
                        "now "
                        "wait_for signal.io_thread_let_running";
                      DBUG_ASSERT(debug_sync_service);
                      DBUG_ASSERT(!debug_sync_set_action(thd, 
                                                         STRING_WITH_LEN(act)));
                    };);
#endif

  mysql_mutex_lock(&mi->run_lock);
  mi->slave_running= MYSQL_SLAVE_RUN_CONNECT;
  mysql_mutex_unlock(&mi->run_lock);

  thd->slave_net = &mysql->net;
  THD_STAGE_INFO(thd, stage_checking_master_version);
  ret= get_master_version_and_clock(mysql, mi);
  if (ret == 1)
    /* Fatal error */
    goto err;

  if (ret == 2) 
  { 
    if (check_io_slave_killed(mi, "Slave I/O thread killed "
                              "while calling get_master_version_and_clock(...)"))
      goto err;
    suppress_warnings= FALSE;
    /*
      Try to reconnect because the error was caused by a transient network
      problem
    */
    if (try_to_reconnect(thd, mysql, mi, &retry_count, suppress_warnings,
                             reconnect_messages[SLAVE_RECON_ACT_REG]))
      goto err;
    goto connected;
  } 

  if (mi->rli.relay_log.description_event_for_queue->binlog_version > 1)
  {
    /*
      Register ourselves with the master.
    */
    THD_STAGE_INFO(thd, stage_registering_slave_on_master);
    if (register_slave_on_master(mysql, mi, &suppress_warnings))
    {
      if (!check_io_slave_killed(mi, "Slave I/O thread killed "
                                "while registering slave on master"))
      {
        sql_print_error("Slave I/O thread couldn't register on master");
        if (try_to_reconnect(thd, mysql, mi, &retry_count, suppress_warnings,
                             reconnect_messages[SLAVE_RECON_ACT_REG]))
          goto err;
      }
      else
        goto err;
      goto connected;
    }
  }

  DBUG_PRINT("info",("Starting reading binary log from master"));
  thd->set_command(COM_SLAVE_IO);
  while (!io_slave_killed(mi))
  {
    THD_STAGE_INFO(thd, stage_requesting_binlog_dump);
    if (request_dump(thd, mysql, mi, &suppress_warnings))
    {
      sql_print_error("Failed on request_dump()");
      if (check_io_slave_killed(mi, NullS) ||
        try_to_reconnect(thd, mysql, mi, &retry_count, suppress_warnings,
                         reconnect_messages[SLAVE_RECON_ACT_DUMP]))
        goto err;
      goto connected;
    }

    const char *event_buf;

    mi->slave_running= MYSQL_SLAVE_RUN_READING;
    DBUG_ASSERT(mi->last_error().number == 0);
    ulonglong lastchecktime = my_hrtime().val;
    ulonglong tokenamount   = opt_read_binlog_speed_limit*1024;
    while (!io_slave_killed(mi))
    {
      ulong event_len, network_read_len = 0;
      /*
         We say "waiting" because read_event() will wait if there's nothing to
         read. But if there's something to read, it will not wait. The
         important thing is to not confuse users by saying "reading" whereas
         we're in fact receiving nothing.
      */
      THD_STAGE_INFO(thd, stage_waiting_for_master_to_send_event);
      event_len= read_event(mysql, mi, &suppress_warnings, &network_read_len);
      if (check_io_slave_killed(mi, NullS))
        goto err;

      if (unlikely(event_len == packet_error))
      {
        uint mysql_error_number= mysql_errno(mysql);
        switch (mysql_error_number) {
        case CR_NET_PACKET_TOO_LARGE:
          sql_print_error("\
Log entry on master is longer than slave_max_allowed_packet (%lu) on \
slave. If the entry is correct, restart the server with a higher value of \
slave_max_allowed_packet",
                         slave_max_allowed_packet);
          mi->report(ERROR_LEVEL, ER_NET_PACKET_TOO_LARGE, NULL,
                     "%s", "Got a packet bigger than 'slave_max_allowed_packet' bytes");
          goto err;
        case ER_MASTER_FATAL_ERROR_READING_BINLOG:
          mi->report(ERROR_LEVEL, ER_MASTER_FATAL_ERROR_READING_BINLOG, NULL,
                     ER_THD(thd, ER_MASTER_FATAL_ERROR_READING_BINLOG),
                     mysql_error_number, mysql_error(mysql));
          goto err;
        case ER_OUT_OF_RESOURCES:
          sql_print_error("\
Stopping slave I/O thread due to out-of-memory error from master");
          mi->report(ERROR_LEVEL, ER_OUT_OF_RESOURCES, NULL,
                     "%s", ER_THD(thd, ER_OUT_OF_RESOURCES));
          goto err;
        }
        if (try_to_reconnect(thd, mysql, mi, &retry_count, suppress_warnings,
                             reconnect_messages[SLAVE_RECON_ACT_EVENT]))
          goto err;
        goto connected;
      } // if (event_len == packet_error)

      retry_count=0;                    // ok event, reset retry counter
      THD_STAGE_INFO(thd, stage_queueing_master_event_to_the_relay_log);
      event_buf= (const char*)mysql->net.read_pos + 1;
      mi->semi_ack= 0;
      if (repl_semisync_slave.
          slave_read_sync_header((const char*)mysql->net.read_pos + 1, event_len,
                                 &(mi->semi_ack), &event_buf, &event_len))
      {
        mi->report(ERROR_LEVEL, ER_SLAVE_FATAL_ERROR, NULL,
                   ER_THD(thd, ER_SLAVE_FATAL_ERROR),
                   "Failed to run 'after_read_event' hook");
        goto err;
      }

      /* Control the binlog read speed of master 
         when read_binlog_speed_limit is non-zero
      */
      ulonglong speed_limit_in_bytes = opt_read_binlog_speed_limit * 1024;
      if (speed_limit_in_bytes) 
      {
        /* Prevent the tokenamount become a large value, 
           for example, the IO thread doesn't work for a long time
        */
        if (tokenamount > speed_limit_in_bytes * 2) 
        {
          lastchecktime = my_hrtime().val;
          tokenamount = speed_limit_in_bytes * 2;
        }

        do
        {
          ulonglong currenttime = my_hrtime().val;
          tokenamount += (currenttime - lastchecktime) * speed_limit_in_bytes / (1000*1000);
          lastchecktime = currenttime;
          if(tokenamount < network_read_len)
          {
            ulonglong duration =1000ULL*1000 * (network_read_len - tokenamount) / speed_limit_in_bytes;
            time_t second_time = (time_t)(duration / (1000 * 1000));
            uint micro_time = duration % (1000 * 1000);

            // at least sleep 1000 micro second
            my_sleep(MY_MAX(micro_time,1000));

            /*
              If it sleep more than one second, 
              it should use slave_sleep() to avoid the STOP SLAVE hang.   
            */
            if (second_time)
              slave_sleep(thd, second_time, io_slave_killed, mi);

          }
        }while(tokenamount < network_read_len);
        tokenamount -= network_read_len;
      }

      if (queue_event(mi, event_buf, event_len))
      {
        mi->report(ERROR_LEVEL, ER_SLAVE_RELAY_LOG_WRITE_FAILURE, NULL,
                   ER_THD(thd, ER_SLAVE_RELAY_LOG_WRITE_FAILURE),
                   "could not queue event from master");
        goto err;
      }

      if (rpl_semi_sync_slave_status && (mi->semi_ack & SEMI_SYNC_NEED_ACK) &&
          repl_semisync_slave.slave_reply(mi))
      {
        mi->report(ERROR_LEVEL, ER_SLAVE_FATAL_ERROR, NULL,
                   ER_THD(thd, ER_SLAVE_FATAL_ERROR),
                   "Failed to run 'after_queue_event' hook");
        goto err;
      }

      if (mi->using_gtid == Master_info::USE_GTID_NO &&
          /*
            If rpl_semi_sync_slave_delay_master is enabled, we will flush
            master info only when ack is needed. This may lead to at least one
            group transaction delay but affords better performance improvement.
          */
          (!repl_semisync_slave.get_slave_enabled() ||
           (!(mi->semi_ack & SEMI_SYNC_SLAVE_DELAY_SYNC) ||
            (mi->semi_ack & (SEMI_SYNC_NEED_ACK)))) &&
          (DBUG_EVALUATE_IF("failed_flush_master_info", 1, 0) ||
           flush_master_info(mi, TRUE, TRUE)))
      {
        sql_print_error("Failed to flush master info file");
        goto err;
      }
      /*
        See if the relay logs take too much space.
        We don't lock mi->rli.log_space_lock here; this dirty read saves time
        and does not introduce any problem:
        - if mi->rli.ignore_log_space_limit is 1 but becomes 0 just after (so
        the clean value is 0), then we are reading only one more event as we
        should, and we'll block only at the next event. No big deal.
        - if mi->rli.ignore_log_space_limit is 0 but becomes 1 just
        after (so the clean value is 1), then we are going into
        wait_for_relay_log_space() for no reason, but this function
        will do a clean read, notice the clean value and exit
        immediately.
      */
#ifndef DBUG_OFF
      {
        DBUG_PRINT("info", ("log_space_limit=%llu log_space_total=%llu "
                            "ignore_log_space_limit=%d",
                            rli->log_space_limit, rli->log_space_total,
                            (int) rli->ignore_log_space_limit));
      }
#endif

      if (rli->log_space_limit && rli->log_space_limit <
          rli->log_space_total &&
          !rli->ignore_log_space_limit)
        if (wait_for_relay_log_space(rli))
        {
          sql_print_error("Slave I/O thread aborted while waiting for relay \
log space");
          goto err;
        }
    }
  }

  // error = 0;
err:
  // print the current replication position
  if (mi->using_gtid == Master_info::USE_GTID_NO)
    sql_print_information("Slave I/O thread exiting, read up to log '%s', "
                          "position %llu", IO_RPL_LOG_NAME, mi->master_log_pos);
  else
  {
    StringBuffer<100> tmp;
    mi->gtid_current_pos.to_string(&tmp);
    sql_print_information("Slave I/O thread exiting, read up to log '%s', "
                          "position %llu; GTID position %s",
                          IO_RPL_LOG_NAME, mi->master_log_pos,
                          tmp.c_ptr_safe());
  }
  repl_semisync_slave.slave_stop(mi);
  thd->reset_query();
  thd->reset_db(&null_clex_str);
  if (mysql)
  {
    /*
      Here we need to clear the active VIO before closing the
      connection with the master.  The reason is that THD::awake()
      might be called from terminate_slave_thread() because somebody
      issued a STOP SLAVE.  If that happends, the close_active_vio()
      can be called in the middle of closing the VIO associated with
      the 'mysql' object, causing a crash.
    */
#ifdef SIGNAL_WITH_VIO_CLOSE
    thd->clear_active_vio();
#endif
    mysql_close(mysql);
    mi->mysql=0;
  }
  write_ignored_events_info_to_relay_log(thd, mi);
  if (mi->using_gtid != Master_info::USE_GTID_NO)
    flush_master_info(mi, TRUE, TRUE);
  THD_STAGE_INFO(thd, stage_waiting_for_slave_mutex_on_exit);
  thd->add_status_to_global();
  unlink_not_visible_thd(thd);
  mysql_mutex_lock(&mi->run_lock);

err_during_init:
  /* Forget the relay log's format */
  delete mi->rli.relay_log.description_event_for_queue;
  mi->rli.relay_log.description_event_for_queue= 0;
  // TODO: make rpl_status part of Master_info
  change_rpl_status(RPL_ACTIVE_SLAVE,RPL_IDLE_SLAVE);

  thd->assert_not_linked();
  delete thd;
  thread_safe_decrement32(&service_thread_count);
  signal_thd_deleted();

  mi->abort_slave= 0;
  mi->slave_running= MYSQL_SLAVE_NOT_RUN;
  mi->io_thd= 0;
  /*
    Note: the order of the two following calls (first broadcast, then unlock)
    is important. Otherwise a killer_thread can execute between the calls and
    delete the mi structure leading to a crash! (see BUG#25306 for details)
   */ 
  mysql_cond_broadcast(&mi->stop_cond);       // tell the world we are done
  DBUG_EXECUTE_IF("simulate_slave_delay_at_terminate_bug38694", sleep(5););
  mysql_mutex_unlock(&mi->run_lock);

  DBUG_LEAVE;                                   // Must match DBUG_ENTER()
  my_thread_end();
  ERR_remove_state(0);
  pthread_exit(0);
  return 0;                                     // Avoid compiler warnings
}

/*
  Check the temporary directory used by commands like
  LOAD DATA INFILE.

  As the directory never changes during a mysqld run, we only
  test this once and cache the result. This also resolve a race condition
  when this can be run by multiple threads at the same time.
 */

static bool check_temp_dir_run= 0;
static int check_temp_dir_result= 0;

static 
int check_temp_dir(char* tmp_file)
{
  File fd;
  int result= 1;                                // Assume failure
  MY_DIR *dirp;
  char tmp_dir[FN_REFLEN];
  size_t tmp_dir_size;
  DBUG_ENTER("check_temp_dir");

  /* This look is safe to use as this function is only called once */
  mysql_mutex_lock(&LOCK_start_thread);
  if (check_temp_dir_run)
  {
    if ((result= check_temp_dir_result))
      my_message(result, tmp_file, MYF(0));
    goto end;
  }
  check_temp_dir_run= 1;

  /*
    Get the directory from the temporary file.
  */
  dirname_part(tmp_dir, tmp_file, &tmp_dir_size);

  /*
    Check if the directory exists.
   */
  if (!(dirp=my_dir(tmp_dir,MYF(MY_WME))))
    goto end;
  my_dirend(dirp);

  /*
    Check permissions to create a file. We use O_TRUNC to ensure that
    things works even if we happen to have and old file laying around.
   */
  if ((fd= mysql_file_create(key_file_misc,
                             tmp_file, CREATE_MODE,
                             O_WRONLY | O_BINARY | O_TRUNC | O_NOFOLLOW,
                             MYF(MY_WME))) < 0)
    goto end;

  result= 0;                                    // Directory name ok
  /*
    Clean up.
   */
  mysql_file_close(fd, MYF(0));
  mysql_file_delete(key_file_misc, tmp_file, MYF(0));

end:
  mysql_mutex_unlock(&LOCK_start_thread);
  DBUG_RETURN(result);
}


void
slave_output_error_info(rpl_group_info *rgi, THD *thd)
{
  /*
    retrieve as much info as possible from the thd and, error
    codes and warnings and print this to the error log as to
    allow the user to locate the error
  */
  Relay_log_info *rli= rgi->rli;
  uint32 const last_errno= rli->last_error().number;

  if (unlikely(thd->is_error()))
  {
    char const *const errmsg= thd->get_stmt_da()->message();

    DBUG_PRINT("info",
               ("thd->get_stmt_da()->sql_errno()=%d; rli->last_error.number=%d",
                thd->get_stmt_da()->sql_errno(), last_errno));
    if (last_errno == 0)
    {
      /*
        This function is reporting an error which was not reported
        while executing exec_relay_log_event().
      */ 
      rli->report(ERROR_LEVEL, thd->get_stmt_da()->sql_errno(),
                  rgi->gtid_info(), "%s", errmsg);
    }
    else if (last_errno != thd->get_stmt_da()->sql_errno())
    {
      /*
       * An error was reported while executing exec_relay_log_event()
       * however the error code differs from what is in the thread.
       * This function prints out more information to help finding
       * what caused the problem.
       */  
      sql_print_error("Slave (additional info): %s Error_code: %d",
                      errmsg, thd->get_stmt_da()->sql_errno());
    }
  }

  /* Print any warnings issued */
  Diagnostics_area::Sql_condition_iterator it=
    thd->get_stmt_da()->sql_conditions();
  const Sql_condition *err;
  /*
    Added controlled slave thread cancel for replication
    of user-defined variables.
  */
  bool udf_error = false;
  while ((err= it++))
  {
    if (err->get_sql_errno() == ER_CANT_OPEN_LIBRARY)
      udf_error = true;
    sql_print_warning("Slave: %s Error_code: %d", err->get_message_text(), err->get_sql_errno());
  }
  if (unlikely(udf_error))
  {
    StringBuffer<100> tmp;
    if (rli->mi->using_gtid != Master_info::USE_GTID_NO)
    {
      tmp.append(STRING_WITH_LEN("; GTID position '"));
      rpl_append_gtid_state(&tmp, false);
      tmp.append(STRING_WITH_LEN("'"));
    }
    sql_print_error("Error loading user-defined library, slave SQL "
      "thread aborted. Install the missing library, and restart the "
      "slave SQL thread with \"SLAVE START\". We stopped at log '%s' "
      "position %llu%s", RPL_LOG_NAME, rli->group_master_log_pos,
      tmp.c_ptr_safe());
  }
  else
  {
    StringBuffer<100> tmp;
    if (rli->mi->using_gtid != Master_info::USE_GTID_NO)
    {
      tmp.append(STRING_WITH_LEN("; GTID position '"));
      rpl_append_gtid_state(&tmp, false);
      tmp.append(STRING_WITH_LEN("'"));
    }
    sql_print_error("Error running query, slave SQL thread aborted. "
                    "Fix the problem, and restart the slave SQL thread "
                    "with \"SLAVE START\". We stopped at log '%s' position "
                    "%llu%s", RPL_LOG_NAME, rli->group_master_log_pos,
                    tmp.c_ptr_safe());
  }
}


/**
  Slave SQL thread entry point.

  @param arg Pointer to Relay_log_info object that holds information
  for the SQL thread.

  @return Always 0.
*/
pthread_handler_t handle_slave_sql(void *arg)
{
  THD *thd;                     /* needs to be first for thread_stack */
  char saved_log_name[FN_REFLEN];
  char saved_master_log_name[FN_REFLEN];
  my_off_t UNINIT_VAR(saved_log_pos);
  my_off_t UNINIT_VAR(saved_master_log_pos);
  String saved_skip_gtid_pos;
  my_off_t saved_skip= 0;
  Master_info *mi= ((Master_info*)arg);
  Relay_log_info* rli = &mi->rli;
  my_bool wsrep_node_dropped __attribute__((unused)) = FALSE;
  const char *errmsg;
  rpl_group_info *serial_rgi;
  rpl_sql_thread_info sql_info(mi->rpl_filter);

  // needs to call my_thread_init(), otherwise we get a coredump in DBUG_ stuff
  my_thread_init();
  DBUG_ENTER("handle_slave_sql");

#ifdef WITH_WSREP
 wsrep_restart_point:
#endif

  serial_rgi= new rpl_group_info(rli);
  thd = new THD(next_thread_id()); // note that contructor of THD uses DBUG_ !
  thd->thread_stack = (char*)&thd; // remember where our stack is
  thd->system_thread_info.rpl_sql_info= &sql_info;

  DBUG_ASSERT(rli->inited);
  DBUG_ASSERT(rli->mi == mi);
  mysql_mutex_lock(&rli->run_lock);
  DBUG_ASSERT(!rli->slave_running);
  errmsg= 0;
#ifndef DBUG_OFF
  rli->events_till_abort = abort_slave_event_count;
#endif

  /*
    THD for the sql driver thd. In parallel replication this is the thread
    that reads things from the relay log and calls rpl_parallel::do_event()
    to execute queries.

    In single thread replication this is the THD for the thread that is
    executing SQL queries too.
  */
  serial_rgi->thd= rli->sql_driver_thd= thd;
  
  /* Inform waiting threads that slave has started */
  rli->slave_run_id++;
  rli->slave_running= MYSQL_SLAVE_RUN_NOT_CONNECT;

  pthread_detach_this_thread();

  if (opt_slave_parallel_threads > 0 && 
      rpl_parallel_activate_pool(&global_rpl_thread_pool))
  {
    mysql_cond_broadcast(&rli->start_cond);
    rli->report(ERROR_LEVEL, ER_SLAVE_FATAL_ERROR, NULL,
                "Failed during parallel slave pool activation");
    goto err_during_init;
  }

  if (init_slave_thread(thd, mi, SLAVE_THD_SQL))
  {
    /*
      TODO: this is currently broken - slave start and change master
      will be stuck if we fail here
    */
    mysql_cond_broadcast(&rli->start_cond);
    rli->report(ERROR_LEVEL, ER_SLAVE_FATAL_ERROR, NULL,
                "Failed during slave thread initialization");
    goto err_during_init;
  }
  thd->init_for_queries();
  thd->rgi_slave= serial_rgi;
  if ((serial_rgi->deferred_events_collecting= mi->rpl_filter->is_on()))
  {
    serial_rgi->deferred_events= new Deferred_log_events(rli);
  }

  /*
    binlog_annotate_row_events must be TRUE only after an Annotate_rows event
    has been received and only till the last corresponding rbr event has been
    applied. In all other cases it must be FALSE.
  */
  thd->variables.binlog_annotate_row_events= 0;

  /* Ensure that slave can exeute any alter table it gets from master */
  thd->variables.alter_algorithm= (ulong) Alter_info::ALTER_TABLE_ALGORITHM_DEFAULT;

  add_to_active_threads(thd);
  /*
    We are going to set slave_running to 1. Assuming slave I/O thread is
    alive and connected, this is going to make Seconds_Behind_Master be 0
    i.e. "caught up". Even if we're just at start of thread. Well it's ok, at
    the moment we start we can think we are caught up, and the next second we
    start receiving data so we realize we are not caught up and
    Seconds_Behind_Master grows. No big deal.
  */
  rli->abort_slave = 0;
  rli->stop_for_until= false;
  mysql_mutex_unlock(&rli->run_lock);
  mysql_cond_broadcast(&rli->start_cond);

  /*
    Reset errors for a clean start (otherwise, if the master is idle, the SQL
    thread may execute no Query_log_event, so the error will remain even
    though there's no problem anymore). Do not reset the master timestamp
    (imagine the slave has caught everything, the STOP SLAVE and START SLAVE:
    as we are not sure that we are going to receive a query, we want to
    remember the last master timestamp (to say how many seconds behind we are
    now.
    But the master timestamp is reset by RESET SLAVE & CHANGE MASTER.
  */
  rli->clear_error();
  rli->parallel.reset();

  //tell the I/O thread to take relay_log_space_limit into account from now on
  rli->ignore_log_space_limit= 0;

  serial_rgi->gtid_sub_id= 0;
  serial_rgi->gtid_pending= false;
  if (mi->using_gtid != Master_info::USE_GTID_NO && mi->using_parallel() &&
      rli->restart_gtid_pos.count() > 0)
  {
    /*
      With parallel replication in GTID mode, if we have a multi-domain GTID
      position, we need to start some way back in the relay log and skip any
      GTID that was already applied before. Since event groups can be split
      across multiple relay logs, this earlier starting point may be in the
      middle of an already applied event group, so we also need to skip any
      remaining part of such group.
    */
    rli->gtid_skip_flag = GTID_SKIP_TRANSACTION;
  }
  else
    rli->gtid_skip_flag = GTID_SKIP_NOT;
  if (init_relay_log_pos(rli,
                         rli->group_relay_log_name,
                         rli->group_relay_log_pos,
                         1 /*need data lock*/, &errmsg,
                         1 /*look for a description_event*/))
  { 
    rli->report(ERROR_LEVEL, ER_SLAVE_FATAL_ERROR, NULL,
                "Error initializing relay log position: %s", errmsg);
    goto err_before_start;
  }
  rli->reset_inuse_relaylog();
  if (rli->alloc_inuse_relaylog(rli->group_relay_log_name))
    goto err_before_start;

  strcpy(rli->future_event_master_log_name, rli->group_master_log_name);
  THD_CHECK_SENTRY(thd);
#ifndef DBUG_OFF
  {
    DBUG_PRINT("info", ("my_b_tell(rli->cur_log)=%llu "
                        "rli->event_relay_log_pos=%llu",
                        my_b_tell(rli->cur_log), rli->event_relay_log_pos));
    DBUG_ASSERT(rli->event_relay_log_pos >= BIN_LOG_HEADER_SIZE);
    /*
      Wonder if this is correct. I (Guilhem) wonder if my_b_tell() returns the
      correct position when it's called just after my_b_seek() (the questionable
      stuff is those "seek is done on next read" comments in the my_b_seek()
      source code).
      The crude reality is that this assertion randomly fails whereas
      replication seems to work fine. And there is no easy explanation why it
      fails (as we my_b_seek(rli->event_relay_log_pos) at the very end of
      init_relay_log_pos() called above). Maybe the assertion would be
      meaningful if we held rli->data_lock between the my_b_seek() and the
      DBUG_ASSERT().
    */
#ifdef SHOULD_BE_CHECKED
    DBUG_ASSERT(my_b_tell(rli->cur_log) == rli->event_relay_log_pos);
#endif
  }
#endif

#ifdef WITH_WSREP
  thd->wsrep_exec_mode= LOCAL_STATE;
  /* synchronize with wsrep replication */
  if (WSREP_ON)
    wsrep_ready_wait();
#endif
  DBUG_PRINT("master_info",("log_file_name: %s  position: %llu",
                            rli->group_master_log_name,
                            rli->group_master_log_pos));
  if (global_system_variables.log_warnings)
  {
    StringBuffer<100> tmp;
    if (mi->using_gtid != Master_info::USE_GTID_NO)
    {
      tmp.append(STRING_WITH_LEN("; GTID position '"));
      rpl_append_gtid_state(&tmp,
                            mi->using_gtid==Master_info::USE_GTID_CURRENT_POS);
      tmp.append(STRING_WITH_LEN("'"));
    }
    sql_print_information("Slave SQL thread initialized, starting replication "
                          "in log '%s' at position %llu, relay log '%s' "
                          "position: %llu%s", RPL_LOG_NAME,
                    rli->group_master_log_pos, rli->group_relay_log_name,
                    rli->group_relay_log_pos, tmp.c_ptr_safe());
  }

  if (check_temp_dir(rli->slave_patternload_file))
  {
    check_temp_dir_result= thd->get_stmt_da()->sql_errno();
    rli->report(ERROR_LEVEL, thd->get_stmt_da()->sql_errno(), NULL,
                "Unable to use slave's temporary directory %s - %s", 
                slave_load_tmpdir, thd->get_stmt_da()->message());
    goto err;
  }
  else
    check_temp_dir_result= 0;

  /* Load the set of seen GTIDs, if we did not already. */
  if (rpl_load_gtid_slave_state(thd))
  {
    rli->report(ERROR_LEVEL, thd->get_stmt_da()->sql_errno(), NULL,
                "Unable to load replication GTID slave state from mysql.%s: %s",
                rpl_gtid_slave_state_table_name.str,
                thd->get_stmt_da()->message());
    /*
      If we are using old-style replication, we can continue, even though we
      then will not be able to record the GTIDs we receive. But if using GTID,
      we must give up.
    */
    if (mi->using_gtid != Master_info::USE_GTID_NO || opt_gtid_strict_mode)
      goto err;
  }
  /* Re-load the set of mysql.gtid_slave_posXXX tables available. */
  if (find_gtid_slave_pos_tables(thd))
  {
    rli->report(ERROR_LEVEL, thd->get_stmt_da()->sql_errno(), NULL,
                "Error processing replication GTID position tables: %s",
                thd->get_stmt_da()->message());
    goto err;
  }

  /* execute init_slave variable */
  if (opt_init_slave.length)
  {
    execute_init_command(thd, &opt_init_slave, &LOCK_sys_init_slave);
    if (unlikely(thd->is_slave_error))
    {
      rli->report(ERROR_LEVEL, thd->get_stmt_da()->sql_errno(), NULL,
                  "Slave SQL thread aborted. Can't execute init_slave query");
      goto err;
    }
  }

  /*
    First check until condition - probably there is nothing to execute. We
    do not want to wait for next event in this case.
  */
  mysql_mutex_lock(&rli->data_lock);
  if (rli->slave_skip_counter)
  {
    strmake_buf(saved_log_name, rli->group_relay_log_name);
    strmake_buf(saved_master_log_name, rli->group_master_log_name);
    saved_log_pos= rli->group_relay_log_pos;
    saved_master_log_pos= rli->group_master_log_pos;
    if (mi->using_gtid != Master_info::USE_GTID_NO)
    {
      saved_skip_gtid_pos.append(STRING_WITH_LEN(", GTID '"));
      rpl_append_gtid_state(&saved_skip_gtid_pos, false);
      saved_skip_gtid_pos.append(STRING_WITH_LEN("'; "));
    }
    saved_skip= rli->slave_skip_counter;
  }
  if ((rli->until_condition == Relay_log_info::UNTIL_MASTER_POS ||
       rli->until_condition == Relay_log_info::UNTIL_RELAY_POS) &&
      rli->is_until_satisfied(rli->group_master_log_pos))
  {
    sql_print_information("Slave SQL thread stopped because it reached its"
                          " UNTIL position %llu", rli->until_pos());
    mysql_mutex_unlock(&rli->data_lock);
    goto err;
  }
  mysql_mutex_unlock(&rli->data_lock);

  /* Read queries from the IO/THREAD until this thread is killed */

  thd->set_command(COM_SLAVE_SQL);
  while (!sql_slave_killed(serial_rgi))
  {
    THD_STAGE_INFO(thd, stage_reading_event_from_the_relay_log);
    THD_CHECK_SENTRY(thd);

    if (saved_skip && rli->slave_skip_counter == 0)
    {
      StringBuffer<100> tmp;
      if (mi->using_gtid != Master_info::USE_GTID_NO)
      {
        tmp.append(STRING_WITH_LEN(", GTID '"));
        rpl_append_gtid_state(&tmp, false);
        tmp.append(STRING_WITH_LEN("'; "));
      }

      sql_print_information("'SQL_SLAVE_SKIP_COUNTER=%ld' executed at "
        "relay_log_file='%s', relay_log_pos='%ld', master_log_name='%s', "
        "master_log_pos='%ld'%s and new position at "
        "relay_log_file='%s', relay_log_pos='%ld', master_log_name='%s', "
        "master_log_pos='%ld'%s ",
        (ulong) saved_skip, saved_log_name, (ulong) saved_log_pos,
        saved_master_log_name, (ulong) saved_master_log_pos,
        saved_skip_gtid_pos.c_ptr_safe(),
        rli->group_relay_log_name, (ulong) rli->group_relay_log_pos,
        rli->group_master_log_name, (ulong) rli->group_master_log_pos,
        tmp.c_ptr_safe());
      saved_skip= 0;
      saved_skip_gtid_pos.free();
    }

    if (exec_relay_log_event(thd, rli, serial_rgi))
    {
#ifdef WITH_WSREP
      if (WSREP_ON)
      {
        mysql_mutex_lock(&thd->LOCK_wsrep_thd);

        if (thd->wsrep_conflict_state() != NO_CONFLICT)
        {
          wsrep_node_dropped= TRUE;
          rli->abort_slave= TRUE;
        }
        mysql_mutex_unlock(&thd->LOCK_wsrep_thd);
      }
#endif /* WITH_WSREP */

      DBUG_PRINT("info", ("exec_relay_log_event() failed"));
      // do not scare the user if SQL thread was simply killed or stopped
      if (!sql_slave_killed(serial_rgi))
      {
        slave_output_error_info(serial_rgi, thd);
        if (WSREP_ON && rli->last_error().number == ER_UNKNOWN_COM_ERROR)
          wsrep_node_dropped= TRUE;
      }
      goto err;
    }
  }

 err:
  if (mi->using_parallel())
    rli->parallel.wait_for_done(thd, rli);

  /* Thread stopped. Print the current replication position to the log */
  {
    StringBuffer<100> tmp;
    if (mi->using_gtid != Master_info::USE_GTID_NO)
    {
      tmp.append(STRING_WITH_LEN("; GTID position '"));
      rpl_append_gtid_state(&tmp, false);
      tmp.append(STRING_WITH_LEN("'"));
    }
    sql_print_information("Slave SQL thread exiting, replication stopped in "
                          "log '%s' at position %llu%s", RPL_LOG_NAME,
                          rli->group_master_log_pos, tmp.c_ptr_safe());
    mysql_mutex_lock(&thd->LOCK_wsrep_thd);
    WSREP_DEBUG("SQL thread %lu exec %d query state %d", thd->thread_id, thd->wsrep_exec_mode , thd->wsrep_query_state());
    mysql_mutex_unlock(&thd->LOCK_wsrep_thd);
  }

 err_before_start:

  /*
    Some events set some playgrounds, which won't be cleared because thread
    stops. Stopping of this thread may not be known to these events ("stop"
    request is detected only by the present function, not by events), so we
    must "proactively" clear playgrounds:
  */
  thd->clear_error();
  serial_rgi->cleanup_context(thd, 1);
  /*
    Some extra safety, which should not been needed (normally, event deletion
    should already have done these assignments (each event which sets these
    variables is supposed to set them to 0 before terminating)).
  */
  thd->catalog= 0;
  thd->reset_query();
  thd->reset_db(&null_clex_str);
  if (rli->mi->using_gtid != Master_info::USE_GTID_NO)
  {
    ulong domain_count;
    my_bool save_log_all_errors= thd->log_all_errors;

    /*
      We don't need to check return value for rli->flush()
      as any errors should be logged to stderr
    */
    thd->log_all_errors= 1;
    rli->flush();
    thd->log_all_errors= save_log_all_errors;
    if (mi->using_parallel())
    {
      /*
        In parallel replication GTID mode, we may stop with different domains
        at different positions in the relay log.

        To handle this when we restart the SQL thread, mark the current
        per-domain position in the Relay_log_info.
      */
      mysql_mutex_lock(&rpl_global_gtid_slave_state->LOCK_slave_state);
      domain_count= rpl_global_gtid_slave_state->count();
      mysql_mutex_unlock(&rpl_global_gtid_slave_state->LOCK_slave_state);
      if (domain_count > 1)
      {
        inuse_relaylog *ir;

        /*
          Load the starting GTID position, so that we can skip already applied
          GTIDs when we restart the SQL thread. And set the start position in
          the relay log back to a known safe place to start (prior to any not
          yet applied transaction in any domain).
        */
        rli->restart_gtid_pos.load(rpl_global_gtid_slave_state, NULL, 0);
        if ((ir= rli->inuse_relaylog_list))
        {
          rpl_gtid *gtid= ir->relay_log_state;
          uint32 count= ir->relay_log_state_count;
          while (count > 0)
          {
            process_gtid_for_restart_pos(rli, gtid);
            ++gtid;
            --count;
          }
          strmake_buf(rli->group_relay_log_name, ir->name);
          rli->group_relay_log_pos= BIN_LOG_HEADER_SIZE;
          rli->relay_log_state.load(ir->relay_log_state, ir->relay_log_state_count);
        }
      }
    }
  }
  THD_STAGE_INFO(thd, stage_waiting_for_slave_mutex_on_exit);
  thd->add_status_to_global();
  unlink_not_visible_thd(thd);
  mysql_mutex_lock(&rli->run_lock);

err_during_init:
  /* We need data_lock, at least to wake up any waiting master_pos_wait() */
  mysql_mutex_lock(&rli->data_lock);
  DBUG_ASSERT(rli->slave_running == MYSQL_SLAVE_RUN_NOT_CONNECT); // tracking buffer overrun
  /* When master_pos_wait() wakes up it will check this and terminate */
  rli->slave_running= MYSQL_SLAVE_NOT_RUN;
  /* Forget the relay log's format */
  delete rli->relay_log.description_event_for_exec;
  rli->relay_log.description_event_for_exec= 0;
  rli->reset_inuse_relaylog();
  /* Wake up master_pos_wait() */
  mysql_mutex_unlock(&rli->data_lock);
  DBUG_PRINT("info",("Signaling possibly waiting master_pos_wait() functions"));
  mysql_cond_broadcast(&rli->data_cond);
  rli->ignore_log_space_limit= 0; /* don't need any lock */
  /* we die so won't remember charset - re-update them on next thread start */
  thd->system_thread_info.rpl_sql_info->cached_charset_invalidate();

  /*
    TODO: see if we can do this conditionally in next_event() instead
    to avoid unneeded position re-init

    We only reset THD::temporary_tables to 0 here and not free it, as this
    could be used by slave through Relay_log_info::save_temporary_tables.
  */
  thd->temporary_tables= 0;
  rli->sql_driver_thd= 0;
  thd->rgi_fake= thd->rgi_slave= NULL;

#ifdef WITH_WSREP
  /*
    If slave stopped due to node going non primary, we set global flag to
    trigger automatic restart of slave when node joins back to cluster.
  */
  if (WSREP_ON && wsrep_node_dropped && wsrep_restart_slave)
<<<<<<< HEAD
  {
    if (wsrep_ready_get())
    {
      WSREP_INFO("Slave error due to node temporarily non-primary"
                 "SQL slave will continue");
      wsrep_node_dropped= FALSE;
      mysql_mutex_unlock(&rli->run_lock);
      WSREP_DEBUG("wsrep_conflict_state now: %d", thd->wsrep_conflict_state);
      WSREP_INFO("slave restart: %d", thd->wsrep_conflict_state);
      thd->wsrep_conflict_state= NO_CONFLICT;
      goto wsrep_restart_point;
    } else {
      WSREP_INFO("Slave error due to node going non-primary");
      WSREP_INFO("wsrep_restart_slave was set and therefore slave will be "
                 "automatically restarted when node joins back to cluster.");
      wsrep_restart_slave_activated= TRUE;
    }
  }
=======
   {
     if (wsrep_ready_get())
     {
       WSREP_INFO("Slave error due to node temporarily non-primary"
		  "SQL slave will continue");
       wsrep_node_dropped= FALSE;
       mysql_mutex_unlock(&rli->run_lock);
       goto wsrep_restart_point;
     } else {
       WSREP_INFO("Slave error due to node going non-primary");
       WSREP_INFO("wsrep_restart_slave was set and therefore slave will be "
		  "automatically restarted when node joins back to cluster");
       wsrep_restart_slave_activated= TRUE;
     }
   }
  mysql_mutex_lock(&thd->LOCK_wsrep_thd);
  thd->set_wsrep_query_state(QUERY_EXITING);
  if (WSREP(thd)) wsrep->free_connection(wsrep, thd->thread_id);
  mysql_mutex_unlock(&thd->LOCK_wsrep_thd);
>>>>>>> 420cfe4e
#endif /* WITH_WSREP */

 /*
   Note: the order of the broadcast and unlock calls below (first
   broadcast, then unlock) is important. Otherwise a killer_thread can
   execute between the calls and delete the mi structure leading to a
   crash! (see BUG#25306 for details)
 */
  mysql_cond_broadcast(&rli->stop_cond);
  DBUG_EXECUTE_IF("simulate_slave_delay_at_terminate_bug38694", sleep(5););
  mysql_mutex_unlock(&rli->run_lock);  // tell the world we are done

  rpl_parallel_resize_pool_if_no_slaves();

  delete serial_rgi;
  delete thd;
  thread_safe_decrement32(&service_thread_count);
  signal_thd_deleted();

  DBUG_LEAVE;                                   // Must match DBUG_ENTER()
  my_thread_end();
  ERR_remove_state(0);
  pthread_exit(0);
  return 0;                                     // Avoid compiler warnings
}


/*
  process_io_create_file()
*/

static int process_io_create_file(Master_info* mi, Create_file_log_event* cev)
{
  int error = 1;
  ulong num_bytes;
  bool cev_not_written;
  THD *thd = mi->io_thd;
  NET *net = &mi->mysql->net;
  DBUG_ENTER("process_io_create_file");

  if (unlikely(!cev->is_valid()))
    DBUG_RETURN(1);

  if (!mi->rpl_filter->db_ok(cev->db))
  {
    skip_load_data_infile(net);
    DBUG_RETURN(0);
  }
  DBUG_ASSERT(cev->inited_from_old);
  thd->file_id = cev->file_id = mi->file_id++;
  thd->variables.server_id = cev->server_id;
  cev_not_written = 1;

  if (unlikely(net_request_file(net,cev->fname)))
  {
    sql_print_error("Slave I/O: failed requesting download of '%s'",
                    cev->fname);
    goto err;
  }

  /*
    This dummy block is so we could instantiate Append_block_log_event
    once and then modify it slightly instead of doing it multiple times
    in the loop
  */
  {
    Append_block_log_event aev(thd,0,0,0,0);

    for (;;)
    {
      if (unlikely((num_bytes=my_net_read(net)) == packet_error))
      {
        sql_print_error("Network read error downloading '%s' from master",
                        cev->fname);
        goto err;
      }
      if (unlikely(!num_bytes)) /* eof */
      {
	/* 3.23 master wants it */
        net_write_command(net, 0, (uchar*) "", 0, (uchar*) "", 0);
        /*
          If we wrote Create_file_log_event, then we need to write
          Execute_load_log_event. If we did not write Create_file_log_event,
          then this is an empty file and we can just do as if the LOAD DATA
          INFILE had not existed, i.e. write nothing.
        */
        if (unlikely(cev_not_written))
          break;
        Execute_load_log_event xev(thd,0,0);
        xev.log_pos = cev->log_pos;
        if (unlikely(mi->rli.relay_log.append(&xev)))
        {
          mi->report(ERROR_LEVEL, ER_SLAVE_RELAY_LOG_WRITE_FAILURE, NULL,
                     ER_THD(thd, ER_SLAVE_RELAY_LOG_WRITE_FAILURE),
                     "error writing Exec_load event to relay log");
          goto err;
        }
        mi->rli.relay_log.harvest_bytes_written(&mi->rli.log_space_total);
        break;
      }
      if (unlikely(cev_not_written))
      {
        cev->block = net->read_pos;
        cev->block_len = num_bytes;
        if (unlikely(mi->rli.relay_log.append(cev)))
        {
          mi->report(ERROR_LEVEL, ER_SLAVE_RELAY_LOG_WRITE_FAILURE, NULL,
                     ER_THD(thd, ER_SLAVE_RELAY_LOG_WRITE_FAILURE),
                     "error writing Create_file event to relay log");
          goto err;
        }
        cev_not_written=0;
        mi->rli.relay_log.harvest_bytes_written(&mi->rli.log_space_total);
      }
      else
      {
        aev.block = net->read_pos;
        aev.block_len = num_bytes;
        aev.log_pos = cev->log_pos;
        if (unlikely(mi->rli.relay_log.append(&aev)))
        {
          mi->report(ERROR_LEVEL, ER_SLAVE_RELAY_LOG_WRITE_FAILURE, NULL,
                     ER_THD(thd, ER_SLAVE_RELAY_LOG_WRITE_FAILURE),
                     "error writing Append_block event to relay log");
          goto err;
        }
        mi->rli.relay_log.harvest_bytes_written(&mi->rli.log_space_total) ;
      }
    }
  }
  error=0;
err:
  DBUG_RETURN(error);
}


/*
  Start using a new binary log on the master

  SYNOPSIS
    process_io_rotate()
    mi                  master_info for the slave
    rev                 The rotate log event read from the binary log

  DESCRIPTION
    Updates the master info with the place in the next binary
    log where we should start reading.
    Rotate the relay log to avoid mixed-format relay logs.

  NOTES
    We assume we already locked mi->data_lock

  RETURN VALUES
    0           ok
    1           Log event is illegal

*/

static int process_io_rotate(Master_info *mi, Rotate_log_event *rev)
{
  DBUG_ENTER("process_io_rotate");
  mysql_mutex_assert_owner(&mi->data_lock);

  if (unlikely(!rev->is_valid()))
    DBUG_RETURN(1);

  /* Safe copy as 'rev' has been "sanitized" in Rotate_log_event's ctor */
  memcpy(mi->master_log_name, rev->new_log_ident, rev->ident_len+1);
  mi->master_log_pos= rev->pos;
  DBUG_PRINT("info", ("master_log_pos: '%s' %lu",
                      mi->master_log_name, (ulong) mi->master_log_pos));
#ifndef DBUG_OFF
  /*
    If we do not do this, we will be getting the first
    rotate event forever, so we need to not disconnect after one.
  */
  if (disconnect_slave_event_count)
    mi->events_till_disconnect++;
#endif

  /*
    If description_event_for_queue is format <4, there is conversion in the
    relay log to the slave's format (4). And Rotate can mean upgrade or
    nothing. If upgrade, it's to 5.0 or newer, so we will get a Format_desc, so
    no need to reset description_event_for_queue now. And if it's nothing (same
    master version as before), no need (still using the slave's format).
  */
  if (mi->rli.relay_log.description_event_for_queue->binlog_version >= 4)
  {
    DBUG_ASSERT(mi->rli.relay_log.description_event_for_queue->checksum_alg ==
                mi->rli.relay_log.relay_log_checksum_alg);
    
    delete mi->rli.relay_log.description_event_for_queue;
    /* start from format 3 (MySQL 4.0) again */
    mi->rli.relay_log.description_event_for_queue= new
      Format_description_log_event(3);
    mi->rli.relay_log.description_event_for_queue->checksum_alg=
      mi->rli.relay_log.relay_log_checksum_alg;    
  }
  /*
    Rotate the relay log makes binlog format detection easier (at next slave
    start or mysqlbinlog)
  */
  DBUG_RETURN(rotate_relay_log(mi) /* will take the right mutexes */);
}

/*
  Reads a 3.23 event and converts it to the slave's format. This code was
  copied from MySQL 4.0.
*/
static int queue_binlog_ver_1_event(Master_info *mi, const char *buf,
                           ulong event_len)
{
  const char *errmsg = 0;
  ulong inc_pos;
  bool ignore_event= 0;
  char *tmp_buf = 0;
  Relay_log_info *rli= &mi->rli;
  DBUG_ENTER("queue_binlog_ver_1_event");

  /*
    If we get Load event, we need to pass a non-reusable buffer
    to read_log_event, so we do a trick
  */
  if ((uchar)buf[EVENT_TYPE_OFFSET] == LOAD_EVENT)
  {
    if (unlikely(!(tmp_buf=(char*)my_malloc(event_len+1,MYF(MY_WME)))))
    {
      mi->report(ERROR_LEVEL, ER_SLAVE_FATAL_ERROR, NULL,
                 ER(ER_SLAVE_FATAL_ERROR), "Memory allocation failed");
      DBUG_RETURN(1);
    }
    memcpy(tmp_buf,buf,event_len);
    /*
      Create_file constructor wants a 0 as last char of buffer, this 0 will
      serve as the string-termination char for the file's name (which is at the
      end of the buffer)
      We must increment event_len, otherwise the event constructor will not see
      this end 0, which leads to segfault.
    */
    tmp_buf[event_len++]=0;
    int4store(tmp_buf+EVENT_LEN_OFFSET, event_len);
    buf = (const char*)tmp_buf;
  }
  /*
    This will transform LOAD_EVENT into CREATE_FILE_EVENT, ask the master to
    send the loaded file, and write it to the relay log in the form of
    Append_block/Exec_load (the SQL thread needs the data, as that thread is not
    connected to the master).
  */
  Log_event *ev=
    Log_event::read_log_event(buf, event_len, &errmsg,
                              mi->rli.relay_log.description_event_for_queue, 0);
  if (unlikely(!ev))
  {
    sql_print_error("Read invalid event from master: '%s',\
 master could be corrupt but a more likely cause of this is a bug",
                    errmsg);
    my_free(tmp_buf);
    DBUG_RETURN(1);
  }

  mysql_mutex_lock(&mi->data_lock);
  ev->log_pos= mi->master_log_pos; /* 3.23 events don't contain log_pos */
  switch (ev->get_type_code()) {
  case STOP_EVENT:
    ignore_event= 1;
    inc_pos= event_len;
    break;
  case ROTATE_EVENT:
    if (unlikely(process_io_rotate(mi,(Rotate_log_event*)ev)))
    {
      delete ev;
      mysql_mutex_unlock(&mi->data_lock);
      DBUG_RETURN(1);
    }
    inc_pos= 0;
    break;
  case CREATE_FILE_EVENT:
    /*
      Yes it's possible to have CREATE_FILE_EVENT here, even if we're in
      queue_old_event() which is for 3.23 events which don't comprise
      CREATE_FILE_EVENT. This is because read_log_event() above has just
      transformed LOAD_EVENT into CREATE_FILE_EVENT.
    */
  {
    /* We come here when and only when tmp_buf != 0 */
    DBUG_ASSERT(tmp_buf != 0);
    inc_pos=event_len;
    ev->log_pos+= inc_pos;
    int error = process_io_create_file(mi,(Create_file_log_event*)ev);
    delete ev;
    mi->master_log_pos += inc_pos;
    DBUG_PRINT("info", ("master_log_pos: %lu", (ulong) mi->master_log_pos));
    mysql_mutex_unlock(&mi->data_lock);
    my_free(tmp_buf);
    DBUG_RETURN(error);
  }
  default:
    inc_pos= event_len;
    break;
  }
  if (likely(!ignore_event))
  {
    if (ev->log_pos)
      /*
         Don't do it for fake Rotate events (see comment in
      Log_event::Log_event(const char* buf...) in log_event.cc).
      */
      ev->log_pos+= event_len; /* make log_pos be the pos of the end of the event */
    if (unlikely(rli->relay_log.append(ev)))
    {
      delete ev;
      mysql_mutex_unlock(&mi->data_lock);
      DBUG_RETURN(1);
    }
    rli->relay_log.harvest_bytes_written(&rli->log_space_total);
  }
  delete ev;
  mi->master_log_pos+= inc_pos;
  DBUG_PRINT("info", ("master_log_pos: %lu", (ulong) mi->master_log_pos));
  mysql_mutex_unlock(&mi->data_lock);
  DBUG_RETURN(0);
}

/*
  Reads a 4.0 event and converts it to the slave's format. This code was copied
  from queue_binlog_ver_1_event(), with some affordable simplifications.
*/
static int queue_binlog_ver_3_event(Master_info *mi, const char *buf,
                           ulong event_len)
{
  const char *errmsg = 0;
  ulong inc_pos;
  char *tmp_buf = 0;
  Relay_log_info *rli= &mi->rli;
  DBUG_ENTER("queue_binlog_ver_3_event");

  /* read_log_event() will adjust log_pos to be end_log_pos */
  Log_event *ev=
    Log_event::read_log_event(buf,event_len, &errmsg,
                              mi->rli.relay_log.description_event_for_queue, 0);
  if (unlikely(!ev))
  {
    sql_print_error("Read invalid event from master: '%s',\
 master could be corrupt but a more likely cause of this is a bug",
                    errmsg);
    my_free(tmp_buf);
    DBUG_RETURN(1);
  }
  mysql_mutex_lock(&mi->data_lock);
  switch (ev->get_type_code()) {
  case STOP_EVENT:
    goto err;
  case ROTATE_EVENT:
    if (unlikely(process_io_rotate(mi,(Rotate_log_event*)ev)))
    {
      delete ev;
      mysql_mutex_unlock(&mi->data_lock);
      DBUG_RETURN(1);
    }
    inc_pos= 0;
    break;
  default:
    inc_pos= event_len;
    break;
  }

  if (unlikely(rli->relay_log.append(ev)))
  {
    delete ev;
    mysql_mutex_unlock(&mi->data_lock);
    DBUG_RETURN(1);
  }
  rli->relay_log.harvest_bytes_written(&rli->log_space_total);
  delete ev;
  mi->master_log_pos+= inc_pos;
err:
  DBUG_PRINT("info", ("master_log_pos: %lu", (ulong) mi->master_log_pos));
  mysql_mutex_unlock(&mi->data_lock);
  DBUG_RETURN(0);
}

/*
  queue_old_event()

  Writes a 3.23 or 4.0 event to the relay log, after converting it to the 5.0
  (exactly, slave's) format. To do the conversion, we create a 5.0 event from
  the 3.23/4.0 bytes, then write this event to the relay log.

  TODO:
    Test this code before release - it has to be tested on a separate
    setup with 3.23 master or 4.0 master
*/

static int queue_old_event(Master_info *mi, const char *buf,
                           ulong event_len)
{
  DBUG_ENTER("queue_old_event");

  switch (mi->rli.relay_log.description_event_for_queue->binlog_version)
  {
  case 1:
      DBUG_RETURN(queue_binlog_ver_1_event(mi,buf,event_len));
  case 3:
      DBUG_RETURN(queue_binlog_ver_3_event(mi,buf,event_len));
  default: /* unsupported format; eg version 2 */
    DBUG_PRINT("info",("unsupported binlog format %d in queue_old_event()",
                       mi->rli.relay_log.description_event_for_queue->binlog_version));
    DBUG_RETURN(1);
  }
}

/*
  queue_event()

  If the event is 3.23/4.0, passes it to queue_old_event() which will convert
  it. Otherwise, writes a 5.0 (or newer) event to the relay log. Then there is
  no format conversion, it's pure read/write of bytes.
  So a 5.0.0 slave's relay log can contain events in the slave's format or in
  any >=5.0.0 format.
*/

static int queue_event(Master_info* mi,const char* buf, ulong event_len)
{
  int error= 0;
  StringBuffer<1024> error_msg;
  ulonglong inc_pos= 0;
  ulonglong event_pos;
  Relay_log_info *rli= &mi->rli;
  mysql_mutex_t *log_lock= rli->relay_log.get_log_lock();
  ulong s_id;
  bool unlock_data_lock= TRUE;
  bool gtid_skip_enqueue= false;
  bool got_gtid_event= false;
  rpl_gtid event_gtid;
  static uint dbug_rows_event_count __attribute__((unused))= 0;
  bool is_compress_event = false;
  char* new_buf = NULL;
  char new_buf_arr[4096];
  bool is_malloc = false;
  bool is_rows_event= false;
  /*
    FD_q must have been prepared for the first R_a event
    inside get_master_version_and_clock()
    Show-up of FD:s affects checksum_alg at once because
    that changes FD_queue.
  */
  enum enum_binlog_checksum_alg checksum_alg=
    mi->checksum_alg_before_fd != BINLOG_CHECKSUM_ALG_UNDEF ?
    mi->checksum_alg_before_fd : mi->rli.relay_log.relay_log_checksum_alg;

  char *save_buf= NULL; // needed for checksumming the fake Rotate event
  char rot_buf[LOG_EVENT_HEADER_LEN + ROTATE_HEADER_LEN + FN_REFLEN];

  DBUG_ASSERT(checksum_alg == BINLOG_CHECKSUM_ALG_OFF || 
              checksum_alg == BINLOG_CHECKSUM_ALG_UNDEF || 
              checksum_alg == BINLOG_CHECKSUM_ALG_CRC32); 

  DBUG_ENTER("queue_event");
  /*
    FD_queue checksum alg description does not apply in a case of
    FD itself. The one carries both parts of the checksum data.
  */
  if (buf[EVENT_TYPE_OFFSET] == FORMAT_DESCRIPTION_EVENT)
  {
    checksum_alg= get_checksum_alg(buf, event_len);
  }
  else if (buf[EVENT_TYPE_OFFSET] == START_EVENT_V3)
  {
    // checksum behaviour is similar to the pre-checksum FD handling
    mi->checksum_alg_before_fd= BINLOG_CHECKSUM_ALG_UNDEF;
    mi->rli.relay_log.description_event_for_queue->checksum_alg=
      mi->rli.relay_log.relay_log_checksum_alg= checksum_alg=
      BINLOG_CHECKSUM_ALG_OFF;
  }

  // does not hold always because of old binlog can work with NM 
  // DBUG_ASSERT(checksum_alg != BINLOG_CHECKSUM_ALG_UNDEF);

  // should hold unless manipulations with RL. Tests that do that
  // will have to refine the clause.
  DBUG_ASSERT(mi->rli.relay_log.relay_log_checksum_alg !=
              BINLOG_CHECKSUM_ALG_UNDEF);
              
  // Emulate the network corruption
  DBUG_EXECUTE_IF("corrupt_queue_event",
    if ((uchar)buf[EVENT_TYPE_OFFSET] != FORMAT_DESCRIPTION_EVENT)
    {
      char *debug_event_buf_c = (char*) buf;
      int debug_cor_pos = rand() % (event_len - BINLOG_CHECKSUM_LEN);
      debug_event_buf_c[debug_cor_pos] =~ debug_event_buf_c[debug_cor_pos];
      DBUG_PRINT("info", ("Corrupt the event at queue_event: byte on position %d", debug_cor_pos));
      DBUG_SET("-d,corrupt_queue_event");
    }
  );
                                              
  if (event_checksum_test((uchar *) buf, event_len, checksum_alg))
  {
    error= ER_NETWORK_READ_EVENT_CHECKSUM_FAILURE;
    unlock_data_lock= FALSE;
    goto err;
  }

  if (mi->rli.relay_log.description_event_for_queue->binlog_version<4 &&
      (uchar)buf[EVENT_TYPE_OFFSET] != FORMAT_DESCRIPTION_EVENT /* a way to escape */)
    DBUG_RETURN(queue_old_event(mi,buf,event_len));

#ifdef ENABLED_DEBUG_SYNC
  /*
    A (+d,dbug.rows_events_to_delay_relay_logging)-test is supposed to
    create a few Write_log_events and after receiving the 1st of them
    the IO thread signals to launch the SQL thread, and sets itself to
    wait for a release signal.
  */
  DBUG_EXECUTE_IF("dbug.rows_events_to_delay_relay_logging",
                  if ((buf[EVENT_TYPE_OFFSET] == WRITE_ROWS_EVENT_V1 ||
                       buf[EVENT_TYPE_OFFSET] == WRITE_ROWS_EVENT) &&
                      ++dbug_rows_event_count == 2)
                  {
                    const char act[]=
                      "now SIGNAL start_sql_thread "
                      "WAIT_FOR go_on_relay_logging";
                    DBUG_ASSERT(debug_sync_service);
                    DBUG_ASSERT(!debug_sync_set_action(current_thd,
                                                       STRING_WITH_LEN(act)));
                  };);
#endif
  mysql_mutex_lock(&mi->data_lock);

  switch ((uchar)buf[EVENT_TYPE_OFFSET]) {
  case STOP_EVENT:
    /*
      We needn't write this event to the relay log. Indeed, it just indicates a
      master server shutdown. The only thing this does is cleaning. But
      cleaning is already done on a per-master-thread basis (as the master
      server is shutting down cleanly, it has written all DROP TEMPORARY TABLE
      prepared statements' deletion are TODO only when we binlog prep stmts).

      We don't even increment mi->master_log_pos, because we may be just after
      a Rotate event. Btw, in a few milliseconds we are going to have a Start
      event from the next binlog (unless the master is presently running
      without --log-bin).
    */
    goto err;
  case ROTATE_EVENT:
  {
    Rotate_log_event rev(buf, checksum_alg != BINLOG_CHECKSUM_ALG_OFF ?
                         event_len - BINLOG_CHECKSUM_LEN : event_len,
                         mi->rli.relay_log.description_event_for_queue);

    if (unlikely(mi->gtid_reconnect_event_skip_count) &&
        unlikely(!mi->gtid_event_seen) &&
        rev.is_artificial_event() &&
        (mi->prev_master_id != mi->master_id ||
         strcmp(rev.new_log_ident, mi->master_log_name) != 0))
    {
      /*
        Artificial Rotate_log_event is the first event we receive at the start
        of each master binlog file. It gives the name of the new binlog file.

        Normally, we already have this name from the real rotate event at the
        end of the previous binlog file (unless we are making a new connection
        using GTID). But if the master server restarted/crashed, there is no
        rotate event at the end of the prior binlog file, so the name is new.

        We use this fact to handle a special case of master crashing. If the
        master crashed while writing the binlog, it might end with a partial
        event group lacking the COMMIT/XID event, which must be rolled
        back. If the slave IO thread happens to get a disconnect in the middle
        of exactly this event group, it will try to reconnect at the same GTID
        and skip already fetched events. However, that GTID did not commit on
        the master before the crash, so it does not really exist, and the
        master will connect the slave at the next following GTID starting in
        the next binlog. This could confuse the slave and make it mix the
        start of one event group with the end of another.

        But we detect this case here, by noticing the change of binlog name
        which detects the missing rotate event at the end of the previous
        binlog file. In this case, we reset the counters to make us not skip
        the next event group, and queue an artificial Format Description
        event. The previously fetched incomplete event group will then be
        rolled back when the Format Description event is executed by the SQL
        thread.

        A similar case is if the reconnect somehow connects to a different
        master server (like due to a network proxy or IP address takeover).
        We detect this case by noticing a change of server_id and in this
        case likewise rollback the partially received event group.
      */
      Format_description_log_event fdle(4);

      if (mi->prev_master_id != mi->master_id)
        sql_print_warning("The server_id of master server changed in the "
                          "middle of GTID %u-%u-%llu. Assuming a change of "
                          "master server, so rolling back the previously "
                          "received partial transaction. Expected: %lu, "
                          "received: %lu", mi->last_queued_gtid.domain_id,
                          mi->last_queued_gtid.server_id,
                          mi->last_queued_gtid.seq_no,
                          mi->prev_master_id, mi->master_id);
      else if (strcmp(rev.new_log_ident, mi->master_log_name) != 0)
        sql_print_warning("Unexpected change of master binlog file name in the "
                          "middle of GTID %u-%u-%llu, assuming that master has "
                          "crashed and rolling back the transaction. Expected: "
                          "'%s', received: '%s'",
                          mi->last_queued_gtid.domain_id,
                          mi->last_queued_gtid.server_id,
                          mi->last_queued_gtid.seq_no,
                          mi->master_log_name, rev.new_log_ident);

      mysql_mutex_lock(log_lock);
      if (likely(!rli->relay_log.write_event(&fdle) &&
                 !rli->relay_log.flush_and_sync(NULL)))
      {
        rli->relay_log.harvest_bytes_written(&rli->log_space_total);
      }
      else
      {
        error= ER_SLAVE_RELAY_LOG_WRITE_FAILURE;
        mysql_mutex_unlock(log_lock);
        goto err;
      }
      rli->relay_log.signal_relay_log_update();
      mysql_mutex_unlock(log_lock);

      mi->gtid_reconnect_event_skip_count= 0;
      mi->events_queued_since_last_gtid= 0;
    }
    mi->prev_master_id= mi->master_id;

    if (unlikely(process_io_rotate(mi, &rev)))
    {
      error= ER_SLAVE_RELAY_LOG_WRITE_FAILURE;
      goto err;
    }
    /* 
       Checksum special cases for the fake Rotate (R_f) event caused by the protocol
       of events generation and serialization in RL where Rotate of master is 
       queued right next to FD of slave.
       Since it's only FD that carries the alg desc of FD_s has to apply to R_m.
       Two special rules apply only to the first R_f which comes in before any FD_m.
       The 2nd R_f should be compatible with the FD_s that must have taken over
       the last seen FD_m's (A).
       
       RSC_1: If OM \and fake Rotate \and slave is configured to
              to compute checksum for its first FD event for RL
              the fake Rotate gets checksummed here.
    */
    if (uint4korr(&buf[0]) == 0 && checksum_alg == BINLOG_CHECKSUM_ALG_OFF &&
        mi->rli.relay_log.relay_log_checksum_alg != BINLOG_CHECKSUM_ALG_OFF)
    {
      ha_checksum rot_crc= 0;
      event_len += BINLOG_CHECKSUM_LEN;
      memcpy(rot_buf, buf, event_len - BINLOG_CHECKSUM_LEN);
      int4store(&rot_buf[EVENT_LEN_OFFSET],
                uint4korr(&rot_buf[EVENT_LEN_OFFSET]) + BINLOG_CHECKSUM_LEN);
      rot_crc= my_checksum(rot_crc, (const uchar *) rot_buf,
                           event_len - BINLOG_CHECKSUM_LEN);
      int4store(&rot_buf[event_len - BINLOG_CHECKSUM_LEN], rot_crc);
      DBUG_ASSERT(event_len == uint4korr(&rot_buf[EVENT_LEN_OFFSET]));
      DBUG_ASSERT(mi->rli.relay_log.description_event_for_queue->checksum_alg ==
                  mi->rli.relay_log.relay_log_checksum_alg);
      /* the first one */
      DBUG_ASSERT(mi->checksum_alg_before_fd != BINLOG_CHECKSUM_ALG_UNDEF);
      save_buf= (char *) buf;
      buf= rot_buf;
    }
    else
      /*
        RSC_2: If NM \and fake Rotate \and slave does not compute checksum
        the fake Rotate's checksum is stripped off before relay-logging.
      */
      if (uint4korr(&buf[0]) == 0 && checksum_alg != BINLOG_CHECKSUM_ALG_OFF &&
          mi->rli.relay_log.relay_log_checksum_alg == BINLOG_CHECKSUM_ALG_OFF)
      {
        event_len -= BINLOG_CHECKSUM_LEN;
        memcpy(rot_buf, buf, event_len);
        int4store(&rot_buf[EVENT_LEN_OFFSET],
                  uint4korr(&rot_buf[EVENT_LEN_OFFSET]) - BINLOG_CHECKSUM_LEN);
        DBUG_ASSERT(event_len == uint4korr(&rot_buf[EVENT_LEN_OFFSET]));
        DBUG_ASSERT(mi->rli.relay_log.description_event_for_queue->checksum_alg ==
                    mi->rli.relay_log.relay_log_checksum_alg);
        /* the first one */
        DBUG_ASSERT(mi->checksum_alg_before_fd != BINLOG_CHECKSUM_ALG_UNDEF);
        save_buf= (char *) buf;
        buf= rot_buf;
      }
    /*
      Now the I/O thread has just changed its mi->master_log_name, so
      incrementing mi->master_log_pos is nonsense.
    */
    inc_pos= 0;
    break;
  }
  case FORMAT_DESCRIPTION_EVENT:
  {
    /*
      Create an event, and save it (when we rotate the relay log, we will have
      to write this event again).
    */
    /*
      We are the only thread which reads/writes description_event_for_queue.
      The relay_log struct does not move (though some members of it can
      change), so we needn't any lock (no rli->data_lock, no log lock).
    */
    Format_description_log_event* tmp;
    const char* errmsg;
    // mark it as undefined that is irrelevant anymore
    mi->checksum_alg_before_fd= BINLOG_CHECKSUM_ALG_UNDEF;
    if (!(tmp= (Format_description_log_event*)
          Log_event::read_log_event(buf, event_len, &errmsg,
                                    mi->rli.relay_log.description_event_for_queue,
                                    1)))
    {
      error= ER_SLAVE_RELAY_LOG_WRITE_FAILURE;
      goto err;
    }
    tmp->copy_crypto_data(mi->rli.relay_log.description_event_for_queue);
    delete mi->rli.relay_log.description_event_for_queue;
    mi->rli.relay_log.description_event_for_queue= tmp;
    if (tmp->checksum_alg == BINLOG_CHECKSUM_ALG_UNDEF)
      tmp->checksum_alg= BINLOG_CHECKSUM_ALG_OFF;

    /* installing new value of checksum Alg for relay log */
    mi->rli.relay_log.relay_log_checksum_alg= tmp->checksum_alg;

    /*
      Do not queue any format description event that we receive after a
      reconnect where we are skipping over a partial event group received
      before the reconnect.

      (If we queued such an event, and it was the first format_description
      event after master restart, the slave SQL thread would think that
      the partial event group before it in the relay log was from a
      previous master crash and should be rolled back).
    */
    if (unlikely(mi->gtid_reconnect_event_skip_count && !mi->gtid_event_seen))
        gtid_skip_enqueue= true;

    /*
       Though this does some conversion to the slave's format, this will
       preserve the master's binlog format version, and number of event types.
    */
    /*
       If the event was not requested by the slave (the slave did not ask for
       it), i.e. has end_log_pos=0, we do not increment mi->master_log_pos
    */
    inc_pos= uint4korr(buf+LOG_POS_OFFSET) ? event_len : 0;
    DBUG_PRINT("info",("binlog format is now %d",
                       mi->rli.relay_log.description_event_for_queue->binlog_version));

  }
  break;

  case HEARTBEAT_LOG_EVENT:
  {
    /*
      HB (heartbeat) cannot come before RL (Relay)
    */
    Heartbeat_log_event hb(buf,
                           mi->rli.relay_log.relay_log_checksum_alg
                           != BINLOG_CHECKSUM_ALG_OFF ?
                           event_len - BINLOG_CHECKSUM_LEN : event_len,
                           mi->rli.relay_log.description_event_for_queue);
    if (!hb.is_valid())
    {
      error= ER_SLAVE_HEARTBEAT_FAILURE;
      error_msg.append(STRING_WITH_LEN("inconsistent heartbeat event content;"));
      error_msg.append(STRING_WITH_LEN("the event's data: log_file_name "));
      error_msg.append(hb.get_log_ident(), (uint) strlen(hb.get_log_ident()));
      error_msg.append(STRING_WITH_LEN(" log_pos "));
      error_msg.append_ulonglong(hb.log_pos);
      goto err;
    }
    mi->received_heartbeats++;
    /* 
       compare local and event's versions of log_file, log_pos.
       
       Heartbeat is sent only after an event corresponding to the corrdinates
       the heartbeat carries.
       Slave can not have a higher coordinate except in the only
       special case when mi->master_log_name, master_log_pos have never
       been updated by Rotate event i.e when slave does not have any history
       with the master (and thereafter mi->master_log_pos is NULL).

       Slave can have lower coordinates, if some event from master was omitted.

       TODO: handling `when' for SHOW SLAVE STATUS' snds behind
    */
    if (memcmp(mi->master_log_name, hb.get_log_ident(), hb.get_ident_len()) ||
        mi->master_log_pos > hb.log_pos) {
      /* missed events of heartbeat from the past */
      error= ER_SLAVE_HEARTBEAT_FAILURE;
      error_msg.append(STRING_WITH_LEN("heartbeat is not compatible with local info;"));
      error_msg.append(STRING_WITH_LEN("the event's data: log_file_name "));
      error_msg.append(hb.get_log_ident(), (uint) strlen(hb.get_log_ident()));
      error_msg.append(STRING_WITH_LEN(" log_pos "));
      error_msg.append_ulonglong(hb.log_pos);
      goto err;
    }

    /*
      Heartbeat events doesn't count in the binlog size, so we don't have to
      increment mi->master_log_pos
    */
    goto skip_relay_logging;
  }
  break;

  case GTID_LIST_EVENT:
  {
    const char *errmsg;
    Gtid_list_log_event *glev;
    Log_event *tmp;
    uint32 flags;

    if (!(tmp= Log_event::read_log_event(buf, event_len, &errmsg,
           mi->rli.relay_log.description_event_for_queue,
           opt_slave_sql_verify_checksum)))
    {
      error= ER_SLAVE_RELAY_LOG_WRITE_FAILURE;
      goto err;
    }
    glev= static_cast<Gtid_list_log_event *>(tmp);
    event_pos= glev->log_pos;
    flags= glev->gl_flags;
    delete glev;

    /*
      We use fake Gtid_list events to update the old-style position (among
      other things).

      Early code created fake Gtid_list events with zero log_pos, those should
      not modify old-style position.
    */
    if (event_pos == 0 || event_pos <= mi->master_log_pos)
      inc_pos= 0;
    else
      inc_pos= event_pos - mi->master_log_pos;

    if (mi->rli.until_condition == Relay_log_info::UNTIL_GTID &&
        flags & Gtid_list_log_event::FLAG_UNTIL_REACHED)
    {
      char str_buf[128];
      String str(str_buf, sizeof(str_buf), system_charset_info);
      mi->rli.until_gtid_pos.to_string(&str);
      sql_print_information("Slave I/O thread stops because it reached its"
                            " UNTIL master_gtid_pos %s", str.c_ptr_safe());
      mi->abort_slave= true;
    }
  }
  break;

  case GTID_EVENT:
  {
    DBUG_EXECUTE_IF("kill_slave_io_after_2_events",
                    {
                      mi->dbug_do_disconnect= true;
                      mi->dbug_event_counter= 2;
                    };);

    uchar gtid_flag;

    if (Gtid_log_event::peek(buf, event_len, checksum_alg,
                             &event_gtid.domain_id, &event_gtid.server_id,
                             &event_gtid.seq_no, &gtid_flag,
                             rli->relay_log.description_event_for_queue))
    {
      error= ER_SLAVE_RELAY_LOG_WRITE_FAILURE;
      goto err;
    }
    got_gtid_event= true;
    if (mi->using_gtid == Master_info::USE_GTID_NO)
      goto default_action;
    if (unlikely(mi->gtid_reconnect_event_skip_count))
    {
      if (likely(!mi->gtid_event_seen))
      {
        mi->gtid_event_seen= true;
        /*
          If we are reconnecting, and we need to skip a partial event group
          already queued to the relay log before the reconnect, then we check
          that we actually get the same event group (same GTID) as before, so
          we do not end up with half of one group and half another.

          The only way we should be able to receive a different GTID than what
          we expect is if the binlog on the master (or more likely the whole
          master server) was replaced with a different one, on the same IP
          address, _and_ the new master happens to have domains in a different
          order so we get the GTID from a different domain first. Still, it is
          best to protect against this case.
        */
        if (event_gtid.domain_id != mi->last_queued_gtid.domain_id ||
            event_gtid.server_id != mi->last_queued_gtid.server_id ||
            event_gtid.seq_no != mi->last_queued_gtid.seq_no)
        {
          bool first;
          error= ER_SLAVE_UNEXPECTED_MASTER_SWITCH;
          error_msg.append(STRING_WITH_LEN("Expected: "));
          first= true;
          rpl_slave_state_tostring_helper(&error_msg, &mi->last_queued_gtid,
                                          &first);
          error_msg.append(STRING_WITH_LEN(", received: "));
          first= true;
          rpl_slave_state_tostring_helper(&error_msg, &event_gtid, &first);
          goto err;
        }
        if (global_system_variables.log_warnings > 1)
        {
          bool first= true;
          StringBuffer<1024> gtid_text;
          rpl_slave_state_tostring_helper(&gtid_text, &mi->last_queued_gtid,
                                          &first);
          sql_print_information("Slave IO thread is reconnected to "
                                "receive Gtid_log_event %s. It is to skip %llu "
                                "already received events including the gtid one",
                                gtid_text.ptr(),
                                mi->events_queued_since_last_gtid);
        }
        goto default_action;
      }
      else
      {
        bool first;
        StringBuffer<1024> gtid_text;

        gtid_text.append(STRING_WITH_LEN("Last received gtid: "));
        first= true;
        rpl_slave_state_tostring_helper(&gtid_text, &mi->last_queued_gtid,
                                          &first);
        gtid_text.append(STRING_WITH_LEN(", currently received: "));
        first= true;
        rpl_slave_state_tostring_helper(&gtid_text, &event_gtid, &first);

        error= ER_SLAVE_RELAY_LOG_WRITE_FAILURE;
        sql_print_error("Slave IO thread has received a new Gtid_log_event "
                        "while skipping already logged events "
                        "after reconnect. %s. %llu remains to be skipped. "
                        "The number of originally read events was %llu",
                        gtid_text.ptr(),
                        mi->gtid_reconnect_event_skip_count,
                        mi->events_queued_since_last_gtid);
        goto err;
      }
    }
    mi->gtid_event_seen= true;

    /*
      We have successfully queued to relay log everything before this GTID, so
      in case of reconnect we can start from after any previous GTID.
      (Normally we would have updated gtid_current_pos earlier at the end of
      the previous event group, but better leave an extra check here for
      safety).
    */
    if (mi->events_queued_since_last_gtid)
    {
      mi->gtid_current_pos.update(&mi->last_queued_gtid);
      mi->events_queued_since_last_gtid= 0;
    }
    mi->last_queued_gtid= event_gtid;
    mi->last_queued_gtid_standalone=
      (gtid_flag & Gtid_log_event::FL_STANDALONE) != 0;

    /* Should filter all the subsequent events in the current GTID group? */
    mi->domain_id_filter.do_filter(event_gtid.domain_id);

    ++mi->events_queued_since_last_gtid;
    inc_pos= event_len;
  }
  break;
  /*
    Binlog compressed event should uncompress in IO thread
  */
  case QUERY_COMPRESSED_EVENT:
    inc_pos= event_len;
    if (query_event_uncompress(rli->relay_log.description_event_for_queue,
                               checksum_alg == BINLOG_CHECKSUM_ALG_CRC32,
                               buf, event_len, new_buf_arr, sizeof(new_buf_arr),
                               &is_malloc, (char **)&new_buf, &event_len))
    {
      char  llbuf[22];
      error = ER_BINLOG_UNCOMPRESS_ERROR;
      error_msg.append(STRING_WITH_LEN("binlog uncompress error, master log_pos: "));
      llstr(mi->master_log_pos, llbuf);
      error_msg.append(llbuf, strlen(llbuf));
      goto err;
    }
    buf = new_buf;
    is_compress_event = true;
    goto default_action;

  case WRITE_ROWS_COMPRESSED_EVENT:
  case UPDATE_ROWS_COMPRESSED_EVENT:
  case DELETE_ROWS_COMPRESSED_EVENT:
  case WRITE_ROWS_COMPRESSED_EVENT_V1:
  case UPDATE_ROWS_COMPRESSED_EVENT_V1:
  case DELETE_ROWS_COMPRESSED_EVENT_V1:
    inc_pos = event_len;
    {
      if (row_log_event_uncompress(rli->relay_log.description_event_for_queue,
                                   checksum_alg == BINLOG_CHECKSUM_ALG_CRC32,
                                   buf, event_len, new_buf_arr, sizeof(new_buf_arr),
                                   &is_malloc, (char **)&new_buf, &event_len))
      {
        char  llbuf[22];
        error = ER_BINLOG_UNCOMPRESS_ERROR;
        error_msg.append(STRING_WITH_LEN("binlog uncompress error, master log_pos: "));
        llstr(mi->master_log_pos, llbuf);
        error_msg.append(llbuf, strlen(llbuf));
        goto err;
      }
    }
    is_compress_event = true;
    buf = new_buf;
    /*
      As we are uncertain about compressed V2 rows events, we don't track
      them
    */
    if (LOG_EVENT_IS_ROW_V2((Log_event_type) buf[EVENT_TYPE_OFFSET]))
      goto default_action;
    /* fall through */
  case WRITE_ROWS_EVENT_V1:
  case UPDATE_ROWS_EVENT_V1:
  case DELETE_ROWS_EVENT_V1:
  case WRITE_ROWS_EVENT:
  case UPDATE_ROWS_EVENT:
  case DELETE_ROWS_EVENT:
    {
      is_rows_event= true;
      mi->rows_event_tracker.update(mi->master_log_name,
                                    mi->master_log_pos,
                                    buf,
                                    mi->rli.relay_log.
                                    description_event_for_queue);

      DBUG_EXECUTE_IF("simulate_stmt_end_rows_event_loss",
                      {
                        mi->rows_event_tracker.stmt_end_seen= false;
                      });
    }
    goto default_action;

#ifndef DBUG_OFF
  case XID_EVENT:
    DBUG_EXECUTE_IF("slave_discard_xid_for_gtid_0_x_1000",
    {
      /* Inject an event group that is missing its XID commit event. */
      if (mi->last_queued_gtid.domain_id == 0 &&
          mi->last_queued_gtid.seq_no == 1000)
        goto skip_relay_logging;
    });
#endif
    /* fall through */
  default:
  default_action:
    DBUG_EXECUTE_IF("kill_slave_io_after_2_events",
                    {
                      if (mi->dbug_do_disconnect &&
                          (LOG_EVENT_IS_QUERY((Log_event_type)(uchar)buf[EVENT_TYPE_OFFSET]) ||
                           ((uchar)buf[EVENT_TYPE_OFFSET] == TABLE_MAP_EVENT))
                          && (--mi->dbug_event_counter == 0))
                      {
                        error= ER_SLAVE_RELAY_LOG_WRITE_FAILURE;
                        mi->dbug_do_disconnect= false;  /* Safety */
                        goto err;
                      }
                    };);

    DBUG_EXECUTE_IF("kill_slave_io_before_commit",
                    {
                      if ((uchar)buf[EVENT_TYPE_OFFSET] == XID_EVENT ||
                          ((uchar)buf[EVENT_TYPE_OFFSET] == QUERY_EVENT &&    /* QUERY_COMPRESSED_EVENT would never be commmit or rollback */
                           Query_log_event::peek_is_commit_rollback(buf, event_len,
                                                                    checksum_alg)))
                      {
                        error= ER_SLAVE_RELAY_LOG_WRITE_FAILURE;
                        goto err;
                      }
                    };);

    if (mi->using_gtid != Master_info::USE_GTID_NO && mi->gtid_event_seen)
    {
      if (unlikely(mi->gtid_reconnect_event_skip_count))
      {
        --mi->gtid_reconnect_event_skip_count;
        gtid_skip_enqueue= true;
      }
      else if (mi->events_queued_since_last_gtid)
        ++mi->events_queued_since_last_gtid;
    }

    if (!is_compress_event)
      inc_pos= event_len;

    break;
  }

  /*
    Integrity of Rows- event group check.
    A sequence of Rows- events must end with STMT_END_F flagged one.
    Even when Heartbeat event interrupts Rows- events flow this must indicate a
    malfunction e.g logging on the master.
  */
  if (((uchar) buf[EVENT_TYPE_OFFSET] != HEARTBEAT_LOG_EVENT) &&
      !is_rows_event &&
      mi->rows_event_tracker.check_and_report(mi->master_log_name,
                                              mi->master_log_pos))
  {
    error= ER_SLAVE_RELAY_LOG_WRITE_FAILURE;
    goto err;
  }

  /*
    If we filter events master-side (eg. @@skip_replication), we will see holes
    in the event positions from the master. If we see such a hole, adjust
    mi->master_log_pos accordingly so we maintain the correct position (for
    reconnect, MASTER_POS_WAIT(), etc.)
  */
  if (inc_pos > 0 &&
      event_len >= LOG_POS_OFFSET+4 &&
      (event_pos= uint4korr(buf+LOG_POS_OFFSET)) > mi->master_log_pos + inc_pos)
  {
    inc_pos= event_pos - mi->master_log_pos;
    DBUG_PRINT("info", ("Adjust master_log_pos %llu->%llu to account for "
                        "master-side filtering",
                        mi->master_log_pos + inc_pos, event_pos));
  }

  /*
     If this event is originating from this server, don't queue it.
     We don't check this for 3.23 events because it's simpler like this; 3.23
     will be filtered anyway by the SQL slave thread which also tests the
     server id (we must also keep this test in the SQL thread, in case somebody
     upgrades a 4.0 slave which has a not-filtered relay log).

     ANY event coming from ourselves can be ignored: it is obvious for queries;
     for STOP_EVENT/ROTATE_EVENT/START_EVENT: these cannot come from ourselves
     (--log-slave-updates would not log that) unless this slave is also its
     direct master (an unsupported, useless setup!).
  */

  mysql_mutex_lock(log_lock);
  s_id= uint4korr(buf + SERVER_ID_OFFSET);
  /*
    Write the event to the relay log, unless we reconnected in the middle
    of an event group and now need to skip the initial part of the group that
    we already wrote before reconnecting.
  */
  if (unlikely(gtid_skip_enqueue))
  {
    mi->master_log_pos+= inc_pos;
    if ((uchar)buf[EVENT_TYPE_OFFSET] == FORMAT_DESCRIPTION_EVENT &&
        s_id == mi->master_id)
    {
      /*
        If we write this master's description event in the middle of an event
        group due to GTID reconnect, SQL thread will think that master crashed
        in the middle of the group and roll back the first half, so we must not.

        But we still have to write an artificial copy of the masters description
        event, to override the initial slave-version description event so that
        SQL thread has the right information for parsing the events it reads.
      */
      rli->relay_log.description_event_for_queue->created= 0;
      rli->relay_log.description_event_for_queue->set_artificial_event();
      if (rli->relay_log.append_no_lock
          (rli->relay_log.description_event_for_queue))
        error= ER_SLAVE_RELAY_LOG_WRITE_FAILURE;
      else
        rli->relay_log.harvest_bytes_written(&rli->log_space_total);
    }
    else if (mi->gtid_reconnect_event_skip_count == 0)
    {
      /*
        Add a fake rotate event so that SQL thread can see the old-style
        position where we re-connected in the middle of a GTID event group.
      */
      Rotate_log_event fake_rev(mi->master_log_name, 0, mi->master_log_pos, 0);
      fake_rev.server_id= mi->master_id;
      if (rli->relay_log.append_no_lock(&fake_rev))
        error= ER_SLAVE_RELAY_LOG_WRITE_FAILURE;
      else
        rli->relay_log.harvest_bytes_written(&rli->log_space_total);
    }
  }
  else
  if ((s_id == global_system_variables.server_id &&
       !mi->rli.replicate_same_server_id) ||
      event_that_should_be_ignored(buf) ||
      /*
        the following conjunction deals with IGNORE_SERVER_IDS, if set
        If the master is on the ignore list, execution of
        format description log events and rotate events is necessary.
      */
      (mi->ignore_server_ids.elements > 0 &&
       mi->shall_ignore_server_id(s_id) &&
       /* everything is filtered out from non-master */
       (s_id != mi->master_id ||
        /* for the master meta information is necessary */
        ((uchar)buf[EVENT_TYPE_OFFSET] != FORMAT_DESCRIPTION_EVENT &&
         (uchar)buf[EVENT_TYPE_OFFSET] != ROTATE_EVENT))) ||

      /*
        Check whether it needs to be filtered based on domain_id
        (DO_DOMAIN_IDS/IGNORE_DOMAIN_IDS).
      */
      (mi->domain_id_filter.is_group_filtered() &&
       Log_event::is_group_event((Log_event_type)(uchar)
                                 buf[EVENT_TYPE_OFFSET])))
  {
    /*
      Do not write it to the relay log.
      a) We still want to increment mi->master_log_pos, so that we won't
      re-read this event from the master if the slave IO thread is now
      stopped/restarted (more efficient if the events we are ignoring are big
      LOAD DATA INFILE).
      b) We want to record that we are skipping events, for the information of
      the slave SQL thread, otherwise that thread may let
      rli->group_relay_log_pos stay too small if the last binlog's event is
      ignored.
      But events which were generated by this slave and which do not exist in
      the master's binlog (i.e. Format_desc, Rotate & Stop) should not increment
      mi->master_log_pos.
      If the event is originated remotely and is being filtered out by
      IGNORE_SERVER_IDS it increments mi->master_log_pos
      as well as rli->group_relay_log_pos.
    */
    if (!(s_id == global_system_variables.server_id &&
          !mi->rli.replicate_same_server_id) ||
        ((uchar)buf[EVENT_TYPE_OFFSET] != FORMAT_DESCRIPTION_EVENT &&
         (uchar)buf[EVENT_TYPE_OFFSET] != ROTATE_EVENT &&
         (uchar)buf[EVENT_TYPE_OFFSET] != STOP_EVENT))
    {
      mi->master_log_pos+= inc_pos;
      memcpy(rli->ign_master_log_name_end, mi->master_log_name, FN_REFLEN);
      DBUG_ASSERT(rli->ign_master_log_name_end[0]);
      rli->ign_master_log_pos_end= mi->master_log_pos;
      if (got_gtid_event)
        rli->ign_gtids.update(&event_gtid);
    }
    // the slave SQL thread needs to re-check
    rli->relay_log.signal_relay_log_update();
    DBUG_PRINT("info", ("master_log_pos: %lu, event originating from %u server, ignored",
                        (ulong) mi->master_log_pos, uint4korr(buf + SERVER_ID_OFFSET)));
  }
  else
  {
    if (likely(!rli->relay_log.write_event_buffer((uchar*)buf, event_len)))
    {
      mi->master_log_pos+= inc_pos;
      DBUG_PRINT("info", ("master_log_pos: %lu", (ulong) mi->master_log_pos));
      rli->relay_log.harvest_bytes_written(&rli->log_space_total);
    }
    else
    {
      error= ER_SLAVE_RELAY_LOG_WRITE_FAILURE;
    }
    rli->ign_master_log_name_end[0]= 0; // last event is not ignored
    if (got_gtid_event)
      rli->ign_gtids.remove_if_present(&event_gtid);
    if (save_buf != NULL)
      buf= save_buf;
  }
  mysql_mutex_unlock(log_lock);

  if (likely(!error) &&
      mi->using_gtid != Master_info::USE_GTID_NO &&
      mi->events_queued_since_last_gtid > 0 &&
      ( (mi->last_queued_gtid_standalone &&
         !Log_event::is_part_of_group((Log_event_type)(uchar)
                                      buf[EVENT_TYPE_OFFSET])) ||
        (!mi->last_queued_gtid_standalone &&
         ((uchar)buf[EVENT_TYPE_OFFSET] == XID_EVENT ||
          ((uchar)buf[EVENT_TYPE_OFFSET] == QUERY_EVENT &&    /* QUERY_COMPRESSED_EVENT would never be commmit or rollback */
           Query_log_event::peek_is_commit_rollback(buf, event_len,
                                                    checksum_alg))))))
    {
      /*
        The whole of the current event group is queued. So in case of
        reconnect we can start from after the current GTID.
      */
      if (mi->gtid_reconnect_event_skip_count)
      {
        bool first= true;
        StringBuffer<1024> gtid_text;

        rpl_slave_state_tostring_helper(&gtid_text, &mi->last_queued_gtid,
                                        &first);
        sql_print_error("Slave IO thread received a terminal event from "
                        "group %s whose retrieval was interrupted "
                        "with reconnect. We still had %llu events to read. "
                        "The number of originally read events was %llu",
                        gtid_text.ptr(),
                        mi->gtid_reconnect_event_skip_count,
                        mi->events_queued_since_last_gtid);
      }
      mi->gtid_current_pos.update(&mi->last_queued_gtid);
      mi->events_queued_since_last_gtid= 0;

      /* Reset the domain_id_filter flag. */
      mi->domain_id_filter.reset_filter();
    }

skip_relay_logging:

err:
  if (unlock_data_lock)
    mysql_mutex_unlock(&mi->data_lock);
  DBUG_PRINT("info", ("error: %d", error));

  /*
    Do not print ER_SLAVE_RELAY_LOG_WRITE_FAILURE error here, as the caller
    handle_slave_io() prints it on return.
  */
  if (unlikely(error) && error != ER_SLAVE_RELAY_LOG_WRITE_FAILURE)
    mi->report(ERROR_LEVEL, error, NULL, ER_DEFAULT(error),
               error_msg.ptr());

  if (unlikely(is_malloc))
    my_free((void *)new_buf);

  DBUG_RETURN(error);
}


void end_relay_log_info(Relay_log_info* rli)
{
  mysql_mutex_t *log_lock;
  DBUG_ENTER("end_relay_log_info");

  rli->error_on_rli_init_info= false;
  if (!rli->inited)
    DBUG_VOID_RETURN;
  if (rli->info_fd >= 0)
  {
    end_io_cache(&rli->info_file);
    mysql_file_close(rli->info_fd, MYF(MY_WME));
    rli->info_fd = -1;
  }
  if (rli->cur_log_fd >= 0)
  {
    end_io_cache(&rli->cache_buf);
    mysql_file_close(rli->cur_log_fd, MYF(MY_WME));
    rli->cur_log_fd = -1;
  }
  rli->inited = 0;
  log_lock= rli->relay_log.get_log_lock();
  mysql_mutex_lock(log_lock);
  rli->relay_log.close(LOG_CLOSE_INDEX | LOG_CLOSE_STOP_EVENT);
  rli->relay_log.harvest_bytes_written(&rli->log_space_total);
  mysql_mutex_unlock(log_lock);
  /*
    Delete the slave's temporary tables from memory.
    In the future there will be other actions than this, to ensure persistance
    of slave's temp tables after shutdown.
  */
  rli->close_temporary_tables();
  DBUG_VOID_RETURN;
}


/**
  Hook to detach the active VIO before closing a connection handle.

  The client API might close the connection (and associated data)
  in case it encounters a unrecoverable (network) error. This hook
  is called from the client code before the VIO handle is deleted
  allows the thread to detach the active vio so it does not point
  to freed memory.

  Other calls to THD::clear_active_vio throughout this module are
  redundant due to the hook but are left in place for illustrative
  purposes.
*/

extern "C" void slave_io_thread_detach_vio()
{
#ifdef SIGNAL_WITH_VIO_CLOSE
  THD *thd= current_thd;
  if (thd && thd->slave_thread)
    thd->clear_active_vio();
#endif
}


/*
  Try to connect until successful or slave killed

  SYNPOSIS
    safe_connect()
    thd                 Thread handler for slave
    mysql               MySQL connection handle
    mi                  Replication handle

  RETURN
    0   ok
    #   Error
*/

static int safe_connect(THD* thd, MYSQL* mysql, Master_info* mi)
{
  DBUG_ENTER("safe_connect");

  DBUG_RETURN(connect_to_master(thd, mysql, mi, 0, 0));
}


/*
  SYNPOSIS
    connect_to_master()

  IMPLEMENTATION
    Try to connect until successful or slave killed or we have retried
    master_retry_count times
*/

static int connect_to_master(THD* thd, MYSQL* mysql, Master_info* mi,
                             bool reconnect, bool suppress_warnings)
{
  int slave_was_killed;
  int last_errno= -2;                           // impossible error
  ulong err_count=0;
  my_bool my_true= 1;
  DBUG_ENTER("connect_to_master");
  set_slave_max_allowed_packet(thd, mysql);
#ifndef DBUG_OFF
  mi->events_till_disconnect = disconnect_slave_event_count;
#endif
  ulong client_flag= CLIENT_REMEMBER_OPTIONS;
  if (opt_slave_compressed_protocol)
    client_flag|= CLIENT_COMPRESS;                /* We will use compression */

  mysql_options(mysql, MYSQL_OPT_CONNECT_TIMEOUT, (char *) &slave_net_timeout);
  mysql_options(mysql, MYSQL_OPT_READ_TIMEOUT, (char *) &slave_net_timeout);
  mysql_options(mysql, MYSQL_OPT_USE_THREAD_SPECIFIC_MEMORY,
                (char*) &my_true);

#ifdef HAVE_OPENSSL
  if (mi->ssl)
  {
    mysql_ssl_set(mysql,
                  mi->ssl_key[0]?mi->ssl_key:0,
                  mi->ssl_cert[0]?mi->ssl_cert:0,
                  mi->ssl_ca[0]?mi->ssl_ca:0,
                  mi->ssl_capath[0]?mi->ssl_capath:0,
                  mi->ssl_cipher[0]?mi->ssl_cipher:0);
    mysql_options(mysql, MYSQL_OPT_SSL_VERIFY_SERVER_CERT,
                  &mi->ssl_verify_server_cert);
    mysql_options(mysql, MYSQL_OPT_SSL_CRLPATH, 
                  mi->ssl_crlpath[0] ? mi->ssl_crlpath : 0);
    mysql_options(mysql, MYSQL_OPT_SSL_VERIFY_SERVER_CERT,
                  &mi->ssl_verify_server_cert);
  }
#endif

  /*
    If server's default charset is not supported (like utf16, utf32) as client
    charset, then set client charset to 'latin1' (default client charset).
  */
  if (is_supported_parser_charset(default_charset_info))
    mysql_options(mysql, MYSQL_SET_CHARSET_NAME, default_charset_info->csname);
  else
  {
    sql_print_information("'%s' can not be used as client character set. "
                          "'%s' will be used as default client character set "
                          "while connecting to master.",
                          default_charset_info->csname,
                          default_client_charset_info->csname);
    mysql_options(mysql, MYSQL_SET_CHARSET_NAME,
                  default_client_charset_info->csname);
  }

  /* This one is not strictly needed but we have it here for completeness */
  mysql_options(mysql, MYSQL_SET_CHARSET_DIR, (char *) charsets_dir);

  /* Set MYSQL_PLUGIN_DIR in case master asks for an external authentication plugin */
  if (opt_plugin_dir_ptr && *opt_plugin_dir_ptr)
    mysql_options(mysql, MYSQL_PLUGIN_DIR, opt_plugin_dir_ptr);

  /* we disallow empty users */
  if (mi->user[0] == 0)
  {
    mi->report(ERROR_LEVEL, ER_SLAVE_FATAL_ERROR, NULL,
               ER_THD(thd, ER_SLAVE_FATAL_ERROR),
               "Invalid (empty) username when attempting to "
               "connect to the master server. Connection attempt "
               "terminated.");
    DBUG_RETURN(1);
  }
  while (!(slave_was_killed = io_slave_killed(mi)) &&
         (reconnect ? mysql_reconnect(mysql) != 0 :
          mysql_real_connect(mysql, mi->host, mi->user, mi->password, 0,
                             mi->port, 0, client_flag) == 0))
  {
    /* Don't repeat last error */
    if ((int)mysql_errno(mysql) != last_errno)
    {
      last_errno=mysql_errno(mysql);
      suppress_warnings= 0;
      mi->report(ERROR_LEVEL, last_errno, NULL,
                 "error %s to master '%s@%s:%d'"
                 " - retry-time: %d  maximum-retries: %lu  message: %s",
                 (reconnect ? "reconnecting" : "connecting"),
                 mi->user, mi->host, mi->port,
                 mi->connect_retry, master_retry_count,
                 mysql_error(mysql));
    }
    /*
      By default we try forever. The reason is that failure will trigger
      master election, so if the user did not set master_retry_count we
      do not want to have election triggered on the first failure to
      connect
    */
    if (++err_count == master_retry_count)
    {
      slave_was_killed=1;
      if (reconnect)
        change_rpl_status(RPL_ACTIVE_SLAVE,RPL_LOST_SOLDIER);
      break;
    }
    slave_sleep(thd,mi->connect_retry,io_slave_killed, mi);
  }

  if (!slave_was_killed)
  {
    mi->clear_error(); // clear possible left over reconnect error
    if (reconnect)
    {
      if (!suppress_warnings && global_system_variables.log_warnings)
        sql_print_information("Slave: connected to master '%s@%s:%d',"
                              "replication resumed in log '%s' at "
                              "position %llu", mi->user, mi->host, mi->port,
                              IO_RPL_LOG_NAME, mi->master_log_pos);
    }
    else
    {
      change_rpl_status(RPL_IDLE_SLAVE,RPL_ACTIVE_SLAVE);
      general_log_print(thd, COM_CONNECT_OUT, "%s@%s:%d",
                        mi->user, mi->host, mi->port);
    }
#ifdef SIGNAL_WITH_VIO_CLOSE
    thd->set_active_vio(mysql->net.vio);
#endif
  }
  mysql->reconnect= 1;
  DBUG_PRINT("exit",("slave_was_killed: %d", slave_was_killed));
  DBUG_RETURN(slave_was_killed);
}


/*
  safe_reconnect()

  IMPLEMENTATION
    Try to connect until successful or slave killed or we have retried
    master_retry_count times
*/

static int safe_reconnect(THD* thd, MYSQL* mysql, Master_info* mi,
                          bool suppress_warnings)
{
  DBUG_ENTER("safe_reconnect");
  DBUG_RETURN(connect_to_master(thd, mysql, mi, 1, suppress_warnings));
}


#ifdef NOT_USED
MYSQL *rpl_connect_master(MYSQL *mysql)
{
  Master_info *mi= my_pthread_getspecific_ptr(Master_info*, RPL_MASTER_INFO);
  bool allocated= false;
  my_bool my_true= 1;
  THD *thd;

  if (!mi)
  {
    sql_print_error("'rpl_connect_master' must be called in slave I/O thread context.");
    return NULL;
  }
  thd= mi->io_thd;
  if (!mysql)
  {
    if(!(mysql= mysql_init(NULL)))
    {
      sql_print_error("rpl_connect_master: failed in mysql_init()");
      return NULL;
    }
    allocated= true;
  }

  /*
    XXX: copied from connect_to_master, this function should not
    change the slave status, so we cannot use connect_to_master
    directly
    
    TODO: make this part a seperate function to eliminate duplication
  */
  mysql_options(mysql, MYSQL_OPT_CONNECT_TIMEOUT, (char *) &slave_net_timeout);
  mysql_options(mysql, MYSQL_OPT_READ_TIMEOUT, (char *) &slave_net_timeout);
  mysql_options(mysql, MYSQL_OPT_USE_THREAD_SPECIFIC_MEMORY,
                (char*) &my_true);

#ifdef HAVE_OPENSSL
  if (mi->ssl)
  {
    mysql_ssl_set(mysql,
                  mi->ssl_key[0]?mi->ssl_key:0,
                  mi->ssl_cert[0]?mi->ssl_cert:0,
                  mi->ssl_ca[0]?mi->ssl_ca:0,
                  mi->ssl_capath[0]?mi->ssl_capath:0,
                  mi->ssl_cipher[0]?mi->ssl_cipher:0);
    mysql_options(mysql, MYSQL_OPT_SSL_VERIFY_SERVER_CERT,
                  &mi->ssl_verify_server_cert);
  }
#endif

  mysql_options(mysql, MYSQL_SET_CHARSET_NAME, default_charset_info->csname);
  /* This one is not strictly needed but we have it here for completeness */
  mysql_options(mysql, MYSQL_SET_CHARSET_DIR, (char *) charsets_dir);

  if (mi->user == NULL
      || mi->user[0] == 0
      || io_slave_killed( mi)
      || !mysql_real_connect(mysql, mi->host, mi->user, mi->password, 0,
                             mi->port, 0, 0))
  {
    if (!io_slave_killed( mi))
      sql_print_error("rpl_connect_master: error connecting to master: %s (server_error: %d)",
                      mysql_error(mysql), mysql_errno(mysql));
    
    if (allocated)
      mysql_close(mysql);                       // this will free the object
    return NULL;
  }
  return mysql;
}
#endif


/*
  Called when we notice that the current "hot" log got rotated under our feet.
*/

static IO_CACHE *reopen_relay_log(Relay_log_info *rli, const char **errmsg)
{
  DBUG_ENTER("reopen_relay_log");
  DBUG_ASSERT(rli->cur_log != &rli->cache_buf);
  DBUG_ASSERT(rli->cur_log_fd == -1);

  IO_CACHE *cur_log = rli->cur_log=&rli->cache_buf;
  if ((rli->cur_log_fd=open_binlog(cur_log,rli->event_relay_log_name,
                                   errmsg)) <0)
    DBUG_RETURN(0);
  /*
    We want to start exactly where we was before:
    relay_log_pos       Current log pos
    pending             Number of bytes already processed from the event
  */
  rli->event_relay_log_pos= MY_MAX(rli->event_relay_log_pos, BIN_LOG_HEADER_SIZE);
  my_b_seek(cur_log,rli->event_relay_log_pos);
  DBUG_RETURN(cur_log);
}


/**
  Reads next event from the relay log.  Should be called from the
  slave IO thread.

  @param rli Relay_log_info structure for the slave IO thread.

  @return The event read, or NULL on error.  If an error occurs, the
  error is reported through the sql_print_information() or
  sql_print_error() functions.

  The size of the read event (in bytes) is returned in *event_size.
*/
static Log_event* next_event(rpl_group_info *rgi, ulonglong *event_size)
{
  Log_event* ev;
  Relay_log_info *rli= rgi->rli;
  IO_CACHE* cur_log = rli->cur_log;
  mysql_mutex_t *log_lock = rli->relay_log.get_log_lock();
  const char* errmsg=0;
  DBUG_ENTER("next_event");

  DBUG_ASSERT(rgi->thd != 0 && rgi->thd == rli->sql_driver_thd);
  *event_size= 0;

#ifndef DBUG_OFF
  if (abort_slave_event_count && !rli->events_till_abort--)
    DBUG_RETURN(0);
#endif

  /*
    For most operations we need to protect rli members with data_lock,
    so we assume calling function acquired this mutex for us and we will
    hold it for the most of the loop below However, we will release it
    whenever it is worth the hassle,  and in the cases when we go into a
    mysql_cond_wait() with the non-data_lock mutex
  */
  mysql_mutex_assert_owner(&rli->data_lock);

  while (!sql_slave_killed(rgi))
  {
    /*
      We can have two kinds of log reading:
      hot_log:
        rli->cur_log points at the IO_CACHE of relay_log, which
        is actively being updated by the I/O thread. We need to be careful
        in this case and make sure that we are not looking at a stale log that
        has already been rotated. If it has been, we reopen the log.

      The other case is much simpler:
        We just have a read only log that nobody else will be updating.
    */
    ulonglong old_pos;
    bool hot_log;
    if ((hot_log = (cur_log != &rli->cache_buf)))
    {
      DBUG_ASSERT(rli->cur_log_fd == -1); // foreign descriptor
      mysql_mutex_lock(log_lock);

      /*
        Reading xxx_file_id is safe because the log will only
        be rotated when we hold relay_log.LOCK_log
      */
      if (rli->relay_log.get_open_count() != rli->cur_log_old_open_count)
      {
        // The master has switched to a new log file; Reopen the old log file
        cur_log=reopen_relay_log(rli, &errmsg);
        mysql_mutex_unlock(log_lock);
        if (!cur_log)                           // No more log files
          goto err;
        hot_log=0;                              // Using old binary log
      }
    }
    /* 
      As there is no guarantee that the relay is open (for example, an I/O
      error during a write by the slave I/O thread may have closed it), we
      have to test it.
    */
    if (!my_b_inited(cur_log))
      goto err;
#ifndef DBUG_OFF
    {
      /* This is an assertion which sometimes fails, let's try to track it */
      DBUG_PRINT("info", ("my_b_tell(cur_log)=%llu rli->event_relay_log_pos=%llu",
                          my_b_tell(cur_log), rli->event_relay_log_pos));
      DBUG_ASSERT(my_b_tell(cur_log) >= BIN_LOG_HEADER_SIZE);
      DBUG_ASSERT(rli->mi->using_parallel() ||
                  my_b_tell(cur_log) == rli->event_relay_log_pos);
    }
#endif
    /*
      Relay log is always in new format - if the master is 3.23, the
      I/O thread will convert the format for us.
      A problem: the description event may be in a previous relay log. So if
      the slave has been shutdown meanwhile, we would have to look in old relay
      logs, which may even have been deleted. So we need to write this
      description event at the beginning of the relay log.
      When the relay log is created when the I/O thread starts, easy: the
      master will send the description event and we will queue it.
      But if the relay log is created by new_file(): then the solution is:
      MYSQL_BIN_LOG::open() will write the buffered description event.
    */
    old_pos= rli->event_relay_log_pos;
    if ((ev= Log_event::read_log_event(cur_log,
                                       rli->relay_log.description_event_for_exec,
                                       opt_slave_sql_verify_checksum)))

    {
      /*
        read it while we have a lock, to avoid a mutex lock in
        inc_event_relay_log_pos()
      */
      rli->future_event_relay_log_pos= my_b_tell(cur_log);
      *event_size= rli->future_event_relay_log_pos - old_pos;

      if (hot_log)
        mysql_mutex_unlock(log_lock);
      rli->sql_thread_caught_up= false;
      DBUG_RETURN(ev);
    }
    if (opt_reckless_slave)                     // For mysql-test
      cur_log->error = 0;
    if (unlikely(cur_log->error < 0))
    {
      errmsg = "slave SQL thread aborted because of I/O error";
      if (hot_log)
        mysql_mutex_unlock(log_lock);
      goto err;
    }
    if (!cur_log->error) /* EOF */
    {
      /*
        On a hot log, EOF means that there are no more updates to
        process and we must block until I/O thread adds some and
        signals us to continue
      */
      if (hot_log)
      {
        /*
          We say in Seconds_Behind_Master that we have "caught up". Note that
          for example if network link is broken but I/O slave thread hasn't
          noticed it (slave_net_timeout not elapsed), then we'll say "caught
          up" whereas we're not really caught up. Fixing that would require
          internally cutting timeout in smaller pieces in network read, no
          thanks. Another example: SQL has caught up on I/O, now I/O has read
          a new event and is queuing it; the false "0" will exist until SQL
          finishes executing the new event; it will be look abnormal only if
          the events have old timestamps (then you get "many", 0, "many").

          Transient phases like this can be fixed with implemeting
          Heartbeat event which provides the slave the status of the
          master at time the master does not have any new update to send.
          Seconds_Behind_Master would be zero only when master has no
          more updates in binlog for slave. The heartbeat can be sent
          in a (small) fraction of slave_net_timeout. Until it's done
          rli->sql_thread_caught_up is temporarely (for time of waiting for
          the following event) set whenever EOF is reached.
        */
        rli->sql_thread_caught_up= true;

        DBUG_ASSERT(rli->relay_log.get_open_count() ==
                    rli->cur_log_old_open_count);

        if (rli->ign_master_log_name_end[0])
        {
          /* We generate and return a Rotate, to make our positions advance */
          DBUG_PRINT("info",("seeing an ignored end segment"));
          ev= new Rotate_log_event(rli->ign_master_log_name_end,
                                   0, rli->ign_master_log_pos_end,
                                   Rotate_log_event::DUP_NAME);
          rli->ign_master_log_name_end[0]= 0;
          mysql_mutex_unlock(log_lock);
          if (unlikely(!ev))
          {
            errmsg= "Slave SQL thread failed to create a Rotate event "
              "(out of memory?), SHOW SLAVE STATUS may be inaccurate";
            goto err;
          }
          ev->server_id= 0; // don't be ignored by slave SQL thread
          DBUG_RETURN(ev);
        }

        if (rli->ign_gtids.count() && !rli->is_in_group())
        {
          /*
            We generate and return a Gtid_list, to update gtid_slave_pos,
            unless being in the middle of a group.
          */
          DBUG_PRINT("info",("seeing ignored end gtids"));
          ev= new Gtid_list_log_event(&rli->ign_gtids,
                                      Gtid_list_log_event::FLAG_IGN_GTIDS);
          rli->ign_gtids.reset();
          mysql_mutex_unlock(log_lock);
          if (unlikely(!ev))
          {
            errmsg= "Slave SQL thread failed to create a Gtid_list event "
              "(out of memory?), gtid_slave_pos may be inaccurate";
            goto err;
          }
          ev->server_id= 0; // don't be ignored by slave SQL thread
          ev->set_artificial_event(); // Don't mess up Exec_Master_Log_Pos
          DBUG_RETURN(ev);
        }

        /*
          We have to check sql_slave_killed() here an extra time.
          Otherwise we may miss a wakeup, since last check was done
          without holding LOCK_log.
        */
        if (sql_slave_killed(rgi))
        {
          mysql_mutex_unlock(log_lock);
          break;
        }

        /*
          We can, and should release data_lock while we are waiting for
          update. If we do not, show slave status will block
        */
        mysql_mutex_unlock(&rli->data_lock);

        /*
          Possible deadlock :
          - the I/O thread has reached log_space_limit
          - the SQL thread has read all relay logs, but cannot purge for some
          reason:
            * it has already purged all logs except the current one
            * there are other logs than the current one but they're involved in
            a transaction that finishes in the current one (or is not finished)
          Solution :
          Wake up the possibly waiting I/O thread, and set a boolean asking
          the I/O thread to temporarily ignore the log_space_limit
          constraint, because we do not want the I/O thread to block because of
          space (it's ok if it blocks for any other reason (e.g. because the
          master does not send anything). Then the I/O thread stops waiting
          and reads one more event and starts honoring log_space_limit again.

          If the SQL thread needs more events to be able to rotate the log (it
          might need to finish the current group first), then it can ask for
          one more at a time. Thus we don't outgrow the relay log indefinitely,
          but rather in a controlled manner, until the next rotate.

          When the SQL thread starts it sets ignore_log_space_limit to false. 
          We should also reset ignore_log_space_limit to 0 when the user does 
          RESET SLAVE, but in fact, no need as RESET SLAVE requires that the
          slave be stopped, and the SQL thread sets ignore_log_space_limit
          to 0 when
          it stops.
        */
        mysql_mutex_lock(&rli->log_space_lock);

        /* 
          If we have reached the limit of the relay space and we
          are going to sleep, waiting for more events:

          1. If outside a group, SQL thread asks the IO thread 
             to force a rotation so that the SQL thread purges 
             logs next time it processes an event (thus space is
             freed).

          2. If in a group, SQL thread asks the IO thread to 
             ignore the limit and queues yet one more event 
             so that the SQL thread finishes the group and 
             is are able to rotate and purge sometime soon.
         */
        if (rli->log_space_limit && 
            rli->log_space_limit < rli->log_space_total)
        {
          /* force rotation if not in an unfinished group */
          rli->sql_force_rotate_relay= !rli->is_in_group();

          /* ask for one more event */
          rli->ignore_log_space_limit= true;
        }

        mysql_cond_broadcast(&rli->log_space_cond);
        mysql_mutex_unlock(&rli->log_space_lock);
        // Note that wait_for_update_relay_log unlocks lock_log !
        rli->relay_log.wait_for_update_relay_log(rli->sql_driver_thd);
        // re-acquire data lock since we released it earlier
        mysql_mutex_lock(&rli->data_lock);
        rli->sql_thread_caught_up= false;
        continue;
      }
      /*
        If the log was not hot, we need to move to the next log in
        sequence. The next log could be hot or cold, we deal with both
        cases separately after doing some common initialization
      */
      end_io_cache(cur_log);
      DBUG_ASSERT(rli->cur_log_fd >= 0);
      mysql_file_close(rli->cur_log_fd, MYF(MY_WME));
      rli->cur_log_fd = -1;
      rli->last_inuse_relaylog->completed= true;
      rli->relay_log.description_event_for_exec->reset_crypto();

      if (relay_log_purge)
      {
        /*
          purge_first_log will properly set up relay log coordinates in rli.
          If the group's coordinates are equal to the event's coordinates
          (i.e. the relay log was not rotated in the middle of a group),
          we can purge this relay log too.
          We do ulonglong and string comparisons, this may be slow but
          - purging the last relay log is nice (it can save 1GB of disk), so we
          like to detect the case where we can do it, and given this,
          - I see no better detection method
          - purge_first_log is not called that often
        */
        if (rli->relay_log.purge_first_log
            (rli,
             rli->group_relay_log_pos == rli->event_relay_log_pos
             && !strcmp(rli->group_relay_log_name,rli->event_relay_log_name)))
        {
          errmsg = "Error purging processed logs";
          goto err;
        }
      }
      else
      {
        /*
          If hot_log is set, then we already have a lock on
          LOCK_log.  If not, we have to get the lock.

          According to Sasha, the only time this code will ever be executed
          is if we are recovering from a bug.
        */
        if (rli->relay_log.find_next_log(&rli->linfo, !hot_log))
        {
          errmsg = "error switching to the next log";
          goto err;
        }
        rli->event_relay_log_pos = BIN_LOG_HEADER_SIZE;
        strmake_buf(rli->event_relay_log_name,rli->linfo.log_file_name);
        if (rli->flush())
        {
          errmsg= "error flushing relay log";
          goto err;
        }
      }
      /*
        Now we want to open this next log. To know if it's a hot log (the one
        being written by the I/O thread now) or a cold log, we can use
        is_active(); if it is hot, we use the I/O cache; if it's cold we open
        the file normally. But if is_active() reports that the log is hot, this
        may change between the test and the consequence of the test. So we may
        open the I/O cache whereas the log is now cold, which is nonsense.
        To guard against this, we need to have LOCK_log.
      */

      DBUG_PRINT("info",("hot_log: %d",hot_log));
      if (!hot_log) /* if hot_log, we already have this mutex */
        mysql_mutex_lock(log_lock);
      if (rli->relay_log.is_active(rli->linfo.log_file_name))
      {
        rli->cur_log= cur_log= rli->relay_log.get_log_file();
        rli->cur_log_old_open_count= rli->relay_log.get_open_count();
        DBUG_ASSERT(rli->cur_log_fd == -1);

        /*
           When the SQL thread is [stopped and] (re)started the
           following may happen:

           1. Log was hot at stop time and remains hot at restart

              SQL thread reads again from hot_log (SQL thread was
              reading from the active log when it was stopped and the
              very same log is still active on SQL thread restart).

              In this case, my_b_seek is performed on cur_log, while
              cur_log points to relay_log.get_log_file();

           2. Log was hot at stop time but got cold before restart

              The log was hot when SQL thread stopped, but it is not
              anymore when the SQL thread restarts.

              In this case, the SQL thread reopens the log, using
              cache_buf, ie, cur_log points to &cache_buf, and thence
              its coordinates are reset.

           3. Log was already cold at stop time

              The log was not hot when the SQL thread stopped, and, of
              course, it will not be hot when it restarts.

              In this case, the SQL thread opens the cold log again,
              using cache_buf, ie, cur_log points to &cache_buf, and
              thence its coordinates are reset.

           4. Log was hot at stop time, DBA changes to previous cold
              log and restarts SQL thread

              The log was hot when the SQL thread was stopped, but the
              user changed the coordinates of the SQL thread to
              restart from a previous cold log.

              In this case, at start time, cur_log points to a cold
              log, opened using &cache_buf as cache, and coordinates
              are reset. However, as it moves on to the next logs, it
              will eventually reach the hot log. If the hot log is the
              same at the time the SQL thread was stopped, then
              coordinates were not reset - the cur_log will point to
              relay_log.get_log_file(), and not a freshly opened
              IO_CACHE through cache_buf. For this reason we need to
              deploy a my_b_seek before calling check_binlog_magic at
              this point of the code (see: BUG#55263 for more
              details).
          
          NOTES: 
            - We must keep the LOCK_log to read the 4 first bytes, as
              this is a hot log (same as when we call read_log_event()
              above: for a hot log we take the mutex).

            - Because of scenario #4 above, we need to have a
              my_b_seek here. Otherwise, we might hit the assertion
              inside check_binlog_magic.
        */

        my_b_seek(cur_log, (my_off_t) 0);
        if (check_binlog_magic(cur_log,&errmsg))
        {
          if (!hot_log)
            mysql_mutex_unlock(log_lock);
          goto err;
        }
        if (rli->alloc_inuse_relaylog(rli->linfo.log_file_name))
        {
          if (!hot_log)
            mysql_mutex_unlock(log_lock);
          goto err;
        }
        if (!hot_log)
          mysql_mutex_unlock(log_lock);
        continue;
      }
      if (!hot_log)
        mysql_mutex_unlock(log_lock);
      /*
        if we get here, the log was not hot, so we will have to open it
        ourselves. We are sure that the log is still not hot now (a log can get
        from hot to cold, but not from cold to hot). No need for LOCK_log.
      */
      // open_binlog() will check the magic header
      if ((rli->cur_log_fd=open_binlog(cur_log,rli->linfo.log_file_name,
                                       &errmsg)) <0)
        goto err;
      if (rli->alloc_inuse_relaylog(rli->linfo.log_file_name))
        goto err;
    }
    else
    {
      /*
        Read failed with a non-EOF error.
        TODO: come up with something better to handle this error
      */
      if (hot_log)
        mysql_mutex_unlock(log_lock);
      sql_print_error("Slave SQL thread: I/O error reading \
event(errno: %d  cur_log->error: %d)",
                      my_errno,cur_log->error);
      // set read position to the beginning of the event
      my_b_seek(cur_log,rli->event_relay_log_pos);
      /* otherwise, we have had a partial read */
      errmsg = "Aborting slave SQL thread because of partial event read";
      break;                                    // To end of function
    }
  }
  if (!errmsg && global_system_variables.log_warnings)
  {
    sql_print_information("Error reading relay log event: %s",
                          "slave SQL thread was killed");
    DBUG_RETURN(0);
  }

err:
  if (errmsg)
    sql_print_error("Error reading relay log event: %s", errmsg);
  DBUG_RETURN(0);
}

/*
  Rotate a relay log (this is used only by FLUSH LOGS; the automatic rotation
  because of size is simpler because when we do it we already have all relevant
  locks; here we don't, so this function is mainly taking locks).
  Returns nothing as we cannot catch any error (MYSQL_BIN_LOG::new_file()
  is void).
*/

int rotate_relay_log(Master_info* mi)
{
  DBUG_ENTER("rotate_relay_log");
  Relay_log_info* rli= &mi->rli;
  int error= 0;

  DBUG_EXECUTE_IF("crash_before_rotate_relaylog", DBUG_SUICIDE(););

  /*
     We need to test inited because otherwise, new_file() will attempt to lock
     LOCK_log, which may not be inited (if we're not a slave).
  */
  if (!rli->inited)
  {
    DBUG_PRINT("info", ("rli->inited == 0"));
    goto end;
  }

  /* If the relay log is closed, new_file() will do nothing. */
  if ((error= rli->relay_log.new_file()))
    goto end;

  /*
    We harvest now, because otherwise BIN_LOG_HEADER_SIZE will not immediately
    be counted, so imagine a succession of FLUSH LOGS  and assume the slave
    threads are started:
    relay_log_space decreases by the size of the deleted relay log, but does
    not increase, so flush-after-flush we may become negative, which is wrong.
    Even if this will be corrected as soon as a query is replicated on the
    slave (because the I/O thread will then call harvest_bytes_written() which
    will harvest all these BIN_LOG_HEADER_SIZE we forgot), it may give strange
    output in SHOW SLAVE STATUS meanwhile. So we harvest now.
    If the log is closed, then this will just harvest the last writes, probably
    0 as they probably have been harvested.

    Note that it needs to be protected by mi->data_lock.
  */
  mysql_mutex_assert_owner(&mi->data_lock);
  rli->relay_log.harvest_bytes_written(&rli->log_space_total);
end:
  DBUG_RETURN(error);
}


/**
   Detects, based on master's version (as found in the relay log), if master
   has a certain bug.
   @param rli Relay_log_info which tells the master's version
   @param bug_id Number of the bug as found in bugs.mysql.com
   @param report bool report error message, default TRUE

   @param pred Predicate function that will be called with @c param to
   check for the bug. If the function return @c true, the bug is present,
   otherwise, it is not.

   @param param  State passed to @c pred function.

   @return TRUE if master has the bug, FALSE if it does not.
*/
bool rpl_master_has_bug(const Relay_log_info *rli, uint bug_id, bool report,
                        bool (*pred)(const void *), const void *param)
{
  struct st_version_range_for_one_bug {
    uint        bug_id;
    const uchar introduced_in[3]; // first version with bug
    const uchar fixed_in[3];      // first version with fix
  };
  static struct st_version_range_for_one_bug versions_for_all_bugs[]=
  {
    {24432, { 5, 0, 24 }, { 5, 0, 38 } },
    {24432, { 5, 1, 12 }, { 5, 1, 17 } },
    {33029, { 5, 0,  0 }, { 5, 0, 58 } },
    {33029, { 5, 1,  0 }, { 5, 1, 12 } },
    {37426, { 5, 1,  0 }, { 5, 1, 26 } },
  };
  const uchar *master_ver=
    rli->relay_log.description_event_for_exec->server_version_split.ver;

  DBUG_ASSERT(sizeof(rli->relay_log.description_event_for_exec->server_version_split.ver) == 3);

  for (uint i= 0;
       i < sizeof(versions_for_all_bugs)/sizeof(*versions_for_all_bugs);i++)
  {
    const uchar *introduced_in= versions_for_all_bugs[i].introduced_in,
      *fixed_in= versions_for_all_bugs[i].fixed_in;
    if ((versions_for_all_bugs[i].bug_id == bug_id) &&
        (memcmp(introduced_in, master_ver, 3) <= 0) &&
        (memcmp(fixed_in,      master_ver, 3) >  0) &&
        (pred == NULL || (*pred)(param)))
    {
      if (!report)
	return TRUE;
      // a short message for SHOW SLAVE STATUS (message length constraints)
      my_printf_error(ER_UNKNOWN_ERROR, "master may suffer from"
                      " http://bugs.mysql.com/bug.php?id=%u"
                      " so slave stops; check error log on slave"
                      " for more info", MYF(0), bug_id);
      // a verbose message for the error log
      rli->report(ERROR_LEVEL, ER_UNKNOWN_ERROR, NULL,
                  "According to the master's version ('%s'),"
                  " it is probable that master suffers from this bug:"
                      " http://bugs.mysql.com/bug.php?id=%u"
                      " and thus replicating the current binary log event"
                      " may make the slave's data become different from the"
                      " master's data."
                      " To take no risk, slave refuses to replicate"
                      " this event and stops."
                      " We recommend that all updates be stopped on the"
                      " master and slave, that the data of both be"
                      " manually synchronized,"
                      " that master's binary logs be deleted,"
                      " that master be upgraded to a version at least"
                      " equal to '%d.%d.%d'. Then replication can be"
                      " restarted.",
                      rli->relay_log.description_event_for_exec->server_version,
                      bug_id,
                      fixed_in[0], fixed_in[1], fixed_in[2]);
      return TRUE;
    }
  }
  return FALSE;
}

/**
   BUG#33029, For all 5.0 up to 5.0.58 exclusive, and 5.1 up to 5.1.12
   exclusive, if one statement in a SP generated AUTO_INCREMENT value
   by the top statement, all statements after it would be considered
   generated AUTO_INCREMENT value by the top statement, and a
   erroneous INSERT_ID value might be associated with these statement,
   which could cause duplicate entry error and stop the slave.

   Detect buggy master to work around.
 */
bool rpl_master_erroneous_autoinc(THD *thd)
{
  if (thd->rgi_slave)
  {
    DBUG_EXECUTE_IF("simulate_bug33029", return TRUE;);
    return rpl_master_has_bug(thd->rgi_slave->rli, 33029, FALSE, NULL, NULL);
  }
  return FALSE;
}


static bool get_row_event_stmt_end(const char* buf,
                                   const Format_description_log_event *fdle)
{
  uint8 const common_header_len= fdle->common_header_len;
  Log_event_type event_type= (Log_event_type)(uchar)buf[EVENT_TYPE_OFFSET];

  uint8 const post_header_len= fdle->post_header_len[event_type-1];
  const char *flag_start= buf + common_header_len;
  /*
    The term 4 below signifies that master is of 'an intermediate source', see
    Rows_log_event::Rows_log_event.
  */
  flag_start += RW_MAPID_OFFSET + ((post_header_len == 6) ? 4 :  RW_FLAGS_OFFSET);

  return (uint2korr(flag_start) & Rows_log_event::STMT_END_F) != 0;
}


/*
  Reset log event tracking data.
*/

void Rows_event_tracker::reset()
{
  binlog_file_name[0]= 0;
  first_seen= last_seen= 0;
  stmt_end_seen= false;
}


/*
  Update  log event tracking data.

  The first- and last- seen event binlog position get memorized, as
  well as the end-of-statement status of the last one.
*/

void Rows_event_tracker::update(const char* file_name, my_off_t pos,
                                const char* buf,
                                const Format_description_log_event *fdle)
{
  if (!first_seen)
  {
    first_seen= pos;
    strmake(binlog_file_name, file_name, sizeof(binlog_file_name) - 1);
  }
  last_seen= pos;
  DBUG_ASSERT(stmt_end_seen == 0);              // We can only have one
  stmt_end_seen= get_row_event_stmt_end(buf, fdle);
};


/**
  The function is called at next event reading
  after a sequence of Rows- log-events. It checks the end-of-statement status
  of the past sequence to report on any isssue.
  In the positive case the tracker gets reset.

  @return true  when the Rows- event group integrity found compromised,
                false otherwise.
*/
bool Rows_event_tracker::check_and_report(const char* file_name,
                                          my_off_t pos)
{
  if (last_seen)
  {
    // there was at least one "block" event previously
    if (!stmt_end_seen)
    {
        sql_print_error("Slave IO thread did not receive an expected "
                        "Rows-log end-of-statement for event starting "
                        "at log '%s' position %llu "
                        "whose last block was seen at log '%s' position %llu. "
                        "The end-of-statement should have been delivered "
                        "before the current one at log '%s' position %llu",
                        binlog_file_name, first_seen,
                        binlog_file_name, last_seen, file_name, pos);
        return true;
    }
    reset();
  }

  return false;
}

/**
  @} (end of group Replication)
*/

#endif /* HAVE_REPLICATION */<|MERGE_RESOLUTION|>--- conflicted
+++ resolved
@@ -4404,16 +4404,11 @@
 #endif /* WITH_WSREP */
       DBUG_RETURN(1);
 #ifdef WITH_WSREP
-<<<<<<< HEAD
-    mysql_mutex_lock(&thd->LOCK_thd_data);
-    if (thd->wsrep_conflict_state == NO_CONFLICT)
-=======
     }
     mysql_mutex_lock(&thd->LOCK_wsrep_thd);
     if (thd->wsrep_conflict_state() == NO_CONFLICT)
->>>>>>> 420cfe4e
-    {
-      mysql_mutex_unlock(&thd->LOCK_thd_data);
+    {
+      mysql_mutex_unlock(&thd->LOCK_wsrep_thd);
 #endif /* WITH_WSREP */
     if (slave_trans_retries)
     {
@@ -4491,7 +4486,7 @@
 #ifdef WITH_WSREP
     }
     else
-      mysql_mutex_unlock(&thd->LOCK_thd_data);
+      mysql_mutex_unlock(&thd->LOCK_wsrep_thd);
 #endif /* WITH_WSREP */
 
     thread_safe_increment64(&rli->executed_entries);
@@ -5721,26 +5716,6 @@
     trigger automatic restart of slave when node joins back to cluster.
   */
   if (WSREP_ON && wsrep_node_dropped && wsrep_restart_slave)
-<<<<<<< HEAD
-  {
-    if (wsrep_ready_get())
-    {
-      WSREP_INFO("Slave error due to node temporarily non-primary"
-                 "SQL slave will continue");
-      wsrep_node_dropped= FALSE;
-      mysql_mutex_unlock(&rli->run_lock);
-      WSREP_DEBUG("wsrep_conflict_state now: %d", thd->wsrep_conflict_state);
-      WSREP_INFO("slave restart: %d", thd->wsrep_conflict_state);
-      thd->wsrep_conflict_state= NO_CONFLICT;
-      goto wsrep_restart_point;
-    } else {
-      WSREP_INFO("Slave error due to node going non-primary");
-      WSREP_INFO("wsrep_restart_slave was set and therefore slave will be "
-                 "automatically restarted when node joins back to cluster.");
-      wsrep_restart_slave_activated= TRUE;
-    }
-  }
-=======
    {
      if (wsrep_ready_get())
      {
@@ -5760,7 +5735,6 @@
   thd->set_wsrep_query_state(QUERY_EXITING);
   if (WSREP(thd)) wsrep->free_connection(wsrep, thd->thread_id);
   mysql_mutex_unlock(&thd->LOCK_wsrep_thd);
->>>>>>> 420cfe4e
 #endif /* WITH_WSREP */
 
  /*
