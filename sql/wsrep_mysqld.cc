/* Copyright 2008-2015 Codership Oy <http://www.codership.com>

   This program is free software; you can redistribute it and/or modify
   it under the terms of the GNU General Public License as published by
   the Free Software Foundation; version 2 of the License.x1

   This program is distributed in the hope that it will be useful,
   but WITHOUT ANY WARRANTY; without even the implied warranty of
   MERCHANTABILITY or FITNESS FOR A PARTICULAR PURPOSE.  See the
   GNU General Public License for more details.

   You should have received a copy of the GNU General Public License
   along with this program; if not, write to the Free Software
   Foundation, Inc., 51 Franklin Street, Fifth Floor, Boston, MA 02111-1301 USA */

<<<<<<< HEAD
#include "my_global.h"
#include <sql_plugin.h> // SHOW_MY_BOOL
#include "wsrep_server_state.h"

#include "mariadb.h"
=======
#include "sql_plugin.h"                         /* wsrep_plugins_pre_init() */
>>>>>>> 55dd0776
#include <mysqld.h>
#include <transaction.h>
#include <sql_class.h>
#include <sql_parse.h>
#include <sql_base.h> /* find_temporary_table() */
#include "slave.h"
#include "rpl_mi.h"
#include "sql_repl.h"
#include "rpl_filter.h"
#include "sql_callback.h"
#include "sp_head.h"
#include "sql_show.h"
#include "sp.h"
#include "wsrep_priv.h"
#include "wsrep_thd.h"
#include "wsrep_sst.h"
#include "wsrep_utils.h"
#include "wsrep_var.h"
#include "wsrep_binlog.h"
#include "wsrep_applier.h"
#include "wsrep_schema.h"
#include "wsrep_thd_pool.h"
#include "wsrep_xid.h"
#include "wsrep_trans_observer.h"
#include "mysql/service_wsrep.h"
#include <cstdio>
#include <cstdlib>
#include <string>
#include "log_event.h"
#include <slave.h>

#include <sstream>

/* wsrep-lib */
Wsrep_server_state* Wsrep_server_state::m_instance;

my_bool wsrep_emulate_bin_log   = FALSE; // activating parts of binlog interface
#ifdef GTID_SUPPORT
/* Sidno in global_sid_map corresponding to group uuid */
rpl_sidno wsrep_sidno= -1;
#endif /* GTID_SUPPORT */
my_bool wsrep_preordered_opt= FALSE;

/*
 * Begin configuration options
 */

extern my_bool plugins_are_initialized;
extern uint kill_cached_threads;
extern mysql_cond_t COND_thread_cache;

/* System variables. */
const char *wsrep_provider;
const char *wsrep_provider_options;
const char *wsrep_cluster_address;
const char *wsrep_cluster_name;
const char *wsrep_node_name;
const char *wsrep_node_address;
const char *wsrep_node_incoming_address;
const char *wsrep_start_position;
const char *wsrep_data_home_dir;
const char *wsrep_dbug_option;
const char *wsrep_notify_cmd;
const char *wsrep_sst_method;
const char *wsrep_sst_receive_address;
const char *wsrep_sst_donor;
const char *wsrep_sst_auth;
my_bool wsrep_debug;                            // Enable debug level logging
my_bool wsrep_convert_LOCK_to_trx;              // Convert locking sessions to trx
my_bool wsrep_auto_increment_control;           // Control auto increment variables
my_bool wsrep_drupal_282555_workaround;         // Retry autoinc insert after dupkey
my_bool wsrep_certify_nonPK;                    // Certify, even when no primary key
my_bool wsrep_recovery;                         // Recovery
my_bool wsrep_replicate_myisam;                 // Enable MyISAM replication
my_bool wsrep_log_conflicts;
my_bool wsrep_load_data_splitting= 0;           // Commit load data every 10K intervals
my_bool wsrep_slave_UK_checks;                  // Slave thread does UK checks
my_bool wsrep_slave_FK_checks;                  // Slave thread does FK checks
my_bool wsrep_sst_donor_rejects_queries;
my_bool wsrep_restart_slave;                    // Should mysql slave thread be
                                                // restarted, when node joins back?
my_bool wsrep_desync;                           // De(re)synchronize the node from the
                                                // cluster
long wsrep_slave_threads;                       // No. of slave appliers threads
ulong wsrep_retry_autocommit;                   // Retry aborted autocommit trx
ulong wsrep_max_ws_size;                        // Max allowed ws (RBR buffer) size
ulong wsrep_max_ws_rows;                        // Max number of rows in ws
ulong wsrep_forced_binlog_format;
ulong wsrep_mysql_replication_bundle;
bool wsrep_gtid_mode;                           // Use wsrep_gtid_domain_id
                                                // for galera transactions?
uint32 wsrep_gtid_domain_id;                    // gtid_domain_id for galera
                                                // transactions

/* Other configuration variables and their default values. */
my_bool wsrep_incremental_data_collection= 0;   // Incremental data collection
my_bool wsrep_restart_slave_activated= 0;       // Node has dropped, and slave
                                                // restart will be needed
bool wsrep_new_cluster= false;                  // Bootstrap the cluster?
int wsrep_slave_count_change= 0;                // No. of appliers to stop/start
int wsrep_to_isolation= 0;                      // No. of active TO isolation threads
long wsrep_max_protocol_version= 4;             // Maximum protocol version to use
long int  wsrep_protocol_version= wsrep_max_protocol_version;
ulong wsrep_trx_fragment_size= 0;               // size limit for fragmenting
                                                // 0 = no fragmenting
ulong wsrep_trx_fragment_unit= WSREP_FRAG_BYTES;
                                                // unit for fragment size
ulong wsrep_SR_store_type= WSREP_SR_STORE_TABLE;
uint  wsrep_ignore_apply_errors= 0;


/*
 * End configuration options
 */

/*
 * Other wsrep global variables.
 */

mysql_mutex_t LOCK_wsrep_ready;
mysql_cond_t  COND_wsrep_ready;
mysql_mutex_t LOCK_wsrep_sst;
mysql_cond_t  COND_wsrep_sst;
mysql_mutex_t LOCK_wsrep_sst_init;
mysql_cond_t  COND_wsrep_sst_init;
mysql_mutex_t LOCK_wsrep_replaying;
mysql_cond_t  COND_wsrep_replaying;
mysql_mutex_t LOCK_wsrep_slave_threads;
mysql_mutex_t LOCK_wsrep_desync;
mysql_mutex_t LOCK_wsrep_config_state;
mysql_mutex_t LOCK_wsrep_SR_pool;
mysql_mutex_t LOCK_wsrep_SR_store;
mysql_mutex_t LOCK_wsrep_thd_pool; /* locking policy:
                                      1. LOCK_wsrep_slave_threads
                                      2. LOCK_wsrep_thd_pool
                                   */

int wsrep_replaying= 0;
ulong  wsrep_running_threads = 0; // # of currently running wsrep threads
ulong  my_bind_addr;

#ifdef HAVE_PSI_INTERFACE
PSI_mutex_key 
  key_LOCK_wsrep_replaying, key_LOCK_wsrep_ready, key_LOCK_wsrep_sst,
  key_LOCK_wsrep_sst_thread, key_LOCK_wsrep_sst_init,
  key_LOCK_wsrep_slave_threads, key_LOCK_wsrep_desync,
  key_LOCK_wsrep_config_state,
  key_LOCK_wsrep_SR_pool,
  key_LOCK_wsrep_SR_store, key_LOCK_wsrep_thd_pool, key_LOCK_wsrep_nbo,
  key_LOCK_wsrep_thd_queue;

PSI_cond_key key_COND_wsrep_thd,
  key_COND_wsrep_replaying, key_COND_wsrep_ready, key_COND_wsrep_sst,
  key_COND_wsrep_sst_init, key_COND_wsrep_sst_thread,
  key_COND_wsrep_nbo, key_COND_wsrep_thd_queue;
  

PSI_file_key key_file_wsrep_gra_log;

static PSI_mutex_info wsrep_mutexes[]=
{
  { &key_LOCK_wsrep_ready, "LOCK_wsrep_ready", PSI_FLAG_GLOBAL},
  { &key_LOCK_wsrep_sst, "LOCK_wsrep_sst", PSI_FLAG_GLOBAL},
  { &key_LOCK_wsrep_sst_thread, "wsrep_sst_thread", 0},
  { &key_LOCK_wsrep_sst_init, "LOCK_wsrep_sst_init", PSI_FLAG_GLOBAL},
  { &key_LOCK_wsrep_sst, "LOCK_wsrep_sst", PSI_FLAG_GLOBAL},
  { &key_LOCK_wsrep_replaying, "LOCK_wsrep_replaying", PSI_FLAG_GLOBAL},
  { &key_LOCK_wsrep_slave_threads, "LOCK_wsrep_slave_threads", PSI_FLAG_GLOBAL},
  { &key_LOCK_wsrep_desync, "LOCK_wsrep_desync", PSI_FLAG_GLOBAL},
  { &key_LOCK_wsrep_config_state, "LOCK_wsrep_config_state", PSI_FLAG_GLOBAL},
  { &key_LOCK_wsrep_SR_pool, "LOCK_wsrep_SR_pool", PSI_FLAG_GLOBAL},
  { &key_LOCK_wsrep_SR_store, "LOCK_wsrep_SR_store", PSI_FLAG_GLOBAL},
  { &key_LOCK_wsrep_thd_pool, "LOCK_wsrep_thd_pool", PSI_FLAG_GLOBAL}
};

static PSI_cond_info wsrep_conds[]=
{
  { &key_COND_wsrep_ready, "COND_wsrep_ready", PSI_FLAG_GLOBAL},
  { &key_COND_wsrep_sst, "COND_wsrep_sst", PSI_FLAG_GLOBAL},
  { &key_COND_wsrep_sst_init, "COND_wsrep_sst_init", PSI_FLAG_GLOBAL},
  { &key_COND_wsrep_sst_thread, "wsrep_sst_thread", 0},
  { &key_COND_wsrep_thd, "THD::COND_wsrep_thd", 0},
  { &key_COND_wsrep_replaying, "COND_wsrep_replaying", PSI_FLAG_GLOBAL}
};

static PSI_file_info wsrep_files[]=
{
  { &key_file_wsrep_gra_log, "wsrep_gra_log", 0}
};
#endif

my_bool wsrep_inited                   = 0; // initialized ?

static wsrep_uuid_t node_uuid= WSREP_UUID_UNDEFINED;
static wsrep_uuid_t cluster_uuid = WSREP_UUID_UNDEFINED;
static char         cluster_uuid_str[40]= { 0, };

static char provider_name[256]= { 0, };
static char provider_version[256]= { 0, };
static char provider_vendor[256]= { 0, };

/*
 * Wsrep status variables. LOCK_status must be locked When modifying
 * these variables,
 */
my_bool     wsrep_connected          = FALSE;
my_bool     wsrep_ready              = FALSE;
const char* wsrep_cluster_state_uuid = cluster_uuid_str;
long long   wsrep_cluster_conf_id    = WSREP_SEQNO_UNDEFINED;
const char* wsrep_cluster_status     = "Disconnected";
long        wsrep_cluster_size       = 0;
long        wsrep_local_index        = -1;
long long   wsrep_local_bf_aborts    = 0;
const char* wsrep_provider_name      = provider_name;
const char* wsrep_provider_version   = provider_version;
const char* wsrep_provider_vendor    = provider_vendor;
char* wsrep_provider_capabilities    = NULL;
char* wsrep_cluster_capabilities     = NULL;
/* End wsrep status variables */

wsp::Config_state *wsrep_config_state;


wsrep_uuid_t               local_uuid        = WSREP_UUID_UNDEFINED;
wsrep_seqno_t              local_seqno       = WSREP_SEQNO_UNDEFINED;
wsp::node_status           local_status;

/*
 */
#define WSREP_THD_POOL_SIZE 16
Wsrep_thd_pool* wsrep_thd_pool= 0;
Wsrep_schema *wsrep_schema= 0;


#if 0
static void wsrep_log_cb(wsrep_log_level_t level, const char *msg) {
  switch (level) {
  case WSREP_LOG_INFO:
    sql_print_information("WSREP: %s", msg);
    break;
  case WSREP_LOG_WARN:
    sql_print_warning("WSREP: %s", msg);
    break;
  case WSREP_LOG_ERROR:
  case WSREP_LOG_FATAL:
    sql_print_error("WSREP: %s", msg);
    break;
  case WSREP_LOG_DEBUG:
    if (wsrep_debug) sql_print_information ("[Debug] WSREP: %s", msg);
  default:
    break;
  }
}
#endif

//#ifdef GTID_SUPPORT
void wsrep_init_sidno(const wsrep::id& uuid)
{
  /*
    Protocol versions starting from 4 use group gtid as it is.
    For lesser protocol versions generate new Sid map entry from inverted
    uuid.
  */
  rpl_gtid sid;
  if (wsrep_protocol_version >= 4)
  {
    memcpy((void*)&sid, (const uchar*)uuid.data(),16);
  }
  else
  {
    wsrep_uuid_t ltid_uuid;
    for (size_t i= 0; i < sizeof(ltid_uuid.data); ++i)
    {
      ltid_uuid.data[i] = ~((const uchar*)uuid.data())[i];
    }
    memcpy((void*)&sid, (const uchar*)ltid_uuid.data,16);
  }
#ifdef NOT_MERGED
  global_sid_lock->wrlock();
  wsrep_sidno= global_sid_map->add_sid(sid);
  WSREP_INFO("Initialized wsrep sidno %d", wsrep_sidno);
  global_sid_lock->unlock();
#endif
}
//#endif /* GTID_SUPPORT */

void wsrep_init_schema()
{
<<<<<<< HEAD
  DBUG_ASSERT(!wsrep_schema);
=======
  *sst_req     = NULL;
  *sst_req_len = 0;

  wsrep_member_status_t memb_status= wsrep_config_state->get_status();

  if (memcmp(&cluster_uuid, &view->state_id.uuid, sizeof(wsrep_uuid_t)))
  {
    memcpy(&cluster_uuid, &view->state_id.uuid, sizeof(cluster_uuid));

    wsrep_uuid_print (&cluster_uuid, cluster_uuid_str,
                      sizeof(cluster_uuid_str));
  }

  wsrep_cluster_conf_id= view->view;
  wsrep_cluster_status= cluster_status_str[view->status];
  wsrep_cluster_size= view->memb_num;
  wsrep_local_index= view->my_idx;

  WSREP_INFO("New cluster view: global state: %s:%lld, view# %lld: %s, "
             "number of nodes: %ld, my index: %ld, protocol version %d",
             wsrep_cluster_state_uuid, (long long)view->state_id.seqno,
             (long long)wsrep_cluster_conf_id, wsrep_cluster_status,
             wsrep_cluster_size, wsrep_local_index, view->proto_ver);

  /* Proceed further only if view is PRIMARY */
  if (WSREP_VIEW_PRIMARY != view->status)
  {
#ifdef HAVE_QUERY_CACHE
    // query cache must be initialised by now
    query_cache.flush();
#endif /* HAVE_QUERY_CACHE */

    wsrep_ready_set(FALSE);
    memb_status= WSREP_MEMBER_UNDEFINED;
    /* Always record local_uuid and local_seqno in non-prim since this
     * may lead to re-initializing provider and start position is
     * determined according to these variables */
    // WRONG! local_uuid should be the last primary configuration uuid we were
    // a member of. local_seqno should be updated in commit calls.
    // local_uuid= cluster_uuid;
    // local_seqno= view->first - 1;
    goto out;
  }
>>>>>>> 55dd0776

  WSREP_INFO("wsrep_init_schema_and_SR %p", wsrep_schema);
  if (!wsrep_schema)
  {
<<<<<<< HEAD
    // if (wsrep_before_SE()) {
    DBUG_ASSERT(!wsrep_thd_pool);
    wsrep_thd_pool= new Wsrep_thd_pool(WSREP_THD_POOL_SIZE);
    //}
    wsrep_schema= new Wsrep_schema(wsrep_thd_pool);
    if (wsrep_schema->init())
    {
      WSREP_ERROR("Failed to init wsrep schema");
=======
  case 0:
  case 1:
  case 2:
  case 3:
      // version change
      if (view->proto_ver != wsrep_protocol_version)
      {
          my_bool wsrep_ready_saved= wsrep_ready_get();
          wsrep_ready_set(FALSE);
          WSREP_INFO("closing client connections for "
                     "protocol change %ld -> %d",
                     wsrep_protocol_version, view->proto_ver);
          wsrep_close_client_connections(TRUE);
          wsrep_protocol_version= view->proto_ver;
          wsrep_ready_set(wsrep_ready_saved);
      }
      break;
  default:
      WSREP_ERROR("Unsupported application protocol version: %d",
                  view->proto_ver);
>>>>>>> 55dd0776
      unireg_abort(1);
    }
  }
}

void wsrep_recover_sr_from_storage()
{
  switch (wsrep_SR_store_type)
  {
  case WSREP_SR_STORE_TABLE:
    if (wsrep_schema->recover_sr_transactions())
    {
      WSREP_ERROR("Failed to recover SR transactions from schema");
      unireg_abort(1);
    }
    break;
  default:
    /* */
    WSREP_ERROR("Unsupported wsrep SR store type: %lu", wsrep_SR_store_type);
    unireg_abort(1);
    break;
  }
}

/** Export the WSREP provider's capabilities as a human readable string.
 * The result is saved in a dynamically allocated string of the form:
 * :cap1:cap2:cap3:
 */
static void wsrep_capabilities_export(wsrep_cap_t const cap, char** str)
{
  static const char* names[] =
  {
    /* Keep in sync with wsrep/wsrep_api.h WSREP_CAP_* macros. */
    "MULTI_MASTER",
    "CERTIFICATION",
    "PARALLEL_APPLYING",
    "TRX_REPLAY",
    "ISOLATION",
    "PAUSE",
    "CAUSAL_READS",
    "CAUSAL_TRX",
    "INCREMENTAL_WRITESET",
    "SESSION_LOCKS",
    "DISTRIBUTED_LOCKS",
    "CONSISTENCY_CHECK",
    "UNORDERED",
    "ANNOTATION",
    "PREORDERED",
    "STREAMING",
    "SNAPSHOT",
    "NBO",
  };

  std::string s;
  for (size_t i = 0; i < sizeof(names) / sizeof(names[0]); ++i)
  {
    if (cap & (1ULL << i))
    {
      if (s.empty())
      {
        s = ":";
      }
      s += names[i];
      s += ":";
    }
  }

  /* A read from the string pointed to by *str may be started at any time,
   * so it must never point to free(3)d memory or non '\0' terminated string. */

  char* const previous = *str;

  *str = strdup(s.c_str());

  if (previous != NULL)
  {
    free(previous);
  }
}

/* Verifies that SE position is consistent with the group position
 * and initializes other variables */
void wsrep_verify_SE_checkpoint(const wsrep_uuid_t& uuid,
                                wsrep_seqno_t const seqno)
{
#if 0
  wsrep_get_SE_checkpoint(local_uuid, local_seqno);

  if (memcmp(&local_uuid, &uuid, sizeof (wsrep_uuid_t)) ||
             local_seqno > seqno)
  {
    WSREP_ERROR("Failed to update SE checkpoint. Can't continue.");
    wsrep_log_states(WSREP_LOG_FATAL, &uuid, seqno,
                     &local_uuid, local_seqno);
    assert(0);
    unireg_abort(1);
  }
#endif
  // wsrep_init_sidno(local_uuid);
}

my_bool wsrep_ready_set (my_bool x)
{
  WSREP_DEBUG("Setting wsrep_ready to %d", x);
  if (mysql_mutex_lock (&LOCK_wsrep_ready)) abort();
  my_bool ret= (wsrep_ready != x);
  if (ret)
  {
    wsrep_ready= x;
    mysql_cond_signal (&COND_wsrep_ready);
  }
  mysql_mutex_unlock (&LOCK_wsrep_ready);
  return ret;
}

<<<<<<< HEAD

/*
  Wsrep is considered ready if
  1) Provider is not loaded (native mode)
  2) Server has reached synced state
  3) Server is in joiner mode and mysqldump SST method has been
     specified
  See Wsrep_server_service::log_state_change() for further details.
 */
my_bool wsrep_ready_get (void)
{
  return (!WSREP_ON || wsrep_ready);
}


int wsrep_show_ready(THD *thd, SHOW_VAR *var, char *buff)
{
  var->type= SHOW_BOOL;
=======
my_bool wsrep_ready_get (void)
{
  if (mysql_mutex_lock (&LOCK_wsrep_ready)) abort();
  my_bool ret= wsrep_ready;
  mysql_mutex_unlock (&LOCK_wsrep_ready);
  return ret;
}

int wsrep_show_ready(THD *thd, SHOW_VAR *var, char *buff)
{
  var->type= SHOW_MY_BOOL;
>>>>>>> 55dd0776
  var->value= buff;
  *((my_bool *)buff)= wsrep_ready_get();
  return 0;
}

// Wait until wsrep has reached ready state
void wsrep_ready_wait ()
{
  if (mysql_mutex_lock (&LOCK_wsrep_ready)) abort();
  while (!wsrep_ready)
  {
    WSREP_INFO("Waiting to reach ready state");
    mysql_cond_wait (&COND_wsrep_ready, &LOCK_wsrep_ready);
  }
  WSREP_INFO("ready state reached");
  mysql_mutex_unlock (&LOCK_wsrep_ready);
}

void wsrep_update_cluster_state_uuid(const char* uuid)
{
<<<<<<< HEAD
  strncpy(cluster_uuid_str, uuid, sizeof(cluster_uuid_str) - 1);
=======
  WSREP_INFO("Synchronized with group, ready for connections");
  my_bool signal_main= wsrep_ready_set(TRUE);
  wsrep_config_state->set(WSREP_MEMBER_SYNCED);

  if (signal_main)
  {
      wsrep_SE_init_grab();
      // Signal mysqld init thread to continue
      wsrep_sst_complete (&local_uuid, local_seqno, false);
      // and wait for SE initialization
      wsrep_SE_init_wait();
  }
  if (wsrep_restart_slave_activated)
  {
    int rcode;
    WSREP_INFO("MariaDB slave restart");
    wsrep_restart_slave_activated= FALSE;

    mysql_mutex_lock(&LOCK_active_mi);
    if ((rcode = start_slave_threads(0,
                                     1 /* need mutex */,
                                     0 /* no wait for start*/,
                                     active_mi,
                                     master_info_file,
                                     relay_log_info_file,
                                     SLAVE_SQL)))
    {
      WSREP_WARN("Failed to create slave threads: %d", rcode);
    }
    mysql_mutex_unlock(&LOCK_active_mi);

  }
>>>>>>> 55dd0776
}

static void wsrep_init_position()
{
#if 0
  /* read XIDs from storage engines */
  wsrep_uuid_t uuid;
  wsrep_seqno_t seqno;
  wsrep_get_SE_checkpoint(uuid, seqno);

  if (wsrep_uuid_compare(&uuid, &WSREP_UUID_UNDEFINED) == 0)
  {
    WSREP_INFO("Read nil XID from storage engines, skipping position init");
    return;
  }

  char uuid_str[40] = {0, };
  wsrep_uuid_print(&uuid, uuid_str, sizeof(uuid_str));
  WSREP_INFO("Storage engines initial position: %s:%lld",
             uuid_str, (long long)seqno);

  if (wsrep_uuid_compare(&local_uuid, &WSREP_UUID_UNDEFINED) == 0 &&
      local_seqno == WSREP_SEQNO_UNDEFINED)
  {
    // Initial state
    local_uuid= uuid;
    local_seqno= seqno;
  }
  else if (memcmp(&local_uuid, &uuid, sizeof(local_uuid)) ||
           local_seqno != seqno)
  {
    WSREP_WARN("Initial position was provided by configuration or SST, "
               "avoiding override");
  }
#endif
}

/****************************************************************************
                         Helpers for wsrep_init()
 ****************************************************************************/
static std::string wsrep_server_name()
{
  std::string ret(wsrep_node_name ? wsrep_node_name : "");
  return ret;
}

static std::string wsrep_server_id()
{
  std::stringstream ss;
  ss << server_id;
  return(ss.str());
}

static std::string wsrep_server_node_address()
{

  std::string ret;
  WSREP_INFO("node_address ptr %p", wsrep_node_address);
  if (wsrep_node_address)
  {
    WSREP_INFO("node_address %s", wsrep_node_address);
  }
  if (!(wsrep_node_address && strlen(wsrep_node_address)))
  {
    char node_addr[512] = {0, };
    const size_t node_addr_max= sizeof(node_addr) - 1;
    size_t guess_ip_ret= wsrep_guess_ip(node_addr, node_addr_max);
    if (!(guess_ip_ret > 0 && guess_ip_ret < node_addr_max))
    {
      WSREP_WARN("Failed to guess base node address. Set it explicitly via "
                 "wsrep_node_address.");
    }
    else
    {
      ret = node_addr;
    }
  }
  else
  {
    ret = wsrep_node_address;
  }
  return ret;
}

static std::string wsrep_server_incoming_address()
{
  std::string ret;
  const std::string node_addr(wsrep_server_node_address());
  char inc_addr[512]= { 0, };
  size_t const inc_addr_max= sizeof (inc_addr);

  /*
    In case wsrep_node_incoming_address is either not set or set to AUTO,
    we need to use mysqld's my_bind_addr_str:mysqld_port, lastly fallback
    to wsrep_node_address' value if mysqld's bind-address is not set either.
  */
  if ((!wsrep_node_incoming_address ||
       !strcmp (wsrep_node_incoming_address, WSREP_NODE_INCOMING_AUTO)))
  {
    bool is_ipv6= false;
    unsigned int my_bind_ip= INADDR_ANY; // default if not set

    if (my_bind_addr_str && strlen(my_bind_addr_str))
    {
      my_bind_ip= wsrep_check_ip(my_bind_addr_str, &is_ipv6);
    }

    if (INADDR_ANY != my_bind_ip)
    {
      /*
        If its a not a valid address, leave inc_addr as empty string. mysqld
        is not listening for client connections on network interfaces.
      */
      if (INADDR_NONE != my_bind_ip && INADDR_LOOPBACK != my_bind_ip)
      {
        const char *fmt= (is_ipv6) ? "[%s]:%u" : "%s:%u";
        snprintf(inc_addr, inc_addr_max, fmt, my_bind_addr_str, mysqld_port);
      }
    }
    else /* mysqld binds to 0.0.0.0, try taking IP from wsrep_node_address. */
    {
      if (node_addr.size())
      {
        size_t const ip_len= wsrep_host_len(node_addr.c_str(), node_addr.size());
        if (ip_len + 7 /* :55555\0 */ < inc_addr_max)
        {
          memcpy (inc_addr, node_addr.c_str(), ip_len);
          snprintf(inc_addr + ip_len, inc_addr_max - ip_len, ":%u",
                   (int)mysqld_port);
        }
        else
        {
          WSREP_WARN("Guessing address for incoming client connections: "
                     "address too long.");
          inc_addr[0]= '\0';
        }
      }

      if (!strlen(inc_addr))
      {
        WSREP_WARN("Guessing address for incoming client connections failed. "
                   "Try setting wsrep_node_incoming_address explicitly.");
        WSREP_INFO("Node addr: %s", node_addr.c_str());
      }
    }
  }
  else
  {
    wsp::Address addr(wsrep_node_incoming_address);

    if (!addr.is_valid())
    {
      WSREP_WARN("Could not parse wsrep_node_incoming_address : %s",
                 wsrep_node_incoming_address);
      goto done;
    }

    /*
      In case port is not specified in wsrep_node_incoming_address, we use
      mysqld_port.
    */
    int port= (addr.get_port() > 0) ? addr.get_port() : (int) mysqld_port;
    const char *fmt= (addr.is_ipv6()) ? "[%s]:%u" : "%s:%u";

    snprintf(inc_addr, inc_addr_max, fmt, addr.get_address(), port);
  }
  
 done:
  ret = wsrep_node_incoming_address;
  return ret;
}

static std::string wsrep_server_working_dir()
{
  std::string ret;
  if (!wsrep_data_home_dir || strlen(wsrep_data_home_dir) == 0)
  {
    ret = mysql_real_data_home;
  }
  else
  {
    ret = wsrep_data_home_dir;
  }
  return ret;
}

static wsrep::gtid wsrep_server_initial_position()
{
  wsrep::gtid ret;
  WSREP_INFO("Server initial position: %s", wsrep_start_position);
  std::istringstream is(wsrep_start_position);
  is >> ret;
  return ret;
}

int wsrep_init_server()
{
  try
  {
    const std::string server_name= wsrep_server_name();
    const std::string server_id= wsrep_server_id();
    const std::string node_address= wsrep_server_node_address();
    const std::string incoming_address= wsrep_server_incoming_address();
    const std::string working_dir= wsrep_server_working_dir();
    const wsrep::gtid initial_position= wsrep_server_initial_position();

    Wsrep_server_state::init_once(server_name,
                                  server_id,
                                  incoming_address,
                                  node_address,
                                  working_dir,
                                  initial_position,
                                  wsrep_max_protocol_version);
  }
  catch (const wsrep::runtime_error& e)
  {
    WSREP_ERROR("Failed to init wsrep server %s", e.what());
    return 1;
  }
  catch (const std::exception& e)
  {
    WSREP_ERROR("Failed to init wsrep server %s", e.what());
  }
  return 0;
}

void wsrep_init_globals()
{
  wsrep_init_sidno(Wsrep_server_state::instance().connected_gtid().id());
  wsrep_init_schema();
  wsrep_recover_sr_from_storage();
  if (WSREP_ON)
  {
    Wsrep_server_state::instance().initialized();
  }
}

void wsrep_deinit_server()
{
  Wsrep_server_state::destroy();
}

int wsrep_init()
{
  const std::string server_name= wsrep_server_name();
  const std::string server_id= wsrep_server_id();
  const std::string node_address= wsrep_server_node_address();
  const std::string incoming_address= wsrep_server_incoming_address();
  const std::string working_dir= wsrep_server_working_dir();

  assert(wsrep_provider);

  wsrep_init_position();
  wsrep_sst_auth_init();

  if (strlen(wsrep_provider)== 0 ||
      !strcmp(wsrep_provider, WSREP_NONE))
  {
    // enable normal operation in case no provider is specified
    global_system_variables.wsrep_on = 0;
    int err= Wsrep_server_state::instance().load_provider(wsrep_provider, wsrep_provider_options ? wsrep_provider_options : "");
    if (err)
    {
      DBUG_PRINT("wsrep",("wsrep::init() failed: %d", err));
      WSREP_ERROR("wsrep::init() failed: %d, must shutdown", err);
    }
    return err;
  }

  global_system_variables.wsrep_on = 1;

  if (wsrep_gtid_mode && opt_bin_log && !opt_log_slave_updates)
  {
    WSREP_ERROR("Option --log-slave-updates is required if "
                "binlog is enabled, GTID mode is on and wsrep provider "
                "is specified");
    return 1;
  }

  if (!wsrep_data_home_dir || strlen(wsrep_data_home_dir) == 0)
    wsrep_data_home_dir = mysql_real_data_home;

  if (Wsrep_server_state::instance().load_provider(wsrep_provider,
                                                   wsrep_provider_options))
  {
    WSREP_ERROR("Failed to load provider");
    return 1;
  }

  if (!wsrep_provider_is_SR_capable() &&
      global_system_variables.wsrep_trx_fragment_size > 0)
  {
    WSREP_ERROR("The WSREP provider (%s) does not support streaming "
                "replication but wsrep_trx_fragment_size is set to a "
                "value other than 0 (%lu). Cannot continue. Either set "
                "wsrep_trx_fragment_size to 0 or use wsrep_provider that "
                "supports streaming replication.",
                wsrep_provider, global_system_variables.wsrep_trx_fragment_size);
    Wsrep_server_state::instance().unload_provider();
    return 1;
  }
  wsrep_inited= 1;

  wsrep_capabilities_export(Wsrep_server_state::instance().provider().capabilities(),
                            &wsrep_provider_capabilities);

  WSREP_DEBUG("SR storage init for: %s",
              (wsrep_SR_store_type == WSREP_SR_STORE_TABLE) ? "table" :
              (wsrep_SR_store_type == WSREP_SR_STORE_FILE) ? "file" : "void");

  return 0;
}

/* Initialize wsrep thread LOCKs and CONDs */
void wsrep_thr_init()
{
  DBUG_ENTER("wsrep_thr_init");
  wsrep_config_state = new wsp::Config_state;
#ifdef HAVE_PSI_INTERFACE
  mysql_mutex_register("sql", wsrep_mutexes, array_elements(wsrep_mutexes));
  mysql_cond_register("sql", wsrep_conds, array_elements(wsrep_conds));
  mysql_file_register("sql", wsrep_files, array_elements(wsrep_files));
#endif

  mysql_mutex_init(key_LOCK_wsrep_ready, &LOCK_wsrep_ready, MY_MUTEX_INIT_FAST);
  mysql_cond_init(key_COND_wsrep_ready, &COND_wsrep_ready, NULL);
  mysql_mutex_init(key_LOCK_wsrep_sst, &LOCK_wsrep_sst, MY_MUTEX_INIT_FAST);
  mysql_cond_init(key_COND_wsrep_sst, &COND_wsrep_sst, NULL);
  mysql_mutex_init(key_LOCK_wsrep_sst_init, &LOCK_wsrep_sst_init, MY_MUTEX_INIT_FAST);
  mysql_cond_init(key_COND_wsrep_sst_init, &COND_wsrep_sst_init, NULL);
  mysql_mutex_init(key_LOCK_wsrep_replaying, &LOCK_wsrep_replaying, MY_MUTEX_INIT_FAST);
  mysql_cond_init(key_COND_wsrep_replaying, &COND_wsrep_replaying, NULL);
  mysql_mutex_init(key_LOCK_wsrep_slave_threads, &LOCK_wsrep_slave_threads, MY_MUTEX_INIT_FAST);
  mysql_mutex_init(key_LOCK_wsrep_desync, &LOCK_wsrep_desync, MY_MUTEX_INIT_FAST);
  mysql_mutex_init(key_LOCK_wsrep_config_state, &LOCK_wsrep_config_state, MY_MUTEX_INIT_FAST);
  mysql_mutex_init(key_LOCK_wsrep_SR_pool,
                   &LOCK_wsrep_SR_pool, MY_MUTEX_INIT_FAST);
  mysql_mutex_init(key_LOCK_wsrep_SR_store,
                   &LOCK_wsrep_SR_store, MY_MUTEX_INIT_FAST);
  mysql_mutex_init(key_LOCK_wsrep_thd_pool,
                   &LOCK_wsrep_thd_pool, MY_MUTEX_INIT_FAST);
  DBUG_VOID_RETURN;
}

extern int wsrep_on(void *);

void wsrep_init_startup (bool sst_first)
{
  if (wsrep_init()) unireg_abort(1);

  wsrep_thr_lock_init(wsrep_thd_is_BF, wsrep_thd_bf_abort,
                      wsrep_debug, wsrep_convert_LOCK_to_trx, wsrep_on);

  /*
    Pre-initialize global_system_variables.table_plugin with a dummy engine
    (placeholder) required during the initialization of wsrep threads (THDs).
    (see: plugin_thdvar_init())
    Note: This only needs to be done for rsync & xtrabackup based SST methods.
    In case of mysqldump SST method, the wsrep threads are created after the
    server plugins & global system variables are initialized.
  */
  if (wsrep_before_SE())
    wsrep_plugins_pre_init();

  /* Skip replication start if dummy wsrep provider is loaded */
  if (!strcmp(wsrep_provider, WSREP_NONE)) return;

  /* Skip replication start if no cluster address */
  if (!wsrep_cluster_address || wsrep_cluster_address[0] == 0) return;

  /*
    Read value of wsrep_new_cluster before wsrep_start_replication(),
    the value is reset to FALSE inside wsrep_start_replication.
  */
  if (!wsrep_start_replication()) unireg_abort(1);

  wsrep_create_rollbacker();
  wsrep_create_appliers(1);

  Wsrep_server_state& server_state= Wsrep_server_state::instance();
  /*
    If the SST happens before server initialization, wait until the server
    state reaches initializing. This indicates that
    either SST was not necessary or SST has been delivered.

    With mysqldump SST (!sst_first) wait until the server reaches
    joiner state and procedd to accepting connections.
  */
  if (sst_first)
  {
    server_state.wait_until_state(Wsrep_server_state::s_initializing);
  }
  else
  {
    server_state.wait_until_state(Wsrep_server_state::s_joiner);
  }
}


void wsrep_deinit()
{
  DBUG_ASSERT(wsrep_inited == 1);
  delete wsrep_schema;
  wsrep_schema= 0;
  WSREP_DEBUG("wsrep_deinit");
  delete wsrep_thd_pool;
  wsrep_thd_pool= 0;

  Wsrep_server_state::instance().unload_provider();
  provider_name[0]=    '\0';
  provider_version[0]= '\0';
  provider_vendor[0]=  '\0';

  wsrep_inited= 0;

  if (wsrep_provider_capabilities != NULL)
  {
    char* p = wsrep_provider_capabilities;
    wsrep_provider_capabilities = NULL;
    free(p);
  }
}

/* Destroy wsrep thread LOCKs and CONDs */
void wsrep_thr_deinit()
{
  if (!wsrep_config_state)
    return;                                     // Never initialized
  WSREP_DEBUG("wsrep_thr_deinit");
  mysql_mutex_destroy(&LOCK_wsrep_ready);
  mysql_cond_destroy(&COND_wsrep_ready);
  mysql_mutex_destroy(&LOCK_wsrep_sst);
  mysql_cond_destroy(&COND_wsrep_sst);
  mysql_mutex_destroy(&LOCK_wsrep_sst_init);
  mysql_cond_destroy(&COND_wsrep_sst_init);
  mysql_mutex_destroy(&LOCK_wsrep_replaying);
  mysql_cond_destroy(&COND_wsrep_replaying);
  mysql_mutex_destroy(&LOCK_wsrep_slave_threads);
  mysql_mutex_destroy(&LOCK_wsrep_desync);
  mysql_mutex_destroy(&LOCK_wsrep_config_state);
  mysql_mutex_destroy(&LOCK_wsrep_SR_pool);
  mysql_mutex_destroy(&LOCK_wsrep_SR_store);
  mysql_mutex_destroy(&LOCK_wsrep_thd_pool);

  delete wsrep_config_state;
  wsrep_config_state= 0;                        // Safety

  if (wsrep_cluster_capabilities != NULL)
  {
    char* p = wsrep_cluster_capabilities;
    wsrep_cluster_capabilities = NULL;
    free(p);
  }
}

void wsrep_recover()
{
  char uuid_str[40];

  if (wsrep_uuid_compare(&local_uuid, &WSREP_UUID_UNDEFINED) == 0 &&
      local_seqno == -2)
  {
    wsrep_uuid_print(&local_uuid, uuid_str, sizeof(uuid_str));
    WSREP_INFO("Position %s:%lld given at startup, skipping position recovery",
               uuid_str, (long long)local_seqno);
    return;
  }
  wsrep::gtid gtid= wsrep_get_SE_checkpoint();
  std::ostringstream oss;
  oss << gtid;
  WSREP_INFO("Recovered position: %s", oss.str().c_str());
}


void wsrep_stop_replication(THD *thd)
{
  WSREP_INFO("Stop replication");
  if (Wsrep_server_state::instance().state() !=
      Wsrep_server_state::s_disconnected)
  {
    WSREP_DEBUG("Provider disconnect");
    Wsrep_server_state::instance().disconnect();
    Wsrep_server_state::instance().wait_until_state(Wsrep_server_state::s_disconnected);
  }

  /* my connection, should not terminate with wsrep_close_client_connection(),
     make transaction to rollback
  */
  if (thd && !thd->wsrep_applier) trans_rollback(thd);
  wsrep_close_client_connections(TRUE, thd);
 
  /* wait until appliers have stopped */
  wsrep_wait_appliers_close(thd);

  node_uuid= WSREP_UUID_UNDEFINED;

  delete wsrep_schema;
  wsrep_schema= 0;

  return;
}

void wsrep_shutdown_replication()
{
  WSREP_INFO("Shutdown replication");
  if (Wsrep_server_state::instance().state() == wsrep::server_state::s_disconnected)
  {
    WSREP_INFO("Provider was not loaded, in shutdown replication");
    return;
  }

  WSREP_DEBUG("Provider disconnect");
  Wsrep_server_state::instance().disconnect();

  wsrep_close_client_connections(TRUE);
  // wsrep_close_SR_transactions(NULL);

  /* wait until appliers have stopped */
  wsrep_wait_appliers_close(NULL);
  node_uuid= WSREP_UUID_UNDEFINED;

  if (current_thd)
  {
    /* Undocking the thread specific data. */
    my_pthread_setspecific_ptr(THR_THD, NULL);
    //my_pthread_setspecific_ptr(THR_MALLOC, NULL);
  }
}

bool wsrep_start_replication()
{
  int rcode;
  WSREP_DEBUG("wsrep_start_replication");

  /*
    if provider is trivial, don't even try to connect,
    but resume local node operation
  */
  if (!WSREP_PROVIDER_EXISTS)
  {
    // enable normal operation in case no provider is specified
    return true;
  }

  if (!wsrep_cluster_address || wsrep_cluster_address[0]== 0)
  {
    // if provider is non-trivial, but no address is specified, wait for address
    return true;
  }

  bool const bootstrap(TRUE == wsrep_new_cluster);
  wsrep_new_cluster= FALSE;

  WSREP_INFO("Start replication");

  if ((rcode= Wsrep_server_state::instance().connect(
        wsrep_cluster_name,
        wsrep_cluster_address,
        wsrep_sst_donor,
        bootstrap)))
  {
    DBUG_PRINT("wsrep",("wsrep_ptr->connect(%s) failed: %d",
                        wsrep_cluster_address, rcode));
    WSREP_ERROR("wsrep::connect(%s) failed: %d",
                wsrep_cluster_address, rcode);
    return false;
  }
  else
  {
    try
    {
      std::string opts= Wsrep_server_state::instance().provider().options();
      wsrep_provider_options_init(opts.c_str());
    }
    catch (const wsrep::runtime_error&)
    {
      WSREP_WARN("Failed to get wsrep options");
    }
  }

  return true;
}

bool wsrep_must_sync_wait (THD* thd, uint mask)
{
  bool ret;
  mysql_mutex_lock(&thd->LOCK_thd_data);
  ret= (thd->variables.wsrep_sync_wait & mask) &&
    thd->variables.wsrep_on &&
    !(thd->variables.wsrep_dirty_reads &&
      !is_update_query(thd->lex->sql_command)) &&
    !thd->in_active_multi_stmt_transaction() &&
    thd->wsrep_trx().state() !=
    wsrep::transaction::s_replaying &&
    thd->wsrep_cs().sync_wait_gtid().is_undefined();
    // thd->wsrep_sync_wait_gtid.seqno == WSREP_SEQNO_UNDEFINED;
  mysql_mutex_unlock(&thd->LOCK_thd_data);
  return ret;
}

bool wsrep_sync_wait (THD* thd, uint mask)
{
  if (wsrep_must_sync_wait(thd, mask))
  {
    WSREP_DEBUG("wsrep_sync_wait: thd->variables.wsrep_sync_wait = %u, mask = %u",
                thd->variables.wsrep_sync_wait, mask);
    // This allows autocommit SELECTs and a first SELECT after SET AUTOCOMMIT=0
    // TODO: modify to check if thd has locked any rows.
    // enum wsrep::provider::status ret = wsrep_sync_wait_upto(thd, NULL, -1);
    if (thd->wsrep_cs().sync_wait(-1))
    {
      const char* msg;
      int err;

      // Possibly relevant error codes:
      // ER_CHECKREAD, ER_ERROR_ON_READ, ER_INVALID_DEFAULT, ER_EMPTY_QUERY,
      // ER_FUNCTION_NOT_DEFINED, ER_NOT_ALLOWED_COMMAND, ER_NOT_SUPPORTED_YET,
      // ER_FEATURE_DISABLED, ER_QUERY_INTERRUPTED

      switch (thd->wsrep_cs().current_error())
      {
      case wsrep::e_not_supported_error:
        msg= "synchronous reads by wsrep backend. "
          "Please unset wsrep_causal_reads variable.";
        err= ER_NOT_SUPPORTED_YET;
        break;
      default:
        msg= "Synchronous wait failed.";
        err= ER_LOCK_WAIT_TIMEOUT; // NOTE: the above msg won't be displayed
                                   //       with ER_LOCK_WAIT_TIMEOUT
      }

      my_error(err, MYF(0), msg);

      return true;
    }
  }

  return false;
}

<<<<<<< HEAD
enum wsrep::provider::status
wsrep_sync_wait_upto (THD*          thd,
                      wsrep_gtid_t* upto,
                      int           timeout)
{
  DBUG_ASSERT(upto);
  enum wsrep::provider::status ret;
  if (upto)
  {
    wsrep::gtid upto_gtid(wsrep::id(upto->uuid.data, sizeof(upto->uuid.data)),
                          wsrep::seqno(upto->seqno));
    ret= Wsrep_server_state::instance().wait_for_gtid(upto_gtid, timeout);
  }
  else
  {
    ret= Wsrep_server_state::instance().causal_read(timeout).second;
  }
  WSREP_DEBUG("wsrep_sync_wait_upto: %d", ret);
  return ret;
}

=======
>>>>>>> 55dd0776
void wsrep_keys_free(wsrep_key_arr_t* key_arr)
{
    for (size_t i= 0; i < key_arr->keys_len; ++i)
    {
        my_free((void*)key_arr->keys[i].key_parts);
    }
    my_free(key_arr->keys);
    key_arr->keys= 0;
    key_arr->keys_len= 0;
}


/*!
 * @param db      Database string
 * @param table   Table string
 * @param key     Array of wsrep_key_t
 * @param key_len In: number of elements in key array, Out: number of
 *                elements populated
 *
 * @return true if preparation was successful, otherwise false.
 */

static bool wsrep_prepare_key_for_isolation(const char* db,
                                           const char* table,
                                           wsrep_buf_t* key,
                                           size_t* key_len)
{
    if (*key_len < 2) return false;

    switch (wsrep_protocol_version)
    {
    case 0:
        *key_len= 0;
        break;
    case 1:
    case 2:
    case 3:
    case 4:
    {
        *key_len= 0;
        if (db)
        {
            // sql_print_information("%s.%s", db, table);
            if (db)
            {
                key[*key_len].ptr= db;
                key[*key_len].len= strlen(db);
                ++(*key_len);
                if (table)
                {
                    key[*key_len].ptr= table;
                    key[*key_len].len= strlen(table);
                    ++(*key_len);
                }
            }
        }
        break;
    }
    default:
        assert(0);
        WSREP_ERROR("Unsupported protocol version: %ld", wsrep_protocol_version);
        unireg_abort(1);
        return false;
    }

    return true;
}

<<<<<<< HEAD
/*
 * Prepare key list from db/table and table_list
 *
 * Return zero in case of success, 1 in case of failure.
 */
=======
/* Prepare key list from db/table and table_list */
>>>>>>> 55dd0776
bool wsrep_prepare_keys_for_isolation(THD*              thd,
                                      const char*       db,
                                      const char*       table,
                                      const TABLE_LIST* table_list,
                                      wsrep_key_arr_t*  ka)
{
  ka->keys= 0;
  ka->keys_len= 0;

  if (db || table)
  {
    if (!(ka->keys= (wsrep_key_t*)my_malloc(sizeof(wsrep_key_t), MYF(0))))
    {
      WSREP_ERROR("Can't allocate memory for key_array");
      goto err;
    }
    ka->keys_len= 1;
    if (!(ka->keys[0].key_parts= (wsrep_buf_t*)
          my_malloc(sizeof(wsrep_buf_t)*2, MYF(0))))
    {
      WSREP_ERROR("Can't allocate memory for key_parts");
      goto err;
    }
    ka->keys[0].key_parts_num= 2;
    if (!wsrep_prepare_key_for_isolation(
                                         db, table,
                                         (wsrep_buf_t*)ka->keys[0].key_parts,
                                         &ka->keys[0].key_parts_num))
    {
      WSREP_ERROR("Preparing keys for isolation failed (1)");
      goto err;
    }
  }

  for (const TABLE_LIST* table= table_list; table; table= table->next_global)
  {
    wsrep_key_t* tmp;
    tmp= (wsrep_key_t*)my_realloc(ka->keys,
                                  (ka->keys_len + 1) * sizeof(wsrep_key_t),
                                  MY_ALLOW_ZERO_PTR);
    if (!tmp)
    {
      WSREP_ERROR("Can't allocate memory for key_array");
      goto err;
    }
    ka->keys= tmp;
    if (!(ka->keys[ka->keys_len].key_parts= (wsrep_buf_t*)
          my_malloc(sizeof(wsrep_buf_t)*2, MYF(0))))
    {
      WSREP_ERROR("Can't allocate memory for key_parts");
      goto err;
    }
    ka->keys[ka->keys_len].key_parts_num= 2;
    ++ka->keys_len;
    if (!wsrep_prepare_key_for_isolation(table->db.str, table->table_name.str,
                                         (wsrep_buf_t*)ka->keys[ka->keys_len - 1].key_parts,
                                         &ka->keys[ka->keys_len - 1].key_parts_num))
    {
      WSREP_ERROR("Preparing keys for isolation failed (2)");
      goto err;
    }
  }
  return false;
err:
    wsrep_keys_free(ka);
    return true;
}

bool wsrep_prepare_key(const uchar* cache_key, size_t cache_key_len,
                       const uchar* row_id, size_t row_id_len,
                       wsrep_buf_t* key, size_t* key_len)
{
    if (*key_len < 3) return false;

    *key_len= 0;
    switch (wsrep_protocol_version)
    {
    case 0:
    {
        key[0].ptr = cache_key;
        key[0].len = cache_key_len;

        *key_len = 1;
        break;
    }
    case 1:
    case 2:
    case 3:
    case 4:
    {
        key[0].ptr = cache_key;
        key[0].len = strlen( (char*)cache_key );

        key[1].ptr = cache_key + strlen( (char*)cache_key ) + 1;
        key[1].len = strlen( (char*)(key[1].ptr) );

        *key_len = 2;
        break;
    }
    default:
        return false;
    }

    key[*key_len].ptr = row_id;
    key[*key_len].len = row_id_len;
    ++(*key_len);

    return true;
}

bool wsrep_prepare_key_for_innodb(THD* thd,
                                  const uchar* cache_key,
                                  size_t cache_key_len,
                                  const uchar* row_id,
                                  size_t row_id_len,
                                  wsrep_buf_t* key,
                                  size_t* key_len)
{

  return wsrep_prepare_key(cache_key, cache_key_len, row_id, row_id_len, key, key_len);
}

wsrep::key wsrep_prepare_key_for_toi(const char* db, const char* table,
                                     enum wsrep::key::type type)
{
  wsrep::key ret(type);
  DBUG_ASSERT(db);
  ret.append_key_part(db, strlen(db));
  if (table) ret.append_key_part(table, strlen(table));
  return ret;
}

wsrep::key_array
wsrep_prepare_keys_for_alter_add_fk(const char* child_table_db,
                                    Alter_info* alter_info)

{
  wsrep::key_array ret;
  Key *key;
  List_iterator<Key> key_iterator(alter_info->key_list);
  while ((key= key_iterator++))
  {
    if (key->type == Key::FOREIGN_KEY)
    {
      Foreign_key *fk_key= (Foreign_key *)key;
      const char *db_name= fk_key->ref_db.str;
      const char *table_name= fk_key->ref_table.str;
      if (!db_name)
      {
        db_name= child_table_db;
      }
      ret.push_back(wsrep_prepare_key_for_toi(db_name, table_name,
                                              wsrep::key::exclusive));
    }
  }
  return ret;
}

wsrep::key_array wsrep_prepare_keys_for_toi(const char* db,
                                            const char* table,
                                            const TABLE_LIST* table_list,
                                            Alter_info* alter_info)
{
  wsrep::key_array ret;
  if (db || table)
  {
    ret.push_back(wsrep_prepare_key_for_toi(db, table, wsrep::key::exclusive));
  }
  for (const TABLE_LIST* table= table_list; table; table= table->next_global)
  {
    ret.push_back(wsrep_prepare_key_for_toi(table->db.str, table->table_name.str,
                                            wsrep::key::exclusive));
  }
  if (alter_info && (alter_info->flags & ALTER_ADD_FOREIGN_KEY))
  {
    wsrep::key_array fk(wsrep_prepare_keys_for_alter_add_fk(table_list->db.str, alter_info));
    if (!fk.empty())
    {
      ret.insert(ret.end(), fk.begin(), fk.end());
    }
  }
  return ret;
}
/*
 * Construct Query_log_Event from thd query and serialize it
 * into buffer.
 *
 * Return 0 in case of success, 1 in case of error.
 */
int wsrep_to_buf_helper(
    THD* thd, const char *query, uint query_len, uchar** buf, size_t* buf_len)
{
  IO_CACHE tmp_io_cache;
  Log_event_writer writer(&tmp_io_cache, 0);
  if (open_cached_file(&tmp_io_cache, mysql_tmpdir, TEMP_PREFIX,
                       65536, MYF(MY_WME)))
    return 1;
  int ret(0);
  enum enum_binlog_checksum_alg current_binlog_check_alg=
    (enum_binlog_checksum_alg) binlog_checksum_options;

  Format_description_log_event *tmp_fd= new Format_description_log_event(4);
  tmp_fd->checksum_alg= current_binlog_check_alg;
  writer.write(tmp_fd);
  delete tmp_fd;

#ifdef GTID_SUPPORT
  if (thd->variables.gtid_next.type == GTID_GROUP)
  {
      Gtid_log_event gtid_ev(thd, FALSE, &thd->variables.gtid_next);
      if (!gtid_ev.is_valid()) ret= 0;
      if (!ret && writer.write(&gtid_ev)) ret= 1;
  }
#endif /* GTID_SUPPORT */
  if (wsrep_gtid_mode && thd->variables.gtid_seq_no)
  {
    Gtid_log_event gtid_event(thd, thd->variables.gtid_seq_no,
                          thd->variables.gtid_domain_id,
                          true, LOG_EVENT_SUPPRESS_USE_F,
                          true, 0);
    gtid_event.server_id= thd->variables.server_id;
    if (!gtid_event.is_valid()) ret= 0;
    ret= writer.write(&gtid_event);
  }

  /* if there is prepare query, add event for it */
  if (!ret && thd->wsrep_TOI_pre_query)
  {
    Query_log_event ev(thd, thd->wsrep_TOI_pre_query,
		       thd->wsrep_TOI_pre_query_len,
		       FALSE, FALSE, FALSE, 0);
    ev.checksum_alg= current_binlog_check_alg;
    if (writer.write(&ev)) ret= 1;
  }

  /* continue to append the actual query */
  Query_log_event ev(thd, query, query_len, FALSE, FALSE, FALSE, 0);
  ev.checksum_alg= current_binlog_check_alg;
  if (!ret && writer.write(&ev)) ret= 1;
  if (!ret && wsrep_write_cache_buf(&tmp_io_cache, buf, buf_len)) ret= 1;
  close_cached_file(&tmp_io_cache);
  return ret;
}

static int
wsrep_alter_query_string(THD *thd, String *buf)
{
  /* Append the "ALTER" part of the query */
  if (buf->append(STRING_WITH_LEN("ALTER ")))
    return 1;
  /* Append definer */
  append_definer(thd, buf, &(thd->lex->definer->user), &(thd->lex->definer->host));
  /* Append the left part of thd->query after event name part */
  if (buf->append(thd->lex->stmt_definition_begin,
                  thd->lex->stmt_definition_end -
                  thd->lex->stmt_definition_begin))
    return 1;

  return 0;
}

static int wsrep_alter_event_query(THD *thd, uchar** buf, size_t* buf_len)
{
  String log_query;

  if (wsrep_alter_query_string(thd, &log_query))
  {
    WSREP_WARN("events alter string failed: schema: %s, query: %s",
               thd->get_db(), thd->query());
    return 1;
  }
  return wsrep_to_buf_helper(thd, log_query.ptr(), log_query.length(), buf, buf_len);
}

#include "sql_show.h"
static int
create_view_query(THD *thd, uchar** buf, size_t* buf_len)
{
    LEX *lex= thd->lex;
    SELECT_LEX *select_lex= lex->first_select_lex();
    TABLE_LIST *first_table= select_lex->table_list.first;
    TABLE_LIST *views = first_table;
    LEX_USER *definer;
    String buff;
    const LEX_CSTRING command[3]=
      {{ STRING_WITH_LEN("CREATE ") },
       { STRING_WITH_LEN("ALTER ") },
       { STRING_WITH_LEN("CREATE OR REPLACE ") }};

    buff.append(&command[thd->lex->create_view->mode]);

    if (lex->definer)
      definer= get_current_user(thd, lex->definer);
    else
    {
      /*
        DEFINER-clause is missing; we have to create default definer in
        persistent arena to be PS/SP friendly.
        If this is an ALTER VIEW then the current user should be set as
        the definer.
      */
      definer= create_default_definer(thd, false);
    }

    if (definer)
    {
      views->definer.user = definer->user;
      views->definer.host = definer->host;
    } else {
      WSREP_ERROR("Failed to get DEFINER for VIEW.");
      return 1;
    }

    views->algorithm    = lex->create_view->algorithm;
    views->view_suid    = lex->create_view->suid;
    views->with_check   = lex->create_view->check;

    view_store_options(thd, views, &buff);
    buff.append(STRING_WITH_LEN("VIEW "));
    /* Test if user supplied a db (ie: we did not use thd->db) */
    if (views->db.str && views->db.str[0] &&
        (thd->db.str == NULL || cmp(&views->db, &thd->db)))
    {
      append_identifier(thd, &buff, &views->db);
      buff.append('.');
    }
    append_identifier(thd, &buff, &views->table_name);
    if (lex->view_list.elements)
    {
      List_iterator_fast<LEX_CSTRING> names(lex->view_list);
      LEX_CSTRING *name;
      int i;

      for (i= 0; (name= names++); i++)
      {
        buff.append(i ? ", " : "(");
        append_identifier(thd, &buff, name);
      }
      buff.append(')');
    }
    buff.append(STRING_WITH_LEN(" AS "));
    //buff.append(views->source.str, views->source.length);
    buff.append(thd->lex->create_view->select.str,
                thd->lex->create_view->select.length);
    //int errcode= query_error_code(thd, TRUE);
    //if (thd->binlog_query(THD::STMT_QUERY_TYPE,
    //                      buff.ptr(), buff.length(), FALSE, FALSE, FALSE, errcod
    return wsrep_to_buf_helper(thd, buff.ptr(), buff.length(), buf, buf_len);
}

/* Forward declarations. */
int wsrep_create_trigger_query(THD *thd, uchar** buf, size_t* buf_len);
/*
  Rewrite DROP TABLE for TOI. Temporary tables are eliminated from
  the query as they are visible only to client connection.

  TODO: See comments for sql_base.cc:drop_temporary_table() and refine
  the function to deal with transactional locked tables.
 */
static int wsrep_drop_table_query(THD* thd, uchar** buf, size_t* buf_len)
{

  LEX* lex= thd->lex;
  SELECT_LEX* select_lex= &lex->select_lex;
  TABLE_LIST* first_table= select_lex->table_list.first;
  String buff;

  bool found_temp_table= false;
  for (TABLE_LIST* table= first_table; table; table= table->next_global)
  {
    if (thd->find_temporary_table(table->db.str, table->table_name.str))
    {
      found_temp_table= true;
      break;
    }
  }

  if (found_temp_table)
  {
    buff.append("DROP TABLE ");
    if (lex->create_info.if_exists())
      buff.append("IF EXISTS ");

    for (TABLE_LIST* table= first_table; table; table= table->next_global)
    {
      if (!thd->find_temporary_table(table->db.str, table->table_name.str))
      {
        append_identifier(thd, &buff, table->db.str, table->db.length);
        buff.append(".");
        append_identifier(thd, &buff, table->table_name.str, table->table_name.length);
        buff.append(",");
      }
    }

    /* Chop the last comma */
    buff.chop();
    buff.append(" /* generated by wsrep */");

    WSREP_DEBUG("Rewrote '%s' as '%s'", thd->query(), buff.ptr());

    return wsrep_to_buf_helper(thd, buff.ptr(), buff.length(), buf, buf_len);
  }
  else
  {
    return wsrep_to_buf_helper(thd, thd->query(), thd->query_length(),
                               buf, buf_len);
  }
}

/*
  Decide if statement should run in TOI.

  Look if table or table_list contain temporary tables. If the
  statement affects only temporary tables,   statement should not run
  in TOI. If the table list contains mix of regular and temporary tables
  (DROP TABLE, OPTIMIZE, ANALYZE), statement should be run in TOI but
  should be rewritten at later time for replication to contain only
  non-temporary tables.
 */
static bool wsrep_can_run_in_toi(THD *thd, const char *db, const char *table,
                                 const TABLE_LIST *table_list)
{
  DBUG_ASSERT(!table || db);
  DBUG_ASSERT(table_list || db);

  LEX* lex= thd->lex;
  SELECT_LEX* select_lex= lex->first_select_lex();
  TABLE_LIST* first_table= select_lex->table_list.first;

  switch (lex->sql_command)
  {
  case SQLCOM_CREATE_TABLE:
    DBUG_ASSERT(!table_list);
    if (thd->lex->create_info.options & HA_LEX_CREATE_TMP_TABLE)
    {
      return false;
    }
    return true;

  case SQLCOM_CREATE_VIEW:

    DBUG_ASSERT(!table_list);
    DBUG_ASSERT(first_table); /* First table is view name */
    /*
      If any of the remaining tables refer to temporary table error
      is returned to client, so TOI can be skipped
    */
    for (TABLE_LIST* it= first_table->next_global; it; it= it->next_global)
    {
      if (thd->find_temporary_table(it))
      {
        return false;
      }
    }
    return true;

  case SQLCOM_CREATE_TRIGGER:

    DBUG_ASSERT(!table_list);
    DBUG_ASSERT(first_table);

    if (thd->find_temporary_table(first_table))
    {
      return false;
    }
    return true;

  default:
    if (table && !thd->find_temporary_table(db, table))
    {
      return true;
    }

    if (table_list)
    {
      for (TABLE_LIST* table= first_table; table; table= table->next_global)
      {
        if (!thd->find_temporary_table(table->db.str, table->table_name.str))
        {
          return true;
        }
      }
    }
    return !(table || table_list);
  }
}

<<<<<<< HEAD
static bool wsrep_can_run_in_nbo(THD *thd)
=======
static const char* wsrep_get_query_or_msg(const THD* thd)
{
  switch(thd->lex->sql_command)
  {
    case SQLCOM_CREATE_USER:
      return "CREATE USER";
    case SQLCOM_GRANT:
      return "GRANT";
    case SQLCOM_REVOKE:
      return "REVOKE";
    case SQLCOM_SET_OPTION:
      if (thd->lex->definer)
	return "SET PASSWORD";
      /* fallthrough */
    default:
      return thd->query();
   }
}

/*
  returns: 
   0: statement was replicated as TOI
   1: TOI replication was skipped
  -1: TOI replication failed 
 */
static int wsrep_TOI_begin(THD *thd, const char *db_, const char *table_,
                           const TABLE_LIST* table_list)
>>>>>>> 55dd0776
{
    switch (thd->lex->sql_command)
    {
    case SQLCOM_ALTER_TABLE:
      /*
        CREATE INDEX and DROP INDEX are mapped to ALTER TABLE internally
      */
    case SQLCOM_CREATE_INDEX:
    case SQLCOM_DROP_INDEX:
      switch (thd->lex->alter_info.requested_lock)
      {
      case Alter_info::ALTER_TABLE_LOCK_SHARED:
      case Alter_info::ALTER_TABLE_LOCK_EXCLUSIVE:
        return true;
      default:
        return false;
      }
    case SQLCOM_OPTIMIZE:
        return true;
    default:
        break; /* Keep compiler happy */
    }
    return false;
}

static int wsrep_create_sp(THD *thd, uchar** buf, size_t* buf_len)
{
  String log_query;
  sp_head *sp = thd->lex->sphead;
  sql_mode_t saved_mode= thd->variables.sql_mode;
  String retstr(64);
  LEX_CSTRING returns= empty_clex_str;
  retstr.set_charset(system_charset_info);

  log_query.set_charset(system_charset_info);

  if (sp->m_handler->type() == TYPE_ENUM_FUNCTION)
  {
    sp_returns_type(thd, retstr, sp);
    returns= retstr.lex_cstring();
  }
  if (sp->m_handler->
      show_create_sp(thd, &log_query,
                     sp->m_explicit_name ? sp->m_db : null_clex_str,
                     sp->m_name, sp->m_params, returns,
                     sp->m_body, sp->chistics(),
                     thd->lex->definer[0],
                     thd->lex->create_info,
                     saved_mode))
  {
    WSREP_WARN("SP create string failed: schema: %s, query: %s",
               thd->get_db(), thd->query());
    return 1;
  }

<<<<<<< HEAD
  return wsrep_to_buf_helper(thd, log_query.ptr(), log_query.length(), buf, buf_len);
}

static int wsrep_TOI_event_buf(THD* thd, uchar** buf, size_t* buf_len)
{
  int err;
=======
  WSREP_DEBUG("TO BEGIN: %lld, %d : %s", (long long)wsrep_thd_trx_seqno(thd),
              thd->wsrep_exec_mode, wsrep_get_query_or_msg(thd));

>>>>>>> 55dd0776
  switch (thd->lex->sql_command)
  {
  case SQLCOM_CREATE_VIEW:
    err= create_view_query(thd, buf, buf_len);
    break;
  case SQLCOM_CREATE_PROCEDURE:
  case SQLCOM_CREATE_SPFUNCTION:
    err= wsrep_create_sp(thd, buf, buf_len);
    break;
  case SQLCOM_CREATE_TRIGGER:
    err= wsrep_create_trigger_query(thd, buf, buf_len);
    break;
  case SQLCOM_CREATE_EVENT:
    err= wsrep_create_event_query(thd, buf, buf_len);
    break;
  case SQLCOM_ALTER_EVENT:
    err= wsrep_alter_event_query(thd, buf, buf_len);
    break;
  case SQLCOM_DROP_TABLE:
    err= wsrep_drop_table_query(thd, buf, buf_len);
    break;
  default:
    err= wsrep_to_buf_helper(thd, thd->query(), thd->query_length(), buf,
                             buf_len);
    break;
  }

<<<<<<< HEAD
  return err;
=======
  wsrep_key_arr_t key_arr= {0, 0};
  struct wsrep_buf buff = { buf, buf_len };
  if (!buf_err                                                                  &&
      !wsrep_prepare_keys_for_isolation(thd, db_, table_, table_list, &key_arr) &&
      key_arr.keys_len > 0                                                      &&
      WSREP_OK == (ret = wsrep->to_execute_start(wsrep, thd->thread_id,
						 key_arr.keys, key_arr.keys_len,
						 &buff, 1,
						 &thd->wsrep_trx_meta)))
  {
    thd->wsrep_exec_mode= TOTAL_ORDER;
    wsrep_to_isolation++;
    wsrep_keys_free(&key_arr);
    WSREP_DEBUG("TO BEGIN: %lld, %d",(long long)wsrep_thd_trx_seqno(thd),
		thd->wsrep_exec_mode);
  }
  else if (key_arr.keys_len > 0) {
    /* jump to error handler in mysql_execute_command() */
    WSREP_WARN("TO isolation failed for: %d, schema: %s, sql: %s. Check wsrep "
               "connection state and retry the query.",
               ret,
               thd->get_db(),
               (thd->query()) ? thd->query() : "void");
    my_message(ER_LOCK_DEADLOCK, "WSREP replication failed. Check "
               "your wsrep connection state and retry the query.", MYF(0));
    wsrep_keys_free(&key_arr);
    rc= -1;
  }
  else {
    /* non replicated DDL, affecting temporary tables only */
    WSREP_DEBUG("TO isolation skipped for: %d, sql: %s."
		"Only temporary tables affected.",
		ret, (thd->query()) ? thd->query() : "void");
    rc= 1;
  }
  if (buf) my_free(buf);
  return rc;
}

static void wsrep_TOI_end(THD *thd) {
  wsrep_status_t ret;
  wsrep_to_isolation--;

  WSREP_DEBUG("TO END: %lld, %d: %s", (long long)wsrep_thd_trx_seqno(thd),
              thd->wsrep_exec_mode, wsrep_get_query_or_msg(thd));

  wsrep_set_SE_checkpoint(thd->wsrep_trx_meta.gtid.uuid,
                          thd->wsrep_trx_meta.gtid.seqno);
  WSREP_DEBUG("TO END: %lld, update seqno",
              (long long)wsrep_thd_trx_seqno(thd));
  
  if (WSREP_OK == (ret = wsrep->to_execute_end(wsrep, thd->thread_id))) {
    WSREP_DEBUG("TO END: %lld", (long long)wsrep_thd_trx_seqno(thd));
  }
  else {
    WSREP_WARN("TO isolation end failed for: %d, schema: %s, sql: %s",
               ret,
               thd->get_db(),
               (thd->query()) ? thd->query() : "void");
  }
>>>>>>> 55dd0776
}

static void wsrep_TOI_begin_failed(THD* thd, const wsrep_buf_t* /* const err */)
{
  if (wsrep_thd_trx_seqno(thd) > 0)
  {
    /* GTID was granted and TO acquired - need to log event and release TO */
    if (wsrep_emulate_bin_log) wsrep_thd_binlog_trx_reset(thd);
    if (wsrep_write_dummy_event(thd, "TOI begin failed")) { goto fail; }
#if 0
    /* todo */
    wsrep_xid_init(&thd->wsrep_xid,
                   thd->wsrep_trx_meta.gtid.uuid,
                   thd->wsrep_trx_meta.gtid.seqno);
    if (tc_log) tc_log->commit(thd, true);
#endif /* 0 */
    wsrep::client_state& cs(thd->wsrep_cs());
    int const ret= cs.leave_toi();
    if (ret)
    {
      WSREP_ERROR("Leaving critical section for failed TOI failed: thd: %lld, "
                  "schema: %s, SQL: %s, rcode: %d wsrep_error: %s",
                  (long long)thd->real_id, thd->db.str,
                  thd->query(), ret, wsrep::to_c_string(cs.current_error()));
      goto fail;
    }
  }
  return;
fail:
  WSREP_ERROR("Failed to release TOI resources. Need to abort.");
  unireg_abort(1);
}


/*
  returns:
   0: statement was replicated as TOI
   1: TOI replication was skipped
  -1: TOI replication failed
  -2: NBO begin failed
 */
static int wsrep_TOI_begin(THD *thd, const char *db, const char *table,
                           const TABLE_LIST* table_list,
                           Alter_info* alter_info)
{
  /* FIXME: NBO is broken in this codepath */
  DBUG_ASSERT(thd->variables.wsrep_OSU_method == WSREP_OSU_TOI);
  DBUG_ASSERT(thd->variables.wsrep_OSU_method == WSREP_OSU_TOI ||
              thd->variables.wsrep_OSU_method == WSREP_OSU_NBO);

  WSREP_DEBUG("TOI Begin");
  if (wsrep_can_run_in_toi(thd, db, table, table_list) == false)
  {
    WSREP_DEBUG("No TOI for %s", WSREP_QUERY(thd));
    return 1;
  }

  if (thd->variables.wsrep_OSU_method == WSREP_OSU_NBO &&
      Wsrep_server_state::has_capability(wsrep::provider::capability::nbo))
  {
    const char* const msg=
      "wsrep_OSU_method NBO is not supported by wsrep provider";
    WSREP_DEBUG("%s", msg);
    my_message(ER_NOT_SUPPORTED_YET, msg, MYF(0));
    return -1;
  }

  bool can_run_in_nbo(wsrep_can_run_in_nbo(thd));
  if (can_run_in_nbo                  == false &&
      thd->variables.wsrep_OSU_method == WSREP_OSU_NBO)
  {
    WSREP_DEBUG("wsrep_OSU_method NBO not supported for %s",
                WSREP_QUERY(thd));
    my_message(ER_NOT_SUPPORTED_YET,
               "wsrep_OSU_method NBO not supported for query",
               MYF(0));
    return -1;
  }

  bool run_in_nbo= (thd->variables.wsrep_OSU_method == WSREP_OSU_NBO &&
                    can_run_in_nbo);

  // uint32_t flags= (run_in_nbo ? WSREP_FLAG_TRX_START :
  //                WSREP_FLAG_TRX_START | WSREP_FLAG_TRX_END);
  uchar* buf= 0;
  size_t buf_len(0);
  int buf_err;
  int rc;
  time_t wait_start;

  buf_err= wsrep_TOI_event_buf(thd, &buf, &buf_len);
  if (buf_err) {
    WSREP_ERROR("Failed to create TOI event buf: %d", buf_err);
    my_message(ER_UNKNOWN_ERROR,
               "WSREP replication failed to prepare TOI event buffer. "
               "Check your query.",
               MYF(0));
    return -1;
  }
  struct wsrep_buf buff= { buf, buf_len };

  wsrep::key_array key_array=
    wsrep_prepare_keys_for_toi(db, table, table_list, alter_info);

  /* wsrep_can_run_in_toi() should take care of checking that
     DDLs with only temp tables should not be TOId at all */
  if (key_array.size() == 0)
  {
    /* non replicated DDL, affecting temporary tables only */
    WSREP_DEBUG("TO isolation skipped, sql: %s."
                "Only temporary tables affected.",
                WSREP_QUERY(thd));
    if (buf) my_free(buf);
    return -1;
  }

  thd_proc_info(thd, "acquiring total order isolation");
  wait_start= time(NULL);
  wsrep::client_state& cs(thd->wsrep_cs());
  int ret;
  do
  {
    ret= cs.enter_toi(key_array,
                      wsrep::const_buffer(buff.ptr, buff.len),
                      wsrep::provider::flag::start_transaction |
                      wsrep::provider::flag::commit);
    if (thd->killed != NOT_KILLED) break;

    if (ret)
    {
      DBUG_ASSERT(cs.current_error());
      WSREP_DEBUG("to_execute_start() failed for %llu: %s, NBO: %s, seqno: %lld",
                  thd->thread_id, WSREP_QUERY(thd), run_in_nbo ? "yes" : "no",
                  (long long)wsrep_thd_trx_seqno(thd));
      if (ulong(time(NULL) - wait_start) < thd->variables.lock_wait_timeout)
      {
        usleep(100000);
      }
      else
      {
        my_error(ER_LOCK_WAIT_TIMEOUT, MYF(0));
        break;
      }
      if (run_in_nbo) /* will loop */
      {
        wsrep_TOI_begin_failed(thd, NULL /* failed repl/certification doesn't mean error in execution */);
      }
    }
  } while (ret && cs.current_error() == wsrep::e_error_during_commit /* ? */  && run_in_nbo);

  if (ret) {
    /* jump to error handler in mysql_execute_command() */
    switch (cs.current_error())
    {
    case wsrep::e_size_exceeded_error:
      WSREP_WARN("TO isolation failed for: %d, schema: %s, sql: %s. "
                 "Maximum size exceeded.",
                 ret,
                 (thd->db.str ? thd->db.str : "(null)"),
                 WSREP_QUERY(thd));
      my_error(ER_ERROR_DURING_COMMIT, MYF(0), WSREP_SIZE_EXCEEDED);
      break;
    default:
      WSREP_WARN("TO isolation failed for: %d, schema: %s, sql: %s. "
                 "Check wsrep connection state and retry the query.",
                 ret,
                 (thd->db.str ? thd->db.str : "(null)"),
                 WSREP_QUERY(thd));
      if (!thd->is_error())
      {
        my_error(ER_LOCK_DEADLOCK, MYF(0), "WSREP replication failed. Check "
                 "your wsrep connection state and retry the query.");
      }
    }
    rc= -1;
  }
  else {

    try {
      /*
        Allocate dummy thd->wsrep_nbo_ctx to track execution state
        in mysql_execute_command().
      */
      if (run_in_nbo) {
        thd->wsrep_nbo_ctx= new Wsrep_nbo_ctx(0, 0, 0, wsrep_trx_meta_t());
        ::abort();
      }

      // thd->wsrep_exec_mode= TOTAL_ORDER;
      ++wsrep_to_isolation;

      // WSREP_DEBUG("TO BEGIN(%lu): %lld, %d, %s",
      //          thd->thread_id,
      //         (long long)wsrep_thd_trx_seqno(thd),
      //            thd->wsrep_exec_mode, WSREP_QUERY(thd));
      rc= 0;

    }
    catch (std::bad_alloc& e) {
      rc= -2;
    }
  }

  if (buf) my_free(buf);

  switch(rc)
  {
  case 0:
    break;
  case -2:
  {
    const char* const err_str= "Failed to allocate NBO context object.";
    wsrep_buf_t const err= { err_str, strlen(err_str) };
    wsrep_TOI_begin_failed(thd, &err);
    break;
  }
  default:
    wsrep_TOI_begin_failed(thd, NULL);
  }

  return rc;
}

static void wsrep_TOI_end(THD *thd) {
  int ret;
  wsrep_to_isolation--;
  wsrep::client_state& client_state(thd->wsrep_cs());
  DBUG_ASSERT(wsrep_thd_is_local_toi(thd));
  WSREP_DEBUG("TO END: %lld: %s", client_state.toi_meta().seqno().get(),
              WSREP_QUERY(thd));

  if (wsrep_thd_is_local_toi(thd))
  {
    wsrep_set_SE_checkpoint(client_state.toi_meta().gtid());
    if (thd->is_error() && !wsrep_must_ignore_error(thd))
    {
      wsrep_apply_error err;
      err.store(thd);
      // wsrep_buf_t const tmp= err.get_buf();
      // ret= wsrep_ptr->to_execute_end(wsrep_ptr, thd->thread_id, &tmp);
      client_state.leave_toi();
    }
    else
    {
      ret= client_state.leave_toi();
    }

    if (ret == 0)
    {
      WSREP_DEBUG("TO END: %ld", client_state.toi_meta().seqno().get());
    }
    else
    {
      WSREP_WARN("TO isolation end failed for: %d, schema: %s, sql: %s",
                 ret, (thd->db.str ? thd->db.str : "(null)"), WSREP_QUERY(thd));
    }
  }

  if (thd->wsrep_nbo_ctx)
  {
    delete thd->wsrep_nbo_ctx;
    thd->wsrep_nbo_ctx= NULL;
  }
}

static int wsrep_RSU_begin(THD *thd, const char *db_, const char *table_)
{
  WSREP_DEBUG("RSU BEGIN: %ld, : %s", wsrep_thd_trx_seqno(thd),
              WSREP_QUERY(thd));
  if (thd->wsrep_cs().begin_rsu(5000))
  {
    WSREP_WARN("RSU begin failed");
  }
  else
  {
    thd->variables.wsrep_on = 0;
  }
  return 0;
}

static void wsrep_RSU_end(THD *thd)
{
  WSREP_DEBUG("RSU END: %ld : %s", wsrep_thd_trx_seqno(thd),
              WSREP_QUERY(thd));
  if (thd->wsrep_cs().end_rsu())
  {
    WSREP_WARN("Failed to end RSU, server may need to be restarted");
  }
  thd->variables.wsrep_on = 1;
}

int wsrep_to_isolation_begin(THD *thd, const char *db_, const char *table_,
                             const TABLE_LIST* table_list,
                             Alter_info* alter_info)
{
  /*
    No isolation for applier or replaying threads.
   */
  if (!wsrep_thd_is_local(thd)) return 0;

  int ret= 0;
  mysql_mutex_lock(&thd->LOCK_thd_data);

  if (thd->wsrep_trx().state() == wsrep::transaction::s_must_abort)
  {
    WSREP_INFO("thread: %lld  schema: %s  query: %s has been aborted due to multi-master conflict",
               (longlong) thd->thread_id, thd->get_db(), thd->query());
    mysql_mutex_unlock(&thd->LOCK_thd_data);
    return WSREP_TRX_FAIL;
  }
  mysql_mutex_unlock(&thd->LOCK_thd_data);

  DBUG_ASSERT(wsrep_thd_is_local(thd));
  DBUG_ASSERT(thd->wsrep_trx().ws_meta().seqno().is_undefined());

  if (thd->global_read_lock.can_acquire_protection())
  {
    WSREP_DEBUG("Aborting TOI: Global Read-Lock (FTWRL) in place: %s %llu",
                WSREP_QUERY(thd), thd->thread_id);
    return -1;
  }

  if (wsrep_debug && thd->mdl_context.has_locks())
  {
    WSREP_DEBUG("thread holds MDL locks at TI begin: %s %llu",
                WSREP_QUERY(thd), thd->thread_id);
  }

  /*
    It makes sense to set auto_increment_* to defaults in TOI operations.
    Must be done before wsrep_TOI_begin() since Query_log_event encapsulating
    TOI statement and auto inc variables for wsrep replication is constructed
    there. Variables are reset back in THD::reset_for_next_command() before
    processing of next command.
   */
  if (wsrep_auto_increment_control)
  {
    thd->variables.auto_increment_offset = 1;
    thd->variables.auto_increment_increment = 1;
  }

  if (thd->variables.wsrep_on && wsrep_thd_is_local(thd))
  {
    switch (thd->variables.wsrep_OSU_method) {
    case WSREP_OSU_TOI:
    case WSREP_OSU_NBO:
      ret= wsrep_TOI_begin(thd, db_, table_, table_list, alter_info);
      break;
    case WSREP_OSU_RSU:
      ret=  wsrep_RSU_begin(thd, db_, table_);
      break;
    default:
      WSREP_ERROR("Unsupported OSU method: %lu",
                  thd->variables.wsrep_OSU_method);
      ret= -1;
      break;
    }
    switch (ret) {
    case 0: /* wsrep_TOI_begin sould set toi mode */ break;
    case 1:
      /* TOI replication skipped, treat as success */
      ret = 0;
      break;
    case -1:
      /* TOI replication failed, treat as error */
      break;
    }
  }

  return ret;
}

void wsrep_to_isolation_end(THD *thd)
{
  DBUG_ASSERT(wsrep_thd_is_local_toi(thd) ||
              wsrep_thd_is_in_rsu(thd));
  if (wsrep_thd_is_local_toi(thd))
  {
    DBUG_ASSERT(thd->variables.wsrep_OSU_method == WSREP_OSU_TOI);
    wsrep_TOI_end(thd);
  }
  else if (wsrep_thd_is_in_rsu(thd))
  {
    DBUG_ASSERT(thd->variables.wsrep_OSU_method == WSREP_OSU_RSU);
    wsrep_RSU_end(thd);
  }
  else
  {
    DBUG_ASSERT(0);
  }
  if (wsrep_emulate_bin_log) wsrep_thd_binlog_trx_reset(thd);
}

void wsrep_begin_nbo_unlock(THD* thd)
{
  DBUG_ASSERT(0);
#if 0
  DBUG_ASSERT(thd->wsrep_nbo_ctx);
  if (wsrep_thd_is_toi(thd))
  {
    if (wsrep_ptr->to_execute_end(wsrep_ptr, thd->thread_id, NULL) != WSREP_OK) {
      WSREP_ERROR("Non-blocking operation failed to release provider "
                  "resources, cannot continue");
      unireg_abort(1);
    }
  }
  else if (wsrep_thd_is_applying(thd))
  {
    thd->wsrep_nbo_ctx->signal();
  }
  thd->wsrep_nbo_ctx->set_toi_released(true);
#endif
}

void wsrep_end_nbo_lock(THD* thd, const TABLE_LIST *table_list)
{
  DBUG_ASSERT(0);
#if 0
  DBUG_ASSERT(thd->wsrep_nbo_ctx);

  // Release TOI critical section if not released yet. This
  // may happen if operation fails in early phase.
  if (thd->wsrep_nbo_ctx->toi_released() == false) {
    wsrep_begin_nbo_unlock(thd);
  }

  DBUG_ASSERT(wsrep_thd_is_toi(thd) || wsrep_thd_is_applying(thd));
  wsrep_status_t ret;
  uint32_t flags= WSREP_FLAG_TRX_END;

  wsrep_key_arr_t key_arr= {0, 0};

  if (wsrep_prepare_keys_for_isolation(thd, NULL, NULL, table_list, &key_arr))
  {
    WSREP_ERROR("Failed to prepare keys for NBO end. This is fatal, must abort");
    unireg_abort(1);

  }
  thd_proc_info(thd, "acquiring total order isolation for NBO end");

  DBUG_ASSERT(key_arr.keys_len > 0);

  time_t wait_start= time(NULL);
  while ((ret= wsrep_ptr->to_execute_start(wsrep_ptr, thd->thread_id,
                                       key_arr.keys, key_arr.keys_len, 0, 0,
                                       flags,
                                       &thd->wsrep_trx_meta))
         == WSREP_CONN_FAIL) {
    if (thd->killed != NOT_KILLED) {
      WSREP_ERROR("Non-blocking operation end failed to sync with group, "
                  "thd killed %d", thd->killed);
      /* Error handling happens outside of while() */
      break;
    }
    usleep(100000);
    if (ulong(time(NULL) - wait_start) >= thd->variables.lock_wait_timeout)
    {
      WSREP_ERROR("Lock wait timeout while waiting NBO end to replicate.");
      break;
    }
  }

  if (ret != WSREP_OK)
  {
    WSREP_ERROR("Failed to acquire total order isolation for non-blocking DDL "
                "end event, provider returned error code %d: "
                "(schema: %s, query: %s)",
                ret, (thd->db.str ? thd->db.str : "(null)"),
                WSREP_QUERY(thd));
    thd->get_stmt_da()->set_overwrite_status(true);
    my_error(ER_ERROR_DURING_COMMIT, MYF(0), ret);
    thd->get_stmt_da()->set_overwrite_status(false);
    WSREP_ERROR("This will leave database in inconsistent state since DDL "
                "execution cannot be terminated in order. Node must rejoin "
                "the cluster via SST");
    wsrep_ptr->free_connection(wsrep_ptr, thd->thread_id);
    wsrep_ptr->disconnect(wsrep_ptr);
    // We let the operation to finish out of order in order to release
    // all resources properly. However GTID is cleared so that the
    // event won't be binlogged with incorrect GTID.
    thd->wsrep_trx_meta.gtid= WSREP_GTID_UNDEFINED;
  }

  thd->wsrep_nbo_ctx->set_toi_released(false);
#endif
}

#define WSREP_MDL_LOG(severity, msg, schema, schema_len, req, gra)             \
    WSREP_##severity(                                                          \
      "%s\n"                                                                   \
      "schema:  %.*s\n"                                                        \
      "request: (%llu \tseqno %lld \twsrep (%s, %s, %s) cmd %d %d \t%s)\n"     \
      "granted: (%llu \tseqno %lld \twsrep (%s, %s, %s) cmd %d %d \t%s)",      \
      msg, schema_len, schema,                                                 \
      req->thread_id, (long long)wsrep_thd_trx_seqno(req),                     \
      wsrep_thd_client_mode_str(req), wsrep_thd_client_state_str(req), wsrep_thd_transaction_state_str(req), \
      req->get_command(), req->lex->sql_command, req->query(),                 \
      gra->thread_id, (long long)wsrep_thd_trx_seqno(gra),                     \
      wsrep_thd_client_mode_str(gra), wsrep_thd_client_state_str(gra), wsrep_thd_transaction_state_str(gra), \
      gra->get_command(), gra->lex->sql_command, gra->query());

/**
  Check if request for the metadata lock should be granted to the requester.

  @param  requestor_ctx        The MDL context of the requestor
  @param  ticket               MDL ticket for the requested lock

  @retval TRUE   Lock request can be granted
  @retval FALSE  Lock request cannot be granted
*/

bool wsrep_grant_mdl_exception(MDL_context *requestor_ctx,
                               MDL_ticket *ticket,
                               const MDL_key *key)
{
  /* Fallback to the non-wsrep behaviour */
  if (!WSREP_ON) return FALSE;

  THD *request_thd= requestor_ctx->get_thd();
  THD *granted_thd= ticket->get_ctx()->get_thd();
  bool ret= false;

  const char* schema= key->db_name();
  int schema_len= key->db_name_length();

  mysql_mutex_lock(&request_thd->LOCK_thd_data);
  if (wsrep_thd_is_toi(request_thd) ||
      wsrep_thd_is_applying(request_thd)) {

    mysql_mutex_unlock(&request_thd->LOCK_thd_data);
    WSREP_MDL_LOG(DEBUG, "MDL conflict ", schema, schema_len,
                  request_thd, granted_thd);
    ticket->wsrep_report(wsrep_debug);

    mysql_mutex_lock(&granted_thd->LOCK_thd_data);
    if (wsrep_thd_is_toi(granted_thd) ||
        wsrep_thd_is_applying(granted_thd))
    {
      if (wsrep_thd_is_SR((void*)granted_thd) &&
          !wsrep_thd_is_SR((void*)request_thd))
      {
        WSREP_MDL_LOG(INFO, "MDL conflict, DDL vs SR", 
                      schema, schema_len, request_thd, granted_thd);
        mysql_mutex_unlock(&granted_thd->LOCK_thd_data);
        wsrep_abort_thd((void*)request_thd, (void*)granted_thd, 1);
        ret = FALSE;
      }
      else
      {
        WSREP_MDL_LOG(INFO, "MDL BF-BF conflict", schema, schema_len,
                      request_thd, granted_thd);
        ticket->wsrep_report(true);
        mysql_mutex_unlock(&granted_thd->LOCK_thd_data);
        ret = TRUE;
      }
    }
    else if (granted_thd->lex->sql_command == SQLCOM_FLUSH ||
             granted_thd->mdl_context.has_explicit_locks())
    {
      WSREP_DEBUG("BF thread waiting for FLUSH");
      ticket->wsrep_report(wsrep_debug);
      mysql_mutex_unlock(&granted_thd->LOCK_thd_data);
      ret = FALSE;
    }
    else if (request_thd->lex->sql_command == SQLCOM_DROP_TABLE)
    {
      WSREP_DEBUG("DROP caused BF abort, conf %s",
                  wsrep_thd_transaction_state_str(granted_thd));
      ticket->wsrep_report(wsrep_debug);
      mysql_mutex_unlock(&granted_thd->LOCK_thd_data);
      wsrep_abort_thd((void*)request_thd, (void*)granted_thd, 1);
      ret = FALSE;
    }
    else
    {
      WSREP_MDL_LOG(DEBUG, "MDL conflict-> BF abort", schema, schema_len,
                    request_thd, granted_thd);
      ticket->wsrep_report(wsrep_debug);
      if (granted_thd->wsrep_trx().active())
      {
<<<<<<< HEAD
        mysql_mutex_unlock(&granted_thd->LOCK_thd_data);
        wsrep_abort_thd(request_thd, granted_thd, 1);
        ret= FALSE;
      }
      else
      {
        /*
          Granted_thd is likely executing with wsrep_on=0. If the requesting
          thd is BF, BF abort and wait.
        */
        mysql_mutex_unlock(&granted_thd->LOCK_thd_data);
        if (wsrep_thd_is_BF(request_thd, FALSE))
=======
        if (request_thd->lex->sql_command == SQLCOM_DROP_TABLE ||
            request_thd->lex->sql_command == SQLCOM_DROP_SEQUENCE)
        {
          WSREP_DEBUG("DROP caused BF abort, conf %d", granted_thd->wsrep_conflict_state);
        }
        else if (granted_thd->wsrep_query_state == QUERY_COMMITTING)
>>>>>>> 55dd0776
        {
          ha_abort_transaction(request_thd, granted_thd, TRUE);
          ret= FALSE;
        }
        else
        {
          DBUG_ASSERT(0);
          ret= TRUE;
        }
      }
    }
  }
  else
  {
    mysql_mutex_unlock(&request_thd->LOCK_thd_data);
  }
  return ret;
}

/**/
static bool abort_replicated(THD *thd)
{
  bool ret_code= false;
  if (thd->wsrep_trx().state() == wsrep::transaction::s_committing)
  {
    WSREP_DEBUG("aborting replicated trx: %llu", (ulonglong)(thd->real_id));

    (void)wsrep_abort_thd(thd, thd, TRUE);
    ret_code= true;
  }
  return ret_code;
}

/**/
static inline bool is_client_connection(THD *thd)
{
  return (thd->wsrep_client_thread && thd->variables.wsrep_on);
}

static inline bool is_replaying_connection(THD *thd)
{
  bool ret;

  mysql_mutex_lock(&thd->LOCK_thd_data);
  ret=  (thd->wsrep_trx().state() == wsrep::transaction::s_replaying) ? true : false;
  mysql_mutex_unlock(&thd->LOCK_thd_data);

  return ret;
}

static inline bool is_committing_connection(THD *thd)
{
  bool ret;

  mysql_mutex_lock(&thd->LOCK_thd_data);
  ret=  (thd->wsrep_trx().state() == wsrep::transaction::s_committing) ? true : false;
  mysql_mutex_unlock(&thd->LOCK_thd_data);

  return ret;
}

static bool have_client_connections()
{
  THD *tmp;

  I_List_iterator<THD> it(threads);
  while ((tmp=it++))
  {
    DBUG_PRINT("quit",("Informing thread %lld that it's time to die",
                       (longlong) tmp->thread_id));
    if (is_client_connection(tmp) && tmp->killed == KILL_CONNECTION)
    {
      (void)abort_replicated(tmp);
      return true;
    }
  }
  return false;
}

static void wsrep_close_thread(THD *thd)
{
  thd->set_killed(KILL_CONNECTION);
  MYSQL_CALLBACK(thread_scheduler, post_kill_notification, (thd));
  if (thd->mysys_var)
  {
    thd->mysys_var->abort=1;
    mysql_mutex_lock(&thd->mysys_var->mutex);
    if (thd->mysys_var->current_cond)
    {
      mysql_mutex_lock(thd->mysys_var->current_mutex);
      mysql_cond_broadcast(thd->mysys_var->current_cond);
      mysql_mutex_unlock(thd->mysys_var->current_mutex);
    }
    mysql_mutex_unlock(&thd->mysys_var->mutex);
  }
}

static my_bool have_committing_connections()
{
  THD *tmp;
  mysql_mutex_lock(&LOCK_thread_count); // For unlink from list

  I_List_iterator<THD> it(threads);
  while ((tmp=it++))
  {
    if (!is_client_connection(tmp))
      continue;

    if (is_committing_connection(tmp))
    {
      mysql_mutex_unlock(&LOCK_thread_count);
      return TRUE;
    }
  }
  mysql_mutex_unlock(&LOCK_thread_count);
  return FALSE;
}

int wsrep_wait_committing_connections_close(int wait_time)
{
  int sleep_time= 100;

  while (have_committing_connections() && wait_time > 0)
  {
    WSREP_DEBUG("wait for committing transaction to close: %d", wait_time);
    my_sleep(sleep_time);
    wait_time -= sleep_time;
  }
  if (have_committing_connections())
  {
    return 1;
  }
  return 0;
}

void wsrep_close_client_connections(my_bool wait_to_end, THD* except_caller_thd)
{
  /*
    First signal all threads that it's time to die
  */

  THD *tmp;
  mysql_mutex_lock(&LOCK_thread_count); // For unlink from list

  bool kill_cached_threads_saved= kill_cached_threads;
  kill_cached_threads= true; // prevent future threads caching
  mysql_cond_broadcast(&COND_thread_cache); // tell cached threads to die

  I_List_iterator<THD> it(threads);
  while ((tmp=it++))
  {
    DBUG_PRINT("quit",("Informing thread %lld that it's time to die",
                       (longlong) tmp->thread_id));
    /* We skip slave threads & scheduler on this first loop through. */
    if (!is_client_connection(tmp))
      continue;

    if (tmp == except_caller_thd)
    {
      DBUG_ASSERT(is_client_connection(tmp));
      continue;
    }

    if (is_replaying_connection(tmp))
    {
      tmp->set_killed(KILL_CONNECTION);
      continue;
    }

    /* replicated transactions must be skipped */
    if (abort_replicated(tmp))
      continue;

    WSREP_DEBUG("closing connection %lld", (longlong) tmp->thread_id);
    wsrep_close_thread(tmp);
  }
  mysql_mutex_unlock(&LOCK_thread_count);

  if (thread_count)
    sleep(2);                               // Give threads time to die

  mysql_mutex_lock(&LOCK_thread_count);
  /*
    Force remaining threads to die by closing the connection to the client
  */

  I_List_iterator<THD> it2(threads);
  while ((tmp=it2++))
  {
#ifndef __bsdi__				// Bug in BSDI kernel
    if (is_client_connection(tmp) &&
        !abort_replicated(tmp)    &&
        !is_replaying_connection(tmp) &&
        tmp != except_caller_thd)
    {
      WSREP_INFO("killing local connection: %lld", (longlong) tmp->thread_id);
      close_connection(tmp,0);
    }
#endif
  }

  DBUG_PRINT("quit",("Waiting for threads to die (count=%u)",thread_count));
  WSREP_DEBUG("waiting for client connections to close: %u", thread_count);

  while (wait_to_end && have_client_connections())
  {
    mysql_cond_wait(&COND_thread_count, &LOCK_thread_count);
    DBUG_PRINT("quit",("One thread died (count=%u)", thread_count));
  }

  kill_cached_threads= kill_cached_threads_saved;

  mysql_mutex_unlock(&LOCK_thread_count);

  /* All client connection threads have now been aborted */
}


void wsrep_close_applier(THD *thd)
{
  WSREP_DEBUG("closing applier %lld", (longlong) thd->thread_id);
  wsrep_close_thread(thd);
}

void wsrep_close_threads(THD *thd)
{
  THD *tmp;
  mysql_mutex_lock(&LOCK_thread_count); // For unlink from list

  I_List_iterator<THD> it(threads);
  while ((tmp=it++))
  {
    DBUG_PRINT("quit",("Informing thread %lld that it's time to die",
                       (longlong) tmp->thread_id));
    /* We skip slave threads & scheduler on this first loop through. */
    if (tmp->wsrep_applier && tmp != thd)
    {
      WSREP_DEBUG("closing wsrep thread %lld", (longlong) tmp->thread_id);
      wsrep_close_thread (tmp);
    }
  }

  mysql_mutex_unlock(&LOCK_thread_count);
}

void wsrep_wait_appliers_close(THD *thd)
{
  /* Wait for wsrep appliers to gracefully exit */
  mysql_mutex_lock(&LOCK_thread_count);
  while (wsrep_running_threads > 2)
  // 2 is for rollbacker thread which needs to be killed explicitly.
  // This gotta be fixed in a more elegant manner if we gonna have arbitrary
  // number of non-applier wsrep threads.
  {
    if (thread_handling > SCHEDULER_ONE_THREAD_PER_CONNECTION)
    {
      mysql_mutex_unlock(&LOCK_thread_count);
      my_sleep(100);
      mysql_mutex_lock(&LOCK_thread_count);
    }
    else
      mysql_cond_wait(&COND_thread_count,&LOCK_thread_count);
    DBUG_PRINT("quit",("One applier died (count=%u)",thread_count));
  }
  mysql_mutex_unlock(&LOCK_thread_count);
  /* Now kill remaining wsrep threads: rollbacker */
  wsrep_close_threads (thd);
  /* and wait for them to die */
  mysql_mutex_lock(&LOCK_thread_count);
  while (wsrep_running_threads > 0)
  {
   if (thread_handling > SCHEDULER_ONE_THREAD_PER_CONNECTION)
    {
      mysql_mutex_unlock(&LOCK_thread_count);
      my_sleep(100);
      mysql_mutex_lock(&LOCK_thread_count);
    }
    else
      mysql_cond_wait(&COND_thread_count,&LOCK_thread_count);
    DBUG_PRINT("quit",("One thread died (count=%u)",thread_count));
  }
  mysql_mutex_unlock(&LOCK_thread_count);

  /* All wsrep applier threads have now been aborted. However, if this thread
     is also applier, we are still running...
  */
}

void wsrep_kill_mysql(THD *thd)
{
  if (mysqld_server_started)
  {
    if (!shutdown_in_progress)
    {
      WSREP_INFO("starting shutdown");
      kill_mysql();
    }
  }
  else
  {
    unireg_abort(1);
  }
}

void
wsrep_last_committed_id(wsrep_gtid_t* gtid)
{
  // wsrep_ptr->last_committed_id(wsrep_ptr, gtid);
  wsrep::gtid ret= Wsrep_server_state::instance().last_committed_gtid();
  memcpy(gtid->uuid.data, ret.id().data(), sizeof(gtid->uuid.data));
  gtid->seqno= ret.seqno().get();
}

void
wsrep_node_uuid(wsrep_uuid_t& uuid)
{
  uuid = node_uuid;
}

int wsrep_must_ignore_error(THD* thd)
{
  const int error= thd->get_stmt_da()->sql_errno();
  const uint flags= sql_command_flags[thd->lex->sql_command];

  DBUG_ASSERT(error);
  DBUG_ASSERT((wsrep_thd_is_toi(thd)) ||
              (wsrep_thd_is_applying(thd) && thd->wsrep_apply_toi));

  if ((wsrep_ignore_apply_errors & WSREP_IGNORE_ERRORS_ON_DDL))
    goto ignore_error;

  if ((flags & CF_WSREP_MAY_IGNORE_ERRORS) &&
      (wsrep_ignore_apply_errors & WSREP_IGNORE_ERRORS_ON_RECONCILING_DDL))
  {
    switch (error)
    {
    case ER_DB_DROP_EXISTS:
    case ER_BAD_TABLE_ERROR:
    case ER_CANT_DROP_FIELD_OR_KEY:
      goto ignore_error;
    }
  }

  return 0;

ignore_error:
  WSREP_WARN("Ignoring error '%s' on query. "
             "Default database: '%s'. Query: '%s', Error_code: %d",
             thd->get_stmt_da()->message(),
             print_slave_db_safe(thd->db.str),
             thd->query(),
             error);
  return 1;
}

int wsrep_ignored_error_code(Log_event* ev, int error)
{
  const THD* thd= ev->thd;

  DBUG_ASSERT(error);
  DBUG_ASSERT(wsrep_thd_is_applying(thd) &&
              !wsrep_thd_is_local_toi(thd));

  if ((wsrep_ignore_apply_errors & WSREP_IGNORE_ERRORS_ON_RECONCILING_DML))
  {
    const int ev_type= ev->get_type_code();
    if (ev_type == DELETE_ROWS_EVENT && error == ER_KEY_NOT_FOUND)
      goto ignore_error;
  }

  return 0;

ignore_error:
  WSREP_WARN("Ignoring error '%s' on %s event. Error_code: %d",
             thd->get_stmt_da()->message(),
             ev->get_type_str(),
             error);
  return 1;
}

bool wsrep_provider_is_SR_capable()
{
  return Wsrep_server_state::has_capability(wsrep::provider::capability::streaming);
}


int wsrep_ordered_commit_if_no_binlog(THD* thd, bool all)
{
  if (((wsrep_thd_is_local(thd) && WSREP_EMULATE_BINLOG(thd)) ||
       (wsrep_thd_is_applying(thd) && !opt_log_slave_updates && !opt_bin_log))
      && wsrep_thd_trx_seqno(thd) > 0)
  {
    wsrep_apply_error unused;
    return wsrep_ordered_commit(thd, all, unused);
  }
  return 0;
}

wsrep_status_t wsrep_tc_log_commit(THD* thd)
{
  int cookie;
  my_xid xid= thd->transaction.xid_state.xid.get_my_xid();

  DBUG_ASSERT(thd->lex->sql_command == SQLCOM_LOAD);
  cookie= tc_log->log_and_order(thd, xid, 1, false, true);
  if (!cookie)
  {
    WSREP_DEBUG("log_and_order has failed %llu %d", thd->thread_id, cookie);
    return WSREP_TRX_FAIL;
  }
  if (tc_log->unlog(cookie, xid))
  {
    WSREP_DEBUG("log_and_order has failed %llu %d", thd->thread_id, cookie);
    return WSREP_TRX_FAIL;
  }

  if (wsrep_after_statement(thd))
  {
    return WSREP_TRX_FAIL;
  }
  /* Set wsrep transaction id if not set. */
  if (thd->wsrep_trx_id() == WSREP_UNDEFINED_TRX_ID)
  {
    if (thd->wsrep_next_trx_id() == WSREP_UNDEFINED_TRX_ID)
    {
      thd->set_wsrep_next_trx_id(thd->query_id);
    }
    DBUG_ASSERT(thd->wsrep_next_trx_id() != WSREP_UNDEFINED_TRX_ID);
  }
  if (wsrep_start_transaction(thd, thd->wsrep_next_trx_id()))
  {
    return WSREP_TRX_FAIL;
  }
  DBUG_ASSERT(thd->wsrep_trx_id() != WSREP_UNDEFINED_TRX_ID);
  return WSREP_OK;
}

int wsrep_thd_retry_counter(THD *thd)
{
  return(thd->wsrep_retry_counter);
}

extern  bool wsrep_thd_ignore_table(THD *thd)
{
  return thd->wsrep_ignore_table;
}

extern my_bool
wsrep_trx_order_before(const void* thd1_ptr, const void* thd2_ptr)
{
  THD *thd1= (THD*) thd1_ptr;
  THD *thd2= (THD*) thd2_ptr;
  
    if (wsrep_thd_trx_seqno(thd1) < wsrep_thd_trx_seqno(thd2)) {
        WSREP_DEBUG("BF conflict, order: %lld %lld\n",
                    (long long)wsrep_thd_trx_seqno(thd1),
                    (long long)wsrep_thd_trx_seqno(thd2));
        return 1;
    }
    WSREP_DEBUG("waiting for BF, trx order: %lld %lld\n",
                (long long)wsrep_thd_trx_seqno(thd1),
                (long long)wsrep_thd_trx_seqno(thd2));
    return 0;
}

bool wsrep_is_show_query(enum enum_sql_command command)
{
  DBUG_ASSERT(command >= 0 && command <= SQLCOM_END);
  return (sql_command_flags[command] & CF_STATUS_COMMAND) != 0;
}
bool wsrep_create_like_table(THD* thd, TABLE_LIST* table,
                             TABLE_LIST* src_table,
                             HA_CREATE_INFO *create_info)
{
  if (create_info->tmp_table())
  {
    /* CREATE TEMPORARY TABLE LIKE must be skipped from replication */
    WSREP_DEBUG("CREATE TEMPORARY TABLE LIKE... skipped replication\n %s", 
                thd->query());
  }
  else if (!(thd->find_temporary_table(src_table)))
  {
    /* this is straight CREATE TABLE LIKE... with no tmp tables */
    WSREP_TO_ISOLATION_BEGIN(table->db.str, table->table_name.str, NULL);
  }
  else
  {
    /* here we have CREATE TABLE LIKE <temporary table> 
       the temporary table definition will be needed in slaves to
       enable the create to succeed
     */
    TABLE_LIST tbl;
    bzero((void*) &tbl, sizeof(tbl));
    tbl.db= src_table->db;
    tbl.table_name= tbl.alias= src_table->table_name;
    tbl.table= src_table->table;
    char buf[2048];
    String query(buf, sizeof(buf), system_charset_info);
    query.length(0);  // Have to zero it since constructor doesn't

    (void)  show_create_table(thd, &tbl, &query, NULL, WITH_DB_NAME);
    WSREP_DEBUG("TMP TABLE: %s", query.ptr());

    thd->wsrep_TOI_pre_query=     query.ptr();
    thd->wsrep_TOI_pre_query_len= query.length();

    WSREP_TO_ISOLATION_BEGIN(table->db.str, table->table_name.str, NULL);

    thd->wsrep_TOI_pre_query=      NULL;
    thd->wsrep_TOI_pre_query_len= 0;
  }

  return(false);

error:
  thd->wsrep_TOI_pre_query= NULL;
  return (true);
}

int wsrep_create_trigger_query(THD *thd, uchar** buf, size_t* buf_len)
{
  LEX *lex= thd->lex;
  String stmt_query;

  LEX_CSTRING definer_user;
  LEX_CSTRING definer_host;

  if (!lex->definer)
  {
    if (!thd->slave_thread)
    {
      if (!(lex->definer= create_default_definer(thd, false)))
        return 1;
    }
  }

  if (lex->definer)
  {
    /* SUID trigger. */
    LEX_USER *d= get_current_user(thd, lex->definer);

    if (!d)
      return 1;

    definer_user= d->user;
    definer_host= d->host;
  }
  else
  {
    /* non-SUID trigger. */

    definer_user.str= 0;
    definer_user.length= 0;

    definer_host.str= 0;
    definer_host.length= 0;
  }

  stmt_query.append(STRING_WITH_LEN("CREATE "));

  append_definer(thd, &stmt_query, &definer_user, &definer_host);

  LEX_CSTRING stmt_definition;
  stmt_definition.str= (char*) thd->lex->stmt_definition_begin;
  stmt_definition.length= thd->lex->stmt_definition_end
    - thd->lex->stmt_definition_begin;
  trim_whitespace(thd->charset(), &stmt_definition);

  stmt_query.append(stmt_definition.str, stmt_definition.length);

  return wsrep_to_buf_helper(thd, stmt_query.c_ptr(), stmt_query.length(),
                             buf, buf_len);
}

void* start_wsrep_THD(void *arg)
{
  THD *thd;
  //wsrep_thd_processor_fun processor= (wsrep_thd_processor_fun)arg;

  Wsrep_thd_args* thd_args= (Wsrep_thd_args*) arg;

  if (my_thread_init() || (!(thd= new THD(next_thread_id(), true))))
  {
    goto error;
  }

  mysql_mutex_lock(&LOCK_thread_count);

  if (wsrep_gtid_mode)
  {
    /* Adjust domain_id. */
    thd->variables.gtid_domain_id= wsrep_gtid_domain_id;
  }

  thd->real_id=pthread_self(); // Keep purify happy
  thread_created++;
  threads.append(thd);

  my_net_init(&thd->net,(st_vio*) 0, thd, MYF(0));

  DBUG_PRINT("wsrep",(("creating thread %lld"), (long long)thd->thread_id));
  thd->prior_thr_create_utime= thd->start_utime= microsecond_interval_timer();
  (void) mysql_mutex_unlock(&LOCK_thread_count);

  /* from bootstrap()... */
  thd->bootstrap=1;
  thd->max_client_packet_length= thd->net.max_packet;
  thd->security_ctx->master_access= ~(ulong)0;

  /* from handle_one_connection... */
  pthread_detach_this_thread();

  mysql_thread_set_psi_id(thd->thread_id);
  thd->thr_create_utime=  microsecond_interval_timer();
  if (MYSQL_CALLBACK_ELSE(thread_scheduler, init_new_connection_thread, (), 0))
  {
    close_connection(thd, ER_OUT_OF_RESOURCES);
    statistic_increment(aborted_connects,&LOCK_status);
    MYSQL_CALLBACK(thread_scheduler, end_thread, (thd, 0));
    goto error;
  }

// </5.1.17>
  /*
    handle_one_connection() is normally the only way a thread would
    start and would always be on the very high end of the stack ,
    therefore, the thread stack always starts at the address of the
    first local variable of handle_one_connection, which is thd. We
    need to know the start of the stack so that we could check for
    stack overruns.
  */
  DBUG_PRINT("wsrep", ("handle_one_connection called by thread %lld\n",
                       (long long)thd->thread_id));
  /* now that we've called my_thread_init(), it is safe to call DBUG_* */

  thd->thread_stack= (char*) &thd;
  if (thd->store_globals())
  {
    close_connection(thd, ER_OUT_OF_RESOURCES);
    statistic_increment(aborted_connects,&LOCK_status);
    MYSQL_CALLBACK(thread_scheduler, end_thread, (thd, 0));
    delete thd;
    delete thd_args;
    goto error;
  }

  thd->system_thread= SYSTEM_THREAD_SLAVE_SQL;
  thd->security_ctx->skip_grants();

  /* handle_one_connection() again... */
  //thd->version= refresh_version;
  thd->proc_info= 0;
  thd->set_command(COM_SLEEP);
  thd->init_for_queries();

  mysql_mutex_lock(&LOCK_thread_count);
  wsrep_running_threads++;
  mysql_cond_broadcast(&COND_thread_count);
  mysql_mutex_unlock(&LOCK_thread_count);

  WSREP_DEBUG("wsrep system thread %ld, %p starting",
	      thd->thread_id, thd);
  thd_args->fun()(thd, thd_args->args());
  
  WSREP_DEBUG("wsrep system thread: %ld, %p closing",
              thd->thread_id, thd);
  //processor(thd);

  close_connection(thd, 0);

  delete thd_args;

  mysql_mutex_lock(&LOCK_thread_count);
  wsrep_running_threads--;
  WSREP_DEBUG("wsrep running threads now: %lu", wsrep_running_threads);
  mysql_cond_broadcast(&COND_thread_count);
  mysql_mutex_unlock(&LOCK_thread_count);

  // Note: We can't call THD destructor without crashing
  // if plugins have not been initialized. However, in most of the
  // cases this means that pre SE initialization SST failed and
  // we are going to exit anyway.
  if (plugins_are_initialized)
  {
    net_end(&thd->net);
    MYSQL_CALLBACK(thread_scheduler, end_thread, (thd, 1));
  }
  else
  {
    // TODO: lightweight cleanup to get rid of:
    // 'Error in my_thread_global_end(): 2 threads didn't exit'
    // at server shutdown
  }

  unlink_not_visible_thd(thd);
  delete thd;
  my_thread_end();
  return(NULL);

error:
  WSREP_ERROR("Failed to create/initialize system thread");

  /* Abort if its the first applier/rollbacker thread. */
  if (!mysqld_server_initialized)
    unireg_abort(1);
  else
    return NULL;
}


/***** callbacks for wsrep service ************/

my_bool get_wsrep_debug()
{
  return wsrep_debug;
}

my_bool get_wsrep_load_data_splitting()
{
  return wsrep_load_data_splitting;
}

long get_wsrep_protocol_version()
{
  return wsrep_protocol_version;
}

my_bool get_wsrep_drupal_282555_workaround()
{
  return wsrep_drupal_282555_workaround;
}

my_bool get_wsrep_recovery()
{
  return wsrep_recovery;
}

my_bool get_wsrep_log_conflicts()
{
  return wsrep_log_conflicts;
}

bool wsrep_consistency_check(THD *thd)
{
  return thd->wsrep_consistency_check == CONSISTENCY_CHECK_RUNNING;
}

//wsrep_t *get_wsrep()
//{
//  return wsrep;
//}

my_bool get_wsrep_certify_nonPK()
{
  return wsrep_certify_nonPK;
}<|MERGE_RESOLUTION|>--- conflicted
+++ resolved
@@ -13,15 +13,11 @@
    along with this program; if not, write to the Free Software
    Foundation, Inc., 51 Franklin Street, Fifth Floor, Boston, MA 02111-1301 USA */
 
-<<<<<<< HEAD
+#include "sql_plugin.h"                         /* wsrep_plugins_pre_init() */
 #include "my_global.h"
-#include <sql_plugin.h> // SHOW_MY_BOOL
 #include "wsrep_server_state.h"
 
 #include "mariadb.h"
-=======
-#include "sql_plugin.h"                         /* wsrep_plugins_pre_init() */
->>>>>>> 55dd0776
 #include <mysqld.h>
 #include <transaction.h>
 #include <sql_class.h>
@@ -310,58 +306,11 @@
 
 void wsrep_init_schema()
 {
-<<<<<<< HEAD
   DBUG_ASSERT(!wsrep_schema);
-=======
-  *sst_req     = NULL;
-  *sst_req_len = 0;
-
-  wsrep_member_status_t memb_status= wsrep_config_state->get_status();
-
-  if (memcmp(&cluster_uuid, &view->state_id.uuid, sizeof(wsrep_uuid_t)))
-  {
-    memcpy(&cluster_uuid, &view->state_id.uuid, sizeof(cluster_uuid));
-
-    wsrep_uuid_print (&cluster_uuid, cluster_uuid_str,
-                      sizeof(cluster_uuid_str));
-  }
-
-  wsrep_cluster_conf_id= view->view;
-  wsrep_cluster_status= cluster_status_str[view->status];
-  wsrep_cluster_size= view->memb_num;
-  wsrep_local_index= view->my_idx;
-
-  WSREP_INFO("New cluster view: global state: %s:%lld, view# %lld: %s, "
-             "number of nodes: %ld, my index: %ld, protocol version %d",
-             wsrep_cluster_state_uuid, (long long)view->state_id.seqno,
-             (long long)wsrep_cluster_conf_id, wsrep_cluster_status,
-             wsrep_cluster_size, wsrep_local_index, view->proto_ver);
-
-  /* Proceed further only if view is PRIMARY */
-  if (WSREP_VIEW_PRIMARY != view->status)
-  {
-#ifdef HAVE_QUERY_CACHE
-    // query cache must be initialised by now
-    query_cache.flush();
-#endif /* HAVE_QUERY_CACHE */
-
-    wsrep_ready_set(FALSE);
-    memb_status= WSREP_MEMBER_UNDEFINED;
-    /* Always record local_uuid and local_seqno in non-prim since this
-     * may lead to re-initializing provider and start position is
-     * determined according to these variables */
-    // WRONG! local_uuid should be the last primary configuration uuid we were
-    // a member of. local_seqno should be updated in commit calls.
-    // local_uuid= cluster_uuid;
-    // local_seqno= view->first - 1;
-    goto out;
-  }
->>>>>>> 55dd0776
 
   WSREP_INFO("wsrep_init_schema_and_SR %p", wsrep_schema);
   if (!wsrep_schema)
   {
-<<<<<<< HEAD
     // if (wsrep_before_SE()) {
     DBUG_ASSERT(!wsrep_thd_pool);
     wsrep_thd_pool= new Wsrep_thd_pool(WSREP_THD_POOL_SIZE);
@@ -370,28 +319,6 @@
     if (wsrep_schema->init())
     {
       WSREP_ERROR("Failed to init wsrep schema");
-=======
-  case 0:
-  case 1:
-  case 2:
-  case 3:
-      // version change
-      if (view->proto_ver != wsrep_protocol_version)
-      {
-          my_bool wsrep_ready_saved= wsrep_ready_get();
-          wsrep_ready_set(FALSE);
-          WSREP_INFO("closing client connections for "
-                     "protocol change %ld -> %d",
-                     wsrep_protocol_version, view->proto_ver);
-          wsrep_close_client_connections(TRUE);
-          wsrep_protocol_version= view->proto_ver;
-          wsrep_ready_set(wsrep_ready_saved);
-      }
-      break;
-  default:
-      WSREP_ERROR("Unsupported application protocol version: %d",
-                  view->proto_ver);
->>>>>>> 55dd0776
       unireg_abort(1);
     }
   }
@@ -493,22 +420,6 @@
   // wsrep_init_sidno(local_uuid);
 }
 
-my_bool wsrep_ready_set (my_bool x)
-{
-  WSREP_DEBUG("Setting wsrep_ready to %d", x);
-  if (mysql_mutex_lock (&LOCK_wsrep_ready)) abort();
-  my_bool ret= (wsrep_ready != x);
-  if (ret)
-  {
-    wsrep_ready= x;
-    mysql_cond_signal (&COND_wsrep_ready);
-  }
-  mysql_mutex_unlock (&LOCK_wsrep_ready);
-  return ret;
-}
-
-<<<<<<< HEAD
-
 /*
   Wsrep is considered ready if
   1) Provider is not loaded (native mode)
@@ -519,16 +430,6 @@
  */
 my_bool wsrep_ready_get (void)
 {
-  return (!WSREP_ON || wsrep_ready);
-}
-
-
-int wsrep_show_ready(THD *thd, SHOW_VAR *var, char *buff)
-{
-  var->type= SHOW_BOOL;
-=======
-my_bool wsrep_ready_get (void)
-{
   if (mysql_mutex_lock (&LOCK_wsrep_ready)) abort();
   my_bool ret= wsrep_ready;
   mysql_mutex_unlock (&LOCK_wsrep_ready);
@@ -538,63 +439,14 @@
 int wsrep_show_ready(THD *thd, SHOW_VAR *var, char *buff)
 {
   var->type= SHOW_MY_BOOL;
->>>>>>> 55dd0776
   var->value= buff;
   *((my_bool *)buff)= wsrep_ready_get();
   return 0;
 }
 
-// Wait until wsrep has reached ready state
-void wsrep_ready_wait ()
-{
-  if (mysql_mutex_lock (&LOCK_wsrep_ready)) abort();
-  while (!wsrep_ready)
-  {
-    WSREP_INFO("Waiting to reach ready state");
-    mysql_cond_wait (&COND_wsrep_ready, &LOCK_wsrep_ready);
-  }
-  WSREP_INFO("ready state reached");
-  mysql_mutex_unlock (&LOCK_wsrep_ready);
-}
-
 void wsrep_update_cluster_state_uuid(const char* uuid)
 {
-<<<<<<< HEAD
   strncpy(cluster_uuid_str, uuid, sizeof(cluster_uuid_str) - 1);
-=======
-  WSREP_INFO("Synchronized with group, ready for connections");
-  my_bool signal_main= wsrep_ready_set(TRUE);
-  wsrep_config_state->set(WSREP_MEMBER_SYNCED);
-
-  if (signal_main)
-  {
-      wsrep_SE_init_grab();
-      // Signal mysqld init thread to continue
-      wsrep_sst_complete (&local_uuid, local_seqno, false);
-      // and wait for SE initialization
-      wsrep_SE_init_wait();
-  }
-  if (wsrep_restart_slave_activated)
-  {
-    int rcode;
-    WSREP_INFO("MariaDB slave restart");
-    wsrep_restart_slave_activated= FALSE;
-
-    mysql_mutex_lock(&LOCK_active_mi);
-    if ((rcode = start_slave_threads(0,
-                                     1 /* need mutex */,
-                                     0 /* no wait for start*/,
-                                     active_mi,
-                                     master_info_file,
-                                     relay_log_info_file,
-                                     SLAVE_SQL)))
-    {
-      WSREP_WARN("Failed to create slave threads: %d", rcode);
-    }
-    mysql_mutex_unlock(&LOCK_active_mi);
-
-  }
->>>>>>> 55dd0776
 }
 
 static void wsrep_init_position()
@@ -1236,7 +1088,6 @@
   return false;
 }
 
-<<<<<<< HEAD
 enum wsrep::provider::status
 wsrep_sync_wait_upto (THD*          thd,
                       wsrep_gtid_t* upto,
@@ -1258,8 +1109,6 @@
   return ret;
 }
 
-=======
->>>>>>> 55dd0776
 void wsrep_keys_free(wsrep_key_arr_t* key_arr)
 {
     for (size_t i= 0; i < key_arr->keys_len; ++i)
@@ -1328,15 +1177,7 @@
     return true;
 }
 
-<<<<<<< HEAD
-/*
- * Prepare key list from db/table and table_list
- *
- * Return zero in case of success, 1 in case of failure.
- */
-=======
 /* Prepare key list from db/table and table_list */
->>>>>>> 55dd0776
 bool wsrep_prepare_keys_for_isolation(THD*              thd,
                                       const char*       db,
                                       const char*       table,
@@ -1700,7 +1541,7 @@
 {
 
   LEX* lex= thd->lex;
-  SELECT_LEX* select_lex= &lex->select_lex;
+  SELECT_LEX* select_lex= lex->first_select_lex();
   TABLE_LIST* first_table= select_lex->table_list.first;
   String buff;
 
@@ -1824,9 +1665,6 @@
   }
 }
 
-<<<<<<< HEAD
-static bool wsrep_can_run_in_nbo(THD *thd)
-=======
 static const char* wsrep_get_query_or_msg(const THD* thd)
 {
   switch(thd->lex->sql_command)
@@ -1846,15 +1684,7 @@
    }
 }
 
-/*
-  returns: 
-   0: statement was replicated as TOI
-   1: TOI replication was skipped
-  -1: TOI replication failed 
- */
-static int wsrep_TOI_begin(THD *thd, const char *db_, const char *table_,
-                           const TABLE_LIST* table_list)
->>>>>>> 55dd0776
+static bool wsrep_can_run_in_nbo(THD *thd)
 {
     switch (thd->lex->sql_command)
     {
@@ -1910,18 +1740,12 @@
     return 1;
   }
 
-<<<<<<< HEAD
   return wsrep_to_buf_helper(thd, log_query.ptr(), log_query.length(), buf, buf_len);
 }
 
 static int wsrep_TOI_event_buf(THD* thd, uchar** buf, size_t* buf_len)
 {
   int err;
-=======
-  WSREP_DEBUG("TO BEGIN: %lld, %d : %s", (long long)wsrep_thd_trx_seqno(thd),
-              thd->wsrep_exec_mode, wsrep_get_query_or_msg(thd));
-
->>>>>>> 55dd0776
   switch (thd->lex->sql_command)
   {
   case SQLCOM_CREATE_VIEW:
@@ -1949,70 +1773,7 @@
     break;
   }
 
-<<<<<<< HEAD
   return err;
-=======
-  wsrep_key_arr_t key_arr= {0, 0};
-  struct wsrep_buf buff = { buf, buf_len };
-  if (!buf_err                                                                  &&
-      !wsrep_prepare_keys_for_isolation(thd, db_, table_, table_list, &key_arr) &&
-      key_arr.keys_len > 0                                                      &&
-      WSREP_OK == (ret = wsrep->to_execute_start(wsrep, thd->thread_id,
-						 key_arr.keys, key_arr.keys_len,
-						 &buff, 1,
-						 &thd->wsrep_trx_meta)))
-  {
-    thd->wsrep_exec_mode= TOTAL_ORDER;
-    wsrep_to_isolation++;
-    wsrep_keys_free(&key_arr);
-    WSREP_DEBUG("TO BEGIN: %lld, %d",(long long)wsrep_thd_trx_seqno(thd),
-		thd->wsrep_exec_mode);
-  }
-  else if (key_arr.keys_len > 0) {
-    /* jump to error handler in mysql_execute_command() */
-    WSREP_WARN("TO isolation failed for: %d, schema: %s, sql: %s. Check wsrep "
-               "connection state and retry the query.",
-               ret,
-               thd->get_db(),
-               (thd->query()) ? thd->query() : "void");
-    my_message(ER_LOCK_DEADLOCK, "WSREP replication failed. Check "
-               "your wsrep connection state and retry the query.", MYF(0));
-    wsrep_keys_free(&key_arr);
-    rc= -1;
-  }
-  else {
-    /* non replicated DDL, affecting temporary tables only */
-    WSREP_DEBUG("TO isolation skipped for: %d, sql: %s."
-		"Only temporary tables affected.",
-		ret, (thd->query()) ? thd->query() : "void");
-    rc= 1;
-  }
-  if (buf) my_free(buf);
-  return rc;
-}
-
-static void wsrep_TOI_end(THD *thd) {
-  wsrep_status_t ret;
-  wsrep_to_isolation--;
-
-  WSREP_DEBUG("TO END: %lld, %d: %s", (long long)wsrep_thd_trx_seqno(thd),
-              thd->wsrep_exec_mode, wsrep_get_query_or_msg(thd));
-
-  wsrep_set_SE_checkpoint(thd->wsrep_trx_meta.gtid.uuid,
-                          thd->wsrep_trx_meta.gtid.seqno);
-  WSREP_DEBUG("TO END: %lld, update seqno",
-              (long long)wsrep_thd_trx_seqno(thd));
-  
-  if (WSREP_OK == (ret = wsrep->to_execute_end(wsrep, thd->thread_id))) {
-    WSREP_DEBUG("TO END: %lld", (long long)wsrep_thd_trx_seqno(thd));
-  }
-  else {
-    WSREP_WARN("TO isolation end failed for: %d, schema: %s, sql: %s",
-               ret,
-               thd->get_db(),
-               (thd->query()) ? thd->query() : "void");
-  }
->>>>>>> 55dd0776
 }
 
 static void wsrep_TOI_begin_failed(THD* thd, const wsrep_buf_t* /* const err */)
@@ -2593,7 +2354,6 @@
       ticket->wsrep_report(wsrep_debug);
       if (granted_thd->wsrep_trx().active())
       {
-<<<<<<< HEAD
         mysql_mutex_unlock(&granted_thd->LOCK_thd_data);
         wsrep_abort_thd(request_thd, granted_thd, 1);
         ret= FALSE;
@@ -2606,14 +2366,6 @@
         */
         mysql_mutex_unlock(&granted_thd->LOCK_thd_data);
         if (wsrep_thd_is_BF(request_thd, FALSE))
-=======
-        if (request_thd->lex->sql_command == SQLCOM_DROP_TABLE ||
-            request_thd->lex->sql_command == SQLCOM_DROP_SEQUENCE)
-        {
-          WSREP_DEBUG("DROP caused BF abort, conf %d", granted_thd->wsrep_conflict_state);
-        }
-        else if (granted_thd->wsrep_query_state == QUERY_COMMITTING)
->>>>>>> 55dd0776
         {
           ha_abort_transaction(request_thd, granted_thd, TRUE);
           ret= FALSE;
