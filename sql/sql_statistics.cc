/* Copyright (C) 2009 MySQL AB

   This program is free software; you can redistribute it and/or modify
   it under the terms of the GNU General Public License as published by
   the Free Software Foundation; version 2 of the License.

   This program is distributed in the hope that it will be useful,
   but WITHOUT ANY WARRANTY; without even the implied warranty of
   MERCHANTABILITY or FITNESS FOR A PARTICULAR PURPOSE.  See the
   GNU General Public License for more details.

   You should have received a copy of the GNU General Public License
   along with this program; if not, write to the Free Software
   Foundation, Inc., 51 Franklin Street, Fifth Floor, Boston, MA 02111-1301 USA */

/**
  @file

  @brief
  functions to update persitent statistical tables and to read from them

  @defgroup Query_Optimizer  Query Optimizer
  @{
*/

#include <my_global.h>
#include "sql_base.h"
#include "key.h"
#include "sql_statistics.h"
#include "opt_range.h"
#include "my_atomic.h"
#include "sql_show.h"

/*
  The system variable 'use_stat_tables' can take one of the
  following values:
  "never", "complementary", "preferably". 
  If the values of the variable 'use_stat_tables' is set to
  "never then any statistical data from  the persistent statistical tables
  is ignored by the optimizer.
  If the value of the variable 'use_stat_tables' is set to
  "complementary" then a particular statistical characteristic is used
  by the optimizer only if the database engine does not provide similar
  statistics. For example, 'nulls_ratio' for table columns  currently 
  are not provided by any engine. So optimizer uses this statistical data
  from the  statistical tables. At the same time it does not use 
  'avg_frequency' for any index prefix from the statistical tables since
  the a similar statistical characteristic 'records_per_key' can be
  requested from the database engine.
  If the value the variable 'use_stat_tables' is set to
  "preferably" the optimizer uses a particular statistical data only if
  it can't be found in the statistical data.
  If an ANALYZE command is executed then it results in collecting
  statistical data for the tables specified by the command and storing
  the collected statistics in the persistent statistical tables only
  when the value of the variable 'use_stat_tables' is not
  equal to "never".
*/ 
   
/* Currently there are only 3 persistent statistical tables */
static const uint STATISTICS_TABLES= 3;

/* 
  The names of the statistical tables in this array must correspond the
  definitions of the tables in the file ../scripts/mysql_system_tables.sql
*/
static const LEX_STRING stat_table_name[STATISTICS_TABLES]=
{
  { C_STRING_WITH_LEN("table_stats") },
  { C_STRING_WITH_LEN("column_stats") },
  { C_STRING_WITH_LEN("index_stats") }
};

/* Name of database to which the statistical tables belong */
static const LEX_STRING stat_tables_db_name= { C_STRING_WITH_LEN("mysql") };


/**
  @details
  The function builds a list of TABLE_LIST elements for system statistical
  tables using array of TABLE_LIST passed as a parameter. 
  The lock type of each element is set to TL_READ if for_write = FALSE,
  otherwise it is set to TL_WRITE.
*/

static
inline void init_table_list_for_stat_tables(TABLE_LIST *tables, bool for_write)
{
  uint i;

  memset((char *) &tables[0], 0, sizeof(TABLE_LIST) * STATISTICS_TABLES);

  for (i= 0; i < STATISTICS_TABLES; i++)
  {
    tables[i].db= stat_tables_db_name.str;
    tables[i].db_length= stat_tables_db_name.length;
    tables[i].alias= tables[i].table_name= stat_table_name[i].str;
    tables[i].table_name_length= stat_table_name[i].length;
    tables[i].lock_type= for_write ? TL_WRITE : TL_READ;
    if (i < STATISTICS_TABLES - 1)
    tables[i].next_global= tables[i].next_local=
      tables[i].next_name_resolution_table= &tables[i+1];
    if (i != 0)
      tables[i].prev_global= &tables[i-1].next_global;
  }
}


/**
  @details
  The function builds a TABLE_LIST containing only one element 'tbl' for
  the statistical table called 'stat_tab_name'. 
  The lock type of the element is set to TL_READ if for_write = FALSE,
  otherwise it is set to TL_WRITE.
*/

static
inline void init_table_list_for_single_stat_table(TABLE_LIST *tbl,
                                                  const LEX_STRING *stat_tab_name, 
                                                  bool for_write)
{
  memset((char *) tbl, 0, sizeof(TABLE_LIST));

  tbl->db= stat_tables_db_name.str;
  tbl->db_length= stat_tables_db_name.length;
  tbl->alias= tbl->table_name= stat_tab_name->str;
  tbl->table_name_length= stat_tab_name->length;
  tbl->lock_type= for_write ? TL_WRITE : TL_READ;
}


static Table_check_intact_log_error stat_table_intact;

static const
TABLE_FIELD_TYPE table_stat_fields[TABLE_STAT_N_FIELDS] =
{
  {
    { C_STRING_WITH_LEN("db_name") },
    { C_STRING_WITH_LEN("varchar(64)") },
    { C_STRING_WITH_LEN("utf8") }
  },
  {
    { C_STRING_WITH_LEN("table_name") },
    { C_STRING_WITH_LEN("varchar(64)") },
    { C_STRING_WITH_LEN("utf8") }
  },
  {
    { C_STRING_WITH_LEN("cardinality") },
    { C_STRING_WITH_LEN("bigint(21)") },
    { NULL, 0 }
  },
};
static const uint table_stat_pk_col[]= {0,1};
static const TABLE_FIELD_DEF
table_stat_def= {TABLE_STAT_N_FIELDS, table_stat_fields, 2, table_stat_pk_col };

static const
TABLE_FIELD_TYPE column_stat_fields[COLUMN_STAT_N_FIELDS] =
{
  {
    { C_STRING_WITH_LEN("db_name") },
    { C_STRING_WITH_LEN("varchar(64)") },
    { C_STRING_WITH_LEN("utf8") }
  },
  {
    { C_STRING_WITH_LEN("table_name") },
    { C_STRING_WITH_LEN("varchar(64)") },
    { C_STRING_WITH_LEN("utf8") }
  },
  {
    { C_STRING_WITH_LEN("column_name") },
    { C_STRING_WITH_LEN("varchar(64)") },
    { C_STRING_WITH_LEN("utf8") }
  },
  {
    { C_STRING_WITH_LEN("min_value") },
    { C_STRING_WITH_LEN("varbinary(255)") },
    { NULL, 0 }
  },
  {
    { C_STRING_WITH_LEN("max_value") },
    { C_STRING_WITH_LEN("varbinary(255)") },
    { NULL, 0 }
  },
  {
    { C_STRING_WITH_LEN("nulls_ratio") },
    { C_STRING_WITH_LEN("decimal(12,4)") },
    { NULL, 0 }
  },
  {
    { C_STRING_WITH_LEN("avg_length") },
    { C_STRING_WITH_LEN("decimal(12,4)") },
    { NULL, 0 }
  },
  {
    { C_STRING_WITH_LEN("avg_frequency") },
    { C_STRING_WITH_LEN("decimal(12,4)") },
    { NULL, 0 }
  },
  {
    { C_STRING_WITH_LEN("hist_size") },
    { C_STRING_WITH_LEN("tinyint(3)") },
    { NULL, 0 }
  },
  {
    { C_STRING_WITH_LEN("hist_type") },
    { C_STRING_WITH_LEN("enum('SINGLE_PREC_HB','DOUBLE_PREC_HB')") },
    { C_STRING_WITH_LEN("utf8") }
  },
  {
    { C_STRING_WITH_LEN("histogram") },
    { C_STRING_WITH_LEN("varbinary(255)") },
    { NULL, 0 }
  }
};
static const uint column_stat_pk_col[]= {0,1,2};
static const TABLE_FIELD_DEF
column_stat_def= {COLUMN_STAT_N_FIELDS, column_stat_fields, 3, column_stat_pk_col};

static const
TABLE_FIELD_TYPE index_stat_fields[INDEX_STAT_N_FIELDS] =
{
  {
    { C_STRING_WITH_LEN("db_name") },
    { C_STRING_WITH_LEN("varchar(64)") },
    { C_STRING_WITH_LEN("utf8") }
  },
  {
    { C_STRING_WITH_LEN("table_name") },
    { C_STRING_WITH_LEN("varchar(64)") },
    { C_STRING_WITH_LEN("utf8") }
  },
  {
    { C_STRING_WITH_LEN("index") },
    { C_STRING_WITH_LEN("varchar(64)") },
    { C_STRING_WITH_LEN("utf8") }
  },
  {
    { C_STRING_WITH_LEN("prefix_arity") },
    { C_STRING_WITH_LEN("int(11)") },
    { NULL, 0 }
  },
  {
    { C_STRING_WITH_LEN("avg_frequency") },
    { C_STRING_WITH_LEN("decimal(12,4)") },
    { NULL, 0 }
  }
};
static const uint index_stat_pk_col[]= {0,1,2,3};
static const TABLE_FIELD_DEF
index_stat_def= {INDEX_STAT_N_FIELDS, index_stat_fields, 4, index_stat_pk_col};


/**
  @brief
  Open all statistical tables and lock them
*/

static
inline int open_stat_tables(THD *thd, TABLE_LIST *tables,
                            Open_tables_backup *backup,
                            bool for_write)
{
  int rc;

  Dummy_error_handler deh; // suppress errors
  thd->push_internal_handler(&deh);
  init_table_list_for_stat_tables(tables, for_write);
  init_mdl_requests(tables);
  rc= open_system_tables_for_read(thd, tables, backup);
  thd->pop_internal_handler();


  /* If the number of tables changes, we should revise the check below. */
  DBUG_ASSERT(STATISTICS_TABLES == 3);

  if (!rc &&
      (stat_table_intact.check(tables[TABLE_STAT].table, &table_stat_def) ||
       stat_table_intact.check(tables[COLUMN_STAT].table, &column_stat_def) ||
       stat_table_intact.check(tables[INDEX_STAT].table, &index_stat_def)))
  {
    close_system_tables(thd, backup);
    rc= 1;
  }

  return rc;
} 


/**
  @brief
  Open a statistical table and lock it
*/
static
inline int open_single_stat_table(THD *thd, TABLE_LIST *table,
                                  const LEX_STRING *stat_tab_name,
                                  Open_tables_backup *backup,
                                  bool for_write)
{
  init_table_list_for_single_stat_table(table, stat_tab_name, for_write);
  init_mdl_requests(table);
  return open_system_tables_for_read(thd, table, backup);
}


/*
  The class Column_statistics_collected is a helper class used to collect
  statistics on a table column. The class is derived directly from
  the class Column_statistics, and, additionally to the fields of the
  latter, it contains the fields to accumulate the results of aggregation
  for the number of nulls in the column and for the size of the column
  values. There is also a container for distinct column values used
  to calculate the average number of records per distinct column value. 
*/ 

class Column_statistics_collected :public Column_statistics
{

private:
  Field *column;  /* The column to collect statistics on */
  ha_rows nulls;  /* To accumulate the number of nulls in the column */ 
  ulonglong column_total_length; /* To accumulate the size of column values */
  Count_distinct_field *count_distinct; /* The container for distinct 
                                           column values */

  bool is_single_pk_col; /* TRUE <-> the only column of the primary key */ 

public:

  inline void init(THD *thd, Field * table_field);
  inline bool add(ha_rows rowno);
  inline void finish(ha_rows rows); 
  inline void cleanup();
};


/**
  Stat_table is the base class for classes Table_stat, Column_stat and
  Index_stat. The methods of these classes allow us to read statistical
  data from statistical tables, write collected statistical data into
  statistical tables and update statistical data in these  tables
  as well as update access fields belonging to the primary key and
  delete records by prefixes of the primary key.
  Objects of the classes Table_stat, Column_stat  and Index stat are used 
  for reading/writing statistics from/into persistent tables table_stats,
  column_stats and index_stats correspondingly.  These tables are stored in
  the system database 'mysql'.

  Statistics is read and written always for a given database table t. When
  an  object of any of these classes is created a pointer to the TABLE
  structure for this database table is passed as a parameter to the constructor
  of the object. The other parameter is a pointer to the TABLE structure for
  the corresponding statistical table st. So construction of an object to 
  read/write statistical data on table t from/into statistical table st 
  requires both table t and st to be opened.
  In some cases the TABLE structure for table t may be undefined. Then
  the objects of the classes Table_stat, Column_stat  and Index stat are
  created by the alternative constructor that require only the name
  of the table t and the name of the database it belongs to. Currently the
  alternative constructors are used only in the cases when some records
  belonging to the table are to be deleted, or its keys are to be updated   

  Reading/writing statistical data from/into a statistical table is always
  performed by a key.  At the moment there is only one key defined for each
  statistical table and this key is primary.
  The primary key for the table table_stats is built as (db_name, table_name).
  The primary key for the table column_stats is built as (db_name, table_name,
  column_name).
  The primary key for the table index_stats is built as (db_name, table_name,
  index_name, prefix_arity).

  Reading statistical data from a statistical table is performed by the 
  following pattern. First a table dependent method sets the values of the
  the fields that comprise the lookup key. Then an implementation of the 
  method get_stat_values() declared in Stat_table as a pure virtual method
  finds the row from the statistical table by the set key. If the row is
  found the values of statistical fields are read from this row and are
  distributed in the internal structures.

  Let's assume the statistical data is read for table t from database db.

  When statistical data is searched in the table table_stats first 
  Table_stat::set_key_fields() should set the fields of db_name and
  table_name. Then get_stat_values looks for a row by the set key value,
  and, if the row is found, reads the value from the column
  table_stats.cardinality into the field read_stat.cardinality of the TABLE
  structure for table t and sets the value of read_stat.cardinality_is_null
  from this structure to FALSE. If the value of the 'cardinality' column
  in the row is null or if no row is found read_stat.cardinality_is_null
  is set to TRUE.

  When statistical data is searched in the table column_stats first
  Column_stat::set_key_fields() should set the fields of db_name, table_name
  and column_name with column_name taken out of the only parameter f of the
  Field* type passed to this method. After this get_stat_values looks
  for a row by the set key value. If the row is found the values of statistical 
  data columns min_value, max_value, nulls_ratio, avg_length, avg_frequency,
  hist_size, hist_type, histogram are read into internal structures. Values
  of nulls_ratio, avg_length, avg_frequency, hist_size, hist_type, histogram
  are read into the corresponding fields of the read_stat  structure from
  the Field object f, while values from min_value and max_value  are copied
  into the min_value and  max_value record buffers attached to the TABLE
   structure for table t.
  If the value of a statistical column in the found row is null, then the
  corresponding flag in the f->read_stat.column_stat_nulls bitmap is set off.
  Otherwise the flag is set on. If no row is found for the column the all flags
  in f->column_stat_nulls are set off.
  
  When statistical data is searched in the table index_stats first
  Index_stat::set_key_fields() has to be called to set the fields of db_name,
  table_name, index_name and prefix_arity. The value of index_name is extracted
  from the first parameter key_info of the KEY* type passed to the method.
  This parameter  specifies the index of interest idx. The second parameter
  passed to the method specifies the arity k of the index prefix for which
  statistical data is to be read. E.g. if the index idx consists of 3
  components (p1,p2,p3) the table  index_stats usually will contain 3 rows for
  this index: the first - for the prefix (p1), the second - for the prefix
  (p1,p2), and the third - for the the prefix (p1,p2,p3). After the key fields
  has been set a call of get_stat_value looks for a row by the set key value.
  If the row is found and the value of the avg_frequency column is not null 
  then this value is assigned to key_info->read_stat.avg_frequency[k].
  Otherwise 0 is assigned to this element. 

  The method Stat_table::update_stat is used to write statistical data
  collected in the internal structures into a statistical table st.
  It is assumed that before any invocation of this method a call of the
  function st.set_key_fields has set the values of the primary key fields
  that serve to locate the row from the statistical table st where the 
  the collected statistical data from internal structures are to be written
  to. The statistical data is written from the counterparts of the
  statistical fields of internal structures into which it would be read
  by the functions get_stat_values. The counterpart fields are used
  only when statistics is collected
  When updating/inserting a row from the statistical table st the method
  Stat_table::update_stat calls the implementation of the pure virtual
  method store_field_values to transfer statistical data from the fields
  of internal structures to the fields of record buffer used for updates
  of the statistical table st.     
*/  
         
class Stat_table 
{

private:

  /* Handler used for the retrieval of the statistical table stat_table */
  handler *stat_file;
  
  uint stat_key_length; /* Length of the key to access stat_table */
  uchar *record[2];     /* Record buffers used to access/update stat_table */
  uint stat_key_idx;    /* The number of the key to access stat_table */

  /* This is a helper function used only by the Stat_table constructors */
  void common_init_stat_table()
  {
    stat_file= stat_table->file;
    /* Currently any statistical table has only one key */
    stat_key_idx= 0;
    stat_key_info= &stat_table->key_info[stat_key_idx];
    stat_key_length= stat_key_info->key_length;
    record[0]= stat_table->record[0];
    record[1]= stat_table->record[1];
  }

protected:

  /* Statistical table to read statistics from or to update/delete */
  TABLE *stat_table;
  KEY *stat_key_info;   /* Structure for the index to access stat_table */
  
  /* Table for which statistical data is read / updated */
  TABLE *table;
  TABLE_SHARE *table_share; /* Table share for 'table */    
  LEX_STRING *db_name;      /* Name of the database containing 'table' */ 
  LEX_STRING *table_name;   /* Name of the table 'table' */

  void store_record_for_update()
  {
    store_record(stat_table, record[1]);
  }

  void store_record_for_lookup()
  {
    DBUG_ASSERT(record[0] == stat_table->record[0]);
  }

  bool update_record()
  {
    int err;
    if ((err= stat_file->ha_update_row(record[1], record[0])) &&
         err != HA_ERR_RECORD_IS_THE_SAME)
      return TRUE;
    /* Make change permanent and avoid 'table is marked as crashed' errors */
    stat_file->extra(HA_EXTRA_FLUSH);
    return FALSE;
  }

public:


  /**
    @details
    This constructor has to be called by any constructor of the derived
    classes. The constructor 'tunes' the private and protected members of
    the constructed object to the statistical table 'stat_table' with the
    statistical data of our interest and to the table 'tab' for which this
    statistics has been collected.
  */  

  Stat_table(TABLE *stat, TABLE *tab) 
    :stat_table(stat), table(tab)
  {
    table_share= tab->s;
    common_init_stat_table();
    db_name= &table_share->db;
    table_name= &table_share->table_name;
  }


  /**
    @details
    This constructor has to be called by any constructor of the derived
    classes. The constructor 'tunes' the private and protected members of
    the constructed object to the statistical table 'stat_table' with the
    statistical data of our interest and to the table t for which this
    statistics has been collected. The table t is uniquely specified
    by the database name 'db' and the table name 'tab'.
  */  
  
  Stat_table(TABLE *stat, LEX_STRING *db, LEX_STRING *tab)
    :stat_table(stat), table_share(NULL)
  {
    common_init_stat_table();
    db_name= db;
    table_name= tab;
  } 


  virtual ~Stat_table() {}

  /**
    @brief
    Store the given values of fields for database name and table name 
   
    @details
    This is a purely virtual method.
    The implementation for any derived class shall store the given
    values of the database name and table name in the corresponding
    fields of stat_table.
    
    @note
    The method is called by the update_table_name_key_parts function.
  */      

 virtual void change_full_table_name(LEX_STRING *db, LEX_STRING *tab)= 0;

 
  /**
    @brief
    Store statistical data into fields of the statistical table
   
    @details
    This is a purely virtual method.
    The implementation for any derived class shall put the appropriate
    statistical data into the corresponding fields of stat_table.
    
    @note
    The method is called by the update_stat function.
  */      

  virtual void store_stat_fields()= 0;

  
  /**
    @brief
    Read statistical data from fields of the statistical table
   
    @details
    This is a purely virtual method.
    The implementation for any derived read shall read the appropriate
    statistical data from the corresponding fields of stat_table.    
  */      
  
  virtual void get_stat_values()= 0;


  /**
    @brief
    Find a record in the statistical table by a primary key

    @details
    The function looks for a record in stat_table by its primary key.
    It assumes that the key fields have been already stored in the record
    buffer of stat_table.

    @retval
    FALSE    the record is not found
    @retval
    TRUE     the record is found
  */

  bool find_stat()
  {
    uchar key[MAX_KEY_LENGTH];
    key_copy(key, record[0], stat_key_info, stat_key_length);
    return !stat_file->ha_index_read_idx_map(record[0], stat_key_idx, key,
                                             HA_WHOLE_KEY, HA_READ_KEY_EXACT);
  }

 
  /**
    @brief
    Find a record in the statistical table by a key prefix value 

    @details
    The function looks for a record in stat_table by the key value consisting
    of 'prefix_parts' major components for the primary index.  
    It assumes that the key prefix fields have been already stored in the record
    buffer of stat_table.

    @retval
    FALSE    the record is not found
    @retval
    TRUE     the record is found
  */

  bool find_next_stat_for_prefix(uint prefix_parts)
  {
    uchar key[MAX_KEY_LENGTH];
    uint prefix_key_length= 0;
    for (uint i= 0; i < prefix_parts; i++)
      prefix_key_length+= stat_key_info->key_part[i].store_length;
    key_copy(key, record[0], stat_key_info, prefix_key_length);
    key_part_map prefix_map= (key_part_map) ((1 << prefix_parts) - 1);
    return !stat_file->ha_index_read_idx_map(record[0], stat_key_idx, key,
                                             prefix_map, HA_READ_KEY_EXACT);
  }
   

  /**
    @brief
    Update/insert a record in the statistical table with new statistics

    @details
    The function first looks for a record by its primary key in the statistical
    table stat_table. If the record is found the function updates statistical
    fields of the records. The data for these fields are taken from internal
    structures containing info on the table 'table'. If the record is not
    found the function inserts a new record with the primary key set to the
    search key and the statistical data taken from the internal structures.
    The function assumes that the key fields have been already stored in
    the record buffer of stat_table.

    @retval
    FALSE    success with the update/insert of the record
    @retval
    TRUE     failure with the update/insert of the record

    @note
    The function calls the virtual method store_stat_fields to populate the
    statistical fields of the updated/inserted row with new statistics.
  */

  bool update_stat()
  {
    if (find_stat())
    {    
      store_record_for_update();
      store_stat_fields();
      return update_record();
    }
    else
    {
      int err;
      store_stat_fields();
      if ((err= stat_file->ha_write_row(record[0])))
	return TRUE;
      /* Make change permanent and avoid 'table is marked as crashed' errors */
      stat_file->extra(HA_EXTRA_FLUSH);
    } 
    return FALSE;
  }


  /** 
    @brief
    Update the table name fields in the current record of stat_table

    @details
    The function updates the fields containing database name and table name
    for the last found record in the statistical table stat_table.
    The corresponding names for update is taken from the parameters
    db and tab.
 
    @retval
    FALSE    success with the update of the record
    @retval
    TRUE     failure with the update of the record

    @note
    The function calls the virtual method change_full_table_name  
    to store the new names in the record buffer used for updates.
  */

  bool update_table_name_key_parts(LEX_STRING *db, LEX_STRING *tab)
  {
    store_record_for_update();
    change_full_table_name(db, tab);
    bool rc= update_record();
    store_record_for_lookup();
    return rc;
  }   


  /** 
    @brief
    Delete the current record of the statistical table stat_table

    @details
    The function deletes the last found record from the statistical
    table stat_table.
 
    @retval
    FALSE    success with the deletion of the record
    @retval
    TRUE     failure with the deletion of the record
  */

  bool delete_stat()
  {
    int err;
    if ((err= stat_file->ha_delete_row(record[0])))
      return TRUE;
    /* Make change permanent and avoid 'table is marked as crashed' errors */
    stat_file->extra(HA_EXTRA_FLUSH);
    return FALSE;
  } 

  friend class Stat_table_write_iter;
};


/*
  An object of the class Table_stat is created to read statistical
  data on tables from the statistical table table_stats, to update
  table_stats with such statistical data, or to update columns
  of the primary key, or to delete the record by its primary key or
  its prefix. 
  Rows from the statistical table are read and updated always by
  primary key. 
*/

class Table_stat: public Stat_table
{

private:

  Field *db_name_field;     /* Field for the column table_stats.db_name */
  Field *table_name_field;  /* Field for the column table_stats.table_name */

  void common_init_table_stat()
  {  
    db_name_field= stat_table->field[TABLE_STAT_DB_NAME];
    table_name_field= stat_table->field[TABLE_STAT_TABLE_NAME];
  }

  void change_full_table_name(LEX_STRING *db, LEX_STRING *tab)
  {
    db_name_field->store(db->str, db->length, system_charset_info);
    table_name_field->store(tab->str, tab->length, system_charset_info);
  }

public:

  /**
    @details
    The constructor 'tunes' the private and protected members of the
    constructed object for the statistical table table_stats to read/update
    statistics on table 'tab'. The TABLE structure for the table table_stat
    must be passed as a value for the parameter 'stat'.
  */

  Table_stat(TABLE *stat, TABLE *tab) :Stat_table(stat, tab)
  {
    common_init_table_stat();
  }


  /**
    @details
    The constructor 'tunes' the private and protected members of the
    object constructed for the statistical table table_stat for 
    the future updates/deletes of the record concerning the table 'tab'
    from the database 'db'.
  */

  Table_stat(TABLE *stat, LEX_STRING *db, LEX_STRING *tab) 
    :Stat_table(stat, db, tab)
  {
    common_init_table_stat();
  }


  /** 
    @brief
    Set the key fields for the statistical table table_stat

    @details
    The function sets the values of the fields db_name and table_name
    in the record buffer for the statistical table table_stat.
    These fields comprise the primary key for the table.

    @note
    The function is supposed to be called before any use of the  
    method find_stat for an object of the Table_stat class. 
  */

  void set_key_fields()
  {
    db_name_field->store(db_name->str, db_name->length, system_charset_info);
    table_name_field->store(table_name->str, table_name->length,
                            system_charset_info);
  }


  /** 
    @brief
    Store statistical data into statistical fields of table_stat

    @details
    This implementation of a purely virtual method sets the value of the
    column 'cardinality' of the statistical table table_stat according to
    the value of the flag write_stat.cardinality_is_null and the value of
    the field write_stat.cardinality' from the TABLE structure for 'table'.
  */    

  void store_stat_fields()
  {
    Field *stat_field= stat_table->field[TABLE_STAT_CARDINALITY];
    if (table->collected_stats->cardinality_is_null)
      stat_field->set_null();
    else
    {
      stat_field->set_notnull();
      stat_field->store(table->collected_stats->cardinality);
    }
  }


  /**
    @brief
    Read statistical data from statistical fields of table_stat

    @details
    This implementation of a purely virtual method first looks for a record
    the statistical table table_stat by its primary key set the record
    buffer with the help of Table_stat::set_key_fields.  Then, if the row is
    found the function reads the value of the column 'cardinality' of the table
    table_stat and sets the value of the flag read_stat.cardinality_is_null
    and the value of the field read_stat.cardinality' from the TABLE structure
    for 'table' accordingly.
  */    

  void get_stat_values()
  {
    Table_statistics *read_stats= table_share->stats_cb.table_stats;
    read_stats->cardinality_is_null= TRUE;
    read_stats->cardinality= 0;
    if (find_stat())
    {
      Field *stat_field= stat_table->field[TABLE_STAT_CARDINALITY];
      if (!stat_field->is_null())
      {
        read_stats->cardinality_is_null= FALSE;
        read_stats->cardinality= stat_field->val_int();
      }
    }
  } 

};


/*
  An object of the class Column_stat is created to read statistical data
  on table columns from the statistical table column_stats, to update
  column_stats with such statistical data, or to update columns
  of the primary key, or to delete the record by its primary key or
  its prefix.
  Rows from the statistical table are read and updated always by 
  primary key.
*/ 

class Column_stat: public Stat_table
{

private:

  Field *db_name_field;     /* Field for the column column_stats.db_name */
  Field *table_name_field;  /* Field for the column column_stats.table_name */
  Field *column_name_field; /* Field for the column column_stats.column_name */

  Field *table_field;  /* Field from 'table' to read /update statistics on */

  void common_init_column_stat_table()
  {
    db_name_field= stat_table->field[COLUMN_STAT_DB_NAME];
    table_name_field= stat_table->field[COLUMN_STAT_TABLE_NAME];
    column_name_field= stat_table->field[COLUMN_STAT_COLUMN_NAME];
  } 

  void change_full_table_name(LEX_STRING *db, LEX_STRING *tab)
  {
     db_name_field->store(db->str, db->length, system_charset_info);
     table_name_field->store(tab->str, tab->length, system_charset_info);
  }

public:

  /**
    @details
    The constructor 'tunes' the private and protected members of the
    constructed object for the statistical table column_stats to read/update
    statistics on fields of the table 'tab'. The TABLE structure for the table
    column_stats must be passed as a value for the parameter 'stat'.
  */

  Column_stat(TABLE *stat, TABLE *tab) :Stat_table(stat, tab)
  {
    common_init_column_stat_table();
  } 


  /**
    @details
    The constructor 'tunes' the private and protected members of the
    object constructed for the statistical table column_stats for 
    the future updates/deletes of the record concerning the table 'tab'
    from the database 'db'. 
  */

  Column_stat(TABLE *stat, LEX_STRING *db, LEX_STRING *tab) 
    :Stat_table(stat, db, tab)
  {
    common_init_column_stat_table();
  } 

  /** 
    @brief
    Set table name fields for the statistical table column_stats

    @details
    The function stores the values of the fields db_name and table_name 
    of the statistical table column_stats in the record buffer.
  */

  void set_full_table_name()
  {
    db_name_field->store(db_name->str, db_name->length, system_charset_info);
    table_name_field->store(table_name->str, table_name->length,
                            system_charset_info);
  }


  /** 
    @brief
    Set the key fields for the statistical table column_stats

    @param
    col       Field for the 'table' column to read/update statistics on

    @details
    The function stores the values of the fields db_name, table_name and
    column_name in the record buffer for the statistical table column_stats.
    These fields comprise the primary key for the table.
    It also sets table_field to the passed parameter.

    @note
    The function is supposed to be called before any use of the  
    method find_stat for an object of the Column_stat class.
  */

  void set_key_fields(Field *col)
  {
    set_full_table_name();
    const char *column_name= col->field_name;
    column_name_field->store(column_name, strlen(column_name),
                             system_charset_info);  
    table_field= col;
  }


  /** 
    @brief
    Update the table name fields in the current record of stat_table

    @details
    The function updates the primary key fields containing database name,
    table name, and column name for the last found record in the statistical
    table column_stats.
    
    @retval
    FALSE    success with the update of the record
    @retval
    TRUE     failure with the update of the record
  */

  bool update_column_key_part(const char *col)
  {
    store_record_for_update();
    set_full_table_name();
    column_name_field->store(col, strlen(col), system_charset_info);
    bool rc= update_record();
    store_record_for_lookup();
    return rc;
  }   


  /** 
    @brief
    Store statistical data into statistical fields of column_stats

    @details
    This implementation of a purely virtual method sets the value of the
    columns 'min_value', 'max_value', 'nulls_ratio', 'avg_length',
    'avg_frequency', 'hist_size', 'hist_type' and 'histogram'  of the 
    stistical table columns_stat according to the contents of the bitmap
    write_stat.column_stat_nulls and the values of the fields min_value,
    max_value, nulls_ratio, avg_length, avg_frequency, hist_size, hist_type
    and histogram of the structure write_stat from the Field structure
    for the field 'table_field'.
    The value of the k-th column in the table columns_stat is set to NULL
    if the k-th bit in the bitmap 'column_stat_nulls' is set to 1. 

    @note
    A value from the field min_value/max_value is always converted
    into a varbinary string. If the length of the column 'min_value'/'max_value'
    is less than the length of the string the string is trimmed to fit the
    length of the column. 
  */    

  void store_stat_fields()
  {
    char buff[MAX_FIELD_WIDTH];
    String val(buff, sizeof(buff), &my_charset_bin);

    for (uint i= COLUMN_STAT_MIN_VALUE; i <= COLUMN_STAT_HISTOGRAM; i++)
    {  
      Field *stat_field= stat_table->field[i];
      if (table_field->collected_stats->is_null(i))
        stat_field->set_null();
      else
      {
        stat_field->set_notnull();
        switch (i) {
        case COLUMN_STAT_MIN_VALUE:
          if (table_field->type() == MYSQL_TYPE_BIT)
            stat_field->store(table_field->collected_stats->min_value->val_int());
          else
          {
            table_field->collected_stats->min_value->val_str(&val);
            stat_field->store(val.ptr(), val.length(), &my_charset_bin);
          }
          break;
        case COLUMN_STAT_MAX_VALUE:
          if (table_field->type() == MYSQL_TYPE_BIT)
            stat_field->store(table_field->collected_stats->max_value->val_int());
          else
          {
            table_field->collected_stats->max_value->val_str(&val);
            stat_field->store(val.ptr(), val.length(), &my_charset_bin);
          }
          break;
        case COLUMN_STAT_NULLS_RATIO:
          stat_field->store(table_field->collected_stats->get_nulls_ratio());
          break;
        case COLUMN_STAT_AVG_LENGTH:
          stat_field->store(table_field->collected_stats->get_avg_length());
          break;
        case COLUMN_STAT_AVG_FREQUENCY:
          stat_field->store(table_field->collected_stats->get_avg_frequency());
          break; 
        case COLUMN_STAT_HIST_SIZE:
          stat_field->store(table_field->collected_stats->histogram.get_size());
          break;
        case COLUMN_STAT_HIST_TYPE:
          stat_field->store(table_field->collected_stats->histogram.get_type() +
                            1);
          break;
        case COLUMN_STAT_HISTOGRAM:
          const char * col_histogram=
          (const char *) (table_field->collected_stats->histogram.get_values());
	  stat_field->store(col_histogram,
                            table_field->collected_stats->histogram.get_size(),
                            &my_charset_bin);
          break;           
        }
      }
    }
  }


  /** 
    @brief
    Read statistical data from statistical fields of column_stats

    @details
    This implementation of a purely virtual method first looks for a record
    in the statistical table column_stats by its primary key set in the record
    buffer with the help of Column_stat::set_key_fields. Then, if the row is
    found, the function reads the values of the columns 'min_value',
    'max_value', 'nulls_ratio', 'avg_length', 'avg_frequency', 'hist_size' and
    'hist_type" of the  table column_stat and sets accordingly the value of
    the bitmap  read_stat.column_stat_nulls' and the values of the fields
    min_value, max_value, nulls_ratio, avg_length, avg_frequency, hist_size and
    hist_type of the structure read_stat from the Field structure for the field
    'table_field'.
  */    

  void get_stat_values()
  {
    table_field->read_stats->set_all_nulls();

    if (table_field->read_stats->min_value)
      table_field->read_stats->min_value->set_null();
    if (table_field->read_stats->max_value)
      table_field->read_stats->max_value->set_null();

    if (find_stat())
    {
      char buff[MAX_FIELD_WIDTH];
      String val(buff, sizeof(buff), &my_charset_bin);

      for (uint i= COLUMN_STAT_MIN_VALUE; i <= COLUMN_STAT_HIST_TYPE; i++)
      {  
        Field *stat_field= stat_table->field[i];

        if (!stat_field->is_null() &&
            (i > COLUMN_STAT_MAX_VALUE ||
             (i == COLUMN_STAT_MIN_VALUE && 
              table_field->read_stats->min_value) ||
             (i == COLUMN_STAT_MAX_VALUE && 
              table_field->read_stats->max_value)))
        {
          table_field->read_stats->set_not_null(i);

          switch (i) {
          case COLUMN_STAT_MIN_VALUE:
	    table_field->read_stats->min_value->set_notnull();
            stat_field->val_str(&val);
            table_field->read_stats->min_value->store(val.ptr(), val.length(),
                                                      &my_charset_bin);
            break;
          case COLUMN_STAT_MAX_VALUE:
	    table_field->read_stats->max_value->set_notnull();
            stat_field->val_str(&val);
            table_field->read_stats->max_value->store(val.ptr(), val.length(),
                                                      &my_charset_bin);
            break;
          case COLUMN_STAT_NULLS_RATIO:
            table_field->read_stats->set_nulls_ratio(stat_field->val_real());
            break;
          case COLUMN_STAT_AVG_LENGTH:
            table_field->read_stats->set_avg_length(stat_field->val_real());
            break;
          case COLUMN_STAT_AVG_FREQUENCY:
            table_field->read_stats->set_avg_frequency(stat_field->val_real());
            break;
          case COLUMN_STAT_HIST_SIZE:
            table_field->read_stats->histogram.set_size(stat_field->val_int());
            break;            
          case COLUMN_STAT_HIST_TYPE:
            Histogram_type hist_type= (Histogram_type) (stat_field->val_int() -
                                                        1);
            table_field->read_stats->histogram.set_type(hist_type);
            break;            
          }
        }
      }
    }
  }


  /** 
    @brief
    Read histogram from of column_stats

    @details
    This method first looks for a record in the statistical table column_stats
    by its primary key set the record buffer with the help of
    Column_stat::set_key_fields. Then, if the row is found, the function reads
    the value of the column 'histogram' of the  table column_stat and sets
    accordingly the corresponding bit in the bitmap read_stat.column_stat_nulls.
    The method assumes that the value of histogram size and the pointer to
    the histogram location has been already set in the fields size and values
    of read_stats->histogram.
  */    

  void get_histogram_value()
  {
    if (find_stat())
    {
      char buff[MAX_FIELD_WIDTH];
      String val(buff, sizeof(buff), &my_charset_bin);
      uint fldno= COLUMN_STAT_HISTOGRAM;
      Field *stat_field= stat_table->field[fldno];
      table_field->read_stats->set_not_null(fldno);
      stat_field->val_str(&val);
      memcpy(table_field->read_stats->histogram.get_values(),
             val.ptr(), table_field->read_stats->histogram.get_size());
    }
  }

};


/*
  An object of the class Index_stat is created to read statistical
  data on tables from the statistical table table_stat, to update
  index_stats with such statistical data, or to update columns
  of the primary key, or to delete the record by its primary key or
  its prefix. 
  Rows from the statistical table are read and updated always by
  primary key. 
*/ 

class Index_stat: public Stat_table
{

private:

  Field *db_name_field;      /* Field for the column index_stats.db_name */
  Field *table_name_field;   /* Field for the column index_stats.table_name */
  Field *index_name_field;   /* Field for the column index_stats.table_name */
  Field *prefix_arity_field; /* Field for the column index_stats.prefix_arity */

  KEY *table_key_info;  /* Info on the index to read/update statistics on */
  uint prefix_arity; /* Number of components of the index prefix of interest */

  void common_init_index_stat_table()
  {
    db_name_field= stat_table->field[INDEX_STAT_DB_NAME];
    table_name_field= stat_table->field[INDEX_STAT_TABLE_NAME];
    index_name_field= stat_table->field[INDEX_STAT_INDEX_NAME];
    prefix_arity_field= stat_table->field[INDEX_STAT_PREFIX_ARITY];
  } 

  void change_full_table_name(LEX_STRING *db, LEX_STRING *tab)
  {
     db_name_field->store(db->str, db->length, system_charset_info);
     table_name_field->store(tab->str, tab->length, system_charset_info);
  }

public:


  /**
    @details
    The constructor 'tunes' the private and protected members of the
    constructed object for the statistical table index_stats to read/update
    statistics on prefixes of different indexes of the table 'tab'.
    The TABLE structure for the table index_stats must be passed as a value
    for the parameter 'stat'.
  */

  Index_stat(TABLE *stat, TABLE*tab) :Stat_table(stat, tab)
  {
    common_init_index_stat_table();
  }


  /**
    @details
    The constructor 'tunes' the private and protected members of the
    object constructed for the statistical table index_stats for 
    the future updates/deletes of the record concerning the table 'tab'
    from the database 'db'. 
  */

  Index_stat(TABLE *stat, LEX_STRING *db, LEX_STRING *tab) 
    :Stat_table(stat, db, tab)
  {
    common_init_index_stat_table();
  }


  /**
    @brief
    Set table name fields for the statistical table index_stats

    @details
    The function stores the values of the fields db_name and table_name 
    of the statistical table index_stats in the record buffer.
  */

  void set_full_table_name()
  {
    db_name_field->store(db_name->str, db_name->length, system_charset_info);
    table_name_field->store(table_name->str, table_name->length,
                            system_charset_info);
  }

  /** 
    @brief
    Set the key fields of index_stats used to access records for index prefixes

    @param
    index_info   Info for the index of 'table' to read/update statistics on

    @details
    The function sets the values of the fields db_name, table_name and
    index_name in the record buffer for the statistical table index_stats. 
    It also sets table_key_info to the passed parameter.

    @note
    The function is supposed to be called before any use of the method
    find_next_stat_for_prefix for an object of the Index_stat class.
  */

  void set_index_prefix_key_fields(KEY *index_info)
  {
    set_full_table_name();
    char *index_name= index_info->name;
    index_name_field->store(index_name, strlen(index_name),
                            system_charset_info);
    table_key_info= index_info;
  }


  /** 
    @brief
    Set the key fields for the statistical table index_stats

    @param
    index_info   Info for the index of 'table' to read/update statistics on
    @param
    index_prefix_arity Number of components in the index prefix of interest

    @details
    The function sets the values of the fields db_name, table_name and
    index_name, prefix_arity in the record buffer for the statistical
    table index_stats. These fields comprise the primary key for the table. 

    @note
    The function is supposed to be called before any use of the  
    method find_stat for an object of the Index_stat class.
  */

  void set_key_fields(KEY *index_info, uint index_prefix_arity)
  {
    set_index_prefix_key_fields(index_info);
    prefix_arity= index_prefix_arity; 
    prefix_arity_field->store(index_prefix_arity, TRUE);  
  }


  /** 
    @brief
    Store statistical data into statistical fields of table index_stats

    @details
    This implementation of a purely virtual method sets the value of the
    column 'avg_frequency' of the statistical table index_stats according to
    the value of write_stat.avg_frequency[Index_stat::prefix_arity]
    from the KEY_INFO structure 'table_key_info'.
    If the value of write_stat. avg_frequency[Index_stat::prefix_arity] is
    equal  to 0, the value of the column is set to NULL.
  */    

  void store_stat_fields()
  {
    Field *stat_field= stat_table->field[INDEX_STAT_AVG_FREQUENCY];
    double avg_frequency=
      table_key_info->collected_stats->get_avg_frequency(prefix_arity-1);
    if (avg_frequency == 0)
      stat_field->set_null();
    else
    {
      stat_field->set_notnull();
      stat_field->store(avg_frequency);
    }
  }


  /** 
    @brief
    Read statistical data from statistical fields of index_stats

    @details
    This implementation of a purely virtual method first looks for a record the
    statistical table index_stats by its primary key set the record buffer with
    the help of Index_stat::set_key_fields. If the row is found the function
    reads the value of the column 'avg_freguency' of the table index_stat and
    sets the value of read_stat.avg_frequency[Index_stat::prefix_arity]
    from the KEY_INFO structure 'table_key_info' accordingly. If the value of
    the column is NULL, read_stat.avg_frequency[Index_stat::prefix_arity] is
    set to 0. Otherwise, read_stat.avg_frequency[Index_stat::prefix_arity] is
    set to the value of the column.
  */    

  void get_stat_values()
  {
    double avg_frequency= 0;
    if(find_stat())
    {
      Field *stat_field= stat_table->field[INDEX_STAT_AVG_FREQUENCY];
      if (!stat_field->is_null())
        avg_frequency= stat_field->val_real();
    }
    table_key_info->read_stats->set_avg_frequency(prefix_arity-1, avg_frequency);
  }  

};


/*
  An iterator to enumerate statistics table rows which allows to modify
  the rows while reading them.

  Used by RENAME TABLE handling to assign new dbname.tablename to statistic
  rows.
*/
class Stat_table_write_iter
{
  Stat_table *owner;
  IO_CACHE io_cache;
  uchar *rowid_buf;
  uint rowid_size;

public:
  Stat_table_write_iter(Stat_table *stat_table_arg)
   : owner(stat_table_arg), rowid_buf(NULL),
     rowid_size(owner->stat_file->ref_length)
  {
     my_b_clear(&io_cache);
  }

  /*
    Initialize the iterator. It will return rows with n_keyparts matching the
    curernt values.

    @return  false - OK
             true  - Error
  */
  bool init(uint n_keyparts)
  {
    if (!(rowid_buf= (uchar*)my_malloc(rowid_size, MYF(0))))
      return true;

    if (open_cached_file(&io_cache, mysql_tmpdir, TEMP_PREFIX,
                         1024, MYF(MY_WME)))
      return true;

    handler *h= owner->stat_file;
    uchar key[MAX_KEY_LENGTH];
    uint prefix_len= 0;
    for (uint i= 0; i < n_keyparts; i++)
      prefix_len += owner->stat_key_info->key_part[i].store_length;

    key_copy(key, owner->record[0], owner->stat_key_info,
             prefix_len);
    key_part_map prefix_map= (key_part_map) ((1 << n_keyparts) - 1);
    h->ha_index_init(owner->stat_key_idx, false);
    int res= h->ha_index_read_map(owner->record[0], key, prefix_map,
                                  HA_READ_KEY_EXACT);
    if (res)
    {
      reinit_io_cache(&io_cache, READ_CACHE, 0L, 0, 0);
      /* "Key not found" is not considered an error */
      return (res == HA_ERR_KEY_NOT_FOUND)? false: true;
    }

    do {
      h->position(owner->record[0]);
      my_b_write(&io_cache, h->ref, rowid_size);

    } while (!h->ha_index_next_same(owner->record[0], key, prefix_len));

    /* Prepare for reading */
    reinit_io_cache(&io_cache, READ_CACHE, 0L, 0, 0);
    h->ha_index_or_rnd_end();
    if (h->ha_rnd_init(false))
      return true;

    return false;
  }

  /*
     Read the next row.

     @return
        false   OK
        true    No more rows or error.
  */
  bool get_next_row()
  {
    if (!my_b_inited(&io_cache) || my_b_read(&io_cache, rowid_buf, rowid_size))
      return true; /* No more data */

    handler *h= owner->stat_file;
    /*
      We should normally be able to find the row that we have rowid for. If we
      don't, let's consider this an error.
    */
    int res= h->ha_rnd_pos(owner->record[0], rowid_buf);

    return (res==0)? false : true;
  }

  void cleanup()
  {
    if (rowid_buf)
      my_free(rowid_buf);
    rowid_buf= NULL;
    owner->stat_file->ha_index_or_rnd_end();
    close_cached_file(&io_cache);
    my_b_clear(&io_cache);
  }

  ~Stat_table_write_iter()
  {
    cleanup();
  }
};

/*
  Histogram_builder is a helper class that is used to build histograms
  for columns
*/

class Histogram_builder
{
  Field *column;           /* table field for which the histogram is built */
  uint col_length;         /* size of this field                           */
  ha_rows records;         /* number of records the histogram is built for */
  Field *min_value;        /* pointer to the minimal value for the field   */
  Field *max_value;        /* pointer to the maximal value for the field   */
  Histogram *histogram;    /* the histogram location                       */
  uint hist_width;         /* the number of points in the histogram        */
  double bucket_capacity;  /* number of rows in a bucket of the histogram  */ 
  uint curr_bucket;        /* number of the current bucket to be built     */
  ulonglong count;         /* number of values retrieved                   */
  ulonglong count_distinct;    /* number of distinct values retrieved      */

public: 
  Histogram_builder(Field *col, uint col_len, ha_rows rows)
    : column(col), col_length(col_len), records(rows)
  {
    Column_statistics *col_stats= col->collected_stats;
    min_value= col_stats->min_value;
    max_value= col_stats->max_value;
    histogram= &col_stats->histogram;
    hist_width= histogram->get_width();
    bucket_capacity= (double) records / (hist_width + 1);
    curr_bucket= 0;
    count= 0;
    count_distinct= 0;    
  }

  ulonglong get_count_distinct() { return count_distinct; }

  int next(void *elem, element_count elem_cnt)
  {
    count_distinct++;
    count+= elem_cnt;
    if (curr_bucket == hist_width)
      return 0;
    if (count > bucket_capacity * (curr_bucket + 1))
    {
      column->store_field_value((uchar *) elem, col_length);
      histogram->set_value(curr_bucket,
                           column->pos_in_interval(min_value, max_value)); 
      curr_bucket++;
      while (curr_bucket != hist_width &&
             count > bucket_capacity * (curr_bucket + 1))
      {
        histogram->set_prev_value(curr_bucket);
	curr_bucket++;
      }
    }
    return 0;
  }
};


C_MODE_START

int histogram_build_walk(void *elem, element_count elem_cnt, void *arg)
{
  Histogram_builder *hist_builder= (Histogram_builder *) arg;
  return hist_builder->next(elem, elem_cnt);
}

C_MODE_END


/*
  The class Count_distinct_field is a helper class used to calculate
  the number of distinct values for a column. The class employs the
  Unique class for this purpose.
  The class Count_distinct_field is used only by the function
  collect_statistics_for_table to calculate the values for 
  column avg_frequency of the statistical table column_stats.
*/
    
class Count_distinct_field: public Sql_alloc
{
protected:

  /* Field for which the number of distinct values is to be find out */
  Field *table_field;  
  Unique *tree;       /* The helper object to contain distinct values */
  uint tree_key_length; /* The length of the keys for the elements of 'tree */

public:
  
  Count_distinct_field() {}

  /**
    @param
    field               Field for which the number of distinct values is 
                        to be find out
    @param
    max_heap_table_size The limit for the memory used by the RB tree container
                        of the constructed Unique object 'tree' 

    @details
    The constructor sets the values of 'table_field' and 'tree_key_length',
    and then calls the 'new' operation to create a Unique object for 'tree'.
    The type of 'field' and the value max_heap_table_size of determine the set
    of the parameters to be passed to the constructor of the Unique object. 
  */  

  Count_distinct_field(Field *field, uint max_heap_table_size)
  {
    table_field= field;
    tree_key_length= field->pack_length();

    tree= new Unique((qsort_cmp2) simple_str_key_cmp, (void*) field,
                     tree_key_length, max_heap_table_size, 1);
  }

  virtual ~Count_distinct_field()
  {
    delete tree;
    tree= NULL;
  }

  /* 
    @brief
    Check whether the Unique object tree has been successfully created
  */
  bool exists()
  {
    return (tree != NULL);
  }

  /*
    @brief
    Add the value of 'field' to the container of the Unique object 'tree'
  */
  virtual bool add()
  {
    return tree->unique_add(table_field->ptr);
  }
  
  /*
    @brief
    Calculate the number of elements accumulated in the container of 'tree'
  */
  ulonglong get_value()
  {
    ulonglong count;
    if (tree->elements == 0)
      return (ulonglong) tree->elements_in_tree();
    count= 0;  
    tree->walk(table_field->table, count_distinct_walk, (void*) &count);
    return count;
  }

  /*
    @brief
    Build the histogram for the elements accumulated in the container of 'tree'
  */
  ulonglong get_value_with_histogram(ha_rows rows)
  {
    Histogram_builder hist_builder(table_field, tree_key_length, rows);
    tree->walk(table_field->table,  histogram_build_walk, (void *) &hist_builder);
    return hist_builder.get_count_distinct();
  }

  /*
    @brief
    Get the size of the histogram in bytes built for table_field
  */
  uint get_hist_size()
  {
    return table_field->collected_stats->histogram.get_size();
  }

  /*
    @brief
    Get the pointer to the histogram built for table_field
  */
  uchar *get_histogram()
  {
    return table_field->collected_stats->histogram.get_values();
  }

};


static
int simple_ulonglong_key_cmp(void* arg, uchar* key1, uchar* key2)
{
  ulonglong *val1= (ulonglong *) key1;
  ulonglong *val2= (ulonglong *) key2;
  return *val1 > *val2 ? 1 : *val1 == *val2 ? 0 : -1; 
}
  

/* 
  The class Count_distinct_field_bit is derived from the class 
  Count_distinct_field to be used only for fields of the MYSQL_TYPE_BIT type.
  The class provides a different implementation for the method add 
*/

class Count_distinct_field_bit: public Count_distinct_field
{
public:

  Count_distinct_field_bit(Field *field, uint max_heap_table_size)
  {
    table_field= field;
    tree_key_length= sizeof(ulonglong);

    tree= new Unique((qsort_cmp2) simple_ulonglong_key_cmp,
                     (void*) &tree_key_length,
                     tree_key_length, max_heap_table_size, 1);
  }

  bool add()
  {
    longlong val= table_field->val_int();   
    return tree->unique_add(&val);
  }
};


/* 
  The class Index_prefix_calc is a helper class used to calculate the values
  for the column 'avg_frequency' of the statistical table index_stats.
  For any table t from the database db and any k-component prefix of the
  index i for this table the row from index_stats with the primary key
  (db,t,i,k) must contain in the column 'avg_frequency' either NULL or 
  the number that is the ratio of N and V, where N is the number of index
  entries without NULL values in the first k components of the index i,
  and V is the number of distinct tuples composed of the first k components
  encountered among these index entries.  
  Currently the objects of this class are used only by the function
  collect_statistics_for_index. 
*/

class Index_prefix_calc: public Sql_alloc
{

private:

  /* Table containing index specified by index_info */
  TABLE *index_table;  
  /* Info for the index i for whose prefix 'avg_frequency' is calculated */
  KEY *index_info;  
  /* The maximum number of the components in the prefixes of interest */   
  uint prefixes; 
  bool empty;  

  /* This structure is created for every k components of the index i */
  class Prefix_calc_state
  {
  public:
    /* 
      The number of the scanned index entries without nulls 
      in the first k components
    */
    ulonglong entry_count;
    /* 
      The number if the scanned index entries without nulls with 
      the last encountered k-component prefix
    */
    ulonglong prefix_count;
    /* The values of the last encountered k-component prefix */
    Cached_item *last_prefix;
  };

  /* 
    Array of structures used to calculate 'avg_frequency' for different
    prefixes of the index i
  */   
  Prefix_calc_state *calc_state;
    
public:

  bool is_single_comp_pk;

  Index_prefix_calc(TABLE *table, KEY *key_info)
    : index_table(table), index_info(key_info)
  {
    uint i;
    Prefix_calc_state *state;
    uint key_parts= table->actual_n_key_parts(key_info);
    empty= TRUE;
    prefixes= 0;
    LINT_INIT_STRUCT(calc_state);

    is_single_comp_pk= FALSE;
    uint pk= table->s->primary_key;
    if ((uint) (table->key_info - key_info) == pk &&
        table->key_info[pk].user_defined_key_parts == 1)
    {
      prefixes= 1;
      is_single_comp_pk= TRUE;
      return;
    }
        
    if ((calc_state=
         (Prefix_calc_state *) sql_alloc(sizeof(Prefix_calc_state)*key_parts)))
    {
      uint keyno= key_info-table->key_info;
      for (i= 0, state= calc_state; i < key_parts; i++, state++)
      {
        /* 
          Do not consider prefixes containing a component that is only part
          of the field. This limitation is set to avoid fetching data when
          calculating the values of 'avg_frequency' for prefixes.
	*/   
        if (!key_info->key_part[i].field->part_of_key.is_set(keyno))
          break;

        if (!(state->last_prefix=
              new Cached_item_field(key_info->key_part[i].field)))
          break;
        state->entry_count= state->prefix_count= 0;
        prefixes++;
      }
    }
  }


  /** 
    @breif
    Change the elements of calc_state after reading the next index entry

    @details
    This function is to be called at the index scan each time the next
    index entry has been read into the record buffer.
    For each of the index prefixes the function checks whether nulls
    are encountered in any of the k components of the prefix.
    If this is not the case the value of calc_state[k-1].entry_count
    is incremented by 1. Then the function checks whether the value of
    any of these k components has changed. If so, the value of 
    calc_state[k-1].prefix_count is incremented by 1. 
  */

  void add()
  {
    uint i;
    Prefix_calc_state *state;
    uint first_changed= prefixes;
    for (i= prefixes, state= calc_state+prefixes-1; i; i--, state--)
    {
      if (state->last_prefix->cmp())
        first_changed= i-1;
    }
    if (empty)
    {
      first_changed= 0;
      empty= FALSE;
    }
    for (i= 0, state= calc_state; i < prefixes; i++, state++)
    {
      if (state->last_prefix->null_value)
        break;
      if (i >= first_changed)
        state->prefix_count++;
      state->entry_count++;
    }   
  }

  /**
    @brief
    Calculate the values of avg_frequency for all prefixes of an index

    @details
    This function is to be called after the index scan to count the number
    of distinct index prefixes has been done. The function calculates
    the value of avg_frequency for the index prefix with k components
    as calc_state[k-1].entry_count/calc_state[k-1].prefix_count.
    If calc_state[k-1].prefix_count happens to be 0, the value of
    avg_frequency[k-1] is set to 0, i.e. is considered as unknown.
  */

  void get_avg_frequency()
  {
    uint i;
    Prefix_calc_state *state;

    if (is_single_comp_pk)
    {
      index_info->collected_stats->set_avg_frequency(0, 1.0);
      return;
    }

    for (i= 0, state= calc_state; i < prefixes; i++, state++)
    {
      if (i < prefixes)
      {
        double val= state->prefix_count == 0 ?
	            0 : (double) state->entry_count / state->prefix_count;                     
        index_info->collected_stats->set_avg_frequency(i, val);
      }
    }
  }       
};


/**
  @brief 
  Create fields for min/max values to collect column statistics

  @param
  table       Table the fields are created for

  @details
  The function first allocates record buffers to store min/max values
  for 'table's fields. Then for each table field f it creates Field structures
  that points to these buffers rather that to the record buffer as the
  Field object for f does. The pointers of the created fields are placed
  in the collected_stats structure of the Field object for f.
  The function allocates the buffers for min/max values in the table
  memory. 

  @note 
  The buffers allocated when min/max values are used to read statistics
  from the persistent statistical tables differ from those buffers that
  are used when statistics on min/max values for column is collected
  as they are allocated in different mem_roots.
  The same is true for the fields created for min/max values.  
*/      

static
void create_min_max_statistical_fields_for_table(TABLE *table)
{
  uint rec_buff_length= table->s->rec_buff_length;

  if ((table->collected_stats->min_max_record_buffers=
       (uchar *) alloc_root(&table->mem_root, 2*rec_buff_length)))
  {
    uchar *record= table->collected_stats->min_max_record_buffers;
    memset(record, 0,  2*rec_buff_length);

    for (uint i=0; i < 2; i++, record+= rec_buff_length)
    {
      for (Field **field_ptr= table->field; *field_ptr; field_ptr++) 
      {
        Field *fld;
        Field *table_field= *field_ptr;
        my_ptrdiff_t diff= record-table->record[0];
        if (!bitmap_is_set(table->read_set, table_field->field_index))
          continue; 
        if (!(fld= table_field->clone(&table->mem_root, table, diff, TRUE)))
          continue;
        if (i == 0)
          table_field->collected_stats->min_value= fld;
        else
          table_field->collected_stats->max_value= fld;
      }
    }
  }
}


/**
  @brief 
  Create fields for min/max values to read column statistics

  @param
  thd          Thread handler
  @param
  table_share  Table share the fields are created for
  @param
  is_safe      TRUE <-> at any time only one thread can perform the function

  @details
  The function first allocates record buffers to store min/max values
  for 'table_share's fields. Then for each field f it creates Field structures
  that points to these buffers rather that to the record buffer as the
  Field object for f does. The pointers of the created fields are placed
  in the read_stats structure of the Field object for f.
  The function allocates the buffers for min/max values in the table share
  memory. 
  If the parameter is_safe is TRUE then it is guaranteed that at any given time
  only one thread is executed the code of the function.

  @note 
  The buffers allocated when min/max values are used to collect statistics
  from the persistent statistical tables differ from those buffers that
  are used when statistics on min/max values for column is read as they
  are allocated in different mem_roots.
  The same is true for the fields created for min/max values.  
*/      

static
void create_min_max_statistical_fields_for_table_share(THD *thd,
                                                       TABLE_SHARE *table_share)
{
  TABLE_STATISTICS_CB *stats_cb= &table_share->stats_cb;
  Table_statistics *stats= stats_cb->table_stats; 

  if (stats->min_max_record_buffers)
    return;
   
  uint rec_buff_length= table_share->rec_buff_length;

  if ((stats->min_max_record_buffers=
         (uchar *) alloc_root(&stats_cb->mem_root, 2*rec_buff_length)))
  {
    uchar *record= stats->min_max_record_buffers;
    memset(record, 0,  2*rec_buff_length);

    for (uint i=0; i < 2; i++, record+= rec_buff_length)
    {
      for (Field **field_ptr= table_share->field; *field_ptr; field_ptr++) 
      {
        Field *fld;
        Field *table_field= *field_ptr;
        my_ptrdiff_t diff= record - table_share->default_values;
        if (!(fld= table_field->clone(&stats_cb->mem_root, diff)))
          continue;
        if (i == 0)
          table_field->read_stats->min_value= fld;
        else
          table_field->read_stats->max_value= fld;
      }
    }
  }

}


/**
  @brief 
  Allocate memory for the table's statistical data to be collected

  @param
  table       Table for which the memory for statistical data is allocated

  @note
  The function allocates the memory for the statistical data on 'table' with
  the intention to collect the data there. The memory is allocated for
  the statistics on the table, on the table's columns, and on the table's
  indexes. The memory is allocated in the table's mem_root.

  @retval
  0      If the memory for all statistical data has been successfully allocated  
  @retval
  1      Otherwise

  @note 
  Each thread allocates its own memory to collect statistics on the table
  It allows us, for example, to collect statistics on the different indexes
  of the same table in parallel. 
*/      

int alloc_statistics_for_table(THD* thd, TABLE *table)
{ 
  Field **field_ptr;
  uint fields;

  DBUG_ENTER("alloc_statistics_for_table");


  Table_statistics *table_stats= 
    (Table_statistics *) alloc_root(&table->mem_root,
                                    sizeof(Table_statistics));

  fields= table->s->fields ; 
  Column_statistics_collected *column_stats=
    (Column_statistics_collected *) alloc_root(&table->mem_root,
                                    sizeof(Column_statistics_collected) *
				    (fields+1));

  uint keys= table->s->keys;
  Index_statistics *index_stats=
    (Index_statistics *) alloc_root(&table->mem_root,
                                    sizeof(Index_statistics) * keys);

  uint key_parts= table->s->ext_key_parts;
  ulong *idx_avg_frequency= (ulong*) alloc_root(&table->mem_root,
                                                sizeof(ulong) * key_parts);

  uint columns= 0;
  for (field_ptr= table->field; *field_ptr; field_ptr++)
  {
    if (bitmap_is_set(table->read_set, (*field_ptr)->field_index))
      columns++;
  }
  uint hist_size= thd->variables.histogram_size;
  Histogram_type hist_type= (Histogram_type) (thd->variables.histogram_type);
  uchar *histogram= NULL;
  if (hist_size > 0)
    histogram= (uchar *) alloc_root(&table->mem_root, hist_size * columns);

  if (!table_stats || !column_stats || !index_stats || !idx_avg_frequency ||
      (hist_size && !histogram))
    DBUG_RETURN(1);

  table->collected_stats= table_stats;
  table_stats->column_stats= column_stats;
  table_stats->index_stats= index_stats;
  table_stats->idx_avg_frequency= idx_avg_frequency;
  table_stats->histograms= histogram;
  
  memset(column_stats, 0, sizeof(Column_statistics) * (fields+1));

  for (field_ptr= table->field; *field_ptr; field_ptr++, column_stats++)
  {
    (*field_ptr)->collected_stats= column_stats;
    (*field_ptr)->collected_stats->max_value= NULL;
    (*field_ptr)->collected_stats->min_value= NULL;
    if (bitmap_is_set(table->read_set, (*field_ptr)->field_index))
    {
      column_stats->histogram.set_size(hist_size);
      column_stats->histogram.set_type(hist_type);
      column_stats->histogram.set_values(histogram);
      histogram+= hist_size;
    }
  }

  memset(idx_avg_frequency, 0, sizeof(ulong) * key_parts);

  KEY *key_info, *end;
  for (key_info= table->key_info, end= key_info + table->s->keys;
       key_info < end; 
       key_info++, index_stats++)
  {
    key_info->collected_stats= index_stats;
    key_info->collected_stats->init_avg_frequency(idx_avg_frequency);
    idx_avg_frequency+= key_info->ext_key_parts;
  }

  create_min_max_statistical_fields_for_table(table);

  DBUG_RETURN(0);
}


/**
  @brief
  Check whether any persistent statistics for the processed command is needed

  @param
  thd         The thread handle

  @details
  The function checks whether any persitent statistics for the processed
  command is needed to be read.

  @retval
  TRUE        statistics is needed to be read 
  @retval
  FALSE       Otherwise
*/

static
inline bool statistics_for_command_is_needed(THD *thd)
{
  if (thd->bootstrap || thd->variables.use_stat_tables == NEVER)
    return FALSE;
  
  switch(thd->lex->sql_command) {
  case SQLCOM_SELECT:
  case SQLCOM_INSERT:
  case SQLCOM_INSERT_SELECT:
  case SQLCOM_UPDATE:
  case SQLCOM_UPDATE_MULTI:
  case SQLCOM_DELETE:
  case SQLCOM_DELETE_MULTI:
  case SQLCOM_REPLACE:
  case SQLCOM_REPLACE_SELECT:
    break;
  default: 
    return FALSE;
  }

  return TRUE;
} 


/**
  @brief 
  Allocate memory for the statistical data used by a table share

  @param
  thd         Thread handler
  @param
  table_share Table share for which the memory for statistical data is allocated
  @param
  is_safe     TRUE <-> at any time only one thread can perform the function

  @note
  The function allocates the memory for the statistical data on a table in the
  table's share memory with the intention to read the statistics there from
  the system persistent statistical tables mysql.table_stat, mysql.column_stats,
  mysql.index_stats. The memory is allocated for the statistics on the table,
  on the tables's columns, and on the table's indexes. The memory is allocated
  in the table_share's mem_root.
  If the parameter is_safe is TRUE then it is guaranteed that at any given time
  only one thread is executed the code of the function.

  @retval
  0     If the memory for all statistical data has been successfully allocated  
  @retval
  1     Otherwise

  @note
  The situation when more than one thread try to allocate memory for 
  statistical data is rare. It happens under the following scenario:
  1. One thread executes a query over table t with the system variable 
    'use_stat_tables' set to 'never'.
  2. After this the second thread sets 'use_stat_tables' to 'preferably'
     and executes a query over table t.    
  3. Simultaneously the third thread sets 'use_stat_tables' to 'preferably'
     and executes a query over table t. 
  Here the second and the third threads try to allocate the memory for
  statistical data at the same time. The precautions are taken to
  guarantee the correctness of the allocation.

  @note
  Currently the function always is called with the parameter is_safe set
  to FALSE. 
*/      

int alloc_statistics_for_table_share(THD* thd, TABLE_SHARE *table_share, 
                                     bool is_safe)
{
  
  Field **field_ptr;
  KEY *key_info, *end;
  TABLE_STATISTICS_CB *stats_cb= &table_share->stats_cb;

  DBUG_ENTER("alloc_statistics_for_table_share");

  DEBUG_SYNC(thd, "statistics_mem_alloc_start1");
  DEBUG_SYNC(thd, "statistics_mem_alloc_start2");

  if (!statistics_for_command_is_needed(thd))
    DBUG_RETURN(1);

  if (!is_safe)
    mysql_mutex_lock(&table_share->LOCK_share);

  if (stats_cb->stats_can_be_read)
  {
    if (!is_safe)
      mysql_mutex_unlock(&table_share->LOCK_share);
    DBUG_RETURN(0);
  }

  Table_statistics *table_stats= stats_cb->table_stats;
  if (!table_stats)
  {
    table_stats=  (Table_statistics *) alloc_root(&stats_cb->mem_root,
                                                  sizeof(Table_statistics));
    if (!table_stats)
    {
      if (!is_safe)
        mysql_mutex_unlock(&table_share->LOCK_share);
      DBUG_RETURN(1);
    }
    memset(table_stats, 0, sizeof(Table_statistics));
    stats_cb->table_stats= table_stats;
  }

  uint fields= table_share->fields;
  Column_statistics *column_stats= table_stats->column_stats;
  if (!column_stats)
  {
    column_stats= (Column_statistics *) alloc_root(&stats_cb->mem_root,
                                                   sizeof(Column_statistics) *
				                   (fields+1));  
    if (column_stats)
    { 
      memset(column_stats, 0, sizeof(Column_statistics) * (fields+1));
      table_stats->column_stats= column_stats;
      for (field_ptr= table_share->field;
           *field_ptr;
           field_ptr++, column_stats++)
      {
        (*field_ptr)->read_stats= column_stats;
        (*field_ptr)->read_stats->min_value= NULL;
        (*field_ptr)->read_stats->max_value= NULL;
      }
      create_min_max_statistical_fields_for_table_share(thd, table_share);
    }
  }

  uint keys= table_share->keys;
  Index_statistics *index_stats= table_stats->index_stats;
  if (!index_stats)
  {
    index_stats= (Index_statistics *) alloc_root(&stats_cb->mem_root,
                                                 sizeof(Index_statistics) *
                                                 keys);
    if (index_stats)
    {
      table_stats->index_stats= index_stats;   
      for (key_info= table_share->key_info, end= key_info + keys;
           key_info < end; 
           key_info++, index_stats++)
      {
        key_info->read_stats= index_stats;
      }
    }   
  }

  uint key_parts= table_share->ext_key_parts;
  ulong *idx_avg_frequency=  table_stats->idx_avg_frequency;
  if (!idx_avg_frequency)
  {
    idx_avg_frequency= (ulong*) alloc_root(&stats_cb->mem_root,
                                           sizeof(ulong) * key_parts);
    if (idx_avg_frequency)
    {
      memset(idx_avg_frequency, 0, sizeof(ulong) * key_parts);
      table_stats->idx_avg_frequency= idx_avg_frequency;
      for (key_info= table_share->key_info, end= key_info + keys;
           key_info < end; 
           key_info++)
      {
        key_info->read_stats->init_avg_frequency(idx_avg_frequency);
        idx_avg_frequency+= key_info->ext_key_parts;
      }
    }   
  }

  if (column_stats && index_stats && idx_avg_frequency)
    stats_cb->stats_can_be_read= TRUE;

  if (!is_safe)
    mysql_mutex_unlock(&table_share->LOCK_share);

  DBUG_RETURN(0);
}


/**
  @brief 
  Allocate memory for the histogram used by a table share

  @param
  thd         Thread handler
  @param
  table_share Table share for which the memory for histogram data is allocated
  @param
  is_safe     TRUE <-> at any time only one thread can perform the function

  @note
  The function allocates the memory for the histogram built for a table in the
  table's share memory with the intention to read the data there from the
  system persistent statistical table mysql.column_stats,
  The memory is allocated in the table_share's mem_root.
  If the parameter is_safe is TRUE then it is guaranteed that at any given time
  only one thread is executed the code of the function.

  @retval
  0     If the memory for all statistical data has been successfully allocated  
  @retval
  1     Otherwise

  @note
  Currently the function always is called with the parameter is_safe set
  to FALSE. 
*/      

static
int alloc_histograms_for_table_share(THD* thd, TABLE_SHARE *table_share, 
                                     bool is_safe)
{
  TABLE_STATISTICS_CB *stats_cb= &table_share->stats_cb;

  DBUG_ENTER("alloc_histograms_for_table_share");

  if (!is_safe)
    mysql_mutex_lock(&table_share->LOCK_share);

  if (stats_cb->histograms_can_be_read)
  {
    if (!is_safe)
      mysql_mutex_unlock(&table_share->LOCK_share);
    DBUG_RETURN(0);
  }

  Table_statistics *table_stats= stats_cb->table_stats;
  ulong total_hist_size= table_stats->total_hist_size;

  if (total_hist_size && !table_stats->histograms)
  {
    uchar *histograms= (uchar *) alloc_root(&stats_cb->mem_root,
                                            total_hist_size);
    if (!histograms)
    {
      if (!is_safe)
        mysql_mutex_unlock(&table_share->LOCK_share);
      DBUG_RETURN(1);
    }
    memset(histograms, 0, total_hist_size);
    table_stats->histograms= histograms;
    stats_cb->histograms_can_be_read= TRUE;
  }

  if (!is_safe)
    mysql_mutex_unlock(&table_share->LOCK_share);

  DBUG_RETURN(0);

}

/**
  @brief
  Initialize the aggregation fields to collect statistics on a column

  @param
  thd            Thread handler
  @param
  table_field    Column to collect statistics for
*/

inline
void Column_statistics_collected::init(THD *thd, Field *table_field)
{
  uint max_heap_table_size= thd->variables.max_heap_table_size;
  TABLE *table= table_field->table;
  uint pk= table->s->primary_key;
  
  is_single_pk_col= FALSE;

  if (pk != MAX_KEY && table->key_info[pk].user_defined_key_parts == 1 &&
      table->key_info[pk].key_part[0].fieldnr == table_field->field_index + 1)
    is_single_pk_col= TRUE;  
  
  column= table_field;

  set_all_nulls();

  nulls= 0;
  column_total_length= 0;
  if (is_single_pk_col)
    count_distinct= NULL;
  if (table_field->flags & BLOB_FLAG)
    count_distinct= NULL;
  else
  {
    count_distinct=
      table_field->type() == MYSQL_TYPE_BIT ?
      new Count_distinct_field_bit(table_field, max_heap_table_size) :
      new Count_distinct_field(table_field, max_heap_table_size);
  }
  if (count_distinct && !count_distinct->exists())
    count_distinct= NULL;
}


/**
  @brief
  Perform aggregation for a row when collecting statistics on a column

  @param
  rowno     The order number of the row
*/

inline
bool Column_statistics_collected::add(ha_rows rowno)
{

  bool err= 0;
  if (column->is_null())
    nulls++;
  else
  {
    column_total_length+= column->value_length();
    if (min_value && column->update_min(min_value, rowno == nulls))
      set_not_null(COLUMN_STAT_MIN_VALUE);
    if (max_value && column->update_max(max_value, rowno == nulls))
      set_not_null(COLUMN_STAT_MAX_VALUE);
    if (count_distinct) 
      err= count_distinct->add();
  } 
  return err;
}


/**
  @brief
  Get the results of aggregation when collecting the statistics on a column
  
  @param
  rows          The total number of rows in the table 
*/

inline
void Column_statistics_collected::finish(ha_rows rows)
{
  double val;

  if (rows)
  {
     val= (double) nulls / rows;
     set_nulls_ratio(val);
     set_not_null(COLUMN_STAT_NULLS_RATIO);
  }
  if (rows - nulls)
  {
     val= (double) column_total_length / (rows - nulls);
     set_avg_length(val);
     set_not_null(COLUMN_STAT_AVG_LENGTH);
  }
  if (count_distinct)
  {
    ulonglong distincts;
    uint hist_size= count_distinct->get_hist_size();
    if (hist_size == 0)
      distincts= count_distinct->get_value();
    else
      distincts= count_distinct->get_value_with_histogram(rows - nulls);
    if (distincts)
    {
      val= (double) (rows - nulls) / distincts;
      set_avg_frequency(val); 
      set_not_null(COLUMN_STAT_AVG_FREQUENCY);
    }
    else
      hist_size= 0;
    histogram.set_size(hist_size);
    set_not_null(COLUMN_STAT_HIST_SIZE);
    if (hist_size && distincts)
    {
      set_not_null(COLUMN_STAT_HIST_TYPE);
      histogram.set_values(count_distinct->get_histogram());
      set_not_null(COLUMN_STAT_HISTOGRAM);
    } 
    delete count_distinct;
    count_distinct= NULL;
  }
  else if (is_single_pk_col)
  {
    val= 1.0;
    set_avg_frequency(val); 
    set_not_null(COLUMN_STAT_AVG_FREQUENCY);
  } 
}


/**
  @brief
  Clean up auxiliary structures used for aggregation
*/

inline
void Column_statistics_collected::cleanup()
{
  if (count_distinct)
  { 
    delete count_distinct;
    count_distinct= NULL;
  }
}


/**
  @brief
  Collect statistical data on an index

  @param 
  table       The table the index belongs to
  index       The number of this index in the table

  @details
  The function collects the value of 'avg_frequency' for the prefixes
  on an index from 'table'. The index is specified by its number.
  If the scan is successful the calculated statistics is saved in the
  elements of the array write_stat.avg_frequency of the KEY_INFO structure
  for the index. The statistics for the prefix with k components is saved
  in the element number k-1.

  @retval
  0         If the statistics has been successfully collected  
  @retval
  1         Otherwise

  @note
  The function collects statistics for the index prefixes for one index
  scan during which no data is fetched from the table records. That's why
  statistical data for prefixes that contain part of a field is not
  collected.
  The function employs an object of the helper class Index_prefix_calc to
  count for each index prefix the number of index entries without nulls and
  the number of distinct entries among them.
 
*/

static
int collect_statistics_for_index(THD *thd, TABLE *table, uint index)
{
  int rc= 0;
  KEY *key_info= &table->key_info[index];
  ha_rows rows= 0;

  DBUG_ENTER("collect_statistics_for_index");

  /* No statistics for FULLTEXT indexes. */
  if (key_info->flags & HA_FULLTEXT)
    DBUG_RETURN(rc);

  Index_prefix_calc index_prefix_calc(table, key_info);

  DEBUG_SYNC(table->in_use, "statistics_collection_start1");
  DEBUG_SYNC(table->in_use, "statistics_collection_start2");

  if (index_prefix_calc.is_single_comp_pk)
  {
    index_prefix_calc.get_avg_frequency();
    DBUG_RETURN(rc);
  }

  table->key_read= 1;
  table->file->extra(HA_EXTRA_KEYREAD);

  table->file->ha_index_init(index, TRUE);
  rc= table->file->ha_index_first(table->record[0]);
  while (rc != HA_ERR_END_OF_FILE)
  {
    if (thd->killed)
      break;

    if (rc)
      break;
    rows++;
    index_prefix_calc.add();
    rc= table->file->ha_index_next(table->record[0]);
  }
  table->key_read= 0;
  table->file->ha_index_end();

  rc= (rc == HA_ERR_END_OF_FILE && !thd->killed) ? 0 : 1;

  if (!rc)
    index_prefix_calc.get_avg_frequency();

  DBUG_RETURN(rc);
}


/**
  @brief 
  Collect statistical data for a table

  @param
  thd         The thread handle
  @param
  table       The table to collect statistics on

  @details
  The function collects data for various statistical characteristics on
  the table 'table'. These data is saved in the internal fields that could
  be reached from 'table'. The data is prepared to be saved in the persistent
  statistical table by the function update_statistics_for_table.
  The collected statistical values are not placed in the same fields that
  keep the statistical data used by the optimizer. Therefore, at any time,
  there is no collision between the statistics being collected and the one
  used by the optimizer to look for optimal query execution plans for other
  clients.

  @retval
  0         If the statistics has been successfully collected  
  @retval
  1         Otherwise

  @note
  The function first collects statistical data for statistical characteristics
  to be saved in the statistical tables table_stat and column_stats. To do this
  it performs a full table scan of 'table'. At this scan the function collects
  statistics on each column of the table and count the total number of the
  scanned rows. To calculate the value of 'avg_frequency' for a column the
  function constructs an object of the helper class Count_distinct_field
  (or its derivation). Currently this class cannot count the number of
  distinct values for blob columns. So the value of 'avg_frequency' for
  blob columns is always null.
  After the full table scan the function calls collect_statistics_for_index
  for each table index. The latter performs full index scan for each index.

  @note
  Currently the statistical data is collected indiscriminately for all
  columns/indexes of 'table', for all statistical characteristics.
  TODO. Collect only specified statistical characteristics for specified
  columns/indexes.

  @note
  Currently the process of collecting statistical data is not optimized.
  For example, 'avg_frequency' for a column could be copied from the
  'avg_frequency' collected for an index if this column is used as the
  first component of the index. Min and min values for this column could
  be extracted from the index as well.       
*/

int collect_statistics_for_table(THD *thd, TABLE *table)
{
  int rc;
  Field **field_ptr;
  Field *table_field;
  ha_rows rows= 0;
  handler *file=table->file;

  DBUG_ENTER("collect_statistics_for_table");

  table->collected_stats->cardinality_is_null= TRUE;
  table->collected_stats->cardinality= 0;

  for (field_ptr= table->field; *field_ptr; field_ptr++)
  {
    table_field= *field_ptr;   
    if (!bitmap_is_set(table->read_set, table_field->field_index))
      continue; 
    table_field->collected_stats->init(thd, table_field);
  }

  restore_record(table, s->default_values);

  /* Perform a full table scan to collect statistics on 'table's columns */
  if (!(rc= file->ha_rnd_init(TRUE)))
  {  
    DEBUG_SYNC(table->in_use, "statistics_collection_start");

    while ((rc= file->ha_rnd_next(table->record[0])) != HA_ERR_END_OF_FILE)
    {
      if (thd->killed)
        break;

      if (rc)
      {
        if (rc == HA_ERR_RECORD_DELETED)
          continue;
        break;
      }

      for (field_ptr= table->field; *field_ptr; field_ptr++)
      {
        table_field= *field_ptr;
        if (!bitmap_is_set(table->read_set, table_field->field_index))
          continue;  
        if ((rc= table_field->collected_stats->add(rows)))
          break;
      }
      if (rc)
        break;
      rows++;
    }
    file->ha_rnd_end();
  }
  rc= (rc == HA_ERR_END_OF_FILE && !thd->killed) ? 0 : 1;

  /* 
    Calculate values for all statistical characteristics on columns and
    and for each field f of 'table' save them in the write_stat structure
    from the Field object for f. 
  */
  if (!rc)
  {
    table->collected_stats->cardinality_is_null= FALSE;
    table->collected_stats->cardinality= rows;
  }

  bitmap_clear_all(table->write_set);
  for (field_ptr= table->field; *field_ptr; field_ptr++)
  {
    table_field= *field_ptr;
    if (!bitmap_is_set(table->read_set, table_field->field_index))
      continue;
    bitmap_set_bit(table->write_set, table_field->field_index); 
    if (!rc)
      table_field->collected_stats->finish(rows);
    else
      table_field->collected_stats->cleanup();
  }
  bitmap_clear_all(table->write_set);

  if (!rc)
  {
    uint key;
    key_map::Iterator it(table->keys_in_use_for_query);

    MY_BITMAP *save_read_set= table->read_set;
    table->read_set= &table->tmp_set;
    bitmap_set_all(table->read_set);
     
    /* Collect statistics for indexes */
    while ((key= it++) != key_map::Iterator::BITMAP_END)
    {
      if ((rc= collect_statistics_for_index(thd, table, key)))
        break;
    }

    table->read_set= save_read_set;
  }

  DBUG_RETURN(rc);          
}


/**
  @brief
  Update statistics for a table in the persistent statistical tables

  @param
  thd         The thread handle
  @param
  table       The table to collect statistics on

  @details
  For each statistical table st the function looks for the rows from this
  table that contain statistical data on 'table'. If rows with given 
  statistical characteristics exist they are updated with the new statistical
  values taken from internal structures for 'table'. Otherwise new rows
  with these statistical characteristics are added into st.
  It is assumed that values stored in the statistical tables are found and
  saved by the function collect_statistics_for_table. 

  @retval
  0         If all statistical tables has been successfully updated  
  @retval
  1         Otherwise

  @note
  The function is called when executing the ANALYZE actions for 'table'.
  The function first unlocks the opened table the statistics on which has
  been collected, but does not closes it, so all collected statistical data
  remains in internal structures for 'table'. Then the function opens the
  statistical tables and writes the statistical data for 'table'into them.
  It is not allowed just to open statistical tables for writing when some
  other tables are locked for reading.
  After the statistical tables have been opened they are updated one by one
  with the new statistics on 'table'. Objects of the helper classes
  Table_stat, Column_stat and Index_stat are employed for this. 
  After having been updated the statistical system tables are closed.     
*/

int update_statistics_for_table(THD *thd, TABLE *table)
{
  TABLE_LIST tables[STATISTICS_TABLES];
  Open_tables_backup open_tables_backup;
  uint i;
  int err;
  enum_binlog_format save_binlog_format;
  int rc= 0;
  TABLE *stat_table;

  DBUG_ENTER("update_statistics_for_table");

  DEBUG_SYNC(thd, "statistics_update_start");

  if (open_stat_tables(thd, tables, &open_tables_backup, TRUE))
    DBUG_RETURN(rc);
   
  save_binlog_format= thd->set_current_stmt_binlog_format_stmt();

  /* Update the statistical table table_stats */
  stat_table= tables[TABLE_STAT].table;
  Table_stat table_stat(stat_table, table);
  restore_record(stat_table, s->default_values);
  table_stat.set_key_fields();
  err= table_stat.update_stat();
  if (err)
    rc= 1;

  /* Update the statistical table colum_stats */
  stat_table= tables[COLUMN_STAT].table;
  Column_stat column_stat(stat_table, table);
  for (Field **field_ptr= table->field; *field_ptr; field_ptr++)
  {
    Field *table_field= *field_ptr;
    if (!bitmap_is_set(table->read_set, table_field->field_index))
      continue;
    restore_record(stat_table, s->default_values);
    column_stat.set_key_fields(table_field);
    err= column_stat.update_stat();
    if (err && !rc)
      rc= 1;
  }

  /* Update the statistical table index_stats */
  stat_table= tables[INDEX_STAT].table;
  uint key;
  key_map::Iterator it(table->keys_in_use_for_query);
  Index_stat index_stat(stat_table, table);

  while ((key= it++) != key_map::Iterator::BITMAP_END)
  {
    KEY *key_info= table->key_info+key;
    uint key_parts= table->actual_n_key_parts(key_info);
    for (i= 0; i < key_parts; i++)
    {
      restore_record(stat_table, s->default_values);
      index_stat.set_key_fields(key_info, i+1);
      err= index_stat.update_stat();
      if (err && !rc)
        rc= 1;
    }
  }

  thd->restore_stmt_binlog_format(save_binlog_format);

  close_system_tables(thd, &open_tables_backup);

  DBUG_RETURN(rc);
}


/**
  @brief
  Read statistics for a table from the persistent statistical tables

  @param
  thd         The thread handle
  @param
  table       The table to read statistics on
  @param
  stat_tables The array of TABLE_LIST objects for statistical tables

  @details
  For each statistical table the function looks for the rows from this
  table that contain statistical data on 'table'. If such rows is found
  the data from statistical columns of it is read into the appropriate
  fields of internal structures for 'table'. Later at the query processing
  this data are supposed to be used by the optimizer. 
  The parameter stat_tables should point to an array of TABLE_LIST
  objects for all statistical tables linked into a list. All statistical
  tables are supposed to be opened.  
  The function is called by read_statistics_for_tables_if_needed().

  @retval
  0         If data has been successfully read for the table  
  @retval
  1         Otherwise

  @note
  Objects of the helper classes Table_stat, Column_stat and Index_stat
  are employed to read statistical data from the statistical tables. 
  now.        
*/

static
int read_statistics_for_table(THD *thd, TABLE *table, TABLE_LIST *stat_tables)
{
  uint i;
  TABLE *stat_table;
  Field *table_field;
  Field **field_ptr;
  KEY *key_info, *key_info_end;
  TABLE_SHARE *table_share= table->s;
  Table_statistics *read_stats= table_share->stats_cb.table_stats;

  DBUG_ENTER("read_statistics_for_table");

  /* Read statistics from the statistical table table_stats */
  stat_table= stat_tables[TABLE_STAT].table;
  Table_stat table_stat(stat_table, table);
  table_stat.set_key_fields();
  table_stat.get_stat_values();
   
  /* Read statistics from the statistical table column_stats */
  stat_table= stat_tables[COLUMN_STAT].table;
  ulong total_hist_size= 0;
  Column_stat column_stat(stat_table, table);
  for (field_ptr= table_share->field; *field_ptr; field_ptr++)
  {
    table_field= *field_ptr;
    column_stat.set_key_fields(table_field);
    column_stat.get_stat_values();
    total_hist_size+= table_field->read_stats->histogram.get_size();
  }
  read_stats->total_hist_size= total_hist_size;

  /* Read statistics from the statistical table index_stats */
  stat_table= stat_tables[INDEX_STAT].table;
  Index_stat index_stat(stat_table, table);
  for (key_info= table_share->key_info,
       key_info_end= key_info + table_share->keys;
       key_info < key_info_end; key_info++)
  {
    uint key_parts= key_info->ext_key_parts;
    for (i= 0; i < key_parts; i++)
    {
      index_stat.set_key_fields(key_info, i+1);
      index_stat.get_stat_values();
    }
   
    key_part_map ext_key_part_map= key_info->ext_key_part_map;
    if (key_info->user_defined_key_parts != key_info->ext_key_parts &&
        key_info->read_stats->get_avg_frequency(key_info->user_defined_key_parts) == 0)
    {
      KEY *pk_key_info= table_share->key_info + table_share->primary_key;
      uint k= key_info->user_defined_key_parts;
      uint pk_parts= pk_key_info->user_defined_key_parts;
      ha_rows n_rows= read_stats->cardinality;
      double k_dist= n_rows / key_info->read_stats->get_avg_frequency(k-1);
      uint m= 0;
      for (uint j= 0; j < pk_parts; j++)
      {
        if (!(ext_key_part_map & 1 << j))
	{
          for (uint l= k; l < k + m; l++)
	  {
            double avg_frequency=
                     pk_key_info->read_stats->get_avg_frequency(j-1);
            set_if_smaller(avg_frequency, 1);
            double val= pk_key_info->read_stats->get_avg_frequency(j) /
	                avg_frequency; 
	    key_info->read_stats->set_avg_frequency (l, val);
          }
        }
        else
	{
	  double avg_frequency= pk_key_info->read_stats->get_avg_frequency(j);
	  key_info->read_stats->set_avg_frequency(k + m, avg_frequency);
	  m++;
        }    
      }      
      for (uint l= k; l < k + m; l++)
      {
        double avg_frequency= key_info->read_stats->get_avg_frequency(l);
        if (avg_frequency == 0 || read_stats->cardinality_is_null)
          avg_frequency= 1;
        else if (avg_frequency > 1)
	{
          avg_frequency/= k_dist;
          set_if_bigger(avg_frequency, 1);
	}
        key_info->read_stats->set_avg_frequency(l, avg_frequency);
      }
    }
  }
      
  table->stats_is_read= TRUE;

  DBUG_RETURN(0);
}


/**
  @brief
  Check whether any statistics is to be read for tables from a table list

  @param
  thd         The thread handle
  @param
  tables      The tables list for whose tables the check is to be done

  @details
  The function checks whether for any of the tables opened and locked for
  a statement statistics from statistical tables is needed to be read.

  @retval
  TRUE        statistics for any of the tables is needed to be read 
  @retval
  FALSE       Otherwise
*/

static
bool statistics_for_tables_is_needed(THD *thd, TABLE_LIST *tables)
{
  if (!tables)
    return FALSE;
  
  if (!statistics_for_command_is_needed(thd))
    return FALSE;

  /* 
    Do not read statistics for any query that explicity involves
    statistical tables, failure to to do so we may end up
    in a deadlock.
  */

  for (TABLE_LIST *tl= tables; tl; tl= tl->next_global)
  {
    if (!tl->is_view_or_derived() && tl->table)
    {
      TABLE_SHARE *table_share= tl->table->s;
      if (table_share && 
          table_share->table_category != TABLE_CATEGORY_USER
          && is_stat_table(tl->db, tl->alias))
        return FALSE;
    }
  }

  for (TABLE_LIST *tl= tables; tl; tl= tl->next_global)
  {
    if (!tl->is_view_or_derived() && tl->table)
    {
      TABLE_SHARE *table_share= tl->table->s;
      if (table_share && 
          table_share->stats_cb.stats_can_be_read &&
          (!table_share->stats_cb.stats_is_read ||
           (!table_share->stats_cb.histograms_are_read &&
            thd->variables.optimizer_use_condition_selectivity > 3)))
        return TRUE;
      if (table_share->stats_cb.stats_is_read)
        tl->table->stats_is_read= TRUE;
      if (table_share->stats_cb.histograms_are_read)
        tl->table->histograms_are_read= TRUE;
    } 
  }

  return FALSE;
}


/**
  @brief
  Read histogram for a table from the persistent statistical tables

  @param
  thd         The thread handle
  @param
  table       The table to read histograms for
  @param
  stat_tables The array of TABLE_LIST objects for statistical tables

  @details
  For the statistical table columns_stats the function looks for the rows
  from this table that contain statistical data on 'table'. If such rows
  are found the histograms from them are read into the memory allocated
  for histograms of 'table'. Later at the query processing these histogram
  are supposed to be used by the optimizer. 
  The parameter stat_tables should point to an array of TABLE_LIST
  objects for all statistical tables linked into a list. All statistical
  tables are supposed to be opened.  
  The function is called by read_statistics_for_tables_if_needed().

  @retval
  0         If data has been successfully read for the table  
  @retval
  1         Otherwise

  @note
  Objects of the helper Column_stat are employed read histogram
  from the statistical table column_stats now.        
*/

static
int read_histograms_for_table(THD *thd, TABLE *table, TABLE_LIST *stat_tables)
{
  TABLE_SHARE *table_share= table->s;
  
  DBUG_ENTER("read_histograms_for_table");

  if (!table_share->stats_cb.histograms_can_be_read)
  {
    (void) alloc_histograms_for_table_share(thd, table_share, FALSE);
  }
  if (table_share->stats_cb.histograms_can_be_read &&
      !table_share->stats_cb.histograms_are_read)
  {
    Field **field_ptr;
    uchar *histogram= table_share->stats_cb.table_stats->histograms;
    TABLE *stat_table= stat_tables[COLUMN_STAT].table;
    Column_stat column_stat(stat_table, table);
    for (field_ptr= table_share->field; *field_ptr; field_ptr++)
    {
      Field *table_field= *field_ptr;
      uint hist_size= table_field->read_stats->histogram.get_size();
      if (hist_size)
      {
        column_stat.set_key_fields(table_field);
        table_field->read_stats->histogram.set_values(histogram);
        column_stat.get_histogram_value();
        histogram+= hist_size;
      }
    }
  }
 
  DBUG_RETURN(0);
}

/**
  @brief
  Read statistics for tables from a table list if it is needed

  @param
  thd         The thread handle
  @param
  tables      The tables list for whose tables to read statistics

  @details
  The function first checks whether for any of the tables opened and locked
  for a statement statistics from statistical tables is needed to be read.
  Then, if so, it opens system statistical tables for read and reads
  the statistical data from them for those tables from the list for which it
  makes sense. Then the function closes system statistical tables.

  @retval
  0       Statistics for tables was successfully read  
  @retval
  1       Otherwise
*/

int read_statistics_for_tables_if_needed(THD *thd, TABLE_LIST *tables)
{
  TABLE_LIST stat_tables[STATISTICS_TABLES];
  Open_tables_backup open_tables_backup;

  DBUG_ENTER("read_statistics_for_tables_if_needed");

  DEBUG_SYNC(thd, "statistics_read_start");

  if (!statistics_for_tables_is_needed(thd, tables))
    DBUG_RETURN(0);

  if (open_stat_tables(thd, stat_tables, &open_tables_backup, FALSE))
  {
    thd->clear_error();
    DBUG_RETURN(1);
  }

  for (TABLE_LIST *tl= tables; tl; tl= tl->next_global)
  {
    if (!tl->is_view_or_derived() && tl->table)
    { 
      TABLE_SHARE *table_share= tl->table->s;
      if (table_share && 
          table_share->stats_cb.stats_can_be_read &&
	  !table_share->stats_cb.stats_is_read)
      {
        (void) read_statistics_for_table(thd, tl->table, stat_tables);
        table_share->stats_cb.stats_is_read= TRUE;
      }
      if (table_share->stats_cb.stats_is_read)
        tl->table->stats_is_read= TRUE;
      if (thd->variables.optimizer_use_condition_selectivity > 3 && 
          table_share && !table_share->stats_cb.histograms_are_read)
      {
        (void) read_histograms_for_table(thd, tl->table, stat_tables);
        table_share->stats_cb.histograms_are_read= TRUE;
      }
      if (table_share->stats_cb.stats_is_read)
        tl->table->histograms_are_read= TRUE;
    }
  }  

  close_system_tables(thd, &open_tables_backup);

  DBUG_RETURN(0);
}


/**
  @brief
  Delete statistics on a table from all statistical tables

  @param
  thd         The thread handle
  @param
  db          The name of the database the table belongs to
  @param
  tab         The name of the table whose statistics is to be deleted

  @details
  The function delete statistics on the table called 'tab' of the database
  'db' from all statistical tables: table_stats, column_stats, index_stats.

  @retval
  0         If all deletions are successful  
  @retval
  1         Otherwise

  @note
  The function is called when executing the statement DROP TABLE 'tab'.
*/

int delete_statistics_for_table(THD *thd, LEX_STRING *db, LEX_STRING *tab)
{
  int err;
  enum_binlog_format save_binlog_format;
  TABLE *stat_table;
  TABLE_LIST tables[STATISTICS_TABLES];
  Open_tables_backup open_tables_backup;
  int rc= 0;

  DBUG_ENTER("delete_statistics_for_table");
   
  if (open_stat_tables(thd, tables, &open_tables_backup, TRUE))
    DBUG_RETURN(rc);

  save_binlog_format= thd->set_current_stmt_binlog_format_stmt();

  /* Delete statistics on table from the statistical table index_stats */
  stat_table= tables[INDEX_STAT].table;
  Index_stat index_stat(stat_table, db, tab);
  index_stat.set_full_table_name();
  while (index_stat.find_next_stat_for_prefix(2))
  {
    err= index_stat.delete_stat();
    if (err & !rc)
      rc= 1;
  }

  /* Delete statistics on table from the statistical table column_stats */
  stat_table= tables[COLUMN_STAT].table;
  Column_stat column_stat(stat_table, db, tab);
  column_stat.set_full_table_name();
  while (column_stat.find_next_stat_for_prefix(2))
  {
    err= column_stat.delete_stat();
    if (err & !rc)
      rc= 1;
  }
   
  /* Delete statistics on table from the statistical table table_stats */
  stat_table= tables[TABLE_STAT].table;
  Table_stat table_stat(stat_table, db, tab);
  table_stat.set_key_fields();
  if (table_stat.find_stat())
  {
    err= table_stat.delete_stat();
    if (err & !rc)
      rc= 1;
  }

  err= del_global_table_stat(thd, db, tab);
  if (err & !rc)
      rc= 1;

  thd->restore_stmt_binlog_format(save_binlog_format);

  close_system_tables(thd, &open_tables_backup);

  DBUG_RETURN(rc);
}


/**
  @brief
  Delete statistics on a column of the specified table

  @param
  thd         The thread handle
  @param
  tab         The table the column belongs to
  @param
  col         The field of the column whose statistics is to be deleted

  @details
  The function delete statistics on the column 'col' belonging to the table 
  'tab' from the statistical table column_stats. 

  @retval
  0         If the deletion is successful  
  @retval
  1         Otherwise

  @note
  The function is called when dropping a table column  or when changing
  the definition of this column.
*/

int delete_statistics_for_column(THD *thd, TABLE *tab, Field *col)
{
  int err;
  enum_binlog_format save_binlog_format;
  TABLE *stat_table;
  TABLE_LIST tables;
  Open_tables_backup open_tables_backup;
  int rc= 0;

  DBUG_ENTER("delete_statistics_for_column");
   
  if (open_single_stat_table(thd, &tables, &stat_table_name[1],
                             &open_tables_backup, TRUE))
  {
    thd->clear_error();
    DBUG_RETURN(rc);
  }

  save_binlog_format= thd->set_current_stmt_binlog_format_stmt();

  stat_table= tables.table;
  Column_stat column_stat(stat_table, tab);
  column_stat.set_key_fields(col);
  if (column_stat.find_stat())
  {
    err= column_stat.delete_stat();
    if (err)
      rc= 1;
  }

  thd->restore_stmt_binlog_format(save_binlog_format);

  close_system_tables(thd, &open_tables_backup);

  DBUG_RETURN(rc);
}


/**
  @brief
  Delete statistics on an index of the specified table

  @param
  thd         The thread handle
  @param
  tab         The table the index belongs to
  @param
  key_info    The descriptor of the index whose statistics is to be deleted
  @param
  ext_prefixes_only  Delete statistics only on the index prefixes extended by
                     the components of the primary key 

  @details
  The function delete statistics on the index  specified by 'key_info'
  defined on the table 'tab' from the statistical table index_stats.

  @retval
  0         If the deletion is successful  
  @retval
  1         Otherwise

  @note
  The function is called when dropping an index, or dropping/changing the
   definition of a column used in the definition of the index. 
*/

int delete_statistics_for_index(THD *thd, TABLE *tab, KEY *key_info,
                                bool ext_prefixes_only)
{
  int err;
  enum_binlog_format save_binlog_format;
  TABLE *stat_table;
  TABLE_LIST tables;
  Open_tables_backup open_tables_backup;
  int rc= 0;

  DBUG_ENTER("delete_statistics_for_index");
   
  if (open_single_stat_table(thd, &tables, &stat_table_name[2],
			     &open_tables_backup, TRUE))
  {
    thd->clear_error();
    DBUG_RETURN(rc);
  }

  save_binlog_format= thd->set_current_stmt_binlog_format_stmt();

  stat_table= tables.table;
  Index_stat index_stat(stat_table, tab);
  if (!ext_prefixes_only)
  {
    index_stat.set_index_prefix_key_fields(key_info);
    while (index_stat.find_next_stat_for_prefix(3))
    {
      err= index_stat.delete_stat();
      if (err && !rc)
        rc= 1;
    }
  }
  else
  {
    for (uint i= key_info->user_defined_key_parts; i < key_info->ext_key_parts; i++)
    {
      index_stat.set_key_fields(key_info, i+1);
      if (index_stat.find_next_stat_for_prefix(4))
      {
        err= index_stat.delete_stat();
        if (err && !rc)
          rc= 1;
      }
    }
  }

  err= del_global_index_stat(thd, tab, key_info);
  if (err && !rc)
    rc= 1;

  thd->restore_stmt_binlog_format(save_binlog_format);

  close_system_tables(thd, &open_tables_backup);

  DBUG_RETURN(rc);
}


/**
  @brief
  Rename a table in all statistical tables

  @param
  thd         The thread handle
  @param
  db          The name of the database the table belongs to
  @param
  tab         The name of the table to be renamed in statistical tables
  @param
  new_tab     The new name of the table

  @details
  The function replaces the name of the table 'tab' from the database 'db' 
  for 'new_tab' in all all statistical tables: table_stats, column_stats,
  index_stats.

  @retval
  0         If all updates of the table name are successful  
  @retval
  1         Otherwise

  @note
  The function is called when executing any statement that renames a table
*/

int rename_table_in_stat_tables(THD *thd, LEX_STRING *db, LEX_STRING *tab,
                                LEX_STRING *new_db, LEX_STRING *new_tab)
{
  int err;
  enum_binlog_format save_binlog_format;
  TABLE *stat_table;
  TABLE_LIST tables[STATISTICS_TABLES];
  Open_tables_backup open_tables_backup;
  int rc= 0;

  DBUG_ENTER("rename_table_in_stat_tables");
   
  if (open_stat_tables(thd, tables, &open_tables_backup, TRUE))
    DBUG_RETURN(0); // not an error

  save_binlog_format= thd->set_current_stmt_binlog_format_stmt();

  /* Rename table in the statistical table index_stats */
  stat_table= tables[INDEX_STAT].table;
  Index_stat index_stat(stat_table, db, tab);
  index_stat.set_full_table_name();

  Stat_table_write_iter index_iter(&index_stat);
  if (index_iter.init(2))
    rc= 1;
  while (!index_iter.get_next_row())
  {
    err= index_stat.update_table_name_key_parts(new_db, new_tab);
    if (err & !rc)
      rc= 1;
    index_stat.set_full_table_name();
  }
  index_iter.cleanup();

  /* Rename table in the statistical table column_stats */
  stat_table= tables[COLUMN_STAT].table;
  Column_stat column_stat(stat_table, db, tab);
  column_stat.set_full_table_name();
  Stat_table_write_iter column_iter(&column_stat);
  if (column_iter.init(2))
    rc= 1;
  while (!column_iter.get_next_row())
  {
    err= column_stat.update_table_name_key_parts(new_db, new_tab);
    if (err & !rc)
      rc= 1;
    column_stat.set_full_table_name();
  }
  column_iter.cleanup();
   
  /* Rename table in the statistical table table_stats */
  stat_table= tables[TABLE_STAT].table;
  Table_stat table_stat(stat_table, db, tab);
  table_stat.set_key_fields();
  if (table_stat.find_stat())
  {
    err= table_stat.update_table_name_key_parts(new_db, new_tab);
    if (err & !rc)
      rc= 1;
  }

  thd->restore_stmt_binlog_format(save_binlog_format);

  close_system_tables(thd, &open_tables_backup);

  DBUG_RETURN(rc);
}


/**
  @brief
  Rename a column in the statistical table column_stats

  @param
  thd         The thread handle
  @param
  tab         The table the column belongs to
  @param
  col         The column to be renamed
  @param
  new_name    The new column name

  @details
  The function replaces the name of the column 'col' belonging to the table 
  'tab' for 'new_name' in the statistical table column_stats.

  @retval
  0         If all updates of the table name are successful  
  @retval
  1         Otherwise

  @note
  The function is called when executing any statement that renames a column,
  but does not change the column definition.
*/

int rename_column_in_stat_tables(THD *thd, TABLE *tab, Field *col,
                                 const char *new_name)
{
  int err;
  enum_binlog_format save_binlog_format;
  TABLE *stat_table;
  TABLE_LIST tables;
  Open_tables_backup open_tables_backup;
  int rc= 0;

  DBUG_ENTER("rename_column_in_stat_tables");
  
  if (tab->s->tmp_table != NO_TMP_TABLE)
    DBUG_RETURN(0);

  if (open_single_stat_table(thd, &tables, &stat_table_name[1],
                             &open_tables_backup, TRUE))
  {
    thd->clear_error();
    DBUG_RETURN(rc);
  }

  save_binlog_format= thd->set_current_stmt_binlog_format_stmt();

  /* Rename column in the statistical table table_stat */
  stat_table= tables.table;
  Column_stat column_stat(stat_table, tab);
  column_stat.set_key_fields(col);
  if (column_stat.find_stat())
  { 
    err= column_stat.update_column_key_part(new_name);
    if (err & !rc)
      rc= 1;
  }

  thd->restore_stmt_binlog_format(save_binlog_format);

  close_system_tables(thd, &open_tables_backup);

  DBUG_RETURN(rc);
}


/**
  @brief
  Set statistics for a table that will be used by the optimizer 

  @param
  thd         The thread handle
  @param
  table       The table to set statistics for 

  @details
  Depending on the value of thd->variables.use_stat_tables 
  the function performs the settings for the table that will control
  from where the statistical data used by the optimizer will be taken.
*/

void set_statistics_for_table(THD *thd, TABLE *table)
{
  TABLE_STATISTICS_CB *stats_cb= &table->s->stats_cb;
  Table_statistics *read_stats= stats_cb->table_stats;
  Use_stat_tables_mode use_stat_table_mode= get_use_stat_tables_mode(thd);
  table->used_stat_records= 
    (use_stat_table_mode <= COMPLEMENTARY ||
     !table->stats_is_read || read_stats->cardinality_is_null) ?
    table->file->stats.records : read_stats->cardinality;
  KEY *key_info, *key_info_end;
  for (key_info= table->key_info, key_info_end= key_info+table->s->keys;
       key_info < key_info_end; key_info++)
  {
    key_info->is_statistics_from_stat_tables=
      (use_stat_table_mode > COMPLEMENTARY &&
       table->stats_is_read &&
       key_info->read_stats->avg_frequency_is_inited() &&
       key_info->read_stats->get_avg_frequency(0) > 0.5);
  }
}


/**
  @brief
  Get the average frequency for a column 

  @param
  field       The column whose average frequency is required

  @retval
  The required average frequency
*/

double get_column_avg_frequency(Field * field)
{
  double res;
  TABLE *table= field->table;

  /* 
    Statistics is shared by table instances and  is accessed through
    the table share. If table->s->field is not set for 'table', then
    no column statistics is available for the table .
  */
  if (!table->s->field)
  {
    res= table->stat_records();
    return res;
  }
 
  Column_statistics *col_stats= table->s->field[field->field_index]->read_stats;

  if (!col_stats)
    res= table->stat_records();
  else
    res= col_stats->get_avg_frequency();
  return res;
} 


/**
  @brief
  Estimate the number of rows in a column range using data from stat tables 

  @param
  field       The column whose range cardinality is to be estimated
  @param
  min_endp    The left end of the range whose cardinality is required 
  @param
  max_endp    The right end of the range whose cardinality is required 
  @param
  range_flag  The range flags

  @details
  The function gets an estimate of the number of rows in a column range
  using the statistical data from the table column_stats.

  @retval
  The required estimate of the rows in the column range
*/

double get_column_range_cardinality(Field *field,
                                    key_range *min_endp,
                                    key_range *max_endp,
                                    uint range_flag)
{
  double res;
  TABLE *table= field->table;
  Column_statistics *col_stats= table->field[field->field_index]->read_stats;
  double tab_records= table->stat_records();

  if (!col_stats)
    return tab_records;
  /*
    Use statistics for a table only when we have actually read
    the statistics from the stat tables. For example due to
    chances of getting a deadlock we disable reading statistics for
    a table.
  */

  if (!table->stats_is_read)
    return tab_records;

  double col_nulls= tab_records * col_stats->get_nulls_ratio();

  double col_non_nulls= tab_records - col_nulls;

  bool nulls_incl= field->null_ptr && min_endp && min_endp->key[0] &&
                   !(range_flag & NEAR_MIN);

  if (col_non_nulls < 1)
  {
    if (nulls_incl)
      res= col_nulls;
    else
      res= 0;
  }
  else if (min_endp && max_endp && min_endp->length == max_endp->length &&
           !memcmp(min_endp->key, max_endp->key, min_endp->length))
  { 
    if (nulls_incl)
    {
      /* This is null single point range */
      res= col_nulls;
    }
    else
    {
      double avg_frequency= col_stats->get_avg_frequency();
      res= avg_frequency;   
      if (avg_frequency > 1.0 + 0.000001 && 
          col_stats->min_max_values_are_provided())
      {
        Histogram *hist= &col_stats->histogram;
        if (hist->is_available())
        {
          store_key_image_to_rec(field, (uchar *) min_endp->key,
                                 field->key_length());
          double pos= field->pos_in_interval(col_stats->min_value,
                                             col_stats->max_value);
          res= col_non_nulls * 
	       hist->point_selectivity(pos,
                                       avg_frequency / col_non_nulls);
        }
      }
      else if (avg_frequency == 0.0)
      {
        /* This actually means there is no statistics data */
        res= tab_records;
      }
    }
  }  
  else 
  {
    if (col_stats->min_max_values_are_provided())
    {
      double sel, min_mp_pos, max_mp_pos;

      if (min_endp && !(field->null_ptr && min_endp->key[0]))
      {
        store_key_image_to_rec(field, (uchar *) min_endp->key,
                               field->key_length());
        min_mp_pos= field->pos_in_interval(col_stats->min_value,
                                           col_stats->max_value);
      }
      else
        min_mp_pos= 0.0;
      if (max_endp)
      {
        store_key_image_to_rec(field, (uchar *) max_endp->key,
                               field->key_length());
        max_mp_pos= field->pos_in_interval(col_stats->min_value,
                                           col_stats->max_value);
      }
      else
        max_mp_pos= 1.0;

      Histogram *hist= &col_stats->histogram;
      if (!hist->is_available())
        sel= (max_mp_pos - min_mp_pos);
      else
        sel= hist->range_selectivity(min_mp_pos, max_mp_pos);
      res= col_non_nulls * sel;
      set_if_bigger(res, col_stats->get_avg_frequency());
    }
    else
      res= col_non_nulls;
    if (nulls_incl)
      res+= col_nulls;
  }
  return res;
}



/*
  Estimate selectivity of "col=const" using a histogram
  
  @param pos      Position of the "const" between column's min_value and 
                  max_value.  This is a number in [0..1] range.
  @param avg_sel  Average selectivity of condition "col=const" in this table.
                  It is calcuated as (#non_null_values / #distinct_values).
  
  @return
     Expected condition selectivity (a number between 0 and 1)

  @notes 
     [re_zero_length_buckets] If a bucket with zero value-length is in the
     middle of the histogram, we will not have min==max. Example: suppose, 
     pos_value=0x12, and the histogram is:

           #n  #n+1 #n+2                 
      ... 0x10 0x12 0x12 0x14 ...
                      |
                      +------------- bucket with zero value-length
    
      Here, we will get min=#n+1, max=#n+2, and use the multi-bucket formula.
     
      The problem happens at the histogram ends. if pos_value=0, and the
      histogram is:

      0x00 0x10 ...

      then min=0, max=0. This means pos_value is contained within bucket #0,
      but on the other hand, histogram data says that the bucket has only one
      value.
*/

double Histogram::point_selectivity(double pos, double avg_sel)
{
  double sel;
  /* Find the bucket that contains the value 'pos'. */
  uint min= find_bucket(pos, TRUE);
  uint pos_value= (uint) (pos * prec_factor());

  /* Find how many buckets this value occupies */
  uint max= min;
  while (max + 1 < get_width() && get_value(max + 1) == pos_value)
    max++;
  
  /*
    A special case: we're looking at a single bucket, and that bucket has
    zero value-length. Use the multi-bucket formula (attempt to use
    single-bucket formula will cause divison by zero).

    For more details see [re_zero_length_buckets] above.
  */
  if (max == min && get_value(max) == ((max==0)? 0 : get_value(max-1)))
    max++;

  if (max > min)
  {
    /*
      The value occupies multiple buckets. Use start_bucket ... end_bucket as
      selectivity.
    */
    double bucket_sel= 1.0/(get_width() + 1);  
    sel= bucket_sel * (max - min + 1);
  }
  else
  {
    /* 
      The value 'pos' fits within one single histogram bucket.

      Histogram buckets have the same numbers of rows, but they cover
      different ranges of values.

      We assume that values are uniformly distributed across the [0..1] value
      range.
    */

    /* 
      If all buckets covered value ranges of the same size, the width of
      value range would be:
    */
    double avg_bucket_width= 1.0 / (get_width() + 1);
    
    /*
      Let's see what is the width of value range that our bucket is covering.
        (min==max currently. they are kept in the formula just in case we 
         will want to extend it to handle multi-bucket case)
    */
    double inv_prec_factor= (double) 1.0 / prec_factor(); 
    double current_bucket_width= 
        (max + 1 == get_width() ?  1.0 : (get_value(max) * inv_prec_factor)) -
        (min == 0 ?  0.0 : (get_value(min-1) * inv_prec_factor));

    DBUG_ASSERT(current_bucket_width); /* We shouldn't get a one zero-width bucket */

    /*
      So:
      - each bucket has the same #rows 
      - values are unformly distributed across the [min_value,max_value] domain.

      If a bucket has value range that's N times bigger then average, than
      each value will have to have N times fewer rows than average.
    */
    sel= avg_sel * avg_bucket_width / current_bucket_width;

    /*
      (Q: if we just follow this proportion we may end up in a situation
      where number of different values we expect to find in this bucket
      exceeds the number of rows that this histogram has in a bucket. Are 
      we ok with this or we would want to have certain caps?)
    */
  }
  return sel;
}

/*
  Check whether the table is one of the persistent statistical tables.
*/
bool is_stat_table(const char *db, const char *table)
{
  DBUG_ASSERT(db && table);

  if (!memcmp(db, stat_tables_db_name.str, stat_tables_db_name.length))
  {
    for (uint i= 0; i < STATISTICS_TABLES; i ++)
    {
      if (!memcmp(table, stat_table_name[i].str, stat_table_name[i].length))
        return true;
    }
  }
  return false;
<<<<<<< HEAD
}
=======
}
>>>>>>> 400a8eb6
<|MERGE_RESOLUTION|>--- conflicted
+++ resolved
@@ -3999,8 +3999,4 @@
     }
   }
   return false;
-<<<<<<< HEAD
-}
-=======
-}
->>>>>>> 400a8eb6
+}