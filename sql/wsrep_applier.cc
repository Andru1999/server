/* Copyright (C) 2013-2015 Codership Oy <info@codership.com>

   This program is free software; you can redistribute it and/or modify
   it under the terms of the GNU General Public License as published by
   the Free Software Foundation; version 2 of the License.

   This program is distributed in the hope that it will be useful,
   but WITHOUT ANY WARRANTY; without even the implied warranty of
   MERCHANTABILITY or FITNESS FOR A PARTICULAR PURPOSE.  See the
   GNU General Public License for more details.

   You should have received a copy of the GNU General Public License along
   with this program; if not, write to the Free Software Foundation, Inc.,
   51 Franklin Street, Fifth Floor, Boston, MA 02110-1301 USA. */

#include "mariadb.h"
#include "wsrep_priv.h"
#include "wsrep_binlog.h" // wsrep_dump_rbr_buf()
#include "wsrep_xid.h"
#include "wsrep_sr.h"
#include "wsrep_thd.h"
#include "wsrep_trans_observer.h"

#include "slave.h" // opt_log_slave_updates
#include "log_event.h" // class THD, EVENT_LEN_OFFSET, etc.
#include "wsrep_applier.h"
#include "debug_sync.h"

/*
  read the first event from (*buf). The size of the (*buf) is (*buf_len).
  At the end (*buf) is shitfed to point to the following event or NULL and
  (*buf_len) will be changed to account just being read bytes of the 1st event.
*/

static Log_event* wsrep_read_log_event(
    char **arg_buf, size_t *arg_buf_len,
    const Format_description_log_event *description_event)
{
  DBUG_ENTER("wsrep_read_log_event");
  char *head= (*arg_buf);

  uint data_len = uint4korr(head + EVENT_LEN_OFFSET);
  char *buf= (*arg_buf);
  const char *error= 0;
  Log_event *res=  0;

  res= Log_event::read_log_event(buf, data_len, &error, description_event,
                                 true);

  if (!res)
  {
    DBUG_ASSERT(error != 0);
    sql_print_error("Error in Log_event::read_log_event(): "
                    "'%s', data_len: %d, event_type: %d",
                    error,data_len,head[EVENT_TYPE_OFFSET]);
  }
  (*arg_buf)+= data_len;
  (*arg_buf_len)-= data_len;
  DBUG_RETURN(res);
}

#include "transaction.h" // trans_commit(), trans_rollback()
#include "rpl_rli.h"     // class Relay_log_info;

void wsrep_set_apply_format(THD* thd, Format_description_log_event* ev)
{
  if (thd->wsrep_apply_format)
  {
    delete (Format_description_log_event*)thd->wsrep_apply_format;
  }
  thd->wsrep_apply_format= ev;
}

Format_description_log_event* wsrep_get_apply_format(THD* thd)
{
  if (thd->wsrep_apply_format)
  {
    return (Format_description_log_event*) thd->wsrep_apply_format;
  }

  DBUG_ASSERT(thd->wsrep_rgi);

  return thd->wsrep_rgi->rli->relay_log.description_event_for_exec;
}

void wsrep_apply_error::store(const THD* const thd)
{
  Diagnostics_area::Sql_condition_iterator it=
    thd->get_stmt_da()->sql_conditions();
  const Sql_condition* cond;

  static size_t const max_len= 2*MAX_SLAVE_ERRMSG; // 2x so that we have enough

  if (NULL == str_)
  {
    // this must be freeable by standard free()
    str_= static_cast<char*>(malloc(max_len));
    if (NULL == str_)
    {
      WSREP_ERROR("Failed to allocate %zu bytes for error buffer.", max_len);
      len_ = 0;
      return;
    }
  }
  else
  {
    /* This is possible when we invoke rollback after failed applying.
     * In this situation DA should not be reset yet and should contain
     * all previous errors from applying and new ones from rollbacking,
     * so we just overwrite is from scratch */
  }

  char* slider= str_;
  const char* const buf_end= str_ + max_len - 1; // -1: leave space for \0

  for (cond= it++; cond && slider < buf_end; cond= it++)
  {
    uint const err_code= cond->get_sql_errno();
    const char* const err_str= cond->get_message_text();

    slider+= my_snprintf(slider, buf_end - slider, " %s, Error_code: %d;",
                         err_str, err_code);
  }

  *slider= '\0';
  len_= slider - str_ + 1; // +1: add \0

  WSREP_DEBUG("Error buffer for thd %llu seqno %lld, %zu bytes: %s",
              thd->thread_id, (long long)wsrep_thd_trx_seqno(thd),
              len_, str_ ? str_ : "(null)");
}

int wsrep_apply_events(THD*        thd,
                       const void* events_buf,
                       size_t      buf_len)
{
  char *buf= (char *)events_buf;
  int rcode= 0;
  int event= 1;
  Log_event_type typ;

  DBUG_ENTER("wsrep_apply_events");

  if (thd->killed == KILL_CONNECTION &&
      thd->wsrep_conflict_state() != REPLAYING)
  {
    WSREP_INFO("applier has been aborted, skipping apply_rbr: %lld",
               (long long) wsrep_thd_trx_seqno(thd));
    DBUG_RETURN(WSREP_ERR_ABORTED);
  }

<<<<<<< HEAD
  mysql_mutex_lock(&thd->LOCK_thd_data);
  thd->wsrep_query_state= QUERY_EXEC;
  if (thd->wsrep_conflict_state!= REPLAYING)
    thd->wsrep_conflict_state= NO_CONFLICT;
  mysql_mutex_unlock(&thd->LOCK_thd_data);
=======
  mysql_mutex_lock(&thd->LOCK_wsrep_thd);
  // thd->set_wsrep_query_state(QUERY_EXEC);
  if (thd->wsrep_conflict_state() !=  REPLAYING)
  {
    DBUG_ASSERT(thd->wsrep_conflict_state() == NO_CONFLICT);
    if (thd->wsrep_conflict_state() != NO_CONFLICT)
    {
      thd->set_wsrep_conflict_state(NO_CONFLICT);
    }
  }
  mysql_mutex_unlock(&thd->LOCK_wsrep_thd);
>>>>>>> 420cfe4e

  if (!buf_len) WSREP_DEBUG("empty rbr buffer to apply: %lld",
                            (long long) wsrep_thd_trx_seqno(thd));

  while(buf_len)
  {
    int exec_res;
    Log_event* ev= wsrep_read_log_event(&buf, &buf_len,
                                        wsrep_get_apply_format(thd));

    if (!ev)
    {
      WSREP_ERROR("applier could not read binlog event, seqno: %lld, len: %zu",
                  (long long)wsrep_thd_trx_seqno(thd), buf_len);
      rcode= WSREP_ERR_BAD_EVENT;
      goto error;
    }

    typ= ev->get_type_code();

    switch (typ) {
    case FORMAT_DESCRIPTION_EVENT:
      wsrep_set_apply_format(thd, (Format_description_log_event*)ev);
      continue;
#ifdef GTID_SUPPORT
    case GTID_LOG_EVENT:
    {
      Gtid_log_event* gev= (Gtid_log_event*)ev;
      if (gev->get_gno() == 0)
      {
        /* Skip GTID log event to make binlog to generate LTID on commit */
        delete ev;
        continue;
      }
    }
#endif /* GTID_SUPPORT */
    default:
      break;
    }

    /* Use the original server id for logging. */
    thd->set_server_id(ev->server_id);
    thd->set_time();                            // time the query
    thd->lex->current_select= 0;
    if (!ev->when)
    {
      my_hrtime_t hrtime= my_hrtime();
      ev->when= hrtime_to_my_time(hrtime);
      ev->when_sec_part= hrtime_sec_part(hrtime);
    }

    thd->variables.option_bits=
      (thd->variables.option_bits & ~OPTION_SKIP_REPLICATION) |
      (ev->flags & LOG_EVENT_SKIP_REPLICATION_F ?  OPTION_SKIP_REPLICATION : 0);

    ev->thd = thd;
    exec_res = ev->apply_event(thd->wsrep_rgi);
    DBUG_PRINT("info", ("exec_event result: %d", exec_res));

    if (exec_res)
    {
      WSREP_WARN("Event %d %s apply failed: %d, seqno %lld",
                 event, ev->get_type_str(), exec_res,
                 (long long) wsrep_thd_trx_seqno(thd));
      rcode= exec_res;
      /* stop processing for the first error */
      delete ev;
      goto error;
    }
    event++;

    mysql_mutex_lock(&thd->LOCK_wsrep_thd);
    if (thd->wsrep_conflict_state() != NO_CONFLICT &&
        thd->wsrep_conflict_state() != REPLAYING)
      WSREP_WARN("conflict state after RBR event applying: %d, %lld",
                 thd->wsrep_query_state(), (long long)wsrep_thd_trx_seqno(thd));

    if (thd->wsrep_conflict_state() == MUST_ABORT) {
      WSREP_WARN("Event apply failed, rolling back: %lld",
                 (long long) wsrep_thd_trx_seqno(thd));
      trans_rollback(thd);
      thd->locked_tables_list.unlock_locked_tables(thd);
      /* Release transactional metadata locks. */
      thd->mdl_context.release_transactional_locks();
      thd->set_wsrep_conflict_state(NO_CONFLICT);
      mysql_mutex_unlock(&thd->LOCK_wsrep_thd);
      DBUG_RETURN(rcode ? rcode : WSREP_ERR_ABORTED);
    }
    mysql_mutex_unlock(&thd->LOCK_wsrep_thd);

    delete_or_keep_event_post_apply(thd->wsrep_rgi, typ, ev);
  }

 error:
<<<<<<< HEAD
  mysql_mutex_lock(&thd->LOCK_thd_data);
  thd->wsrep_query_state= QUERY_IDLE;
  mysql_mutex_unlock(&thd->LOCK_thd_data);
=======
  mysql_mutex_lock(&thd->LOCK_wsrep_thd);
  mysql_mutex_unlock(&thd->LOCK_wsrep_thd);
>>>>>>> 420cfe4e

  assert(thd->wsrep_exec_mode== REPL_RECV);

  if (thd->killed == KILL_CONNECTION)
    WSREP_INFO("applier aborted: %lld", (long long)wsrep_thd_trx_seqno(thd));

  DBUG_RETURN(rcode);
}

static wsrep_SR_trx_info* wsrep_prepare_applier_ctx(
    uint32_t                const flags,
    const wsrep_trx_meta_t* const meta,
    THD**                         thd)
{
  DBUG_ENTER("wsrep_prepare_applier_ctx");

  THD* const orig_thd(*thd);
  wsrep_SR_trx_info* SR_trx(NULL);

  if ((flags & WSREP_FLAG_TRX_START) &&
      (flags & WSREP_FLAG_TRX_END || flags & WSREP_FLAG_ROLLBACK))
  {
    /* non-SR trx */
    (*thd)->store_globals();
  }
  else if (!(flags & WSREP_FLAG_TRX_START))
  {
    /* continuation of SR trx */
    SR_trx = sr_pool->find(meta->stid.node, meta->stid.trx);
    if (NULL == SR_trx)
    {
      WSREP_DEBUG("SR transaction has been aborted already.");
      goto out;
    }
    /* SR trx write sets cannot be applied in parallel */
    assert(SR_trx->get_applier_thread() == 0);

    /* switch THD contexts */
    SR_trx->set_applier_thread(orig_thd->thread_id);
    *thd = SR_trx->get_THD();
    (*thd)->thread_stack = orig_thd->thread_stack;
    WSREP_DEBUG("fragment trx found, thread_id: %lld", (*thd)->thread_id);
    (*thd)->store_globals();
  }
  else
  {
    assert(flags & WSREP_FLAG_TRX_START);
    assert(!(flags & WSREP_FLAG_ROLLBACK));

    /* starting new streaming replication trx, prepare a new context */
    WSREP_DEBUG("WS with begin and not commit flag");
    *thd = wsrep_start_SR_THD(orig_thd->thread_stack);
    SR_trx = sr_pool->add(meta->stid.node, meta->stid.trx, *thd);

    (*thd)->store_globals();
  }

  assert(*thd);
  (*thd)->wsrep_trx_meta = *meta;

out:
  DBUG_RETURN(SR_trx);
}

static inline void wsrep_restore_applier_ctx(wsrep_SR_trx_info* const SR_trx,
                                             THD* const               orig_thd)
{
  DBUG_ENTER("wsrep_restore_applier_ctx");
  WSREP_DEBUG("resetting default thd for applier, id: %lld, thd: %p",
              orig_thd->thread_id, orig_thd);
  SR_trx->set_applier_thread(0);
  orig_thd->store_globals();
  DBUG_VOID_RETURN;
}


static wsrep_cb_status_t wsrep_rollback_common(THD* thd, wsrep_apply_error& err)
{
  DBUG_ENTER("wsrep_rollback_common");
  wsrep_cb_status_t rcode(WSREP_CB_SUCCESS);

  WSREP_DEBUG("Slave rolling back %lld", (long long)wsrep_thd_trx_seqno(thd));
//#ifdef WSREP_PROC_INFO
  snprintf(thd->wsrep_info, sizeof(thd->wsrep_info) - 1,
           "rolling back %lld", (long long)wsrep_thd_trx_seqno(thd));
  thd_proc_info(thd, thd->wsrep_info);
//#else
//  thd_proc_info(thd, "rolling back");
//#endif /* WSREP_PROC_INFO */

  if (thd->wsrep_SR_thd && wsrep_SR_store)
  {
    /* prevent rollbacker to abort the same thd */
    mysql_mutex_lock(&thd->LOCK_wsrep_thd);
    thd->set_wsrep_conflict_state(MUST_ABORT);
    thd->set_wsrep_conflict_state(ABORTING);
    mysql_mutex_unlock(&thd->LOCK_wsrep_thd);

    /* rollback SR trx */
    if (trans_rollback_stmt(thd) || trans_rollback(thd))
    {
      rcode = WSREP_CB_FAILURE;
      err.store(thd);
    }
  }

//#ifdef WSREP_PROC_INFO
  snprintf(thd->wsrep_info, sizeof(thd->wsrep_info) - 1,
           "rolled back %lld", (long long)wsrep_thd_trx_seqno(thd));
  thd_proc_info(thd, thd->wsrep_info);
//#else
//  thd_proc_info(thd, "rolled back");
//#endif /* WSREP_PROC_INFO */
  thd->wsrep_rgi->cleanup_context(thd, 0);
#ifdef GTID_SUPPORT
  thd->variables.gtid_next.set_automatic();
#endif
  DBUG_RETURN(rcode);
}


static wsrep_cb_status_t wsrep_rollback_trx(THD*                    thd,
                                            const void* const       buf,
                                            size_t const            buf_len,
                                            uint32_t const          flags,
                                            const wsrep_trx_meta_t* const meta,
                                            wsrep_apply_error&      err)
{
  DBUG_ENTER("wsrep_rollback_trx");

  assert(flags & WSREP_FLAG_ROLLBACK);

  THD* const orig_thd(thd);

  wsrep_SR_trx_info* const SR_trx(wsrep_prepare_applier_ctx(flags, meta, &thd));

  WSREP_DEBUG("Rollback for: %ld", meta->stid.trx);

  // Preempted by rollbacker
  if (!SR_trx && !(flags & WSREP_FLAG_TRX_START))
  {
    WSREP_DEBUG("Pre-empted by rollbacker: %ld",
                meta->stid.trx);
    DBUG_RETURN(WSREP_CB_SUCCESS);
  }

  if (SR_trx)
  {
    /*
      TODO: Must be done atomically with writing dummy event, should be
      moved into wsrep_rollback_comman().
     */
    wsrep_rollback_SR_trx(thd);
  }

  wsrep_cb_status_t const rcode(wsrep_rollback_common(thd, err));

  if (SR_trx)
  {
    wsrep_restore_applier_ctx(SR_trx, orig_thd);
  }

  DBUG_RETURN(rcode);
}

static int wsrep_apply_trx(THD*                    orig_thd,
                           const void*       const buf,
                           size_t            const buf_len,
                           uint32_t          const flags,
                           const wsrep_trx_meta_t* meta,
                           wsrep_apply_error&      err)
{
  THD* thd= orig_thd;
  DBUG_ENTER("wsrep_apply_trx");

  DBUG_ASSERT(thd->wsrep_apply_toi == false);
  DBUG_ASSERT(!(flags & WSREP_FLAG_ROLLBACK));
  DBUG_ASSERT(!(flags & WSREP_FLAG_ISOLATION));
  DBUG_ASSERT(err.is_null());

  mysql_mutex_lock(&thd->LOCK_wsrep_thd);
  if (thd->wsrep_conflict_state() == REPLAYING &&
      (flags & WSREP_FLAG_TRX_END) && !(flags & WSREP_FLAG_TRX_START))
  {
    mysql_mutex_unlock(&thd->LOCK_wsrep_thd);
    /*
      Replaying, must add final frag to SR storage for actual replay
    */
    if (wsrep_SR_store)
    {
      wsrep_SR_store->append_frag_commit(thd,
                                         flags,
                                         (const uchar*)buf,
                                         buf_len);
      DBUG_RETURN(wsrep_replay_from_SR_store(thd, *meta));
    }
    DBUG_RETURN(0);
  }
  mysql_mutex_unlock(&thd->LOCK_wsrep_thd);

  wsrep_SR_trx_info* const SR_trx(wsrep_prepare_applier_ctx(flags, meta, &thd));

  assert(thd);

  /* moved dbug sync point here, after possible THD switch for SR transactions
     has ben done
  */
  // Allow tests to block the applier thread using the DBUG facilities
  DBUG_EXECUTE_IF("sync.wsrep_apply_cb",
                 {
                   const char act[]=
                     "now "
                     "SIGNAL sync.wsrep_apply_cb_reached "
                     "WAIT_FOR signal.wsrep_apply_cb";
                   DBUG_ASSERT(!debug_sync_set_action(thd,
                                                      STRING_WITH_LEN(act)));
                 };);

  /* tune FK and UK checking policy */
  if (wsrep_slave_UK_checks == FALSE)
    thd->variables.option_bits|= OPTION_RELAXED_UNIQUE_CHECKS;
  else
    thd->variables.option_bits&= ~OPTION_RELAXED_UNIQUE_CHECKS;

  if (wsrep_slave_FK_checks == FALSE)
    thd->variables.option_bits|= OPTION_NO_FOREIGN_KEY_CHECKS;
  else
    thd->variables.option_bits&= ~OPTION_NO_FOREIGN_KEY_CHECKS;

  /*
    Actual applying is done in wsrep_apply_events()
  */
  int rcode(wsrep_apply_events(thd, buf, buf_len));

  if (0 != rcode || thd->wsrep_has_ignored_error)
  {
    wsrep_dump_rbr_buf_with_header(thd, buf, buf_len);
  }

  if (0 != rcode)
  {
    err.store(thd);
    wsrep_rollback_common(thd, err);
  }
  else if (thd->wsrep_SR_thd && wsrep_SR_store)
  {
    /* remove trx from persistent storage on last fragment */
    if ((flags & WSREP_FLAG_TRX_END))
    {
      WSREP_DEBUG("last fragment, cleanup SR table ");
      DBUG_EXECUTE_IF("crash_apply_cb_before_fragment_removal",
                      DBUG_SUICIDE(););
      SR_trx->cleanup();
      DBUG_EXECUTE_IF("crash_apply_cb_after_fragment_removal",
                      DBUG_SUICIDE(););
    }
    else
    {
      DBUG_EXECUTE_IF("crash_apply_cb_before_append_frag",
                      DBUG_SUICIDE(););
      SR_trx->append_fragment(meta);
      /* store the fragment in persistent storage */
      WSREP_DEBUG("append fragment to SR table");
      orig_thd->store_globals();
      wsrep_SR_store->append_frag_apply(orig_thd,
                                        flags,
                                        (const uchar*)buf,
                                        buf_len);
      thd->store_globals();
      DBUG_EXECUTE_IF("crash_apply_cb_after_append_frag",
                      DBUG_SUICIDE(););
    }
  }

  thd->close_temporary_tables();

  if (SR_trx)
  {
    if (rcode)
    {
      WSREP_DEBUG("fragment trx destruction");
//gcf487      trans_rollback(thd); - done in wsrep_rollback_common()
//      close_thread_tables(thd);
//      sr_pool->remove(orig_thd, thd, true);
    }
    wsrep_restore_applier_ctx(SR_trx, orig_thd);
  }
  DBUG_RETURN(rcode);
}


static int wsrep_apply_toi(THD*        const thd,
                           const void* const buf,
                           size_t      const buf_len,
                           uint32_t    const flags,
                           const wsrep_trx_meta_t* const meta,
                           wsrep_apply_error& err)
{
  DBUG_ENTER("wsrep_apply_toi");

  DBUG_ASSERT(flags & WSREP_FLAG_ISOLATION);


  thd->wsrep_trx_meta = *meta;

  thd->wsrep_apply_toi= true;

  /*
    Don't run in transaction mode with TOI actions. These will be
    reset to defaults in commit callback.
  */
  thd->variables.option_bits&= ~OPTION_BEGIN;
  thd->server_status&= ~SERVER_STATUS_IN_TRANS;

  thd->store_globals();

  int const rcode(wsrep_apply_events(thd, buf, buf_len));

  if (0 != rcode || thd->wsrep_has_ignored_error)
  {
    wsrep_dump_rbr_buf_with_header(thd, buf, buf_len);
    thd->wsrep_has_ignored_error= false;

    if (0 != rcode) err.store(thd);
  }

  thd->close_temporary_tables();

  DBUG_RETURN(rcode);
}


static void wsrep_apply_non_blocking(THD* thd, void* args)
{
  /* Go to BF mode */
  wsrep_thd_shadow shadow;
  wsrep_prepare_bf_thd(thd, &shadow);

  Wsrep_nbo_ctx* nbo_ctx= (Wsrep_nbo_ctx*) args;

  DBUG_ASSERT(nbo_ctx);

  /*
    Record context for synchronizing with applier thread once
    MDL locks have been aquired.
  */
  thd->wsrep_nbo_ctx= nbo_ctx;

  /* Must be applier thread */
  assert(thd->wsrep_exec_mode == REPL_RECV);

  /* Set OSU method for non blocking */
  thd->variables.wsrep_OSU_method= WSREP_OSU_NBO;

  /*
    First apply TOI action as usual, wsrep->to_execute_start() will
    be called at stmt commit. Applying is always assumed to succeed here.
    Non-blocking operation end is supposed to sync the end result with
    group and abort if the result does not match.
  */
  wsrep_apply_error err;
  if (wsrep_apply_toi(thd, nbo_ctx->buf(), nbo_ctx->buf_len(), nbo_ctx->flags(),
                      &nbo_ctx->meta(), err) != WSREP_CB_SUCCESS)
  {
    WSREP_DEBUG("Applying NBO failed");
  }

  /*
    Applying did not cause action to signal slave thread. Wake up
    the slave before exit.
  */
  if (!thd->wsrep_nbo_ctx->ready()) thd->wsrep_nbo_ctx->signal();

  /* Non-blocking operation end. No need to take action on error here,
     it is handled by provider. */
  wsrep_buf_t const err_buf= err.get_buf();
  if (thd->wsrep_trx_meta.gtid.seqno != WSREP_SEQNO_UNDEFINED &&
      wsrep->to_execute_end(wsrep, thd->thread_id, &err_buf) != WSREP_OK)
  {
    WSREP_WARN("Non-blocking operation end failed");
  }

  if (wsrep->free_connection(wsrep, thd->thread_id) != WSREP_OK)
  {
    WSREP_WARN("Failed to free connection: %llu",
               (long long unsigned)thd->thread_id);
  }

  thd->wsrep_nbo_ctx= NULL;
  delete nbo_ctx;

  /* Return from BF mode before syncing with group */
  wsrep_return_from_bf_mode(thd, &shadow);
}

static int start_nbo_thd(const void*             const buf,
                         size_t                  const buf_len,
                         uint32_t                const flags,
                         const wsrep_trx_meta_t* const meta)
{
  int rcode= WSREP_RET_SUCCESS;

  // Non-blocking operation start
  Wsrep_nbo_ctx* nbo_ctx= 0;
  Wsrep_thd_args* args= 0;
  try
  {
    nbo_ctx= new Wsrep_nbo_ctx(buf, buf_len, flags, *meta);
    args= new Wsrep_thd_args(wsrep_apply_non_blocking, nbo_ctx);
    pthread_t th;
    int err;
    int max_tries= 1000;
    while ((err= pthread_create(&th, &connection_attrib, start_wsrep_THD,
                                args)) == EAGAIN)
    {
      --max_tries;
      if (max_tries == 0)
      {
        delete nbo_ctx;
        delete args;
        WSREP_ERROR("Failed to create thread for non-blocking operation: %d",
                    err);
        return WSREP_ERR_FAILED;
      }
      else
      {
        usleep(1000);
      }
    }

    // Detach thread and wait until worker signals that it has locked
    // required resources.
    pthread_detach(th);
    nbo_ctx->wait_sync();
    // nbo_ctx will be deleted by worker thread
  }
  catch (...)
  {
    delete nbo_ctx;
    delete args;
    WSREP_ERROR("Caught exception while trying to create thread for "
                "non-blocking operation");
    rcode= WSREP_ERR_FAILED;
  }

  return rcode;
}

int wsrep_apply(void* const              ctx,
                uint32_t const           flags,
                const wsrep_buf_t* const buf,
                const wsrep_trx_meta_t*  meta,
                wsrep_apply_error&       err)
{
  THD* thd= (THD*)ctx;

  DBUG_ENTER("wsrep_apply");

  DBUG_ASSERT(!WSREP_NBO_END(flags) || WSREP_FLAG_ROLLBACK & flags);

  thd->wsrep_trx_meta = *meta;

#ifdef WSREP_PROC_INFO
  snprintf(thd->wsrep_info, sizeof(thd->wsrep_info) - 1,
           "applying write set %lld: %p, %zu",
           (long long)wsrep_thd_trx_seqno(thd), buf->ptr, buf->len);
  thd_proc_info(thd, thd->wsrep_info);
#else
  thd_proc_info(thd, "Applying write set");
#endif /* WSREP_PROC_INFO */

  WSREP_DEBUG("apply_cb with flags: %u seqno: %ld, srctrx: %ld",
              flags, meta->gtid.seqno, meta->stid.trx);

  bool const rollback(WSREP_FLAG_ROLLBACK & flags);
  int rcode= 0;

  if (!(flags & WSREP_FLAG_ISOLATION))
  {
    // Transaction
    if (!rollback)
    {
      DBUG_ASSERT(meta->stid.trx != uint64_t(-1));
      rcode= wsrep_apply_trx(thd, buf->ptr, buf->len, flags, meta, err);
    }
    else
    {
      DBUG_ASSERT(meta->stid.trx != uint64_t(-1) ||
                  (NULL == buf->ptr && 0 == buf->len));
      rcode= wsrep_rollback_trx(thd, buf->ptr, buf->len, flags, meta, err);
    }
    DBUG_ASSERT(rcode == 0 || !err.is_null());
    DBUG_ASSERT(err.is_null() || rcode != 0);
  }
  else if (WSREP_NBO_START(flags))
  {
    // NBO-start
    if (!rollback)
      rcode = start_nbo_thd(buf->ptr, buf->len, flags, meta);
    else
    {
      WSREP_DEBUG("Failed NBO start, seqno: %lld",
                  (long long)wsrep_thd_trx_seqno(thd));
      rcode= wsrep_rollback_common(thd, err);
    }
  }
  else if (WSREP_NBO_END(flags))
  {
    // ineffective NBO-end - binlog something for it
    assert(rollback);
    rcode= wsrep_rollback_common(thd, err);
  }
  else
  {
    // Regular TOI
    if (!rollback)
      rcode= wsrep_apply_toi(thd, buf->ptr, buf->len, flags, meta, err);
    else
      rcode= wsrep_rollback_common(thd, err);
  }

  
#ifdef WSREP_PROC_INFO
  snprintf(thd->wsrep_info, sizeof(thd->wsrep_info) - 1,
           "Applied write set %lld", (long long)wsrep_thd_trx_seqno(thd));
  thd_proc_info(thd, thd->wsrep_info);
#else
  thd_proc_info(thd, "Applied write set");
#endif /* WSREP_PROC_INFO */
  WSREP_DEBUG("apply_cb done with rcode: %d", rcode);

  DBUG_RETURN(rcode != 0 ? rcode : err.length());
}

static wsrep_cb_status_t wsrep_commit_thd(THD* const thd,
                                          bool fragment_not_trx_end,
                                          const wsrep_apply_error& err)
{
#ifdef WSREP_PROC_INFO
  snprintf(thd->wsrep_info, sizeof(thd->wsrep_info) - 1,
           "Committing %lld", (long long)wsrep_thd_trx_seqno(thd));
  thd_proc_info(thd, thd->wsrep_info);
#else
  thd_proc_info(thd, "Committing");
#endif /* WSREP_PROC_INFO */
  DBUG_ENTER("wsrep_commit_thd");

  wsrep_cb_status_t rcode= WSREP_CB_SUCCESS;
  if (!opt_log_slave_updates && wsrep_before_commit(thd, true))
    rcode= WSREP_CB_FAILURE;
  WSREP_DEBUG("applier commit_thd ");

  /*
    This is needed because the applying of DDL, does not call for binlog log_and_order
    MySQL version is different, where at the end of DDL applyin, trans_commit_stmt has
    a call for tc_log:commit(), and DDL binlogging happens there.
   */
  if (opt_log_slave_updates && thd->wsrep_apply_toi && wsrep_before_commit(thd, true))
  {
    rcode= WSREP_CB_FAILURE;
  }
  /*
    We can ignore the storage engine durability setting for fragments
    here: Committing a fragment does not cause actual transaction to
    be committed, so it will be enough that the fragment is
    committed in order to be able to recover to consistent state.
   */

  enum durability_properties dur_save= thd->durability_property;
  if (fragment_not_trx_end)
    thd->durability_property= HA_IGNORE_DURABILITY;

  if (rcode == WSREP_CB_SUCCESS && trans_commit(thd))
    rcode= WSREP_CB_FAILURE;
  thd->durability_property= dur_save;

  if (WSREP_CB_SUCCESS == rcode)
  {
    thd->wsrep_rgi->cleanup_context(thd, false);
#ifdef GTID_SUPPORT
    thd->variables.gtid_next.set_automatic();
#endif /* GTID_SUPPORT */
    if (thd->wsrep_apply_toi)
    {
      wsrep_set_SE_checkpoint(thd->wsrep_trx_meta.gtid.uuid,
                              thd->wsrep_trx_meta.gtid.seqno);
    }
    if ((!opt_log_slave_updates || thd->wsrep_apply_toi)
        && wsrep_ordered_commit(thd, true, err))
      rcode= WSREP_CB_FAILURE;

    if (rcode == WSREP_CB_SUCCESS)
    {
      DBUG_ASSERT(fragment_not_trx_end ||
                  thd->wsrep_query_state_unsafe() == QUERY_ORDERED_COMMIT);
      /*
        FIXME: For some reason fragment commits don't go through
        binlog commit group commit if log slave updates is on. This
        effectively disables binlog group commit for dummy events
        which are logged into binlog.
       */
      if (fragment_not_trx_end && opt_log_slave_updates && !wsrep_gtid_mode)
      {
        if (wsrep_before_commit(thd, true) ||
            wsrep_ordered_commit(thd, true, err))
        {
          WSREP_DEBUG("Binlog commit failed (WCT)");
          rcode= WSREP_CB_FAILURE;
        }
      }
    }
  }

#ifdef WSREP_PROC_INFO
  snprintf(thd->wsrep_info, sizeof(thd->wsrep_info) - 1,
           "Committed %lld", (long long) wsrep_thd_trx_seqno(thd));
  thd_proc_info(thd, thd->wsrep_info);
#else
  thd_proc_info(thd, "Committed");
#endif /* WSREP_PROC_INFO */

  DBUG_RETURN(rcode);
}

static
wsrep_cb_status_t wsrep_commit(void*         const     ctx,
                               uint32_t      const     flags,
                               const wsrep_trx_meta_t* meta,
                               wsrep_bool_t* const     exit,
                               const wsrep_apply_error& err)
{
  DBUG_ENTER("wsrep_commit");
  WSREP_DEBUG("applier commit with flags: %u seqno: %ld, srctrx: %ld",
              flags, meta->gtid.seqno, meta->stid.trx);

  THD* thd((THD*)ctx);
  wsrep_cb_status_t rcode= WSREP_CB_SUCCESS;
  bool const trx_end(flags & (WSREP_FLAG_TRX_END | WSREP_FLAG_ROLLBACK));

  if (WSREP_NBO_START(flags))
  {
    WSREP_DEBUG("NBO");
    wsrep_cb_status_t ret= WSREP_CB_SUCCESS;
    if (wsrep_before_commit(thd, true) ||
        wsrep_ordered_commit(thd, true, err))
    {
      ret= WSREP_CB_FAILURE;
    }
    mysql_mutex_lock(&thd->LOCK_wsrep_thd);
    thd->set_wsrep_query_state(QUERY_EXEC);
    thd->set_wsrep_query_state(QUERY_IDLE);
    mysql_mutex_unlock(&thd->LOCK_wsrep_thd);
    DBUG_RETURN(ret);
  }

  bool const toi(flags & WSREP_FLAG_ISOLATION); // ineffective NBO end
  bool const fragment(!((flags & WSREP_FLAG_TRX_START) && trx_end) && !toi);
  wsrep_SR_trx_info* const SR_trx
      (fragment ? sr_pool->find(meta->stid.node, meta->stid.trx) : NULL);

  if (!SR_trx && trx_end && fragment)
  {
    WSREP_DEBUG("SR trxid %ld seqno %lld has been aborted already, skipping "
                "commit_cb", meta->stid.trx, (long long)meta->gtid.seqno);
  }
  else
  {
    assert(0 == SR_trx || fragment);
    assert(!fragment || 0 != SR_trx);
  }

  if (SR_trx && trx_end)
  {
    void* opaque= thd->wsrep_ws_handle.opaque;
    thd = SR_trx->get_THD();
    WSREP_DEBUG("last trx fragment, switching context from %p to %p", ctx, thd);
    thd->wsrep_ws_handle.opaque= opaque;
    thd->store_globals();
    mysql_mutex_lock(&thd->LOCK_wsrep_thd);
    thd->set_wsrep_query_state(QUERY_EXEC);
    mysql_mutex_unlock(&thd->LOCK_wsrep_thd);
    DBUG_EXECUTE_IF("crash_commit_cb_before_last_fragment_commit",
                    DBUG_SUICIDE(););
  }

  thd->wsrep_trx_meta = *meta;
  wsrep_xid_init(&thd->wsrep_xid, meta->gtid.uuid, meta->gtid.seqno);
  assert(meta->gtid.seqno == wsrep_thd_trx_seqno(thd));

  /*
    Failed certification, write a dummy binlog event in wsrep_gtid_mode
    to keep GTID sequence continuous. If wsrep_gtid_mode is off, release
    commit critical section.
  */
  if (!fragment && (flags & WSREP_FLAG_ROLLBACK))
  {
    if (wsrep_gtid_mode)
    {
      wsrep_write_dummy_event(thd, "rollback");
    }
    else
    {
      if (wsrep_before_commit(thd, true) ||
          wsrep_ordered_commit(thd, true, err))
      {
        WSREP_DEBUG("Binlog commit failed (WC)");
        rcode= WSREP_CB_FAILURE;
      }
    }
  }
  else
  {
    /* here if thd == SR_trx->get_thd() we are committing in SR context -
     * that is SR transaction.
     * otherwise we are committing in the usual applier context -
     * that is regular transaction or SR fragment. */
    rcode = wsrep_commit_thd(thd, fragment && !trx_end, err);
  }

  thd->wsrep_ws_handle.opaque= NULL;
  thd->wsrep_xid.null();

  wsrep_set_apply_format(thd, NULL);
  thd->mdl_context.release_transactional_locks();
  thd->reset_query();                           /* Mutex protected */
  free_root(thd->mem_root,MYF(MY_KEEP_PREALLOC));
  thd->tx_isolation= (enum_tx_isolation) thd->variables.tx_isolation;

  if (wsrep_slave_count_change < 0 && trx_end && WSREP_CB_SUCCESS == rcode)
  {
    WSREP_DEBUG("applier commit, locking LOCK_wsrep_slave_threads %lu", thd->thread_id);
    mysql_mutex_assert_not_owner(&LOCK_wsrep_thd_pool);
    mysql_mutex_lock(&LOCK_wsrep_slave_threads);
    if (wsrep_slave_count_change < 0)
    {
      wsrep_slave_count_change++;
      *exit = true;
    }
    mysql_mutex_unlock(&LOCK_wsrep_slave_threads);
  }

  if (thd->wsrep_applier)
  {
    /* From trans_begin() */
    thd->variables.option_bits|= OPTION_BEGIN;
    thd->server_status|= SERVER_STATUS_IN_TRANS;
    thd->wsrep_apply_toi= false;
  }

  /* Cleanup for streaming replication */
  if (SR_trx && trx_end)
  {
    SR_trx->release();

    /* Cleanup for streaming replication */
    if (trx_end)
    {
      sr_pool->remove((THD*)ctx, meta->stid.node, meta->stid.trx, false);
      DBUG_EXECUTE_IF("crash_commit_cb_last_fragment_commit_success",
                      DBUG_SUICIDE(););
      /* Set thd to null as it is deleted in sr_pool->remove() */
      thd= NULL;
    }
  }

  if (thd)
  {
    mysql_mutex_lock(&thd->LOCK_wsrep_thd);
    thd->set_wsrep_query_state(QUERY_EXEC);
    if (thd->wsrep_conflict_state() != REPLAYING)
    {
      thd->set_wsrep_query_state(QUERY_IDLE);
    }
    mysql_mutex_unlock(&thd->LOCK_wsrep_thd);
  }
  if (ctx != thd)
  {
    thd= (THD*)ctx;
    mysql_mutex_lock(&thd->LOCK_wsrep_thd);
    if (thd->wsrep_conflict_state() != REPLAYING)
    {
      thd->set_wsrep_query_state(QUERY_IDLE);
    }
    mysql_mutex_unlock(&thd->LOCK_wsrep_thd);
  }

  DBUG_RETURN(rcode);
}

wsrep_cb_status_t wsrep_apply_cb(void* const              ctx,
                                 const wsrep_ws_handle_t* ws_handle,
                                 uint32_t                 flags,
                                 const wsrep_buf_t* const buf,
                                 const wsrep_trx_meta_t*  meta,
                                 wsrep_bool_t*            exit_loop)
{
  assert(meta->gtid.seqno > 0);
  DBUG_ENTER("wsrep_apply_cb");

  THD *thd= (THD*)ctx;
  void* opaque_save= thd->wsrep_ws_handle.opaque;
  thd->wsrep_ws_handle.opaque= ws_handle->opaque;

  mysql_mutex_lock(&thd->LOCK_wsrep_thd);
  if (thd->wsrep_conflict_state() != REPLAYING)
    thd->set_wsrep_query_state(QUERY_EXEC);
  mysql_mutex_unlock(&thd->LOCK_wsrep_thd);

  wsrep_apply_error err;
  int const apply_err= wsrep_apply(ctx, flags, buf, meta, err);
  DBUG_ASSERT(0 == apply_err || !err.is_null());
  DBUG_ASSERT(0 != apply_err || err.is_null());

  if (0 != apply_err) flags |= WSREP_FLAG_ROLLBACK;

  wsrep_cb_status_t rcode= wsrep_commit(ctx, flags, meta, exit_loop, err);

  thd->wsrep_ws_handle.opaque= opaque_save;

  DBUG_ASSERT(thd->wsrep_conflict_state_unsafe() == REPLAYING ||
              thd->wsrep_query_state_unsafe() == QUERY_IDLE);

  DBUG_RETURN(rcode);
}

wsrep_cb_status_t wsrep_unordered_cb(void*              const ctx,
                                     const wsrep_buf_t* const data)
{
    return WSREP_CB_SUCCESS;
}
 <|MERGE_RESOLUTION|>--- conflicted
+++ resolved
@@ -14,6 +14,7 @@
    51 Franklin Street, Fifth Floor, Boston, MA 02110-1301 USA. */
 
 #include "mariadb.h"
+#include "my_pthread.h"
 #include "wsrep_priv.h"
 #include "wsrep_binlog.h" // wsrep_dump_rbr_buf()
 #include "wsrep_xid.h"
@@ -149,14 +150,7 @@
     DBUG_RETURN(WSREP_ERR_ABORTED);
   }
 
-<<<<<<< HEAD
   mysql_mutex_lock(&thd->LOCK_thd_data);
-  thd->wsrep_query_state= QUERY_EXEC;
-  if (thd->wsrep_conflict_state!= REPLAYING)
-    thd->wsrep_conflict_state= NO_CONFLICT;
-  mysql_mutex_unlock(&thd->LOCK_thd_data);
-=======
-  mysql_mutex_lock(&thd->LOCK_wsrep_thd);
   // thd->set_wsrep_query_state(QUERY_EXEC);
   if (thd->wsrep_conflict_state() !=  REPLAYING)
   {
@@ -167,7 +161,6 @@
     }
   }
   mysql_mutex_unlock(&thd->LOCK_wsrep_thd);
->>>>>>> 420cfe4e
 
   if (!buf_len) WSREP_DEBUG("empty rbr buffer to apply: %lld",
                             (long long) wsrep_thd_trx_seqno(thd));
@@ -262,14 +255,8 @@
   }
 
  error:
-<<<<<<< HEAD
   mysql_mutex_lock(&thd->LOCK_thd_data);
-  thd->wsrep_query_state= QUERY_IDLE;
   mysql_mutex_unlock(&thd->LOCK_thd_data);
-=======
-  mysql_mutex_lock(&thd->LOCK_wsrep_thd);
-  mysql_mutex_unlock(&thd->LOCK_wsrep_thd);
->>>>>>> 420cfe4e
 
   assert(thd->wsrep_exec_mode== REPL_RECV);
 
