--- conflicted
+++ resolved
@@ -781,14 +781,9 @@
               /* statement id */ 0),
    rli_fake(0), rli_slave(NULL),
    user_time(0), in_sub_stmt(0),
-<<<<<<< HEAD
+   fill_status_recursion_level(0),
    binlog_unsafe_warning_flags(0),
    binlog_table_maps(0),
-=======
-   fill_status_recursion_level(0),
-   sql_log_bin_toplevel(false),
-   binlog_table_maps(0), binlog_flags(0UL),
->>>>>>> 592a2b2a
    table_map_for_update(0),
    arg_of_last_insert_id_function(FALSE),
    first_successful_insert_id_in_prev_stmt(0),
