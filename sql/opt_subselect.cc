/**
  @file

  @brief
    Semi-join subquery optimizations code

*/

#ifdef USE_PRAGMA_IMPLEMENTATION
#pragma implementation				// gcc: Class implementation
#endif

#include "mysql_priv.h"
#include "sql_select.h"
#include "opt_subselect.h"

#include <my_bit.h>

/*
  This file contains optimizations for semi-join subqueries.
  
  Contents
  --------
  1. What is a semi-join subquery
  2. General idea about semi-join execution
  2.1 Correlated vs uncorrelated semi-joins
  2.2 Mergeable vs non-mergeable semi-joins
  3. Code-level view of semi-join processing
  3.1 Conversion
  3.1.1 Merged semi-join TABLE_LIST object
  3.1.2 Non-merged semi-join data structure
  3.2 Semi-joins and query optimization
  3.2.1 Non-merged semi-joins and join optimization
  3.2.2 Merged semi-joins and join optimization
  3.3 Semi-joins and query execution

  1. What is a semi-join subquery
  -------------------------------
  We use this definition of semi-join:

    outer_tbl SEMI JOIN inner_tbl ON cond = {set of outer_tbl.row such that
                                             exist inner_tbl.row, for which 
                                             cond(outer_tbl.row,inner_tbl.row)
                                             is satisfied}
  
  That is, semi-join operation is similar to inner join operation, with
  exception that we don't care how many matches a row from outer_tbl has in
  inner_tbl.

  In SQL terms: a semi-join subquery is an IN subquery that is an AND-part of
  the WHERE/ON clause.

  2. General idea about semi-join execution
  -----------------------------------------
  We can execute semi-join in a way similar to inner join, with exception that
  we need to somehow ensure that we do not generate record combinations that
  differ only in rows of inner tables.
  There is a number of different ways to achieve this property, implemented by
  a number of semi-join execution strategies.
  Some strategies can handle any semi-joins, other can be applied only to
  semi-joins that have certain properties that are described below:

  2.1 Correlated vs uncorrelated semi-joins
  ~~~~~~~~~~~~~~~~~~~~~~~~~~~~~~~~~~~~~~~~~
  Uncorrelated semi-joins are special in the respect that they allow to
   - execute the subquery (possible as it's uncorrelated)
   - somehow make sure that generated set does not have duplicates
   - perform an inner join with outer tables.
  
  or, rephrasing in SQL form:

  SELECT ... FROM ot WHERE ot.col IN (SELECT it.col FROM it WHERE uncorr_cond)
    ->
  SELECT ... FROM ot JOIN (SELECT DISTINCT it.col FROM it WHERE uncorr_cond)

  2.2 Mergeable vs non-mergeable semi-joins
  ~~~~~~~~~~~~~~~~~~~~~~~~~~~~~~~~~~~~~~~~~
  Semi-join operation has some degree of commutability with inner join
  operation: we can join subquery's tables with ouside table(s) and eliminate
  duplicate record combination after that:

    ot1 JOIN ot2 SEMI_JOIN{it1,it2} (it1 JOIN it2) ON sjcond(ot2,it*) ->
              |
              +-------------------------------+
                                              v
    ot1 SEMI_JOIN{it1,it2} (it1 JOIN it2 JOIN ot2) ON sjcond(ot2,it*)
 
  In order for this to work, subquery's top-level operation must be join, and
  grouping or ordering with limit (grouping or ordering with limit are not
  commutative with duplicate removal). In other words, the conversion is
  possible when the subquery doesn't have GROUP BY clause, any aggregate
  functions*, or ORDER BY ... LIMIT clause.

  Definitions:
  - Subquery whose top-level operation is a join is called *mergeable semi-join*
  - All other kinds of semi-join subqueries are considered non-mergeable.

  *- this requirement is actually too strong, but its exceptions are too
  complicated to be considered here.

  3. Code-level view of semi-join processing
  ------------------------------------------
  
  3.1 Conversion and pre-optimization data structures
  ---------------------------------------------------
  * When doing JOIN::prepare for the subquery, we detect that it can be
    converted into a semi-join and register it in parent_join->sj_subselects

  * At the start of parent_join->optimize(), the predicate is converted into 
    a semi-join node. A semi-join node is a TABLE_LIST object that is linked
    somewhere in parent_join->join_list (either it is just present there, or
    it is a descendant of some of its members).
  
  There are two kinds of semi-joins:
  - Merged semi-joins
  - Non-merged semi-joins
   
  3.1.1 Merged semi-join TABLE_LIST object
  ~~~~~~~~~~~~~~~~~~~~~~~~~~~~~~~~~~~~~~~~
  Merged semi-join object is a TABLE_LIST that contains a sub-join of 
  subquery tables and the semi-join ON expression (in this respect it is 
  very similar to nested outer join representation)
  Merged semi-join represents this SQL:

    ... SEMI JOIN (inner_tbl1 JOIN ... JOIN inner_tbl_n) ON sj_on_expr
  
  Semi-join objects of this kind have TABLE_LIST::sj_subq_pred set.
 
  3.1.2 Non-merged semi-join data structure
  ~~~~~~~~~~~~~~~~~~~~~~~~~~~~~~~~~~~~~~~~~
  Non-merged semi-join object is a leaf TABLE_LIST object that has a subquery
  that produces rows. It is similar to a base table and represents this SQL:
    
    ... SEMI_JOIN (SELECT non_mergeable_select) ON sj_on_expr
  
  Subquery items that were converted into semi-joins are removed from the WHERE
  clause. (They do remain in PS-saved WHERE clause, and they replace themselves
  with Item_int(1) on subsequent re-executions).

  3.2 Semi-joins and join optimization
  ------------------------------------
  
  3.2.1 Non-merged semi-joins and join optimization
  ~~~~~~~~~~~~~~~~~~~~~~~~~~~~~~~~~~~~~~~~~~~~~~~~~
  For join optimization purposes, non-merged semi-join nests are similar to
  base tables - they've got one JOIN_TAB, which can be accessed with one of
  two methods:
   - full table scan (representing SJ-Materialization-Scan strategy)
   - eq_ref-like table lookup (representing SJ-Materialization-Lookup)

  Unlike regular base tables, non-merged semi-joins have:
   - non-zero JOIN_TAB::startup_cost, and
   - join_tab->table->is_filled_at_execution()==TRUE, which means one
     cannot do const table detection or range analysis or other table data-
     dependent inferences
  // instead, get_delayed_table_estimates() runs optimization on the nest so that 
  // we get an idea about temptable size
  
  3.2.2 Merged semi-joins and join optimization
  ~~~~~~~~~~~~~~~~~~~~~~~~~~~~~~~~~~~~~~~~~~~~~
   - optimize_semijoin_nests() does pre-optimization 
   - during join optimization, the join has one JOIN_TAB (or is it POSITION?) 
     array, and suffix-based detection is used, see advance_sj_state()
   - after join optimization is done, get_best_combination() switches 
     the data-structure to prefix-based, multiple JOIN_TAB ranges format.

  3.3 Semi-joins and query execution
  ----------------------------------
  * Join executor has hooks for all semi-join strategies.
    TODO elaborate.

*/


static
bool subquery_types_allow_materialization(Item_in_subselect *in_subs);
static bool replace_where_subcondition(JOIN *join, Item **expr, 
                                       Item *old_cond, Item *new_cond,
                                       bool do_fix_fields);
static int subq_sj_candidate_cmp(Item_in_subselect* const *el1, 
                                 Item_in_subselect* const *el2);
static bool convert_subq_to_sj(JOIN *parent_join, Item_in_subselect *subq_pred);
static bool convert_subq_to_jtbm(JOIN *parent_join, 
                                 Item_in_subselect *subq_pred, bool *remove);
static TABLE_LIST *alloc_join_nest(THD *thd);
static 
void fix_list_after_tbl_changes(SELECT_LEX *new_parent, List<TABLE_LIST> *tlist);
static uint get_tmp_table_rec_length(List<Item> &items);
static double get_tmp_table_lookup_cost(THD *thd, double row_count,
                                        uint row_size);
static double get_tmp_table_write_cost(THD *thd, double row_count,
                                       uint row_size);
bool find_eq_ref_candidate(TABLE *table, table_map sj_inner_tables);
static SJ_MATERIALIZATION_INFO *
at_sjmat_pos(const JOIN *join, table_map remaining_tables, const JOIN_TAB *tab,
             uint idx, bool *loose_scan);
void best_access_path(JOIN *join, JOIN_TAB *s, 
                             table_map remaining_tables, uint idx, 
                             bool disable_jbuf, double record_count,
                             POSITION *pos, POSITION *loose_scan_pos);

static Item *create_subq_in_equalities(THD *thd, SJ_MATERIALIZATION_INFO *sjm, 
                                Item_in_subselect *subq_pred);
static void remove_sj_conds(Item **tree);
static bool is_cond_sj_in_equality(Item *item);
static bool sj_table_is_included(JOIN *join, JOIN_TAB *join_tab);
static Item *remove_additional_cond(Item* conds);
static void remove_subq_pushed_predicates(JOIN *join, Item **where);

enum_nested_loop_state 
end_sj_materialize(JOIN *join, JOIN_TAB *join_tab, bool end_of_records);


/*
  Check if we need JOIN::prepare()-phase subquery rewrites and if yes, do them

  SYNOPSIS
     check_and_do_in_subquery_rewrites()
       join  Subquery's join

  DESCRIPTION
    Check if we need to do
     - subquery -> mergeable semi-join rewrite
     - if the subquery can be handled with materialization
     - 'substitution' rewrite for table-less subqueries like "(select 1)"
     - IN->EXISTS rewrite
    and, depending on the rewrite, either do it, or record it to be done at a
    later phase.

  RETURN
    0      - OK
    Other  - Some sort of query error
*/

int check_and_do_in_subquery_rewrites(JOIN *join)
{
  THD *thd=join->thd;
  st_select_lex *select_lex= join->select_lex;
  st_select_lex_unit* parent_unit= select_lex->master_unit();
  DBUG_ENTER("check_and_do_in_subquery_rewrites");
  /*
    If 
      1) this join is inside a subquery (of any type except FROM-clause 
         subquery) and
      2) we aren't just normalizing a VIEW

    Then perform early unconditional subquery transformations:
     - Convert subquery predicate into semi-join, or
     - Mark the subquery for execution using materialization, or
     - Perform IN->EXISTS transformation, or
     - Perform more/less ALL/ANY -> MIN/MAX rewrite
     - Substitute trivial scalar-context subquery with its value

    TODO: for PS, make the whole block execute only on the first execution
  */
  Item_subselect *subselect;
  if (!(thd->lex->context_analysis_only & CONTEXT_ANALYSIS_ONLY_VIEW) && // (1)
      (subselect= parent_unit->item))                                    // (2)
  {
    Item_in_subselect *in_subs= NULL;
    Item_allany_subselect *allany_subs= NULL;
    switch (subselect->substype()) {
    case Item_subselect::IN_SUBS:
      in_subs= (Item_in_subselect *)subselect;
      break;
    case Item_subselect::ALL_SUBS:
    case Item_subselect::ANY_SUBS:
      allany_subs= (Item_allany_subselect *)subselect;
      break;
    default:
      break;
    }


    /* Resolve expressions and perform semantic analysis for IN query */
    if (in_subs != NULL)
      /*
        TODO: Add the condition below to this if statement when we have proper
        support for is_correlated handling for materialized semijoins.
        If we were to add this condition now, the fix_fields() call in
        convert_subq_to_sj() would force the flag is_correlated to be set
        erroneously for prepared queries.

        thd->stmt_arena->state != Query_arena::PREPARED)
      */
    {
      /*
        Check if the left and right expressions have the same # of
        columns, i.e. we don't have a case like 
          (oe1, oe2) IN (SELECT ie1, ie2, ie3 ...)

        TODO why do we have this duplicated in IN->EXISTS transformers?
        psergey-todo: fix these: grep for duplicated_subselect_card_check
      */
      if (select_lex->item_list.elements != in_subs->left_expr->cols())
      {
        my_error(ER_OPERAND_COLUMNS, MYF(0), in_subs->left_expr->cols());
        DBUG_RETURN(-1);
      }

      SELECT_LEX *current= thd->lex->current_select;
      thd->lex->current_select= current->return_after_parsing();
      char const *save_where= thd->where;
      thd->where= "IN/ALL/ANY subquery";
        
      bool failure= !in_subs->left_expr->fixed &&
                     in_subs->left_expr->fix_fields(thd, &in_subs->left_expr);
      thd->lex->current_select= current;
      thd->where= save_where;
      if (failure)
        DBUG_RETURN(-1); /* purecov: deadcode */
    }
    if (select_lex == parent_unit->fake_select_lex)
    {
      /*
        The join and its select_lex object represent the 'fake' select used
        to compute the result of a UNION.
      */
      DBUG_RETURN(0);
    }

    DBUG_PRINT("info", ("Checking if subq can be converted to semi-join"));
    /*
      Check if we're in subquery that is a candidate for flattening into a
      semi-join (which is done in flatten_subqueries()). The
      requirements are:
        1. Subquery predicate is an IN/=ANY subq predicate
        2. Subquery is a single SELECT (not a UNION)
        3. Subquery does not have GROUP BY or ORDER BY
        4. Subquery does not use aggregate functions or HAVING
        5. Subquery predicate is at the AND-top-level of ON/WHERE clause
        6. We are not in a subquery of a single table UPDATE/DELETE that 
             doesn't have a JOIN (TODO: We should handle this at some
             point by switching to multi-table UPDATE/DELETE)
        7. We're not in a table-less subquery like "SELECT 1"
        8. No execution method was already chosen (by a prepared statement)
        9. Parent select is not a table-less select
        10. Neither parent nor child select have STRAIGHT_JOIN option.
    */
    if (optimizer_flag(thd, OPTIMIZER_SWITCH_SEMIJOIN) &&
        in_subs &&                                                    // 1
        !select_lex->is_part_of_union() &&                            // 2
        !select_lex->group_list.elements && !join->order &&           // 3
        !join->having && !select_lex->with_sum_func &&                // 4
        thd->thd_marker.emb_on_expr_nest &&                           // 5
        select_lex->outer_select()->join &&                           // 6
        parent_unit->first_select()->leaf_tables &&                   // 7
        !in_subs->in_strategy &&                                      // 8
        select_lex->outer_select()->leaf_tables &&                    // 9
        !((join->select_options |                                     // 10
           select_lex->outer_select()->join->select_options)          // 10
          & SELECT_STRAIGHT_JOIN))                                    // 10
    {
      DBUG_PRINT("info", ("Subquery is semi-join conversion candidate"));

      (void)subquery_types_allow_materialization(in_subs);

      in_subs->emb_on_expr_nest= thd->thd_marker.emb_on_expr_nest;
      in_subs->is_flattenable_semijoin= TRUE;

      /* Register the subquery for further processing in flatten_subqueries() */
      select_lex->
        outer_select()->join->sj_subselects.append(thd->mem_root, in_subs);
    }
    else
    {
      DBUG_PRINT("info", ("Subquery can't be converted to merged semi-join"));
      /* Test if the user has set a legal combination of optimizer switches. */
      if (!optimizer_flag(thd, OPTIMIZER_SWITCH_IN_TO_EXISTS) &&
          !optimizer_flag(thd, OPTIMIZER_SWITCH_MATERIALIZATION))
        my_error(ER_ILLEGAL_SUBQUERY_OPTIMIZER_SWITCHES, MYF(0));

      /*
        If the subquery predicate is IN/=ANY, analyse and set all possible
        subquery execution strategies based on optimizer switches and syntactic
        properties.
      */
      if (in_subs)
      {
<<<<<<< HEAD
=======
        /* Subquery predicate is an IN/=ANY predicate. */
        if (optimizer_flag(thd, OPTIMIZER_SWITCH_IN_TO_EXISTS))
          in_subs->in_strategy|= SUBS_IN_TO_EXISTS;
>>>>>>> b71476e3
        /*
          Check if the subquery predicate can be executed via materialization.
          The required conditions are:
          0. The materialization optimizer switch was set.
          1. Subquery is a single SELECT (not a UNION).
             TODO: this is a limitation that can be fixed
          2. Subquery is not a table-less query. In this case there is no
             point in materializing.
          2A The upper query is not a table-less SELECT ... FROM DUAL. We
             can't do materialization for SELECT .. FROM DUAL because it
             does not call setup_subquery_materialization(). We could make 
             SELECT ... FROM DUAL call that function but that doesn't seem
             to be the case that is worth handling.
          3. Either the subquery predicate is a top-level predicate, or at
             least one partial match strategy is enabled. If no partial match
             strategy is enabled, then materialization cannot be used for
             non-top-level queries because it cannot handle NULLs correctly.
          4. Subquery is non-correlated
             TODO:
             This condition is too restrictive (limitation). It can be extended to:
             (Subquery is non-correlated ||
              Subquery is correlated to any query outer to IN predicate ||
              (Subquery is correlated to the immediate outer query &&
               Subquery !contains {GROUP BY, ORDER BY [LIMIT],
               aggregate functions}) && subquery predicate is not under "NOT IN"))

          (*) The subquery must be part of a SELECT statement. The current
               condition also excludes multi-table update statements.
        A note about prepared statements: we want the if-branch to be taken on
        PREPARE and each EXECUTE. The rewrites are only done once, but we need 
        join->sj_subselects list to be populated for every EXECUTE. 

        */
<<<<<<< HEAD
        if (optimizer_flag(thd, OPTIMIZER_SWITCH_MATERIALIZATION) &&      // 0
=======
        if (optimizer_flag(thd, OPTIMIZER_SWITCH_MATERIALIZATION) && 
>>>>>>> b71476e3
            !select_lex->is_part_of_union() &&                            // 1
            parent_unit->first_select()->leaf_tables &&                   // 2
            thd->lex->sql_command == SQLCOM_SELECT &&                     // *
            select_lex->outer_select()->leaf_tables &&                    // 2A
            subquery_types_allow_materialization(in_subs) &&
<<<<<<< HEAD
            (in_subs->is_top_level_item() ||                               //3
             optimizer_flag(thd,
                            OPTIMIZER_SWITCH_PARTIAL_MATCH_ROWID_MERGE) || //3
             optimizer_flag(thd,
                            OPTIMIZER_SWITCH_PARTIAL_MATCH_TABLE_SCAN)) && //3
            !in_subs->is_correlated)                                       //4
        {
          in_subs->in_strategy|= SUBS_MATERIALIZATION;
=======
            // psergey-todo: duplicated_subselect_card_check: where it's done?
            (in_subs->is_top_level_item() ||                               //3
               optimizer_flag(thd,
                              OPTIMIZER_SWITCH_PARTIAL_MATCH_ROWID_MERGE) || //3
               optimizer_flag(thd,
                              OPTIMIZER_SWITCH_PARTIAL_MATCH_TABLE_SCAN)) && //3
             !in_subs->is_correlated)                                        //4
        {
          /* Materialization is not possible based on syntactic properties. */
          in_subs->in_strategy|= SUBS_MATERIALIZATION;

          /*
            If the subquery is an AND-part of WHERE register for being processed
            with jtbm strategy
          */
          if (thd->thd_marker.emb_on_expr_nest == NO_JOIN_NEST &&
              optimizer_flag(thd, OPTIMIZER_SWITCH_SEMIJOIN))
          {
            in_subs->emb_on_expr_nest= thd->thd_marker.emb_on_expr_nest;
            in_subs->is_flattenable_semijoin= FALSE;
            select_lex->outer_select()->
              join->sj_subselects.append(thd->mem_root, in_subs);
          }
>>>>>>> b71476e3
        }

        /*
          IN-TO-EXISTS is the only universal strategy. Choose it if the user
          allowed it via an optimizer switch, or if materialization is not
          possible.
        */
        if (optimizer_flag(thd, OPTIMIZER_SWITCH_IN_TO_EXISTS) ||
            !in_subs->in_strategy)
        {
          in_subs->in_strategy|= SUBS_IN_TO_EXISTS;
        }
      }

      /* Check if max/min optimization applicable */
      if (allany_subs)
        allany_subs->in_strategy|= (allany_subs->is_maxmin_applicable(join) ?
                                    SUBS_MAXMIN :
                                    SUBS_IN_TO_EXISTS);

      /*
        Transform each subquery predicate according to its overloaded
        transformer.
      */
      if (subselect->select_transformer(join))
        DBUG_RETURN(-1);
    }
  }
  DBUG_RETURN(0);
}


/**
  @brief Check if subquery's compared types allow materialization.

  @param in_subs Subquery predicate, updated as follows:
    types_allow_materialization TRUE if subquery materialization is allowed.
    sjm_scan_allowed            If types_allow_materialization is TRUE,
                                indicates whether it is possible to use subquery
                                materialization and scan the materialized table.

  @retval TRUE   If subquery types allow materialization.
  @retval FALSE  Otherwise.

  @details
    This is a temporary fix for BUG#36752.
    
    There are two subquery materialization strategies:

    1. Materialize and do index lookups in the materialized table. See 
       BUG#36752 for description of restrictions we need to put on the
       compared expressions.

    2. Materialize and then do a full scan of the materialized table. At the
       moment, this strategy's applicability criteria are even stricter than
       in #1.

       This is so because of the following: consider an uncorrelated subquery
       
       ...WHERE (ot1.col1, ot2.col2 ...) IN (SELECT ie1,ie2,... FROM it1 ...)

       and a join order that could be used to do sjm-materialization: 
          
          SJM-Scan(it1, it1), ot1, ot2
       
       IN-equalities will be parts of conditions attached to the outer tables:

         ot1:  ot1.col1 = ie1 AND ... (C1)
         ot2:  ot1.col2 = ie2 AND ... (C2)
       
       besides those there may be additional references to ie1 and ie2
       generated by equality propagation. The problem with evaluating C1 and
       C2 is that ie{1,2} refer to subquery tables' columns, while we only have 
       current value of materialization temptable. Our solution is to 
        * require that all ie{N} are table column references. This allows 
          to copy the values of materialization temptable columns to the
          original table's columns (see setup_sj_materialization for more
          details)
        * require that compared columns have exactly the same type. This is
          a temporary measure to avoid BUG#36752-type problems.
*/

static 
bool subquery_types_allow_materialization(Item_in_subselect *in_subs)
{
  DBUG_ENTER("subquery_types_allow_materialization");

  DBUG_ASSERT(in_subs->left_expr->fixed);

  List_iterator<Item> it(in_subs->unit->first_select()->item_list);
  uint elements= in_subs->unit->first_select()->item_list.elements;

  in_subs->types_allow_materialization= FALSE;  // Assign default values
  in_subs->sjm_scan_allowed= FALSE;
  
  bool all_are_fields= TRUE;
  for (uint i= 0; i < elements; i++)
  {
    Item *outer= in_subs->left_expr->element_index(i);
    Item *inner= it++;
    all_are_fields &= (outer->real_item()->type() == Item::FIELD_ITEM && 
                       inner->real_item()->type() == Item::FIELD_ITEM);
    if (outer->cmp_type() != inner->cmp_type())
      DBUG_RETURN(FALSE);
    switch (outer->cmp_type()) {
    case STRING_RESULT:
      if (!(outer->collation.collation == inner->collation.collation))
        DBUG_RETURN(FALSE);
      // Materialization does not work with BLOB columns
      if (inner->field_type() == MYSQL_TYPE_BLOB || 
          inner->field_type() == MYSQL_TYPE_GEOMETRY)
        DBUG_RETURN(FALSE);
      break;
    case TIME_RESULT:
      if (mysql_type_to_time_type(outer->field_type()) !=
          mysql_type_to_time_type(outer->field_type()))
        DBUG_RETURN(FALSE);
    default:
      /* suitable for materialization */
      break;
    }
  }

  in_subs->types_allow_materialization= TRUE;
  in_subs->sjm_scan_allowed= all_are_fields;
  DBUG_PRINT("info",("subquery_types_allow_materialization: ok, allowed"));
  DBUG_RETURN(TRUE);
}


/**
  Apply max min optimization of all/any subselect
*/

bool JOIN::transform_max_min_subquery()
{
  DBUG_ENTER("JOIN::transform_max_min_subquery");
  Item_subselect *subselect= unit->item;
  if (!subselect || (subselect->substype() != Item_subselect::ALL_SUBS &&
                     subselect->substype() != Item_subselect::ANY_SUBS))
    DBUG_RETURN(0);
  DBUG_RETURN(((Item_allany_subselect *) subselect)->
              transform_into_max_min(this));
}


/*
  Finalize IN->EXISTS conversion in case we couldn't use materialization.

  DESCRIPTION  Invoke the IN->EXISTS converter
    Replace the Item_in_subselect with its wrapper Item_in_optimizer in WHERE.

  RETURN 
    FALSE - Ok
    TRUE  - Fatal error
*/

bool make_in_exists_conversion(THD *thd, JOIN *join, Item_in_subselect *item)
{
  DBUG_ENTER("make_in_exists_conversion");
  JOIN *child_join= item->unit->first_select()->join;
  //Item_subselect::trans_res res;
  bool res;

  /* 
    We're going to finalize IN->EXISTS conversion. 
    Normally, IN->EXISTS conversion takes place inside the 
    Item_subselect::fix_fields() call, where item_subselect->fixed==FALSE (as
    fix_fields() haven't finished yet) and item_subselect->changed==FALSE (as 
    the conversion haven't been finalized)

    At the end of Item_subselect::fix_fields() we had to set fixed=TRUE,
    changed=TRUE (the only other option would have been to return error).

    So, now we have to set these back for the duration of select_transformer()
    call.
  */
  item->changed= 0;
  item->fixed= 0;

  SELECT_LEX *save_select_lex= thd->lex->current_select;
  thd->lex->current_select= item->unit->first_select();

  res= item->select_transformer(child_join);

  thd->lex->current_select= save_select_lex;

  //if (res == Item_subselect::RES_ERROR)
  if (res)
    DBUG_RETURN(TRUE);

  item->changed= 1;
  item->fixed= 1;

  Item *substitute= item->substitution;
  bool do_fix_fields= !item->substitution->fixed;
  /*
    The Item_subselect has already been wrapped with Item_in_optimizer, so we
    should search for item->optimizer, not 'item'.
  */
  Item *replace_me= item->optimizer;
  DBUG_ASSERT(replace_me==substitute);

  Item **tree= (item->emb_on_expr_nest == NO_JOIN_NEST)?
                 &join->conds : &(item->emb_on_expr_nest->on_expr);
  if (replace_where_subcondition(join, tree, replace_me, substitute, 
                                 do_fix_fields))
    DBUG_RETURN(TRUE);
  item->substitution= NULL;
   
    /*
      If this is a prepared statement, repeat the above operation for
      prep_where (or prep_on_expr). 
    */
  if (!thd->stmt_arena->is_conventional())
  {
    tree= (item->emb_on_expr_nest == (TABLE_LIST*)NO_JOIN_NEST)?
           &join->select_lex->prep_where : 
           &(item->emb_on_expr_nest->prep_on_expr);

    if (replace_where_subcondition(join, tree, replace_me, substitute, 
                                   FALSE))
      DBUG_RETURN(TRUE);
  }
  DBUG_RETURN(FALSE);
}


bool check_for_outer_joins(List<TABLE_LIST> *join_list)
{
  TABLE_LIST *table;
  NESTED_JOIN *nested_join;
  List_iterator<TABLE_LIST> li(*join_list);
  while ((table= li++))
  {
    if ((nested_join= table->nested_join))
    {
      if (check_for_outer_joins(&nested_join->join_list))
        return TRUE;
    }
    
    if (table->outer_join)
      return TRUE;
  }
  return FALSE;
}


/*
  Convert semi-join subquery predicates into semi-join join nests

  SYNOPSIS
    convert_join_subqueries_to_semijoins()
 
  DESCRIPTION

    Convert candidate subquery predicates into semi-join join nests. This 
    transformation is performed once in query lifetime and is irreversible.
    
    Conversion of one subquery predicate
    ~~~~~~~~~~~~~~~~~~~~~~~~~~~~~~~~~~~~
    We start with a join that has a semi-join subquery:

      SELECT ...
      FROM ot, ...
      WHERE oe IN (SELECT ie FROM it1 ... itN WHERE subq_where) AND outer_where

    and convert it into a semi-join nest:

      SELECT ...
      FROM ot SEMI JOIN (it1 ... itN), ...
      WHERE outer_where AND subq_where AND oe=ie

    that is, in order to do the conversion, we need to 

     * Create the "SEMI JOIN (it1 .. itN)" part and add it into the parent
       query's FROM structure.
     * Add "AND subq_where AND oe=ie" into parent query's WHERE (or ON if
       the subquery predicate was in an ON expression)
     * Remove the subquery predicate from the parent query's WHERE

    Considerations when converting many predicates
    ~~~~~~~~~~~~~~~~~~~~~~~~~~~~~~~~~~~~~~~~~~~~~~
    A join may have at most MAX_TABLES tables. This may prevent us from
    flattening all subqueries when the total number of tables in parent and
    child selects exceeds MAX_TABLES.
    We deal with this problem by flattening children's subqueries first and
    then using a heuristic rule to determine each subquery predicate's
    "priority".

  RETURN 
    FALSE  OK
    TRUE   Error
*/

bool convert_join_subqueries_to_semijoins(JOIN *join)
{
  Query_arena *arena, backup;
  Item_in_subselect **in_subq;
  Item_in_subselect **in_subq_end;
  THD *thd= join->thd;
  DBUG_ENTER("convert_join_subqueries_to_semijoins");

  if (join->sj_subselects.elements() == 0)
    DBUG_RETURN(FALSE);

  /* First, convert child join's subqueries. We proceed bottom-up here */
  for (in_subq= join->sj_subselects.front(), 
       in_subq_end= join->sj_subselects.back(); 
       in_subq != in_subq_end; 
       in_subq++)
  {
    st_select_lex *child_select= (*in_subq)->get_select_lex();
    JOIN *child_join= child_select->join;
    child_join->outer_tables = child_join->table_count;

    /*
      child_select->where contains only the WHERE predicate of the
      subquery itself here. We may be selecting from a VIEW, which has its
      own predicate. The combined predicates are available in child_join->conds,
      which was built by setup_conds() doing prepare_where() for all views.
    */
    child_select->where= child_join->conds;

    if (convert_join_subqueries_to_semijoins(child_join))
      DBUG_RETURN(TRUE);
    (*in_subq)->sj_convert_priority= 
      (*in_subq)->is_correlated * MAX_TABLES + child_join->outer_tables;
  }
  
  // Temporary measure: disable semi-joins when they are together with outer
  // joins.
  /*
  for (TABLE_LIST *tbl= join->select_lex->leaf_tables; tbl; tbl=tbl->next_leaf)
  {
    TABLE_LIST *embedding= tbl->embedding;
    if (tbl->on_expr || (tbl->embedding && !(embedding->sj_on_expr && 
                                            !embedding->embedding)))
    {
      in_subq= join->sj_subselects.front();
      arena= thd->activate_stmt_arena_if_needed(&backup);
      goto skip_conversion;
    }
  }*/
  if (check_for_outer_joins(join->join_list))
  {
    in_subq= join->sj_subselects.front();
    arena= thd->activate_stmt_arena_if_needed(&backup);
    goto skip_conversion;
  }

  //dump_TABLE_LIST_struct(select_lex, select_lex->leaf_tables);
  /* 
    2. Pick which subqueries to convert:
      sort the subquery array
      - prefer correlated subqueries over uncorrelated;
      - prefer subqueries that have greater number of outer tables;
  */
  join->sj_subselects.sort(subq_sj_candidate_cmp);
  // #tables-in-parent-query + #tables-in-subquery < MAX_TABLES
  /* Replace all subqueries to be flattened with Item_int(1) */
  arena= thd->activate_stmt_arena_if_needed(&backup);
 
  for (in_subq= join->sj_subselects.front(); 
       in_subq != in_subq_end;
       in_subq++)
  {
    bool remove_item= TRUE;
    if ((*in_subq)->is_flattenable_semijoin) 
    {
      if (join->table_count + 
          (*in_subq)->unit->first_select()->join->table_count >= MAX_TABLES)
        break;
      if (convert_subq_to_sj(join, *in_subq))
        DBUG_RETURN(TRUE);
    }
    else
    {
      if (join->table_count + 1 >= MAX_TABLES)
        break;
      if (convert_subq_to_jtbm(join, *in_subq, &remove_item))
        DBUG_RETURN(TRUE);
    }
    if (remove_item)
    {
      Item **tree= ((*in_subq)->emb_on_expr_nest == NO_JOIN_NEST)?
                     &join->conds : &((*in_subq)->emb_on_expr_nest->on_expr);
      Item *replace_me= (*in_subq)->original_item();
      if (replace_where_subcondition(join, tree, replace_me, new Item_int(1),
                                     FALSE))
        DBUG_RETURN(TRUE); /* purecov: inspected */
    }
  }
skip_conversion:
  /* 
    3. Finalize (perform IN->EXISTS rewrite) the subqueries that we didn't
    convert:
  */
  for (; in_subq!= in_subq_end; in_subq++)
  {
    JOIN *child_join= (*in_subq)->unit->first_select()->join;
    (*in_subq)->changed= 0;
    (*in_subq)->fixed= 0;

    SELECT_LEX *save_select_lex= thd->lex->current_select;
    thd->lex->current_select= (*in_subq)->unit->first_select();

    bool res= (*in_subq)->select_transformer(child_join);

    thd->lex->current_select= save_select_lex;

    if (res)
      DBUG_RETURN(TRUE);

    (*in_subq)->changed= 1;
    (*in_subq)->fixed= 1;

    Item *substitute= (*in_subq)->substitution;
    bool do_fix_fields= !(*in_subq)->substitution->fixed;
    Item **tree= ((*in_subq)->emb_on_expr_nest == NO_JOIN_NEST)?
                   &join->conds : &((*in_subq)->emb_on_expr_nest->on_expr);
    Item *replace_me= (*in_subq)->original_item();
    if (replace_where_subcondition(join, tree, replace_me, substitute, 
                                   do_fix_fields))
      DBUG_RETURN(TRUE);
    (*in_subq)->substitution= NULL;
    
    /*
      If this is a prepared statement, repeat the above operation for
      prep_where (or prep_on_expr). Subquery-to-semijoin conversion is 
      done once for prepared statement.
    */
    if (!thd->stmt_arena->is_conventional())
    {
      tree= ((*in_subq)->emb_on_expr_nest == NO_JOIN_NEST)?
             &join->select_lex->prep_where : 
             &((*in_subq)->emb_on_expr_nest->prep_on_expr);

      if (replace_where_subcondition(join, tree, replace_me, substitute, 
                                     FALSE))
        DBUG_RETURN(TRUE);
    }
    /*
      Revert to the IN->EXISTS strategy in the rare case when the subquery could
      not be flattened.
      TODO: This is a limitation done for simplicity. Such subqueries could also
      be executed via materialization. In order to determine this, we should
      re-run the test for materialization that was done in
      check_and_do_in_subquery_rewrites.
    */
    (*in_subq)->in_strategy= SUBS_IN_TO_EXISTS;
  }

  if (arena)
    thd->restore_active_arena(arena, &backup);
  join->sj_subselects.clear();
  DBUG_RETURN(FALSE);
}


/*
  Get #output_rows and scan_time estimates for a "delayed" table.

  SYNOPSIS
    get_delayed_table_estimates()
      table         IN    Table to get estimates for
      out_rows      OUT   E(#rows in the table)
      scan_time     OUT   E(scan_time).
      startup_cost  OUT   cost to populate the table.

  DESCRIPTION
    Get #output_rows and scan_time estimates for a "delayed" table. By
    "delayed" here we mean that the table is filled at the start of query
    execution. This means that the optimizer can't use table statistics to 
    get #rows estimate for it, it has to call this function instead.

    This function is expected to make different actions depending on the nature
    of the table. At the moment there is only one kind of delayed tables,
    non-flattenable semi-joins.
*/

void get_delayed_table_estimates(TABLE *table,
                                 ha_rows *out_rows, 
                                 double *scan_time,
                                 double *startup_cost)
{
  Item_in_subselect *item= table->pos_in_table_list->jtbm_subselect;

  DBUG_ASSERT(item->engine->engine_type() ==
              subselect_engine::HASH_SJ_ENGINE);

  subselect_hash_sj_engine *hash_sj_engine=
    ((subselect_hash_sj_engine*)item->engine);

  *out_rows= (ha_rows)item->jtbm_record_count;
  *startup_cost= item->jtbm_read_time;

  /* Calculate cost of scanning the temptable */
  double data_size= (*out_rows) * hash_sj_engine->tmp_table->s->reclength;
  /* Do like in handler::read_time */
  *scan_time= data_size/IO_SIZE + 2;
} 


/**
   @brief Replaces an expression destructively inside the expression tree of
   the WHERE clase.

   @note Because of current requirements for semijoin flattening, we do not
   need to recurse here, hence this function will only examine the top-level
   AND conditions. (see JOIN::prepare, comment starting with "Check if the 
   subquery predicate can be executed via materialization".
   
   @param join The top-level query.
   @param old_cond The expression to be replaced.
   @param new_cond The expression to be substituted.
   @param do_fix_fields If true, Item::fix_fields(THD*, Item**) is called for
   the new expression.
   @return <code>true</code> if there was an error, <code>false</code> if
   successful.
*/

static bool replace_where_subcondition(JOIN *join, Item **expr, 
                                       Item *old_cond, Item *new_cond,
                                       bool do_fix_fields)
{
  //Item **expr= (emb_nest == (TABLE_LIST*)1)? &join->conds : &emb_nest->on_expr;
  if (*expr == old_cond)
  {
    *expr= new_cond;
    if (do_fix_fields)
      new_cond->fix_fields(join->thd, expr);
    return FALSE;
  }
  
  if ((*expr)->type() == Item::COND_ITEM) 
  {
    List_iterator<Item> li(*((Item_cond*)(*expr))->argument_list());
    Item *item;
    while ((item= li++))
    {
      if (item == old_cond) 
      {
        li.replace(new_cond);
        if (do_fix_fields)
          new_cond->fix_fields(join->thd, li.ref());
        return FALSE;
      }
    }
  }
  // If we came here it means there were an error during prerequisites check.
  DBUG_ASSERT(0);
  return TRUE;
}

static int subq_sj_candidate_cmp(Item_in_subselect* const *el1, 
                                 Item_in_subselect* const *el2)
{
  return ((*el1)->sj_convert_priority < (*el2)->sj_convert_priority) ? 1 : 
         ( ((*el1)->sj_convert_priority == (*el2)->sj_convert_priority)? 0 : -1);
}


/*
  Convert a subquery predicate into a TABLE_LIST semi-join nest

  SYNOPSIS
    convert_subq_to_sj()
       parent_join  Parent join, the one that has subq_pred in its WHERE/ON 
                    clause
       subq_pred    Subquery predicate to be converted
  
  DESCRIPTION
    Convert a subquery predicate into a TABLE_LIST semi-join nest. All the 
    prerequisites are already checked, so the conversion is always successfull.

    Prepared Statements: the transformation is permanent:
     - Changes in TABLE_LIST structures are naturally permanent
     - Item tree changes are performed on statement MEM_ROOT:
        = we activate statement MEM_ROOT 
        = this function is called before the first fix_prepare_information
          call.

    This is intended because the criteria for subquery-to-sj conversion remain
    constant for the lifetime of the Prepared Statement.

  RETURN
    FALSE  OK
    TRUE   Out of memory error
*/

static bool convert_subq_to_sj(JOIN *parent_join, Item_in_subselect *subq_pred)
{
  SELECT_LEX *parent_lex= parent_join->select_lex;
  TABLE_LIST *emb_tbl_nest= NULL;
  List<TABLE_LIST> *emb_join_list= &parent_lex->top_join_list;
  THD *thd= parent_join->thd;
  DBUG_ENTER("convert_subq_to_sj");

  /*
    1. Find out where to put the predicate into.
     Note: for "t1 LEFT JOIN t2" this will be t2, a leaf.
  */
  if ((void*)subq_pred->emb_on_expr_nest != (void*)NO_JOIN_NEST)
  {
    if (subq_pred->emb_on_expr_nest->nested_join)
    {
      /*
        We're dealing with

          ... [LEFT] JOIN  ( ... ) ON (subquery AND whatever) ...

        The sj-nest will be inserted into the brackets nest.
      */
      emb_tbl_nest=  subq_pred->emb_on_expr_nest;
      emb_join_list= &emb_tbl_nest->nested_join->join_list;
    }
    else if (!subq_pred->emb_on_expr_nest->outer_join)
    {
      /*
        We're dealing with

          ... INNER JOIN tblX ON (subquery AND whatever) ...

        The sj-nest will be tblX's "sibling", i.e. another child of its
        parent. This is ok because tblX is joined as an inner join.
      */
      emb_tbl_nest= subq_pred->emb_on_expr_nest->embedding;
      if (emb_tbl_nest)
        emb_join_list= &emb_tbl_nest->nested_join->join_list;
    }
    else if (!subq_pred->emb_on_expr_nest->nested_join)
    {
      TABLE_LIST *outer_tbl= subq_pred->emb_on_expr_nest;
      TABLE_LIST *wrap_nest;
      /*
        We're dealing with

          ... LEFT JOIN tbl ON (on_expr AND subq_pred) ...

        we'll need to convert it into:

          ... LEFT JOIN ( tbl SJ (subq_tables) ) ON (on_expr AND subq_pred) ...
                        |                      |
                        |<----- wrap_nest ---->|
        
        Q:  other subqueries may be pointing to this element. What to do?
        A1: simple solution: copy *subq_pred->expr_join_nest= *parent_nest.
            But we'll need to fix other pointers.
        A2: Another way: have TABLE_LIST::next_ptr so the following
            subqueries know the table has been nested.
        A3: changes in the TABLE_LIST::outer_join will make everything work
            automatically.
      */
      if (!(wrap_nest= alloc_join_nest(parent_join->thd)))
      {
        DBUG_RETURN(TRUE);
      }
      wrap_nest->embedding= outer_tbl->embedding;
      wrap_nest->join_list= outer_tbl->join_list;
      wrap_nest->alias= (char*) "(sj-wrap)";

      wrap_nest->nested_join->join_list.empty();
      wrap_nest->nested_join->join_list.push_back(outer_tbl);

      outer_tbl->embedding= wrap_nest;
      outer_tbl->join_list= &wrap_nest->nested_join->join_list;

      /*
        wrap_nest will take place of outer_tbl, so move the outer join flag
        and on_expr
      */
      wrap_nest->outer_join= outer_tbl->outer_join;
      outer_tbl->outer_join= 0;

      wrap_nest->on_expr= outer_tbl->on_expr;
      outer_tbl->on_expr= NULL;

      List_iterator<TABLE_LIST> li(*wrap_nest->join_list);
      TABLE_LIST *tbl;
      while ((tbl= li++))
      {
        if (tbl == outer_tbl)
        {
          li.replace(wrap_nest);
          break;
        }
      }
      /*
        Ok now wrap_nest 'contains' outer_tbl and we're ready to add the 
        semi-join nest into it
      */
      emb_join_list= &wrap_nest->nested_join->join_list;
      emb_tbl_nest=  wrap_nest;
    }
  }

  TABLE_LIST *sj_nest;
  NESTED_JOIN *nested_join;
  if (!(sj_nest= alloc_join_nest(parent_join->thd)))
  {
    DBUG_RETURN(TRUE);
  }
  nested_join= sj_nest->nested_join;

  sj_nest->join_list= emb_join_list;
  sj_nest->embedding= emb_tbl_nest;
  sj_nest->alias= (char*) "(sj-nest)";
  sj_nest->sj_subq_pred= subq_pred;
  /* Nests do not participate in those 'chains', so: */
  /* sj_nest->next_leaf= sj_nest->next_local= sj_nest->next_global == NULL*/
  emb_join_list->push_back(sj_nest);

  /* 
    nested_join->used_tables and nested_join->not_null_tables are
    initialized in simplify_joins().
  */
  
  /* 
    2. Walk through subquery's top list and set 'embedding' to point to the
       sj-nest.
  */
  st_select_lex *subq_lex= subq_pred->unit->first_select();
  nested_join->join_list.empty();
  List_iterator_fast<TABLE_LIST> li(subq_lex->top_join_list);
  TABLE_LIST *tl, *last_leaf;
  while ((tl= li++))
  {
    tl->embedding= sj_nest;
    tl->join_list= &nested_join->join_list;
    nested_join->join_list.push_back(tl);
  }
  
  /*
    Reconnect the next_leaf chain.
    TODO: Do we have to put subquery's tables at the end of the chain?
          Inserting them at the beginning would be a bit faster.
    NOTE: We actually insert them at the front! That's because the order is
          reversed in this list.
  */
  for (tl= parent_lex->leaf_tables; tl->next_leaf; tl= tl->next_leaf) ;
  tl->next_leaf= subq_lex->leaf_tables;
  last_leaf= tl;

  /*
    Same as above for next_local chain
    (a theory: a next_local chain always starts with ::leaf_tables
     because view's tables are inserted after the view)
  */
  for (tl= parent_lex->leaf_tables; tl->next_local; tl= tl->next_local) ;
  tl->next_local= subq_lex->leaf_tables;

  /* A theory: no need to re-connect the next_global chain */

  /* 3. Remove the original subquery predicate from the WHERE/ON */

  // The subqueries were replaced for Item_int(1) earlier
  subq_pred->in_strategy= SUBS_SEMI_JOIN;         // for subsequent executions
  /*TODO: also reset the 'with_subselect' there. */

  /* n. Adjust the parent_join->table_count counter */
  uint table_no= parent_join->table_count;
  /* n. Walk through child's tables and adjust table->map */
  for (tl= subq_lex->leaf_tables; tl; tl= tl->next_leaf, table_no++)
  {
    tl->table->tablenr= table_no;
    tl->table->map= ((table_map)1) << table_no;
    SELECT_LEX *old_sl= tl->select_lex;
    tl->select_lex= parent_join->select_lex; 
    for (TABLE_LIST *emb= tl->embedding;
         emb && emb->select_lex == old_sl;
         emb= emb->embedding)
      emb->select_lex= parent_join->select_lex;
  }
  parent_join->table_count += subq_lex->join->table_count;

  /* 
    Put the subquery's WHERE into semi-join's sj_on_expr
    Add the subquery-induced equalities too.
  */
  SELECT_LEX *save_lex= thd->lex->current_select;
  thd->lex->current_select=subq_lex;
  if (!subq_pred->left_expr->fixed &&
       subq_pred->left_expr->fix_fields(thd, &subq_pred->left_expr))
    DBUG_RETURN(TRUE);
  thd->lex->current_select=save_lex;

  sj_nest->nested_join->sj_corr_tables= subq_pred->used_tables();
  sj_nest->nested_join->sj_depends_on=  subq_pred->used_tables() |
                                        subq_pred->left_expr->used_tables();
  sj_nest->sj_on_expr= subq_lex->join->conds;

  /*
    Create the IN-equalities and inject them into semi-join's ON expression.
    Additionally, for LooseScan strategy
     - Record the number of IN-equalities.
     - Create list of pointers to (oe1, ..., ieN). We'll need the list to
       see which of the expressions are bound and which are not (for those
       we'll produce a distinct stream of (ie_i1,...ie_ik).

       (TODO: can we just create a list of pointers and hope the expressions
       will not substitute themselves on fix_fields()? or we need to wrap
       them into Item_direct_view_refs and store pointers to those. The
       pointers to Item_direct_view_refs are guaranteed to be stable as 
       Item_direct_view_refs doesn't substitute itself with anything in 
       Item_direct_view_ref::fix_fields.
  */
  sj_nest->sj_in_exprs= subq_pred->left_expr->cols();
  sj_nest->nested_join->sj_outer_expr_list.empty();

  if (subq_pred->left_expr->cols() == 1)
  {
    nested_join->sj_outer_expr_list.push_back(subq_pred->left_expr);
    Item_func_eq *item_eq=
      new Item_func_eq(subq_pred->left_expr, subq_lex->ref_pointer_array[0]);
    item_eq->in_equality_no= 0;
    sj_nest->sj_on_expr= and_items(sj_nest->sj_on_expr, item_eq);
  }
  else
  {
    for (uint i= 0; i < subq_pred->left_expr->cols(); i++)
    {
      nested_join->sj_outer_expr_list.push_back(subq_pred->left_expr->
                                                element_index(i));
      Item_func_eq *item_eq= 
        new Item_func_eq(subq_pred->left_expr->element_index(i), 
                         subq_lex->ref_pointer_array[i]);
      item_eq->in_equality_no= i;
      sj_nest->sj_on_expr= and_items(sj_nest->sj_on_expr, item_eq);
    }
  }
  /* Fix the created equality and AND */
  sj_nest->sj_on_expr->fix_fields(parent_join->thd, &sj_nest->sj_on_expr);

  /*
    Walk through sj nest's WHERE and ON expressions and call
    item->fix_table_changes() for all items.
  */
  sj_nest->sj_on_expr->fix_after_pullout(parent_lex, &sj_nest->sj_on_expr);
  fix_list_after_tbl_changes(parent_lex, &sj_nest->nested_join->join_list);


  /* Unlink the child select_lex so it doesn't show up in EXPLAIN: */
  subq_lex->master_unit()->exclude_level();

  DBUG_EXECUTE("where",
               print_where(sj_nest->sj_on_expr,"SJ-EXPR", QT_ORDINARY););

  /* Inject sj_on_expr into the parent's WHERE or ON */
  if (emb_tbl_nest)
  {
    emb_tbl_nest->on_expr= and_items(emb_tbl_nest->on_expr, 
                                     sj_nest->sj_on_expr);
    emb_tbl_nest->on_expr->fix_fields(parent_join->thd, &emb_tbl_nest->on_expr);
  }
  else
  {
    /* Inject into the WHERE */
    parent_join->conds= and_items(parent_join->conds, sj_nest->sj_on_expr);
    /*
      fix_fields must update the properties (e.g. st_select_lex::cond_count of
      the correct select_lex.
    */
    save_lex= thd->lex->current_select;
    thd->lex->current_select=parent_join->select_lex;
    parent_join->conds->fix_fields(parent_join->thd, &parent_join->conds);
    thd->lex->current_select=save_lex;
    parent_join->select_lex->where= parent_join->conds;
  }

  if (subq_lex->ftfunc_list->elements)
  {
    Item_func_match *ifm;
    List_iterator_fast<Item_func_match> li(*(subq_lex->ftfunc_list));
    while ((ifm= li++))
      parent_lex->ftfunc_list->push_front(ifm);
  }

  DBUG_RETURN(FALSE);
}


const int SUBQERY_TEMPTABLE_NAME_MAX_LEN= 20;

static void create_subquery_temptable_name(char *to, uint number)
{
  DBUG_ASSERT(number < 10000);       
  to= strmov(to, "<subquery");
  to= int10_to_str((int) number, to, 10);
  to[0]= '>';
  to[1]= 0;
}


/*
  Convert subquery predicate into non-mergeable semi-join nest.

  TODO: 
    why does this do IN-EXISTS conversion? Can't we unify it with mergeable
    semi-joins? currently, convert_subq_to_sj() cannot fail to convert (unless
    fatal errors)

    
  RETURN 
    FALSE - Ok
    TRUE  - Fatal error
*/

static bool convert_subq_to_jtbm(JOIN *parent_join, 
                                 Item_in_subselect *subq_pred, 
                                 bool *remove_item)
{
  SELECT_LEX *parent_lex= parent_join->select_lex;
  List<TABLE_LIST> *emb_join_list= &parent_lex->top_join_list;
  TABLE_LIST *emb_tbl_nest= NULL; // will change when we learn to handle outer joins
  TABLE_LIST *tl;
  DBUG_ENTER("convert_subq_to_jtbm");

  double rows;
  double read_time;

  subq_pred->in_strategy &= ~SUBS_IN_TO_EXISTS;
  subq_pred->optimize(&rows, &read_time);

  subq_pred->jtbm_read_time= read_time;
  subq_pred->jtbm_record_count=rows;
  subq_pred->is_jtbm_merged= TRUE;

  if (subq_pred->engine->engine_type() != subselect_engine::HASH_SJ_ENGINE)
  {
    *remove_item= FALSE;
/*
    bool res;
    res= make_in_exists_conversion(parent_join->thd, parent_join, subq_pred);
    DBUG_RETURN(res);
*/
    DBUG_RETURN(FALSE);
  }


  *remove_item= TRUE;

  TABLE_LIST *jtbm;
  char *tbl_alias;
  if (!(tbl_alias= (char*)parent_join->thd->calloc(SUBQERY_TEMPTABLE_NAME_MAX_LEN)) ||
      !(jtbm= alloc_join_nest(parent_join->thd))) //todo: this is not a join nest!
  {
    DBUG_RETURN(TRUE);
  }

  jtbm->join_list= emb_join_list;
  jtbm->embedding= emb_tbl_nest;
  jtbm->jtbm_subselect= subq_pred;
  jtbm->nested_join= NULL;

  /* Nests do not participate in those 'chains', so: */
  /* jtbm->next_leaf= jtbm->next_local= jtbm->next_global == NULL*/
  emb_join_list->push_back(jtbm);
  
  /* 
    Inject the jtbm table into TABLE_LIST::next_leaf list, so that 
    make_join_statistics() and co. can find it.
  */
  for (tl= parent_lex->leaf_tables; tl->next_leaf; tl= tl->next_leaf)
  {}
  tl->next_leaf= jtbm;

  /*
    Same as above for TABLE_LIST::next_local chain
    (a theory: a next_local chain always starts with ::leaf_tables
     because view's tables are inserted after the view)
  */
  for (tl= parent_lex->leaf_tables; tl->next_local; tl= tl->next_local)
  {}
  tl->next_local= jtbm;

  /* A theory: no need to re-connect the next_global chain */

  subselect_hash_sj_engine *hash_sj_engine=
    ((subselect_hash_sj_engine*)subq_pred->engine);
  jtbm->table= hash_sj_engine->tmp_table;

  jtbm->table->tablenr= parent_join->table_count;
  jtbm->table->map= table_map(1) << (parent_join->table_count);
  jtbm->jtbm_table_no= jtbm->table->tablenr;

  parent_join->table_count++;
  DBUG_ASSERT(parent_join->table_count < MAX_TABLES);

  Item *conds= hash_sj_engine->semi_join_conds;
  conds->fix_after_pullout(parent_lex, &conds);

  DBUG_EXECUTE("where", print_where(conds,"SJ-EXPR", QT_ORDINARY););
  
  create_subquery_temptable_name(tbl_alias, hash_sj_engine->materialize_join->
                                              select_lex->select_number);
  jtbm->alias= tbl_alias;
#if 0
  /* Inject sj_on_expr into the parent's WHERE or ON */
  if (emb_tbl_nest)
  {
    DBUG_ASSERT(0);
    /*emb_tbl_nest->on_expr= and_items(emb_tbl_nest->on_expr, 
                                     sj_nest->sj_on_expr);
    emb_tbl_nest->on_expr->fix_fields(parent_join->thd, &emb_tbl_nest->on_expr);
    */
  }
  else
  {
    /* Inject into the WHERE */
    parent_join->conds= and_items(parent_join->conds, conds);
    parent_join->conds->fix_fields(parent_join->thd, &parent_join->conds);
    parent_join->select_lex->where= parent_join->conds;
  }
#endif
  /* Don't unlink the child subselect, as the subquery will be used. */

  DBUG_RETURN(FALSE);
}


static TABLE_LIST *alloc_join_nest(THD *thd)
{
  TABLE_LIST *tbl;
  if (!(tbl= (TABLE_LIST*) thd->calloc(ALIGN_SIZE(sizeof(TABLE_LIST))+
                                       sizeof(NESTED_JOIN))))
    return NULL;
  tbl->nested_join= (NESTED_JOIN*) ((uchar*)tbl + 
                                    ALIGN_SIZE(sizeof(TABLE_LIST)));
  return tbl;
}


static
void fix_list_after_tbl_changes(SELECT_LEX *new_parent, List<TABLE_LIST> *tlist)
{
  List_iterator<TABLE_LIST> it(*tlist);
  TABLE_LIST *table;
  while ((table= it++))
  {
    if (table->on_expr)
      table->on_expr->fix_after_pullout(new_parent, &table->on_expr);
    if (table->nested_join)
      fix_list_after_tbl_changes(new_parent, &table->nested_join->join_list);
  }
}


/*
  Pull tables out of semi-join nests, if possible

  SYNOPSIS
    pull_out_semijoin_tables()
      join  The join where to do the semi-join flattening

  DESCRIPTION
    Try to pull tables out of semi-join nests.
     
    PRECONDITIONS
    When this function is called, the join may have several semi-join nests
    but it is guaranteed that one semi-join nest does not contain another.
   
    ACTION
    A table can be pulled out of the semi-join nest if
     - It is a constant table, or
     - It is accessed via eq_ref(outer_tables)

    POSTCONDITIONS
     * Tables that were pulled out have JOIN_TAB::emb_sj_nest == NULL
     * Tables that were not pulled out have JOIN_TAB::emb_sj_nest pointing 
       to semi-join nest they are in.
     * Semi-join nests' TABLE_LIST::sj_inner_tables is updated accordingly

    This operation is (and should be) performed at each PS execution since
    tables may become/cease to be constant across PS reexecutions.
    
  NOTE
    Table pullout may make uncorrelated subquery correlated. Consider this
    example:
    
     ... WHERE oe IN (SELECT it1.primary_key WHERE p(it1, it2) ... ) 
    
    here table it1 can be pulled out (we have it1.primary_key=oe which gives
    us functional dependency). Once it1 is pulled out, all references to it1
    from p(it1, it2) become references to outside of the subquery and thus
    make the subquery (i.e. its semi-join nest) correlated.
    Making the subquery (i.e. its semi-join nest) correlated prevents us from
    using Materialization or LooseScan to execute it. 

  RETURN 
    0 - OK
    1 - Out of memory error
*/

int pull_out_semijoin_tables(JOIN *join)
{
  TABLE_LIST *sj_nest;
  DBUG_ENTER("pull_out_semijoin_tables");
  List_iterator<TABLE_LIST> sj_list_it(join->select_lex->sj_nests);
   
  /* Try pulling out of the each of the semi-joins */
  while ((sj_nest= sj_list_it++))
  {
    /* Action #1: Mark the constant tables to be pulled out */
    table_map pulled_tables= 0;
    List_iterator<TABLE_LIST> child_li(sj_nest->nested_join->join_list);
    TABLE_LIST *tbl;
    while ((tbl= child_li++))
    {
      if (tbl->table)
      {
        tbl->table->reginfo.join_tab->emb_sj_nest= sj_nest;
#if 0 
        /* 
          Do not pull out tables because they are constant. This operation has
          a problem:
          - Some constant tables may become/cease to be constant across PS
            re-executions
          - Contrary to our initial assumption, it turned out that table pullout 
            operation is not easily undoable.

          The solution is to leave constant tables where they are. This will
          affect only constant tables that are 1-row or empty, tables that are
          constant because they are accessed via eq_ref(const) access will
          still be pulled out as functionally-dependent.

          This will cause us to miss the chance to flatten some of the 
          subqueries, but since const tables do not generate many duplicates,
          it really doesn't matter that much whether they were pulled out or
          not.

          All of this was done as fix for BUG#43768.
        */
        if (tbl->table->map & join->const_table_map)
        {
          pulled_tables |= tbl->table->map;
          DBUG_PRINT("info", ("Table %s pulled out (reason: constant)",
                              tbl->table->alias));
        }
#endif
      }
    }
    
    /*
      Action #2: Find which tables we can pull out based on
      update_ref_and_keys() data. Note that pulling one table out can allow
      us to pull out some other tables too.
    */
    bool pulled_a_table;
    do 
    {
      pulled_a_table= FALSE;
      child_li.rewind();
      while ((tbl= child_li++))
      {
        if (tbl->table && !(pulled_tables & tbl->table->map))
        {
          if (find_eq_ref_candidate(tbl->table, 
                                    sj_nest->nested_join->used_tables & 
                                    ~pulled_tables))
          {
            pulled_a_table= TRUE;
            pulled_tables |= tbl->table->map;
            DBUG_PRINT("info", ("Table %s pulled out (reason: func dep)",
                                tbl->table->alias.c_ptr()));
            /*
              Pulling a table out of uncorrelated subquery in general makes
              makes it correlated. See the NOTE to this funtion. 
            */
            sj_nest->sj_subq_pred->is_correlated= TRUE;
            sj_nest->nested_join->sj_corr_tables|= tbl->table->map;
            sj_nest->nested_join->sj_depends_on|= tbl->table->map;
          }
        }
      }
    } while (pulled_a_table);
 
    child_li.rewind();
    /*
      Action #3: Move the pulled out TABLE_LIST elements to the parents.
    */
    table_map inner_tables= sj_nest->nested_join->used_tables & 
                            ~pulled_tables;
    /* Record the bitmap of inner tables */
    sj_nest->sj_inner_tables= inner_tables;
    if (pulled_tables)
    {
      List<TABLE_LIST> *upper_join_list= (sj_nest->embedding != NULL)?
                                           (&sj_nest->embedding->nested_join->join_list): 
                                           (&join->select_lex->top_join_list);
      Query_arena *arena, backup;
      arena= join->thd->activate_stmt_arena_if_needed(&backup);
      while ((tbl= child_li++))
      {
        if (tbl->table)
        {
          if (inner_tables & tbl->table->map)
          {
            /* This table is not pulled out */
            tbl->table->reginfo.join_tab->emb_sj_nest= sj_nest;
          }
          else
          {
            /* This table has been pulled out of the semi-join nest */
            tbl->table->reginfo.join_tab->emb_sj_nest= NULL;
            /*
              Pull the table up in the same way as simplify_joins() does:
              update join_list and embedding pointers but keep next[_local]
              pointers.
            */
            child_li.remove();
            sj_nest->nested_join->used_tables &= ~tbl->table->map;
            upper_join_list->push_back(tbl);
            tbl->join_list= upper_join_list;
            tbl->embedding= sj_nest->embedding;
          }
        }
      }

      /* Remove the sj-nest itself if we've removed everything from it */
      if (!inner_tables)
      {
        List_iterator<TABLE_LIST> li(*upper_join_list);
        /* Find the sj_nest in the list. */
        while (sj_nest != li++) ;
        li.remove();
        /* Also remove it from the list of SJ-nests: */
        sj_list_it.remove();
      }

      if (arena)
        join->thd->restore_active_arena(arena, &backup);
    }
  }
  DBUG_RETURN(0);
}


/* 
  Optimize semi-join nests that could be run with sj-materialization

  SYNOPSIS
    optimize_semijoin_nests()
      join           The join to optimize semi-join nests for
      all_table_map  Bitmap of all tables in the join

  DESCRIPTION
    Optimize each of the semi-join nests that can be run with
    materialization. For each of the nests, we
     - Generate the best join order for this "sub-join" and remember it;
     - Remember the sub-join execution cost (it's part of materialization
       cost);
     - Calculate other costs that will be incurred if we decide 
       to use materialization strategy for this semi-join nest.

    All obtained information is saved and will be used by the main join
    optimization pass.

  RETURN
    FALSE  Ok 
    TRUE   Out of memory error
*/

bool optimize_semijoin_nests(JOIN *join, table_map all_table_map)
{
  DBUG_ENTER("optimize_semijoin_nests");
  List_iterator<TABLE_LIST> sj_list_it(join->select_lex->sj_nests);
  TABLE_LIST *sj_nest;
  while ((sj_nest= sj_list_it++))
  {
    /* semi-join nests with only constant tables are not valid */
   /// DBUG_ASSERT(sj_nest->sj_inner_tables & ~join->const_table_map);

    sj_nest->sj_mat_info= NULL;
    /*
      The statement may have been executed with 'semijoin=on' earlier.
      We need to verify that 'semijoin=on' still holds.
     */
    if (optimizer_flag(join->thd, OPTIMIZER_SWITCH_SEMIJOIN) &&
        optimizer_flag(join->thd, OPTIMIZER_SWITCH_MATERIALIZATION))
    {
      if ((sj_nest->sj_inner_tables  & ~join->const_table_map) && /* not everything was pulled out */
          !sj_nest->sj_subq_pred->is_correlated && 
           sj_nest->sj_subq_pred->types_allow_materialization)
      {
        join->emb_sjm_nest= sj_nest;
        if (choose_plan(join, all_table_map &~join->const_table_map))
          DBUG_RETURN(TRUE); /* purecov: inspected */
        /*
          The best plan to run the subquery is now in join->best_positions,
          save it.
        */
        uint n_tables= my_count_bits(sj_nest->sj_inner_tables & ~join->const_table_map);
        SJ_MATERIALIZATION_INFO* sjm;
        if (!(sjm= new SJ_MATERIALIZATION_INFO) ||
            !(sjm->positions= (POSITION*)join->thd->alloc(sizeof(POSITION)*
                                                          n_tables)))
          DBUG_RETURN(TRUE); /* purecov: inspected */
        sjm->tables= n_tables;
        sjm->is_used= FALSE;
        double subjoin_out_rows, subjoin_read_time;

        /*
        join->get_partial_cost_and_fanout(n_tables + join->const_tables,
                                          table_map(-1),
                                          &subjoin_read_time, 
                                          &subjoin_out_rows);
        */
        join->get_prefix_cost_and_fanout(n_tables, 
                                         &subjoin_read_time,
                                         &subjoin_out_rows);

        sjm->materialization_cost.convert_from_cost(subjoin_read_time);
        sjm->rows= subjoin_out_rows;

        List<Item> &right_expr_list= 
          sj_nest->sj_subq_pred->unit->first_select()->item_list;
        /*
          Adjust output cardinality estimates. If the subquery has form

           ... oe IN (SELECT t1.colX, t2.colY, func(X,Y,Z) )

           then the number of distinct output record combinations has an
           upper bound of product of number of records matching the tables 
           that are used by the SELECT clause.
           TODO:
             We can get a more precise estimate if we
              - use rec_per_key cardinality estimates. For simple cases like 
                "oe IN (SELECT t.key ...)" it is trivial. 
              - Functional dependencies between the tables in the semi-join
                nest (the payoff is probably less here?)
          
          See also get_post_group_estimate().
        */
        {
          for (uint i=0 ; i < join->const_tables + sjm->tables ; i++)
          {
            JOIN_TAB *tab= join->best_positions[i].table;
            join->map2table[tab->table->tablenr]= tab;
          }
          List_iterator<Item> it(right_expr_list);
          Item *item;
          table_map map= 0;
          while ((item= it++))
            map |= item->used_tables();
          map= map & ~PSEUDO_TABLE_BITS;
          Table_map_iterator tm_it(map);
          int tableno;
          double rows= 1.0;
          while ((tableno = tm_it.next_bit()) != Table_map_iterator::BITMAP_END)
            rows *= join->map2table[tableno]->table->quick_condition_rows;
          sjm->rows= min(sjm->rows, rows);
        }
        memcpy(sjm->positions, join->best_positions + join->const_tables, 
               sizeof(POSITION) * n_tables);

        /*
          Calculate temporary table parameters and usage costs
        */
        uint rowlen= get_tmp_table_rec_length(right_expr_list);
        double lookup_cost= get_tmp_table_lookup_cost(join->thd,
                                                      subjoin_out_rows, rowlen);
        double write_cost= get_tmp_table_write_cost(join->thd,
                                                    subjoin_out_rows, rowlen);

        /*
          Let materialization cost include the cost to write the data into the
          temporary table:
        */ 
        sjm->materialization_cost.add_io(subjoin_out_rows, write_cost);
        
        /*
          Set the cost to do a full scan of the temptable (will need this to 
          consider doing sjm-scan):
        */ 
        sjm->scan_cost.zero();
        sjm->scan_cost.add_io(sjm->rows, lookup_cost);

        sjm->lookup_cost.convert_from_cost(lookup_cost);
        sj_nest->sj_mat_info= sjm;
        DBUG_EXECUTE("opt", print_sjm(sjm););
      }
    }
  }
  join->emb_sjm_nest= NULL;
  DBUG_RETURN(FALSE);
}


/*
  Get estimated record length for semi-join materialization temptable
  
  SYNOPSIS
    get_tmp_table_rec_length()
      items  IN subquery's select list.

  DESCRIPTION
    Calculate estimated record length for semi-join materialization
    temptable. It's an estimate because we don't follow every bit of
    create_tmp_table()'s logic. This isn't necessary as the return value of
    this function is used only for cost calculations.

  RETURN
    Length of the temptable record, in bytes
*/

static uint get_tmp_table_rec_length(List<Item> &items)
{
  uint len= 0;
  Item *item;
  List_iterator<Item> it(items);
  while ((item= it++))
  {
    switch (item->result_type()) {
    case REAL_RESULT:
      len += sizeof(double);
      break;
    case INT_RESULT:
      if (item->max_length >= (MY_INT32_NUM_DECIMAL_DIGITS - 1))
        len += 8;
      else
        len += 4;
      break;
    case STRING_RESULT:
      enum enum_field_types type;
      /* DATE/TIME and GEOMETRY fields have STRING_RESULT result type.  */
      if ((type= item->field_type()) == MYSQL_TYPE_DATETIME ||
          type == MYSQL_TYPE_TIME || type == MYSQL_TYPE_DATE ||
          type == MYSQL_TYPE_TIMESTAMP || type == MYSQL_TYPE_GEOMETRY)
        len += 8;
      else
        len += item->max_length;
      break;
    case DECIMAL_RESULT:
      len += 10;
      break;
    case ROW_RESULT:
    default:
      DBUG_ASSERT(0); /* purecov: deadcode */
      break;
    }
  }
  return len;
}


/**
  The cost of a lookup into a unique hash/btree index on a temporary table
  with 'row_count' rows each of size 'row_size'.

  @param thd  current query context
  @param row_count  number of rows in the temp table
  @param row_size   average size in bytes of the rows

  @return  the cost of one lookup
*/

static double
get_tmp_table_lookup_cost(THD *thd, double row_count, uint row_size)
{
  if (row_count * row_size > thd->variables.max_heap_table_size)
    return (double) DISK_TEMPTABLE_LOOKUP_COST;
  else
    return (double) HEAP_TEMPTABLE_LOOKUP_COST;
}

/**
  The cost of writing a row into a temporary table with 'row_count' unique
  rows each of size 'row_size'.

  @param thd  current query context
  @param row_count  number of rows in the temp table
  @param row_size   average size in bytes of the rows

  @return  the cost of writing one row
*/

static double
get_tmp_table_write_cost(THD *thd, double row_count, uint row_size)
{
  double lookup_cost= get_tmp_table_lookup_cost(thd, row_count, row_size);
  /*
    TODO:
    This is an optimistic estimate. Add additional costs resulting from
    actually writing the row to memory/disk and possible index reorganization.
  */
  return lookup_cost;
}


/*
  Check if table's KEYUSE elements have an eq_ref(outer_tables) candidate

  SYNOPSIS
    find_eq_ref_candidate()
      table             Table to be checked
      sj_inner_tables   Bitmap of inner tables. eq_ref(inner_table) doesn't
                        count.

  DESCRIPTION
    Check if table's KEYUSE elements have an eq_ref(outer_tables) candidate

  TODO
    Check again if it is feasible to factor common parts with constant table
    search

    Also check if it's feasible to factor common parts with table elimination

  RETURN
    TRUE  - There exists an eq_ref(outer-tables) candidate
    FALSE - Otherwise
*/

bool find_eq_ref_candidate(TABLE *table, table_map sj_inner_tables)
{
  KEYUSE *keyuse= table->reginfo.join_tab->keyuse;

  if (keyuse)
  {
    do
    {
      uint key= keyuse->key;
      KEY *keyinfo;
      key_part_map bound_parts= 0;
      bool is_excluded_key= keyuse->is_for_hash_join(); 
      if (!is_excluded_key)
      {
        keyinfo= table->key_info + key;
        is_excluded_key= !test(keyinfo->flags & HA_NOSAME);
      }
      if (!is_excluded_key)
      {
        do  /* For all equalities on all key parts */
        {
          /* Check if this is "t.keypart = expr(outer_tables) */
          if (!(keyuse->used_tables & sj_inner_tables) &&
              !(keyuse->optimize & KEY_OPTIMIZE_REF_OR_NULL))
          {
            bound_parts |= 1 << keyuse->keypart;
          }
          keyuse++;
        } while (keyuse->key == key && keyuse->table == table);

        if (bound_parts == PREV_BITS(uint, keyinfo->key_parts))
          return TRUE;
      }
      else
      {
        do
        {
          keyuse++;
        } while (keyuse->key == key && keyuse->table == table);
      }
    } while (keyuse->table == table);
  }
  return FALSE;
}


/*
  Do semi-join optimization step after we've added a new tab to join prefix

  SYNOPSIS
    advance_sj_state()
      join                        The join we're optimizing
      remaining_tables            Tables not in the join prefix
      new_join_tab                Join tab we've just added to the join prefix
      idx                         Index of this join tab (i.e. number of tables
                                  in the prefix minus one)
      current_record_count INOUT  Estimate of #records in join prefix's output
      current_read_time    INOUT  Cost to execute the join prefix
      loose_scan_pos       IN     A POSITION with LooseScan plan to access 
                                  table new_join_tab
                                  (produced by the last best_access_path call)

  DESCRIPTION
    Update semi-join optimization state after we've added another tab (table 
    and access method) to the join prefix.
    
    The state is maintained in join->positions[#prefix_size]. Each of the
    available strategies has its own state variables.
    
    for each semi-join strategy
    {
      update strategy's state variables;

      if (join prefix has all the tables that are needed to consider
          using this strategy for the semi-join(s))
      {
        calculate cost of using the strategy
        if ((this is the first strategy to handle the semi-join nest(s)  ||
            the cost is less than other strategies))
        {
          // Pick this strategy
          pos->sj_strategy= ..
          ..
        }
      }

    Most of the new state is saved join->positions[idx] (and hence no undo
    is necessary). Several members of class JOIN are updated also, these
    changes can be rolled back with restore_prev_sj_state().

    See setup_semijoin_dups_elimination() for a description of what kinds of
    join prefixes each strategy can handle.
*/

void advance_sj_state(JOIN *join, table_map remaining_tables, 
                      const JOIN_TAB *new_join_tab, uint idx, 
                      double *current_record_count, double *current_read_time, 
                      POSITION *loose_scan_pos)
{
  TABLE_LIST *emb_sj_nest;
  POSITION *pos= join->positions + idx;
  remaining_tables &= ~new_join_tab->table->map;

  pos->prefix_cost.convert_from_cost(*current_read_time);
  pos->prefix_record_count= *current_record_count;
  pos->sj_strategy= SJ_OPT_NONE;
  
  pos->prefix_dups_producing_tables= join->cur_dups_producing_tables;
  /* Initialize the state or copy it from prev. tables */
  if (idx == join->const_tables)
  {
    pos->first_firstmatch_table= MAX_TABLES;
    pos->first_loosescan_table= MAX_TABLES; 
    pos->dupsweedout_tables= 0;
    pos->sjm_scan_need_tables= 0;
    LINT_INIT(pos->sjm_scan_last_inner);
  }
  else
  {
    // FirstMatch
    pos->first_firstmatch_table=
      (pos[-1].sj_strategy == SJ_OPT_FIRST_MATCH) ?
      MAX_TABLES : pos[-1].first_firstmatch_table;
    pos->first_firstmatch_rtbl= pos[-1].first_firstmatch_rtbl;
    pos->firstmatch_need_tables= pos[-1].firstmatch_need_tables;

    // LooseScan
    pos->first_loosescan_table=
      (pos[-1].sj_strategy == SJ_OPT_LOOSE_SCAN) ?
      MAX_TABLES : pos[-1].first_loosescan_table;
    pos->loosescan_need_tables= pos[-1].loosescan_need_tables;

    // SJ-Materialization Scan
    pos->sjm_scan_need_tables=
      (pos[-1].sj_strategy == SJ_OPT_MATERIALIZE_SCAN) ?
      0 : pos[-1].sjm_scan_need_tables;
    pos->sjm_scan_last_inner= pos[-1].sjm_scan_last_inner;

    // Duplicate Weedout
    pos->dupsweedout_tables=      pos[-1].dupsweedout_tables;
    pos->first_dupsweedout_table= pos[-1].first_dupsweedout_table;
  }
  
  table_map handled_by_fm_or_ls= 0;
  /* FirstMatch Strategy */
  if (new_join_tab->emb_sj_nest &&
      optimizer_flag(join->thd, OPTIMIZER_SWITCH_FIRSTMATCH))
  {
    const table_map outer_corr_tables=
      new_join_tab->emb_sj_nest->nested_join->sj_corr_tables |
      new_join_tab->emb_sj_nest->nested_join->sj_depends_on;
    const table_map sj_inner_tables=
      new_join_tab->emb_sj_nest->sj_inner_tables & ~join->const_table_map;

    /* 
      Enter condition:
       1. The next join tab belongs to semi-join nest
          (verified for the encompassing code block above).
       2. We're not in a duplicate producer range yet
       3. All outer tables that
           - the subquery is correlated with, or
           - referred to from the outer_expr 
          are in the join prefix
       4. All inner tables are still part of remaining_tables.
    */
    if (!join->cur_sj_inner_tables &&              // (2)
        !(remaining_tables & outer_corr_tables) && // (3)
        (sj_inner_tables ==                        // (4)
         ((remaining_tables | new_join_tab->table->map) & sj_inner_tables)))
    {
      /* Start tracking potential FirstMatch range */
      pos->first_firstmatch_table= idx;
      pos->firstmatch_need_tables= sj_inner_tables;
      pos->first_firstmatch_rtbl= remaining_tables;
    }

    if (pos->first_firstmatch_table != MAX_TABLES)
    {
      if (outer_corr_tables & pos->first_firstmatch_rtbl)
      {
        /*
          Trying to add an sj-inner table whose sj-nest has an outer correlated 
          table that was not in the prefix. This means FirstMatch can't be used.
        */
        pos->first_firstmatch_table= MAX_TABLES;
      }
      else
      {
        /* Record that we need all of this semi-join's inner tables, too */
        pos->firstmatch_need_tables|= sj_inner_tables;
      }
    
      if (!(pos->firstmatch_need_tables & remaining_tables))
      {
        /*
          Got a complete FirstMatch range.
            Calculate correct costs and fanout
        */
        optimize_wo_join_buffering(join, pos->first_firstmatch_table, idx,
                                   remaining_tables, FALSE, idx,
                                   current_record_count, 
                                   current_read_time);
        /*
          We don't yet know what are the other strategies, so pick the
          FirstMatch.

          We ought to save the alternate POSITIONs produced by
          optimize_wo_join_buffering but the problem is that providing save
          space uses too much space. Instead, we will re-calculate the
          alternate POSITIONs after we've picked the best QEP.
        */
        pos->sj_strategy= SJ_OPT_FIRST_MATCH;
        handled_by_fm_or_ls=  pos->firstmatch_need_tables;
      }
    }
  }

  /* LooseScan Strategy */
  {
    POSITION *first=join->positions+pos->first_loosescan_table; 
    /* 
      LooseScan strategy can't handle interleaving between tables from the 
      semi-join that LooseScan is handling and any other tables.

      If we were considering LooseScan for the join prefix (1)
         and the table we're adding creates an interleaving (2)
      then 
         stop considering loose scan
    */
    if ((pos->first_loosescan_table != MAX_TABLES) &&   // (1)
        (first->table->emb_sj_nest->sj_inner_tables & remaining_tables) && //(2)
        new_join_tab->emb_sj_nest != first->table->emb_sj_nest) //(2)
    {
      pos->first_loosescan_table= MAX_TABLES;
    }

    /*
      If we got an option to use LooseScan for the current table, start
      considering using LooseScan strategy
    */
    if (loose_scan_pos->read_time != DBL_MAX)
    {
      pos->first_loosescan_table= idx;
      pos->loosescan_need_tables=
        new_join_tab->emb_sj_nest->sj_inner_tables | 
        new_join_tab->emb_sj_nest->nested_join->sj_depends_on |
        new_join_tab->emb_sj_nest->nested_join->sj_corr_tables;
    }
    
    if ((pos->first_loosescan_table != MAX_TABLES) && 
        !(remaining_tables & pos->loosescan_need_tables))
    {
      /* 
        Ok we have LooseScan plan and also have all LooseScan sj-nest's
        inner tables and outer correlated tables into the prefix.
      */

      first=join->positions + pos->first_loosescan_table; 
      uint n_tables= my_count_bits(first->table->emb_sj_nest->sj_inner_tables);
      /* Got a complete LooseScan range. Calculate its cost */
      /*
        The same problem as with FirstMatch - we need to save POSITIONs
        somewhere but reserving space for all cases would require too
        much space. We will re-calculate POSITION structures later on. 
      */
      optimize_wo_join_buffering(join, pos->first_loosescan_table, idx,
                                 remaining_tables, 
                                 TRUE,  //first_alt
                                 pos->first_loosescan_table + n_tables,
                                 current_record_count,
                                 current_read_time);
      /*
        We don't yet have any other strategies that could handle this
        semi-join nest (the other options are Duplicate Elimination or
        Materialization, which need at least the same set of tables in 
        the join prefix to be considered) so unconditionally pick the 
        LooseScan.
      */
      pos->sj_strategy= SJ_OPT_LOOSE_SCAN;
      handled_by_fm_or_ls= first->table->emb_sj_nest->sj_inner_tables;
    }
  }

  /* 
    Update join->cur_sj_inner_tables (Used by FirstMatch in this function and
    LooseScan detector in best_access_path)
  */
  if ((emb_sj_nest= new_join_tab->emb_sj_nest))
  {
    join->cur_sj_inner_tables |= emb_sj_nest->sj_inner_tables;
    join->cur_dups_producing_tables |= emb_sj_nest->sj_inner_tables;

    /* Remove the sj_nest if all of its SJ-inner tables are in cur_table_map */
    if (!(remaining_tables &
          emb_sj_nest->sj_inner_tables & ~new_join_tab->table->map))
      join->cur_sj_inner_tables &= ~emb_sj_nest->sj_inner_tables;
  }
  join->cur_dups_producing_tables &= ~handled_by_fm_or_ls;

  /* 4. SJ-Materialization and SJ-Materialization-scan strategy handler */
  bool sjm_scan;
  SJ_MATERIALIZATION_INFO *mat_info;
  if ((mat_info= at_sjmat_pos(join, remaining_tables,
                              new_join_tab, idx, &sjm_scan)))
  {
    if (sjm_scan)
    {
      /*
        We can't yet evaluate this option yet. This is because we can't
        accout for fanout of sj-inner tables yet:

          ntX  SJM-SCAN(it1 ... itN) | ot1 ... otN  |
                                     ^(1)           ^(2)

        we're now at position (1). SJM temptable in general has multiple
        records, so at point (1) we'll get the fanout from sj-inner tables (ie
        there will be multiple record combinations).

        The final join result will not contain any semi-join produced
        fanout, i.e. tables within SJM-SCAN(...) will not contribute to
        the cardinality of the join output.  Extra fanout produced by 
        SJM-SCAN(...) will be 'absorbed' into fanout produced by ot1 ...  otN.

        The simple way to model this is to remove SJM-SCAN(...) fanout once
        we reach the point #2.
      */
      pos->sjm_scan_need_tables=
        new_join_tab->emb_sj_nest->sj_inner_tables | 
        new_join_tab->emb_sj_nest->nested_join->sj_depends_on |
        new_join_tab->emb_sj_nest->nested_join->sj_corr_tables;
      pos->sjm_scan_last_inner= idx;
    }
    else
    {
      /* This is SJ-Materialization with lookups */
      COST_VECT prefix_cost; 
      signed int first_tab= (int)idx - mat_info->tables;
      double prefix_rec_count;
      if (first_tab < (int)join->const_tables)
      {
        prefix_cost.zero();
        prefix_rec_count= 1.0;
      }
      else
      {
        prefix_cost= join->positions[first_tab].prefix_cost;
        prefix_rec_count= join->positions[first_tab].prefix_record_count;
      }

      double mat_read_time= prefix_cost.total_cost();
      mat_read_time += mat_info->materialization_cost.total_cost() +
                       prefix_rec_count * mat_info->lookup_cost.total_cost();

      if (mat_read_time < *current_read_time || join->cur_dups_producing_tables)
      {
        /*
          NOTE: When we pick to use SJM[-Scan] we don't memcpy its POSITION
          elements to join->positions as that makes it hard to return things
          back when making one step back in join optimization. That's done 
          after the QEP has been chosen.
        */
        pos->sj_strategy= SJ_OPT_MATERIALIZE;
        *current_read_time=    mat_read_time;
        *current_record_count= prefix_rec_count;
        join->cur_dups_producing_tables&=
          ~new_join_tab->emb_sj_nest->sj_inner_tables;
      }
    }
  }
  
  /* 4.A SJM-Scan second phase check */
  if (pos->sjm_scan_need_tables && /* Have SJM-Scan prefix */
      !(pos->sjm_scan_need_tables & remaining_tables))
  {
    TABLE_LIST *mat_nest= 
      join->positions[pos->sjm_scan_last_inner].table->emb_sj_nest;
    SJ_MATERIALIZATION_INFO *mat_info= mat_nest->sj_mat_info;

    double prefix_cost;
    double prefix_rec_count;
    int first_tab= pos->sjm_scan_last_inner + 1 - mat_info->tables;
    /* Get the prefix cost */
    if (first_tab == (int)join->const_tables)
    {
      prefix_rec_count= 1.0;
      prefix_cost= 0.0;
    }
    else
    {
      prefix_cost= join->positions[first_tab - 1].prefix_cost.total_cost();
      prefix_rec_count= join->positions[first_tab - 1].prefix_record_count;
    }

    /* Add materialization cost */
    prefix_cost += mat_info->materialization_cost.total_cost() +
                   prefix_rec_count * mat_info->scan_cost.total_cost();
    prefix_rec_count *= mat_info->rows;
    
    uint i;
    table_map rem_tables= remaining_tables;
    for (i= idx; i != (first_tab + mat_info->tables - 1); i--)
      rem_tables |= join->positions[i].table->table->map;

    POSITION curpos, dummy;
    /* Need to re-run best-access-path as we prefix_rec_count has changed */
    for (i= first_tab + mat_info->tables; i <= idx; i++)
    {
      best_access_path(join, join->positions[i].table, rem_tables, i, FALSE,
                       prefix_rec_count, &curpos, &dummy);
      prefix_rec_count *= curpos.records_read;
      prefix_cost += curpos.read_time;
    }

    /*
      Use the strategy if 
       * it is cheaper then what we've had, or
       * we haven't picked any other semi-join strategy yet
      In the second case, we pick this strategy unconditionally because
      comparing cost without semi-join duplicate removal with cost with
      duplicate removal is not an apples-to-apples comparison.
    */
    if (prefix_cost < *current_read_time || join->cur_dups_producing_tables)
    {
      pos->sj_strategy= SJ_OPT_MATERIALIZE_SCAN;
      *current_read_time=    prefix_cost;
      *current_record_count= prefix_rec_count;
      join->cur_dups_producing_tables&= ~mat_nest->sj_inner_tables;

    }
  }

  /* 5. Duplicate Weedout strategy handler */
  {
    /* 
       Duplicate weedout can be applied after all ON-correlated and 
       correlated 
    */
    TABLE_LIST *nest;
    if ((nest= new_join_tab->emb_sj_nest))
    {
      if (!pos->dupsweedout_tables)
        pos->first_dupsweedout_table= idx;

      pos->dupsweedout_tables |= nest->sj_inner_tables |
                                 nest->nested_join->sj_depends_on |
                                 nest->nested_join->sj_corr_tables;
    }

    if (pos->dupsweedout_tables && 
        !(remaining_tables &
          ~new_join_tab->table->map & pos->dupsweedout_tables))
    {
      /*
        Ok, reached a state where we could put a dups weedout point.
        Walk back and calculate
          - the join cost (this is needed as the accumulated cost may assume 
            some other duplicate elimination method)
          - extra fanout that will be removed by duplicate elimination
          - duplicate elimination cost
        There are two cases:
          1. We have other strategy/ies to remove all of the duplicates.
          2. We don't.
        
        We need to calculate the cost in case #2 also because we need to make
        choice between this join order and others.
      */
      uint first_tab= pos->first_dupsweedout_table;
      double dups_cost;
      double prefix_rec_count;
      double sj_inner_fanout= 1.0;
      double sj_outer_fanout= 1.0;
      uint temptable_rec_size;
      if (first_tab == join->const_tables)
      {
        prefix_rec_count= 1.0;
        temptable_rec_size= 0;
        dups_cost= 0.0;
      }
      else
      {
        dups_cost= join->positions[first_tab - 1].prefix_cost.total_cost();
        prefix_rec_count= join->positions[first_tab - 1].prefix_record_count;
        temptable_rec_size= 8; /* This is not true but we'll make it so */
      }
      
      table_map dups_removed_fanout= 0;
      for (uint j= pos->first_dupsweedout_table; j <= idx; j++)
      {
        POSITION *p= join->positions + j;
        dups_cost += p->read_time;
        if (p->table->emb_sj_nest)
        {
          sj_inner_fanout *= p->records_read;
          dups_removed_fanout |= p->table->table->map;
        }
        else
        {
          sj_outer_fanout *= p->records_read;
          temptable_rec_size += p->table->table->file->ref_length;
        }
      }

      /*
        Add the cost of temptable use. The table will have sj_outer_fanout
        records, and we will make 
        - sj_outer_fanout table writes
        - sj_inner_fanout*sj_outer_fanout  lookups.

      */
      double one_lookup_cost= get_tmp_table_lookup_cost(join->thd,
                                                        sj_outer_fanout,
                                                        temptable_rec_size);
      double one_write_cost= get_tmp_table_write_cost(join->thd,
                                                      sj_outer_fanout,
                                                      temptable_rec_size);

      double write_cost= join->positions[first_tab].prefix_record_count* 
                         sj_outer_fanout * one_write_cost;
      double full_lookup_cost= join->positions[first_tab].prefix_record_count* 
                               sj_outer_fanout* sj_inner_fanout * 
                               one_lookup_cost;
      dups_cost += write_cost + full_lookup_cost;
      
      /*
        Use the strategy if 
         * it is cheaper then what we've had, or
         * we haven't picked any other semi-join strategy yet
        The second part is necessary because this strategy is the last one
        to consider (it needs "the most" tables in the prefix) and we can't
        leave duplicate-producing tables not handled by any strategy.
      */
      if (dups_cost < *current_read_time || join->cur_dups_producing_tables)
      {
        pos->sj_strategy= SJ_OPT_DUPS_WEEDOUT;
        *current_read_time= dups_cost;
        *current_record_count= prefix_rec_count * sj_outer_fanout;
        join->cur_dups_producing_tables &= ~dups_removed_fanout;
      }
    }
  }
}


/*
  Remove the last join tab from from join->cur_sj_inner_tables bitmap
  we assume remaining_tables doesnt contain @tab.
*/

void restore_prev_sj_state(const table_map remaining_tables, 
                                  const JOIN_TAB *tab, uint idx)
{
  TABLE_LIST *emb_sj_nest;
  if ((emb_sj_nest= tab->emb_sj_nest))
  {
    /* If we're removing the last SJ-inner table, remove the sj-nest */
    if ((remaining_tables & emb_sj_nest->sj_inner_tables) == 
        (emb_sj_nest->sj_inner_tables & ~tab->table->map))
    {
      tab->join->cur_sj_inner_tables &= ~emb_sj_nest->sj_inner_tables;
    }
  }
  POSITION *pos= tab->join->positions + idx;
  tab->join->cur_dups_producing_tables= pos->prefix_dups_producing_tables;
}


/*
  Given a semi-join nest, find out which of the IN-equalities are bound

  SYNOPSIS
    get_bound_sj_equalities()
      sj_nest           Semi-join nest
      remaining_tables  Tables that are not yet bound

  DESCRIPTION
    Given a semi-join nest, find out which of the IN-equalities have their
    left part expression bound (i.e. the said expression doesn't refer to
    any of remaining_tables and can be evaluated).

  RETURN
    Bitmap of bound IN-equalities.
*/

ulonglong get_bound_sj_equalities(TABLE_LIST *sj_nest, 
                                  table_map remaining_tables)
{
  List_iterator<Item> li(sj_nest->nested_join->sj_outer_expr_list);
  Item *item;
  uint i= 0;
  ulonglong res= 0;
  while ((item= li++))
  {
    /*
      Q: should this take into account equality propagation and how?
      A: If e->outer_side is an Item_field, walk over the equality
         class and see if there is an element that is bound?
      (this is an optional feature)
    */
    if (!(item->used_tables() & remaining_tables))
    {
      res |= 1ULL << i;
    }
  }
  return res;
}


/*
  Check if the last tables of the partial join order allow to use
  sj-materialization strategy for them

  SYNOPSIS
    at_sjmat_pos()
      join              
      remaining_tables
      tab                the last table's join tab
      idx                last table's index
      loose_scan    OUT  TRUE <=> use LooseScan

  RETURN
    TRUE   Yes, can apply sj-materialization
    FALSE  No, some of the requirements are not met
*/

static SJ_MATERIALIZATION_INFO *
at_sjmat_pos(const JOIN *join, table_map remaining_tables, const JOIN_TAB *tab,
             uint idx, bool *loose_scan)
{
  /*
   Check if 
    1. We're in a semi-join nest that can be run with SJ-materialization
    2. All the tables correlated through the IN subquery are in the prefix
  */
  TABLE_LIST *emb_sj_nest= tab->emb_sj_nest;
  table_map suffix= remaining_tables & ~tab->table->map;
  if (emb_sj_nest && emb_sj_nest->sj_mat_info &&
      !(suffix & emb_sj_nest->sj_inner_tables))
  {
    /* 
      Walk back and check if all immediately preceding tables are from
      this semi-join.
    */
    uint n_tables= my_count_bits(tab->emb_sj_nest->sj_inner_tables);
    for (uint i= 1; i < n_tables ; i++)
    {
      if (join->positions[idx - i].table->emb_sj_nest != tab->emb_sj_nest)
        return NULL;
    }
    *loose_scan= test(remaining_tables & ~tab->table->map &
                             (emb_sj_nest->sj_inner_tables |
                              emb_sj_nest->nested_join->sj_depends_on));
    if (*loose_scan && !emb_sj_nest->sj_subq_pred->sjm_scan_allowed)
      return NULL;
    else
      return emb_sj_nest->sj_mat_info;
  }
  return NULL;
}



/*
  Fix semi-join strategies for the picked join order

  SYNOPSIS
    fix_semijoin_strategies_for_picked_join_order()
      join  The join with the picked join order

  DESCRIPTION
    Fix semi-join strategies for the picked join order. This is a step that
    needs to be done right after we have fixed the join order. What we do
    here is switch join's semi-join strategy description from backward-based
    to forwards based.
    
    When join optimization is in progress, we re-consider semi-join
    strategies after we've added another table. Here's an illustration.
    Suppose the join optimization is underway:

    1) ot1  it1  it2 
                 sjX  -- looking at (ot1, it1, it2) join prefix, we decide
                         to use semi-join strategy sjX.

    2) ot1  it1  it2  ot2 
                 sjX  sjY -- Having added table ot2, we now may consider
                             another semi-join strategy and decide to use a 
                             different strategy sjY. Note that the record
                             of sjX has remained under it2. That is
                             necessary because we need to be able to get
                             back to (ot1, it1, it2) join prefix.
      what makes things even worse is that there are cases where the choice
      of sjY changes the way we should access it2. 

    3) [ot1  it1  it2  ot2  ot3]
                  sjX  sjY  -- This means that after join optimization is
                               finished, semi-join info should be read
                               right-to-left (while nearly all plan refinement
                               functions, EXPLAIN, etc proceed from left to 
                               right)

    This function does the needed reversal, making it possible to read the
    join and semi-join order from left to right.
*/    

void fix_semijoin_strategies_for_picked_join_order(JOIN *join)
{
  uint table_count=join->table_count;
  uint tablenr;
  table_map remaining_tables= 0;
  table_map handled_tabs= 0;
  for (tablenr= table_count - 1 ; tablenr != join->const_tables - 1; tablenr--)
  {
    POSITION *pos= join->best_positions + tablenr;
    JOIN_TAB *s= pos->table;
    uint first;
    LINT_INIT(first); // Set by every branch except SJ_OPT_NONE which doesn't use it

    if ((handled_tabs & s->table->map) || pos->sj_strategy == SJ_OPT_NONE)
    {
      remaining_tables |= s->table->map;
      continue;
    }
    
    if (pos->sj_strategy == SJ_OPT_MATERIALIZE)
    {
      SJ_MATERIALIZATION_INFO *sjm= s->emb_sj_nest->sj_mat_info;
      sjm->is_used= TRUE;
      sjm->is_sj_scan= FALSE;
      memcpy(pos - sjm->tables + 1, sjm->positions, 
             sizeof(POSITION) * sjm->tables);
      first= tablenr - sjm->tables + 1;
      join->best_positions[first].n_sj_tables= sjm->tables;
      join->best_positions[first].sj_strategy= SJ_OPT_MATERIALIZE;
    }
    else if (pos->sj_strategy == SJ_OPT_MATERIALIZE_SCAN)
    {
      POSITION *first_inner= join->best_positions + pos->sjm_scan_last_inner;
      SJ_MATERIALIZATION_INFO *sjm= first_inner->table->emb_sj_nest->sj_mat_info;
      sjm->is_used= TRUE;
      sjm->is_sj_scan= TRUE;
      first= pos->sjm_scan_last_inner - sjm->tables + 1;
      memcpy(join->best_positions + first, 
             sjm->positions, sizeof(POSITION) * sjm->tables);
      join->best_positions[first].sj_strategy= SJ_OPT_MATERIALIZE_SCAN;
      join->best_positions[first].n_sj_tables= sjm->tables;
      /* 
        Do what advance_sj_state did: re-run best_access_path for every table
        in the [last_inner_table + 1; pos..) range
      */
      double prefix_rec_count;
      /* Get the prefix record count */
      if (first == join->const_tables)
        prefix_rec_count= 1.0;
      else
        prefix_rec_count= join->best_positions[first-1].prefix_record_count;
      
      /* Add materialization record count*/
      prefix_rec_count *= sjm->rows;
      
      uint i;
      table_map rem_tables= remaining_tables;
      for (i= tablenr; i != (first + sjm->tables - 1); i--)
        rem_tables |= join->best_positions[i].table->table->map;

      POSITION dummy;
      join->cur_sj_inner_tables= 0;
      for (i= first + sjm->tables; i <= tablenr; i++)
      {
        best_access_path(join, join->best_positions[i].table, rem_tables, i, FALSE,
                         prefix_rec_count, join->best_positions + i, &dummy);
        prefix_rec_count *= join->best_positions[i].records_read;
        rem_tables &= ~join->best_positions[i].table->table->map;
      }
    }
 
    if (pos->sj_strategy == SJ_OPT_FIRST_MATCH)
    {
      first= pos->first_firstmatch_table;
      join->best_positions[first].sj_strategy= SJ_OPT_FIRST_MATCH;
      join->best_positions[first].n_sj_tables= tablenr - first + 1;
      POSITION dummy; // For loose scan paths
      double record_count= (first== join->const_tables)? 1.0: 
                           join->best_positions[tablenr - 1].prefix_record_count;
      
      table_map rem_tables= remaining_tables;
      uint idx;
      for (idx= first; idx <= tablenr; idx++)
      {
        rem_tables |= join->best_positions[idx].table->table->map;
      }
      /*
        Re-run best_access_path to produce best access methods that do not use
        join buffering
      */ 
      join->cur_sj_inner_tables= 0;
      for (idx= first; idx <= tablenr; idx++)
      {
        if (join->best_positions[idx].use_join_buffer)
        {
           best_access_path(join, join->best_positions[idx].table, 
                            rem_tables, idx, TRUE /* no jbuf */,
                            record_count, join->best_positions + idx, &dummy);
        }
        record_count *= join->best_positions[idx].records_read;
        rem_tables &= ~join->best_positions[idx].table->table->map;
      }
    }

    if (pos->sj_strategy == SJ_OPT_LOOSE_SCAN) 
    {
      first= pos->first_loosescan_table;
      POSITION *first_pos= join->best_positions + first;
      POSITION loose_scan_pos; // For loose scan paths
      double record_count= (first== join->const_tables)? 1.0: 
                           join->best_positions[tablenr - 1].prefix_record_count;
      
      table_map rem_tables= remaining_tables;
      uint idx;
      for (idx= first; idx <= tablenr; idx++)
        rem_tables |= join->best_positions[idx].table->table->map;
      /*
        Re-run best_access_path to produce best access methods that do not use
        join buffering
      */ 
      join->cur_sj_inner_tables= 0;
      for (idx= first; idx <= tablenr; idx++)
      {
        if (join->best_positions[idx].use_join_buffer || (idx == first))
        {
           best_access_path(join, join->best_positions[idx].table,
                            rem_tables, idx, TRUE /* no jbuf */,
                            record_count, join->best_positions + idx,
                            &loose_scan_pos);
           if (idx==first)
             join->best_positions[idx]= loose_scan_pos;
        }
        rem_tables &= ~join->best_positions[idx].table->table->map;
        record_count *= join->best_positions[idx].records_read;
      }
      first_pos->sj_strategy= SJ_OPT_LOOSE_SCAN;
      first_pos->n_sj_tables= my_count_bits(first_pos->table->emb_sj_nest->sj_inner_tables);
    }

    if (pos->sj_strategy == SJ_OPT_DUPS_WEEDOUT)
    {
      /* 
        Duplicate Weedout starting at pos->first_dupsweedout_table, ending at
        this table.
      */
      first= pos->first_dupsweedout_table;
      join->best_positions[first].sj_strategy= SJ_OPT_DUPS_WEEDOUT;
      join->best_positions[first].n_sj_tables= tablenr - first + 1;
    }
    
    uint i_end= first + join->best_positions[first].n_sj_tables;
    for (uint i= first; i < i_end; i++)
    {
      if (i != first)
        join->best_positions[i].sj_strategy= SJ_OPT_NONE;
      handled_tabs |= join->best_positions[i].table->table->map;
    }

    if (tablenr != first)
      pos->sj_strategy= SJ_OPT_NONE;
    remaining_tables |= s->table->map;
    //s->sj_strategy= pos->sj_strategy;
    join->join_tab[first].sj_strategy= join->best_positions[first].sj_strategy;
    join->join_tab[first].n_sj_tables= join->best_positions[first].n_sj_tables;
  }
}


/*
  Setup semi-join materialization strategy for one semi-join nest
  
  SYNOPSIS

  setup_sj_materialization()
    tab  The first tab in the semi-join

  DESCRIPTION
    Setup execution structures for one semi-join materialization nest:
    - Create the materialization temporary table
    - If we're going to do index lookups
        create TABLE_REF structure to make the lookus
    - else (if we're going to do a full scan of the temptable)
        create Copy_field structures to do copying.

  RETURN
    FALSE  Ok
    TRUE   Error
*/

bool setup_sj_materialization(JOIN_TAB *sjm_tab)
{
  uint i;
  DBUG_ENTER("setup_sj_materialization");
  JOIN_TAB *tab= sjm_tab->bush_children->start;
  TABLE_LIST *emb_sj_nest= tab->table->pos_in_table_list->embedding;
  SJ_MATERIALIZATION_INFO *sjm= emb_sj_nest->sj_mat_info;
  THD *thd= tab->join->thd;
  /* First the calls come to the materialization function */
  List<Item> &item_list= emb_sj_nest->sj_subq_pred->unit->first_select()->item_list;

  /* 
    Set up the table to write to, do as select_union::create_result_table does
  */
  sjm->sjm_table_param.init();
  sjm->sjm_table_param.field_count= item_list.elements;
  sjm->sjm_table_param.bit_fields_as_long= TRUE;
  List_iterator<Item> it(item_list);
  Item *right_expr;
  while((right_expr= it++))
    sjm->sjm_table_cols.push_back(right_expr);

  if (!(sjm->table= create_tmp_table(thd, &sjm->sjm_table_param, 
                                     sjm->sjm_table_cols, (ORDER*) 0, 
                                     TRUE /* distinct */, 
                                     1, /*save_sum_fields*/
                                     thd->options | TMP_TABLE_ALL_COLUMNS, 
                                     HA_POS_ERROR /*rows_limit */, 
                                     (char*)"sj-materialize")))
    DBUG_RETURN(TRUE); /* purecov: inspected */
  sjm->table->file->extra(HA_EXTRA_WRITE_CACHE);
  sjm->table->file->extra(HA_EXTRA_IGNORE_DUP_KEY);

  tab->join->sj_tmp_tables.push_back(sjm->table);
  tab->join->sjm_info_list.push_back(sjm);
  
  sjm->materialized= FALSE;
  sjm_tab->table= sjm->table;

  if (!sjm->is_sj_scan)
  {
    KEY           *tmp_key; /* The only index on the temporary table. */
    uint          tmp_key_parts; /* Number of keyparts in tmp_key. */
    tmp_key= sjm->table->key_info;
    tmp_key_parts= tmp_key->key_parts;
    
    /*
      Create/initialize everything we will need to index lookups into the
      temptable.
    */
    TABLE_REF *tab_ref;
    tab_ref= &sjm_tab->ref;
    tab_ref->key= 0; /* The only temp table index. */
    tab_ref->key_length= tmp_key->key_length;
    if (!(tab_ref->key_buff=
          (uchar*) thd->calloc(ALIGN_SIZE(tmp_key->key_length) * 2)) ||
        !(tab_ref->key_copy=
          (store_key**) thd->alloc((sizeof(store_key*) *
                                    (tmp_key_parts + 1)))) ||
        !(tab_ref->items=
          (Item**) thd->alloc(sizeof(Item*) * tmp_key_parts)))
      DBUG_RETURN(TRUE); /* purecov: inspected */

    tab_ref->key_buff2=tab_ref->key_buff+ALIGN_SIZE(tmp_key->key_length);
    tab_ref->key_err=1;
    tab_ref->null_rejecting= 1;
    tab_ref->disable_cache= FALSE;

    KEY_PART_INFO *cur_key_part= tmp_key->key_part;
    store_key **ref_key= tab_ref->key_copy;
    uchar *cur_ref_buff= tab_ref->key_buff;
    
    for (i= 0; i < tmp_key_parts; i++, cur_key_part++, ref_key++)
    {
      tab_ref->items[i]= emb_sj_nest->sj_subq_pred->left_expr->element_index(i);
      int null_count= test(cur_key_part->field->real_maybe_null());
      *ref_key= new store_key_item(thd, cur_key_part->field,
                                   /* TODO:
                                      the NULL byte is taken into account in
                                      cur_key_part->store_length, so instead of
                                      cur_ref_buff + test(maybe_null), we could
                                      use that information instead.
                                   */
                                   cur_ref_buff + null_count,
                                   null_count ? cur_ref_buff : 0,
                                   cur_key_part->length, tab_ref->items[i],
                                   FALSE);
      cur_ref_buff+= cur_key_part->store_length;
    }
    *ref_key= NULL; /* End marker. */
      
    /*
      We don't ever have guarded conditions for SJM tables, but code at SQL
      layer depends on cond_guards array being alloced.
    */
    if (!(tab_ref->cond_guards= (bool**) thd->calloc(sizeof(uint*)*tmp_key_parts)))
    {
      DBUG_RETURN(TRUE);
    }

    tab_ref->key_err= 1;
    tab_ref->key_parts= tmp_key_parts;
    sjm->tab_ref= tab_ref;

    /*
      Remove the injected semi-join IN-equalities from join_tab conds. This
      needs to be done because the IN-equalities refer to columns of
      sj-inner tables which are not available after the materialization
      has been finished.
    */
    for (i= 0; i < sjm->tables; i++)
    {
      remove_sj_conds(&tab[i].select_cond);
      if (tab[i].select)
        remove_sj_conds(&tab[i].select->cond);
    }
    if (!(sjm->in_equality= create_subq_in_equalities(thd, sjm,
                                                      emb_sj_nest->sj_subq_pred)))
      DBUG_RETURN(TRUE); /* purecov: inspected */
    sjm_tab->type= JT_EQ_REF;
    sjm_tab->select_cond= sjm->in_equality;
  }
  else
  {
    /*
      We'll be doing full scan of the temptable.  
      Setup copying of temptable columns back to the record buffers
      for their source tables. We need this because IN-equalities
      refer to the original tables.

      EXAMPLE

      Consider the query:
        SELECT * FROM ot WHERE ot.col1 IN (SELECT it.col2 FROM it)
      
      Suppose it's executed with SJ-Materialization-scan. We choose to do scan
      if we can't do the lookup, i.e. the join order is (it, ot). The plan
      would look as follows:

        table    access method      condition
         it      materialize+scan    -
         ot      (whatever)          ot1.col1=it.col2 (C2)

      The condition C2 refers to current row of table it. The problem is
      that by the time we evaluate C2, we would have finished with scanning
      it itself and will be scanning the temptable. 

      At the moment, our solution is to copy back: when we get the next
      temptable record, we copy its columns to their corresponding columns
      in the record buffers for the source tables. 
    */
    sjm->copy_field= new Copy_field[sjm->sjm_table_cols.elements];
    it.rewind();
    for (uint i=0; i < sjm->sjm_table_cols.elements; i++)
    {
      bool dummy;
      Item_equal *item_eq;
      Item *item= (it++)->real_item();
      DBUG_ASSERT(item->type() == Item::FIELD_ITEM);
      Field *copy_to= ((Item_field*)item)->field;
      /*
        Tricks with Item_equal are due to the following: suppose we have a
        query:
        
        ... WHERE cond(ot.col) AND ot.col IN (SELECT it2.col FROM it1,it2
                                               WHERE it1.col= it2.col)
         then equality propagation will create an 
         
           Item_equal(it1.col, it2.col, ot.col) 
         
         then substitute_for_best_equal_field() will change the conditions
         according to the join order:

         table | attached condition
         ------+--------------------
          it1  |
          it2  | it1.col=it2.col
          ot   | cond(it1.col)

         although we've originally had "SELECT it2.col", conditions attached 
         to subsequent outer tables will refer to it1.col, so SJM-Scan will
         need to unpack data to there. 
         That is, if an element from subquery's select list participates in 
         equality propagation, then we need to unpack it to the first
         element equality propagation member that refers to table that is
         within the subquery.
      */
      item_eq= find_item_equal(tab->join->cond_equal, copy_to, &dummy);

      if (item_eq)
      {
        List_iterator<Item> it(item_eq->equal_items);
        Item *item;
        while ((item= it++))
        {
          if (!(item->used_tables() & ~emb_sj_nest->sj_inner_tables))
          {
            copy_to= ((Item_field *) (item->real_item()))->field;
            break;
          }
        }
      }
      sjm->copy_field[i].set(copy_to, sjm->table->field[i], FALSE);
      /* The write_set for source tables must be set up to allow the copying */
      bitmap_set_bit(copy_to->table->write_set, copy_to->field_index);
    }
    sjm_tab->type= JT_ALL;

    /* Initialize full scan */
    sjm_tab->read_first_record= join_read_record_no_init;
    sjm_tab->read_record.copy_field= sjm->copy_field;
    sjm_tab->read_record.copy_field_end= sjm->copy_field +
                                         sjm->sjm_table_cols.elements;
    sjm_tab->read_record.read_record= rr_sequential_and_unpack;
  }

  sjm_tab->bush_children->end[-1].next_select= end_sj_materialize;

  DBUG_RETURN(FALSE);
}



/*
  Create subquery IN-equalities assuming use of materialization strategy
  
  SYNOPSIS
    create_subq_in_equalities()
      thd        Thread handle
      sjm        Semi-join materialization structure
      subq_pred  The subquery predicate

  DESCRIPTION
    Create subquery IN-equality predicates. That is, for a subquery
    
      (oe1, oe2, ...) IN (SELECT ie1, ie2, ... FROM ...)
    
    create "oe1=ie1 AND ie1=ie2 AND ..." expression, such that ie1, ie2, ..
    refer to the columns of the table that's used to materialize the
    subquery.

  RETURN 
    Created condition
*/

static Item *create_subq_in_equalities(THD *thd, SJ_MATERIALIZATION_INFO *sjm, 
                                Item_in_subselect *subq_pred)
{
  Item *res= NULL;
  if (subq_pred->left_expr->cols() == 1)
  {
    if (!(res= new Item_func_eq(subq_pred->left_expr,
                                new Item_field(sjm->table->field[0]))))
      return NULL; /* purecov: inspected */
  }
  else
  {
    Item *conj;
    for (uint i= 0; i < subq_pred->left_expr->cols(); i++)
    {
      if (!(conj= new Item_func_eq(subq_pred->left_expr->element_index(i), 
                                   new Item_field(sjm->table->field[i]))) ||
          !(res= and_items(res, conj)))
        return NULL; /* purecov: inspected */
    }
  }
  if (res->fix_fields(thd, &res))
    return NULL; /* purecov: inspected */
  return res;
}




static void remove_sj_conds(Item **tree)
{
  if (*tree)
  {
    if (is_cond_sj_in_equality(*tree))
    {
      *tree= NULL;
      return;
    }
    else if ((*tree)->type() == Item::COND_ITEM) 
    {
      Item *item;
      List_iterator<Item> li(*(((Item_cond*)*tree)->argument_list()));
      while ((item= li++))
      {
        if (is_cond_sj_in_equality(item))
          li.replace(new Item_int(1));
      }
    }
  }
}

/* Check if given Item was injected by semi-join equality */
static bool is_cond_sj_in_equality(Item *item)
{
  if (item->type() == Item::FUNC_ITEM &&
      ((Item_func*)item)->functype()== Item_func::EQ_FUNC)
  {
    Item_func_eq *item_eq= (Item_func_eq*)item;
    return test(item_eq->in_equality_no != UINT_MAX);
  }
  return FALSE;
}


/*
  Create a temporary table to weed out duplicate rowid combinations

  SYNOPSIS

    create_duplicate_weedout_tmp_table()
      thd                    Thread handle
      uniq_tuple_length_arg  Length of the table's column
      sjtbl                  Update sjtbl->[start_]recinfo values which 
                             will be needed if we'll need to convert the 
                             created temptable from HEAP to MyISAM/Maria.

  DESCRIPTION
    Create a temporary table to weed out duplicate rowid combinations. The
    table has a single column that is a concatenation of all rowids in the
    combination. 

    Depending on the needed length, there are two cases:

    1. When the length of the column < max_key_length:

      CREATE TABLE tmp (col VARBINARY(n) NOT NULL, UNIQUE KEY(col));

    2. Otherwise (not a valid SQL syntax but internally supported):

      CREATE TABLE tmp (col VARBINARY NOT NULL, UNIQUE CONSTRAINT(col));

    The code in this function was produced by extraction of relevant parts
    from create_tmp_table().

  RETURN
    created table
    NULL on error
*/

TABLE *create_duplicate_weedout_tmp_table(THD *thd, 
                                          uint uniq_tuple_length_arg,
                                          SJ_TMP_TABLE *sjtbl)
{
  MEM_ROOT *mem_root_save, own_root;
  TABLE *table;
  TABLE_SHARE *share;
  uint  temp_pool_slot=MY_BIT_NONE;
  char	*tmpname,path[FN_REFLEN];
  Field **reg_field;
  KEY_PART_INFO *key_part_info;
  KEY *keyinfo;
  uchar *group_buff;
  uchar *bitmaps;
  uint *blob_field;
  ENGINE_COLUMNDEF *recinfo, *start_recinfo;
  bool using_unique_constraint=FALSE;
  bool use_packed_rows= FALSE;
  Field *field, *key_field;
  uint blob_count, null_pack_length, null_count;
  uchar *null_flags;
  uchar *pos;
  DBUG_ENTER("create_duplicate_weedout_tmp_table");
  DBUG_ASSERT(!sjtbl->is_degenerate);
  /*
    STEP 1: Get temporary table name
  */
  statistic_increment(thd->status_var.created_tmp_tables, &LOCK_status);
  if (use_temp_pool && !(test_flags & TEST_KEEP_TMP_TABLES))
    temp_pool_slot = bitmap_lock_set_next(&temp_pool);

  if (temp_pool_slot != MY_BIT_NONE) // we got a slot
    sprintf(path, "%s_%lx_%i", tmp_file_prefix,
	    current_pid, temp_pool_slot);
  else
  {
    /* if we run out of slots or we are not using tempool */
    sprintf(path,"%s%lx_%lx_%x", tmp_file_prefix,current_pid,
            thd->thread_id, thd->tmp_table++);
  }
  fn_format(path, path, mysql_tmpdir, "", MY_REPLACE_EXT|MY_UNPACK_FILENAME);

  /* STEP 2: Figure if we'll be using a key or blob+constraint */
  if (uniq_tuple_length_arg >= CONVERT_IF_BIGGER_TO_BLOB)
    using_unique_constraint= TRUE;

  /* STEP 3: Allocate memory for temptable description */
  init_sql_alloc(&own_root, TABLE_ALLOC_BLOCK_SIZE, 0);
  if (!multi_alloc_root(&own_root,
                        &table, sizeof(*table),
                        &share, sizeof(*share),
                        &reg_field, sizeof(Field*) * (1+1),
                        &blob_field, sizeof(uint)*2,
                        &keyinfo, sizeof(*keyinfo),
                        &key_part_info, sizeof(*key_part_info) * 2,
                        &start_recinfo,
                        sizeof(*recinfo)*(1*2+4),
                        &tmpname, (uint) strlen(path)+1,
                        &group_buff, (!using_unique_constraint ?
                                      uniq_tuple_length_arg : 0),
                        &bitmaps, bitmap_buffer_size(1)*3,
                        NullS))
  {
    if (temp_pool_slot != MY_BIT_NONE)
      bitmap_lock_clear_bit(&temp_pool, temp_pool_slot);
    DBUG_RETURN(NULL);
  }
  strmov(tmpname,path);
  

  /* STEP 4: Create TABLE description */
  bzero((char*) table,sizeof(*table));
  bzero((char*) reg_field,sizeof(Field*)*2);

  table->mem_root= own_root;
  mem_root_save= thd->mem_root;
  thd->mem_root= &table->mem_root;

  table->field=reg_field;
  table->alias.set("weedout-tmp", sizeof("weedout-tmp")-1,
                   table_alias_charset);
  table->reginfo.lock_type=TL_WRITE;	/* Will be updated */
  table->db_stat=HA_OPEN_KEYFILE+HA_OPEN_RNDFILE;
  table->map=1;
  table->temp_pool_slot = temp_pool_slot;
  table->copy_blobs= 1;
  table->in_use= thd;
  table->quick_keys.init();
  table->covering_keys.init();
  table->keys_in_use_for_query.init();

  table->s= share;
  init_tmp_table_share(thd, share, "", 0, tmpname, tmpname);
  share->blob_field= blob_field;
  share->blob_ptr_size= portable_sizeof_char_ptr;
  share->table_charset= NULL;
  share->primary_key= MAX_KEY;               // Indicate no primary key
  share->keys_for_keyread.init();
  share->keys_in_use.init();

  blob_count= 0;

  /* Create the field */
  {
    /*
      For the sake of uniformity, always use Field_varstring (altough we could
      use Field_string for shorter keys)
    */
    field= new Field_varstring(uniq_tuple_length_arg, FALSE, "rowids", share,
                               &my_charset_bin);
    if (!field)
      DBUG_RETURN(0);
    field->table= table;
    field->key_start.init(0);
    field->part_of_key.init(0);
    field->part_of_sortkey.init(0);
    field->unireg_check= Field::NONE;
    field->flags= (NOT_NULL_FLAG | BINARY_FLAG | NO_DEFAULT_VALUE_FLAG);
    field->reset_fields();
    field->init(table);
    field->orig_table= NULL;
     
    field->field_index= 0;
    
    *(reg_field++)= field;
    *blob_field= 0;
    *reg_field= 0;

    share->fields= 1;
    share->blob_fields= 0;
  }

  uint reclength= field->pack_length();
  if (using_unique_constraint)
  { 
    share->db_plugin= ha_lock_engine(0, TMP_ENGINE_HTON);
    table->file= get_new_handler(share, &table->mem_root,
                                 share->db_type());
    DBUG_ASSERT(uniq_tuple_length_arg <= table->file->max_key_length());
  }
  else
  {
    share->db_plugin= ha_lock_engine(0, heap_hton);
    table->file= get_new_handler(share, &table->mem_root,
                                 share->db_type());
  }
  if (!table->file)
    goto err;

  null_count=1;
  
  null_pack_length= 1;
  reclength += null_pack_length;

  share->reclength= reclength;
  {
    uint alloc_length=ALIGN_SIZE(share->reclength + MI_UNIQUE_HASH_LENGTH+1);
    share->rec_buff_length= alloc_length;
    if (!(table->record[0]= (uchar*)
                            alloc_root(&table->mem_root, alloc_length*3)))
      goto err;
    table->record[1]= table->record[0]+alloc_length;
    share->default_values= table->record[1]+alloc_length;
  }
  setup_tmp_table_column_bitmaps(table, bitmaps);

  recinfo= start_recinfo;
  null_flags=(uchar*) table->record[0];
  pos=table->record[0]+ null_pack_length;
  if (null_pack_length)
  {
    bzero((uchar*) recinfo,sizeof(*recinfo));
    recinfo->type=FIELD_NORMAL;
    recinfo->length=null_pack_length;
    recinfo++;
    bfill(null_flags,null_pack_length,255);	// Set null fields

    table->null_flags= (uchar*) table->record[0];
    share->null_fields= null_count;
    share->null_bytes= null_pack_length;
  }
  null_count=1;

  {
    //Field *field= *reg_field;
    uint length;
    bzero((uchar*) recinfo,sizeof(*recinfo));
    field->move_field(pos,(uchar*) 0,0);

    field->reset();
    /*
      Test if there is a default field value. The test for ->ptr is to skip
      'offset' fields generated by initalize_tables
    */
    // Initialize the table field:
    bzero(field->ptr, field->pack_length());

    length=field->pack_length();
    pos+= length;

    /* Make entry for create table */
    recinfo->length=length;
    if (field->flags & BLOB_FLAG)
      recinfo->type= FIELD_BLOB;
    else if (use_packed_rows &&
             field->real_type() == MYSQL_TYPE_STRING &&
	     length >= MIN_STRING_LENGTH_TO_PACK_ROWS)
      recinfo->type=FIELD_SKIP_ENDSPACE;
    else
      recinfo->type=FIELD_NORMAL;

    field->set_table_name(&table->alias);
  }

  if (thd->variables.tmp_table_size == ~ (ulonglong) 0)		// No limit
    share->max_rows= ~(ha_rows) 0;
  else
    share->max_rows= (ha_rows) (((share->db_type() == heap_hton) ?
                                 min(thd->variables.tmp_table_size,
                                     thd->variables.max_heap_table_size) :
                                 thd->variables.tmp_table_size) /
			         share->reclength);
  set_if_bigger(share->max_rows,1);		// For dummy start options


  //// keyinfo= param->keyinfo;
  if (TRUE)
  {
    DBUG_PRINT("info",("Creating group key in temporary table"));
    share->keys=1;
    share->uniques= test(using_unique_constraint);
    table->key_info=keyinfo;
    keyinfo->key_part=key_part_info;
    keyinfo->flags=HA_NOSAME;
    keyinfo->usable_key_parts= keyinfo->key_parts= 1;
    keyinfo->key_length=0;
    keyinfo->rec_per_key=0;
    keyinfo->algorithm= HA_KEY_ALG_UNDEF;
    keyinfo->name= (char*) "weedout_key";
    {
      key_part_info->null_bit=0;
      key_part_info->field=  field;
      key_part_info->offset= field->offset(table->record[0]);
      key_part_info->length= (uint16) field->key_length();
      key_part_info->type=   (uint8) field->key_type();
      key_part_info->key_type = FIELDFLAG_BINARY;
      if (!using_unique_constraint)
      {
	if (!(key_field= field->new_key_field(thd->mem_root, table,
                                              group_buff,
                                              field->null_ptr,
                                              field->null_bit)))
	  goto err;
        key_part_info->key_part_flag|= HA_END_SPACE_ARE_EQUAL; //todo need this?
      }
      keyinfo->key_length+=  key_part_info->length;
    }
  }

  if (thd->is_fatal_error)			// If end of memory
    goto err;
  share->db_record_offset= 1;
  table->no_rows= 1;              		// We don't need the data

  // recinfo must point after last field
  recinfo++;
  if (share->db_type() == TMP_ENGINE_HTON)
  {
    if (create_internal_tmp_table(table, keyinfo, start_recinfo, &recinfo, 0))
      goto err;
  }
  sjtbl->start_recinfo= start_recinfo;
  sjtbl->recinfo=       recinfo;
  if (open_tmp_table(table))
    goto err;

  thd->mem_root= mem_root_save;
  DBUG_RETURN(table);

err:
  thd->mem_root= mem_root_save;
  free_tmp_table(thd,table);                    /* purecov: inspected */
  if (temp_pool_slot != MY_BIT_NONE)
    bitmap_lock_clear_bit(&temp_pool, temp_pool_slot);
  DBUG_RETURN(NULL);				/* purecov: inspected */
}


/*
  SemiJoinDuplicateElimination: Reset the temporary table
*/

int do_sj_reset(SJ_TMP_TABLE *sj_tbl)
{
  DBUG_ENTER("do_sj_reset");
  if (sj_tbl->tmp_table)
  {
    int rc= sj_tbl->tmp_table->file->ha_delete_all_rows();
    DBUG_RETURN(rc);
  }
  sj_tbl->have_degenerate_row= FALSE;
  DBUG_RETURN(0);
}

/*
  SemiJoinDuplicateElimination: Weed out duplicate row combinations

  SYNPOSIS
    do_sj_dups_weedout()
      thd    Thread handle
      sjtbl  Duplicate weedout table

  DESCRIPTION
    Try storing current record combination of outer tables (i.e. their
    rowids) in the temporary table. This records the fact that we've seen 
    this record combination and also tells us if we've seen it before.

  RETURN
    -1  Error
    1   The row combination is a duplicate (discard it)
    0   The row combination is not a duplicate (continue)
*/

int do_sj_dups_weedout(THD *thd, SJ_TMP_TABLE *sjtbl) 
{
  int error;
  SJ_TMP_TABLE::TAB *tab= sjtbl->tabs;
  SJ_TMP_TABLE::TAB *tab_end= sjtbl->tabs_end;
  uchar *ptr;
  uchar *nulls_ptr;

  DBUG_ENTER("do_sj_dups_weedout");

  if (sjtbl->is_degenerate)
  {
    if (sjtbl->have_degenerate_row) 
      DBUG_RETURN(1);

    sjtbl->have_degenerate_row= TRUE;
    DBUG_RETURN(0);
  }

  ptr= sjtbl->tmp_table->record[0] + 1;
  nulls_ptr= ptr;

  /* Put the the rowids tuple into table->record[0]: */

  // 1. Store the length 
  if (((Field_varstring*)(sjtbl->tmp_table->field[0]))->length_bytes == 1)
  {
    *ptr= (uchar)(sjtbl->rowid_len + sjtbl->null_bytes);
    ptr++;
  }
  else
  {
    int2store(ptr, sjtbl->rowid_len + sjtbl->null_bytes);
    ptr += 2;
  }

  // 2. Zero the null bytes 
  if (sjtbl->null_bytes)
  {
    bzero(ptr, sjtbl->null_bytes);
    ptr += sjtbl->null_bytes; 
  }

  // 3. Put the rowids
  for (uint i=0; tab != tab_end; tab++, i++)
  {
    handler *h= tab->join_tab->table->file;
    if (tab->join_tab->table->maybe_null && tab->join_tab->table->null_row)
    {
      /* It's a NULL-complemented row */
      *(nulls_ptr + tab->null_byte) |= tab->null_bit;
      bzero(ptr + tab->rowid_offset, h->ref_length);
    }
    else
    {
      /* Copy the rowid value */
      memcpy(ptr + tab->rowid_offset, h->ref, h->ref_length);
    }
  }

  error= sjtbl->tmp_table->file->ha_write_tmp_row(sjtbl->tmp_table->record[0]);
  if (error)
  {
    /* create_internal_tmp_table_from_heap will generate error if needed */
    if (!sjtbl->tmp_table->file->is_fatal_error(error, HA_CHECK_DUP))
      DBUG_RETURN(1); /* Duplicate */
    if (create_internal_tmp_table_from_heap(thd, sjtbl->tmp_table,
                                            sjtbl->start_recinfo,
                                            &sjtbl->recinfo, error, 1))
      DBUG_RETURN(-1);
  }
  DBUG_RETURN(0);
}


/*
  Setup the strategies to eliminate semi-join duplicates.
  
  SYNOPSIS
    setup_semijoin_dups_elimination()
      join           Join to process
      options        Join options (needed to see if join buffering will be 
                     used or not)
      no_jbuf_after  Another bit of information re where join buffering will
                     be used.

  DESCRIPTION
    Setup the strategies to eliminate semi-join duplicates. ATM there are 4
    strategies:

    1. DuplicateWeedout (use of temptable to remove duplicates based on rowids
                         of row combinations)
    2. FirstMatch (pick only the 1st matching row combination of inner tables)
    3. LooseScan (scanning the sj-inner table in a way that groups duplicates
                  together and picking the 1st one)
    4. SJ-Materialization.
    
    The join order has "duplicate-generating ranges", and every range is
    served by one strategy or a combination of FirstMatch with with some
    other strategy.
    
    "Duplicate-generating range" is defined as a range within the join order
    that contains all of the inner tables of a semi-join. All ranges must be
    disjoint, if tables of several semi-joins are interleaved, then the ranges
    are joined together, which is equivalent to converting
      SELECT ... WHERE oe1 IN (SELECT ie1 ...) AND oe2 IN (SELECT ie2 )
    to
      SELECT ... WHERE (oe1, oe2) IN (SELECT ie1, ie2 ... ...)
    .

    Applicability conditions are as follows:

    DuplicateWeedout strategy
    ~~~~~~~~~~~~~~~~~~~~~~~~~

      (ot|nt)*  [ it ((it|ot|nt)* (it|ot))]  (nt)*
      +------+  +=========================+  +---+
        (1)                 (2)               (3)

       (1) - Prefix of OuterTables (those that participate in 
             IN-equality and/or are correlated with subquery) and outer 
             Non-correlated tables.
       (2) - The handled range. The range starts with the first sj-inner
             table, and covers all sj-inner and outer tables 
             Within the range,  Inner, Outer, outer non-correlated tables
             may follow in any order.
       (3) - The suffix of outer non-correlated tables.
    
    FirstMatch strategy
    ~~~~~~~~~~~~~~~~~~~

      (ot|nt)*  [ it ((it|nt)* it) ]  (nt)*
      +------+  +==================+  +---+
        (1)             (2)          (3)

      (1) - Prefix of outer and non-correlated tables
      (2) - The handled range, which may contain only inner and
            non-correlated tables.
      (3) - The suffix of outer non-correlated tables.

    LooseScan strategy 
    ~~~~~~~~~~~~~~~~~~

     (ot|ct|nt) [ loosescan_tbl (ot|nt|it)* it ]  (ot|nt)*
     +--------+   +===========+ +=============+   +------+
        (1)           (2)          (3)              (4)
     
      (1) - Prefix that may contain any outer tables. The prefix must contain
            all the non-trivially correlated outer tables. (non-trivially means
            that the correlation is not just through the IN-equality).
      
      (2) - Inner table for which the LooseScan scan is performed.

      (3) - The remainder of the duplicate-generating range. It is served by 
            application of FirstMatch strategy, with the exception that
            outer IN-correlated tables are considered to be non-correlated.

      (4) - THe suffix of outer and outer non-correlated tables.

  
  The choice between the strategies is made by the join optimizer (see
  advance_sj_state() and fix_semijoin_strategies_for_picked_join_order()).
  This function sets up all fields/structures/etc needed for execution except
  for setup/initialization of semi-join materialization which is done in 
  setup_sj_materialization() (todo: can't we move that to here also?)

  RETURN
    FALSE  OK 
    TRUE   Out of memory error
*/

int setup_semijoin_dups_elimination(JOIN *join, ulonglong options, 
                                    uint no_jbuf_after)
{
  uint i;
  THD *thd= join->thd;
  DBUG_ENTER("setup_semijoin_dups_elimination");
  
  POSITION *pos= join->best_positions + join->const_tables;
  for (i= join->const_tables ; i < join->top_join_tab_count; )
  {
    JOIN_TAB *tab=join->join_tab + i;
    //POSITION *pos= join->best_positions + i;
    uint keylen, keyno;
    switch (pos->sj_strategy) {
      case SJ_OPT_MATERIALIZE:
      case SJ_OPT_MATERIALIZE_SCAN:
        /* Do nothing */
        i+= 1;// It used to be pos->n_sj_tables, but now they are embedded in a nest
        pos += pos->n_sj_tables;
        break;
      case SJ_OPT_LOOSE_SCAN:
      {
        /* We jump from the last table to the first one */
        tab->loosescan_match_tab= tab + pos->n_sj_tables - 1;

        /* Calculate key length */
        keylen= 0;
        keyno= pos->loosescan_key;
        for (uint kp=0; kp < pos->loosescan_parts; kp++)
          keylen += tab->table->key_info[keyno].key_part[kp].store_length;

        tab->loosescan_key_len= keylen;
        if (pos->n_sj_tables > 1) 
          tab[pos->n_sj_tables - 1].do_firstmatch= tab;
        i+= pos->n_sj_tables;
        pos+= pos->n_sj_tables;
        break;
      }
      case SJ_OPT_DUPS_WEEDOUT:
      {
        /*
          Check for join buffering. If there is one, move the first table
          forwards, but do not destroy other duplicate elimination methods.
        */
        uint first_table= i;
        uint join_cache_level= join->thd->variables.join_cache_level;
        for (uint j= i; j < i + pos->n_sj_tables; j++)
        {
          /*
            When we'll properly take join buffering into account during
            join optimization, the below check should be changed to 
            "if (join->best_positions[j].use_join_buffer && 
                 j <= no_jbuf_after)".
            For now, use a rough criteria:
          */
          JOIN_TAB *js_tab=join->join_tab + j; 
          if (j != join->const_tables && js_tab->use_quick != 2 &&
              j <= no_jbuf_after &&
              ((js_tab->type == JT_ALL && join_cache_level != 0) ||
               (join_cache_level > 4 && (tab->type == JT_REF || 
                                         tab->type == JT_EQ_REF))))
          {
            /* Looks like we'll be using join buffer */
            first_table= join->const_tables;
            break;
          }
        }

        SJ_TMP_TABLE::TAB sjtabs[MAX_TABLES];
        SJ_TMP_TABLE::TAB *last_tab= sjtabs;
        uint jt_rowid_offset= 0; // # tuple bytes are already occupied (w/o NULL bytes)
        uint jt_null_bits= 0;    // # null bits in tuple bytes
        /*
          Walk through the range and remember
           - tables that need their rowids to be put into temptable
           - the last outer table
        */
        for (JOIN_TAB *j=join->join_tab + first_table; 
             j < join->join_tab + i + pos->n_sj_tables; j++)
        {
          if (sj_table_is_included(join, j))
          {
            last_tab->join_tab= j;
            last_tab->rowid_offset= jt_rowid_offset;
            jt_rowid_offset += j->table->file->ref_length;
            if (j->table->maybe_null)
            {
              last_tab->null_byte= jt_null_bits / 8;
              last_tab->null_bit= jt_null_bits++;
            }
            last_tab++;
            j->table->prepare_for_position();
            j->keep_current_rowid= TRUE;
          }
        }

        SJ_TMP_TABLE *sjtbl;
        if (jt_rowid_offset) /* Temptable has at least one rowid */
        {
          uint tabs_size= (last_tab - sjtabs) * sizeof(SJ_TMP_TABLE::TAB);
          if (!(sjtbl= (SJ_TMP_TABLE*)thd->alloc(sizeof(SJ_TMP_TABLE))) ||
              !(sjtbl->tabs= (SJ_TMP_TABLE::TAB*) thd->alloc(tabs_size)))
            DBUG_RETURN(TRUE); /* purecov: inspected */
          memcpy(sjtbl->tabs, sjtabs, tabs_size);
          sjtbl->is_degenerate= FALSE;
          sjtbl->tabs_end= sjtbl->tabs + (last_tab - sjtabs);
          sjtbl->rowid_len= jt_rowid_offset;
          sjtbl->null_bits= jt_null_bits;
          sjtbl->null_bytes= (jt_null_bits + 7)/8;
          sjtbl->tmp_table= 
            create_duplicate_weedout_tmp_table(thd, 
                                               sjtbl->rowid_len + 
                                               sjtbl->null_bytes,
                                               sjtbl);
          join->sj_tmp_tables.push_back(sjtbl->tmp_table);
        }
        else
        {
          /* 
            This is a special case where the entire subquery predicate does 
            not depend on anything at all, ie this is 
              WHERE const IN (uncorrelated select)
          */
          if (!(sjtbl= (SJ_TMP_TABLE*)thd->alloc(sizeof(SJ_TMP_TABLE))))
            DBUG_RETURN(TRUE); /* purecov: inspected */
          sjtbl->tmp_table= NULL;
          sjtbl->is_degenerate= TRUE;
          sjtbl->have_degenerate_row= FALSE;
        }
        join->join_tab[first_table].flush_weedout_table= sjtbl;
        join->join_tab[i + pos->n_sj_tables - 1].check_weed_out_table= sjtbl;

        i+= pos->n_sj_tables;
        pos+= pos->n_sj_tables;
        break;
      }
      case SJ_OPT_FIRST_MATCH:
      {
        JOIN_TAB *j, *jump_to= tab-1;
        for (j= tab; j != tab + pos->n_sj_tables; j++)
        {
          /*
            NOTE: this loop probably doesn't do the right thing for the case 
            where FirstMatch's duplicate-generating range is interleaved with
            "unrelated" tables (as specified in WL#3750, section 2.2).
          */
          if (!j->emb_sj_nest)
            jump_to= tab;
          else
          {
            j->first_sj_inner_tab= tab;
            j->last_sj_inner_tab= tab + pos->n_sj_tables - 1;
          }
        }
        j[-1].do_firstmatch= jump_to;
        i+= pos->n_sj_tables;
        pos+= pos->n_sj_tables;
        break;
      }
      case SJ_OPT_NONE:
        i++;
        pos++;
        break;
    }
  }
  DBUG_RETURN(FALSE);
}


/*
  Destroy all temporary tables created by NL-semijoin runtime
*/

void destroy_sj_tmp_tables(JOIN *join)
{
  List_iterator<TABLE> it(join->sj_tmp_tables);
  TABLE *table;
  while ((table= it++))
  {
    /* 
      SJ-Materialization tables are initialized for either sequential reading 
      or index lookup, DuplicateWeedout tables are not initialized for read 
      (we only write to them), so need to call ha_index_or_rnd_end.
    */
    table->file->ha_index_or_rnd_end();
    free_tmp_table(join->thd, table);
  }
  join->sj_tmp_tables.empty();
  join->sjm_info_list.empty();
}


/*
  Remove all records from all temp tables used by NL-semijoin runtime

  SYNOPSIS
    clear_sj_tmp_tables()
      join  The join to remove tables for

  DESCRIPTION
    Remove all records from all temp tables used by NL-semijoin runtime. This 
    must be done before every join re-execution.
*/

int clear_sj_tmp_tables(JOIN *join)
{
  int res;
  List_iterator<TABLE> it(join->sj_tmp_tables);
  TABLE *table;
  while ((table= it++))
  {
    if ((res= table->file->ha_delete_all_rows()))
      return res; /* purecov: inspected */
  }

  SJ_MATERIALIZATION_INFO *sjm;
  List_iterator<SJ_MATERIALIZATION_INFO> it2(join->sjm_info_list);
  while ((sjm= it2++))
  {
    sjm->materialized= FALSE;
  }
  return 0;
}


/*
  Check if the table's rowid is included in the temptable

  SYNOPSIS
    sj_table_is_included()
      join      The join
      join_tab  The table to be checked

  DESCRIPTION
    SemiJoinDuplicateElimination: check the table's rowid should be included
    in the temptable. This is so if

    1. The table is not embedded within some semi-join nest
    2. The has been pulled out of a semi-join nest, or

    3. The table is functionally dependent on some previous table

    [4. This is also true for constant tables that can't be
        NULL-complemented but this function is not called for such tables]

  RETURN
    TRUE  - Include table's rowid
    FALSE - Don't
*/

static bool sj_table_is_included(JOIN *join, JOIN_TAB *join_tab)
{
  if (join_tab->emb_sj_nest)
    return FALSE;
  
  /* Check if this table is functionally dependent on the tables that
     are within the same outer join nest
  */
  TABLE_LIST *embedding= join_tab->table->pos_in_table_list->embedding;
  if (join_tab->type == JT_EQ_REF)
  {
    table_map depends_on= 0;
    uint idx;

    for (uint kp= 0; kp < join_tab->ref.key_parts; kp++)
      depends_on |= join_tab->ref.items[kp]->used_tables();

    Table_map_iterator it(depends_on & ~PSEUDO_TABLE_BITS);
    while ((idx= it.next_bit())!=Table_map_iterator::BITMAP_END)
    {
      JOIN_TAB *ref_tab= join->map2table[idx];
      if (embedding != ref_tab->table->pos_in_table_list->embedding)
        return TRUE;
    }
    /* Ok, functionally dependent */
    return FALSE;
  }
  /* Not functionally dependent => need to include*/
  return TRUE;
}


/*
  Index lookup-based subquery: save some flags for EXPLAIN output

  SYNOPSIS
    save_index_subquery_explain_info()
      join_tab  Subquery's join tab (there is only one as index lookup is
                only used for subqueries that are single-table SELECTs)
      where     Subquery's WHERE clause

  DESCRIPTION
    For index lookup-based subquery (i.e. one executed with
    subselect_uniquesubquery_engine or subselect_indexsubquery_engine),
    check its EXPLAIN output row should contain 
      "Using index" (TAB_INFO_FULL_SCAN_ON_NULL) 
      "Using Where" (TAB_INFO_USING_WHERE)
      "Full scan on NULL key" (TAB_INFO_FULL_SCAN_ON_NULL)
    and set appropriate flags in join_tab->packed_info.
*/

static void save_index_subquery_explain_info(JOIN_TAB *join_tab, Item* where)
{
  join_tab->packed_info= TAB_INFO_HAVE_VALUE;
  if (join_tab->table->covering_keys.is_set(join_tab->ref.key))
    join_tab->packed_info |= TAB_INFO_USING_INDEX;
  if (where)
    join_tab->packed_info |= TAB_INFO_USING_WHERE;
  for (uint i = 0; i < join_tab->ref.key_parts; i++)
  {
    if (join_tab->ref.cond_guards[i])
    {
      join_tab->packed_info |= TAB_INFO_FULL_SCAN_ON_NULL;
      break;
    }
  }
}


/*
  Check if the join can be rewritten to [unique_]indexsubquery_engine

  DESCRIPTION
    Check if the join can be changed into [unique_]indexsubquery_engine.

    The check is done after join optimization, the idea is that if the join
    has only one table and uses a [eq_]ref access generated from subselect's
    IN-equality then we replace it with a subselect_indexsubquery_engine or a
    subselect_uniquesubquery_engine.

  RETURN 
    0 - Ok, rewrite done (stop join optimization and return)
    1 - Fatal error (stop join optimization and return)
   -1 - No rewrite performed, continue with join optimization
*/

int rewrite_to_index_subquery_engine(JOIN *join)
{
  THD *thd= join->thd;
  JOIN_TAB* join_tab=join->join_tab;
  SELECT_LEX_UNIT *unit= join->unit;
  DBUG_ENTER("rewrite_to_index_subquery_engine");

  /*
    is this simple IN subquery?
  */
  /* TODO: In order to use these more efficient subquery engines in more cases,
     the following problems need to be solved:
     - the code that removes GROUP BY (group_list), also adds an ORDER BY
       (order), thus GROUP BY queries (almost?) never pass through this branch.
       Solution: remove the test below '!join->order', because we remove the
       ORDER clase for subqueries anyway.
     - in order to set a more efficient engine, the optimizer needs to both
       decide to remove GROUP BY, *and* select one of the JT_[EQ_]REF[_OR_NULL]
       access methods, *and* loose scan should be more expensive or
       inapliccable. When is that possible?
     - Consider expanding the applicability of this rewrite for loose scan
       for group by queries.
  */
  if (!join->group_list && !join->order &&
      join->unit->item && 
      join->unit->item->substype() == Item_subselect::IN_SUBS &&
      join->table_count == 1 && join->conds &&
      !join->unit->is_union())
  {
    if (!join->having)
    {
      Item *where= join->conds;
      if (join_tab[0].type == JT_EQ_REF &&
	  join_tab[0].ref.items[0]->name == in_left_expr_name)
      {
        remove_subq_pushed_predicates(join, &where);
        save_index_subquery_explain_info(join_tab, where);
        join_tab[0].type= JT_UNIQUE_SUBQUERY;
        join->error= 0;
        DBUG_RETURN(unit->item->
                    change_engine(new
                                  subselect_uniquesubquery_engine(thd,
                                                                  join_tab,
                                                                  unit->item,
                                                                  where)));
      }
      else if (join_tab[0].type == JT_REF &&
	       join_tab[0].ref.items[0]->name == in_left_expr_name)
      {
	remove_subq_pushed_predicates(join, &where);
        save_index_subquery_explain_info(join_tab, where);
        join_tab[0].type= JT_INDEX_SUBQUERY;
        join->error= 0;
        DBUG_RETURN(unit->item->
                    change_engine(new
                                  subselect_indexsubquery_engine(thd,
                                                                 join_tab,
                                                                 unit->item,
                                                                 where,
                                                                 NULL,
                                                                 0)));
      }
    } else if (join_tab[0].type == JT_REF_OR_NULL &&
	       join_tab[0].ref.items[0]->name == in_left_expr_name &&
               join->having->name == in_having_cond)
    {
      join_tab[0].type= JT_INDEX_SUBQUERY;
      join->error= 0;
      join->conds= remove_additional_cond(join->conds);
      save_index_subquery_explain_info(join_tab, join->conds);
      DBUG_RETURN(unit->item->
		  change_engine(new subselect_indexsubquery_engine(thd,
								   join_tab,
								   unit->item,
								   join->conds,
                                                                   join->having,
								   1)));
    }
  }

  DBUG_RETURN(-1); /* Haven't done the rewrite */
}


/**
  Remove additional condition inserted by IN/ALL/ANY transformation.

  @param conds   condition for processing

  @return
    new conditions
*/

static Item *remove_additional_cond(Item* conds)
{
  if (conds->name == in_additional_cond)
    return 0;
  if (conds->type() == Item::COND_ITEM)
  {
    Item_cond *cnd= (Item_cond*) conds;
    List_iterator<Item> li(*(cnd->argument_list()));
    Item *item;
    while ((item= li++))
    {
      if (item->name == in_additional_cond)
      {
	li.remove();
	if (cnd->argument_list()->elements == 1)
	  return cnd->argument_list()->head();
	return conds;
      }
    }
  }
  return conds;
}


/*
  Remove the predicates pushed down into the subquery

  SYNOPSIS
    remove_subq_pushed_predicates()
      where   IN  Must be NULL
              OUT The remaining WHERE condition, or NULL

  DESCRIPTION
    Given that this join will be executed using (unique|index)_subquery,
    without "checking NULL", remove the predicates that were pushed down
    into the subquery.

    If the subquery compares scalar values, we can remove the condition that
    was wrapped into trig_cond (it will be checked when needed by the subquery
    engine)

    If the subquery compares row values, we need to keep the wrapped
    equalities in the WHERE clause: when the left (outer) tuple has both NULL
    and non-NULL values, we'll do a full table scan and will rely on the
    equalities corresponding to non-NULL parts of left tuple to filter out
    non-matching records.

    TODO: We can remove the equalities that will be guaranteed to be true by the
    fact that subquery engine will be using index lookup. This must be done only
    for cases where there are no conversion errors of significance, e.g. 257
    that is searched in a byte. But this requires homogenization of the return 
    codes of all Field*::store() methods.
*/

static void remove_subq_pushed_predicates(JOIN *join, Item **where)
{
  if (join->conds->type() == Item::FUNC_ITEM &&
      ((Item_func *)join->conds)->functype() == Item_func::EQ_FUNC &&
      ((Item_func *)join->conds)->arguments()[0]->type() == Item::REF_ITEM &&
      ((Item_func *)join->conds)->arguments()[1]->type() == Item::FIELD_ITEM &&
      test_if_ref (join->conds,
                   (Item_field *)((Item_func *)join->conds)->arguments()[1],
                   ((Item_func *)join->conds)->arguments()[0]))
  {
    *where= 0;
    return;
  }
}




/**
  Optimize all subqueries of a query that were not flattened into a semijoin.

  @details
  Optimize all immediate children subqueries of a query.

  This phase must be called after substitute_for_best_equal_field() because
  that function may replace items with other items from a multiple equality,
  and we need to reference the correct items in the index access method of the
  IN predicate.

  @return Operation status
  @retval FALSE     success.
  @retval TRUE      error occurred.
*/

bool JOIN::optimize_unflattened_subqueries()
{
  return select_lex->optimize_unflattened_subqueries();
}


/*
  Join tab execution startup function.

  SYNOPSIS
    join_tab_execution_startup()
      tab  Join tab to perform startup actions for

  DESCRIPTION
    Join tab execution startup function. This is different from
    tab->read_first_record in the regard that this has actions that are to be
    done once per join execution.

    Currently there are only two possible startup functions, so we have them
    both here inside if (...) branches. In future we could switch to function
    pointers.
  
  RETURN 
    NESTED_LOOP_OK - OK
    NESTED_LOOP_ERROR| NESTED_LOOP_KILLED - Error, abort the join execution
*/

enum_nested_loop_state join_tab_execution_startup(JOIN_TAB *tab)
{
  Item_in_subselect *in_subs;
  DBUG_ENTER("join_tab_execution_startup");
  
  if (tab->table->pos_in_table_list && 
      (in_subs= tab->table->pos_in_table_list->jtbm_subselect))
  {
    /* It's a non-merged SJM nest */
    DBUG_ASSERT(in_subs->engine->engine_type() ==
                subselect_engine::HASH_SJ_ENGINE);
    subselect_hash_sj_engine *hash_sj_engine=
      ((subselect_hash_sj_engine*)in_subs->engine);
    if (!hash_sj_engine->is_materialized)
    {
      hash_sj_engine->materialize_join->exec();
      hash_sj_engine->is_materialized= TRUE; 

      if (hash_sj_engine->materialize_join->error || tab->join->thd->is_fatal_error)
        DBUG_RETURN(NESTED_LOOP_ERROR);
    }
  }
  else if (tab->bush_children)
  {
    /* It's a merged SJM nest */
    enum_nested_loop_state rc;
    SJ_MATERIALIZATION_INFO *sjm= tab->bush_children->start->emb_sj_nest->sj_mat_info;

    if (!sjm->materialized)
    {
      JOIN *join= tab->join;
      JOIN_TAB *join_tab= tab->bush_children->start;
      JOIN_TAB *save_return_tab= join->return_tab;
      /*
        Now run the join for the inner tables. The first call is to run the
        join, the second one is to signal EOF (this is essential for some
        join strategies, e.g. it will make join buffering flush the records)
      */
      if ((rc= sub_select(join, join_tab, FALSE/* no EOF */)) < 0 ||
          (rc= sub_select(join, join_tab, TRUE/* now EOF */)) < 0)
      {
        join->return_tab= save_return_tab;
        DBUG_RETURN(rc); /* it's NESTED_LOOP_(ERROR|KILLED)*/
      }
      join->return_tab= save_return_tab;
      sjm->materialized= TRUE;
    }
  }

  DBUG_RETURN(NESTED_LOOP_OK);
}


/**
  Choose an optimal strategy to execute an IN/ALL/ANY subquery predicate
  based on cost.

  @param join_tables  the set of tables joined in the subquery

  @notes
  The method chooses between the materialization and IN=>EXISTS rewrite
  strategies for the execution of a non-flattened subquery IN predicate.
  The cost-based decision is made as follows:

  1. compute materialize_strategy_cost based on the unmodified subquery
  2. reoptimize the subquery taking into account the IN-EXISTS predicates
  3. compute in_exists_strategy_cost based on the reoptimized plan
  4. compare and set the cheaper strategy
     if (materialize_strategy_cost >= in_exists_strategy_cost)
       in_strategy = MATERIALIZATION
     else
       in_strategy = IN_TO_EXISTS
  5. if in_strategy = MATERIALIZATION and it is not possible to initialize it
       revert to IN_TO_EXISTS
  6. if (in_strategy == MATERIALIZATION)
       revert the subquery plan to the original one before reoptimizing
     else
       inject the IN=>EXISTS predicates into the new EXISTS subquery plan

  The implementation itself is a bit more complicated because it takes into
  account two more factors:
  - whether the user allowed both strategies through an optimizer_switch, and
  - if materialization was the cheaper strategy, whether it can be executed
    or not.

  @retval FALSE     success.
  @retval TRUE      error occurred.
*/

bool JOIN::choose_subquery_plan(table_map join_tables)
{
  Join_plan_state save_qep; /* The original QEP of the subquery. */
  enum_reopt_result reopt_result= REOPT_NONE;
  Item_in_subselect *in_subs;

  if (is_in_subquery())
  {
    in_subs= (Item_in_subselect*) unit->item;
    if (in_subs->create_in_to_exists_cond(this))
      return true;
  }
  else
    return false;

  DBUG_ASSERT(in_subs->in_strategy); /* A strategy must be chosen earlier. */
  DBUG_ASSERT(in_to_exists_where || in_to_exists_having);
  DBUG_ASSERT(!in_to_exists_where || in_to_exists_where->fixed);
  DBUG_ASSERT(!in_to_exists_having || in_to_exists_having->fixed);

  /*
    Compute and compare the costs of materialization and in-exists if both
    strategies are possible and allowed by the user (checked during the prepare
    phase.
  */
  if (in_subs->in_strategy & SUBS_MATERIALIZATION &&
      in_subs->in_strategy & SUBS_IN_TO_EXISTS)
  {
    JOIN *outer_join;
    JOIN *inner_join= this;
    /* Number of (partial) rows of the outer JOIN filtered by the IN predicate. */
    double outer_record_count;
    /* Number of unique value combinations filtered by the IN predicate. */
    double outer_lookup_keys;
    /* Cost and row count of the unmodified subquery. */
    double inner_read_time_1, inner_record_count_1;
    /* Cost of the subquery with injected IN-EXISTS predicates. */
    double inner_read_time_2;
    /* The cost to compute IN via materialization. */
    double materialize_strategy_cost;
    /* The cost of the IN->EXISTS strategy. */
    double in_exists_strategy_cost;
    double dummy;

    /*
      A. Estimate the number of rows of the outer table that will be filtered
      by the IN predicate.
    */
    outer_join= unit->outer_select() ? unit->outer_select()->join : NULL;
    if (outer_join)
    {
      uint outer_partial_plan_len;
      /*
        Make_cond_for_table is called for predicates only in the WHERE/ON
        clauses. In all other cases, predicates are not pushed to any
        JOIN_TAB, and their joi_tab_idx remains MAX_TABLES. Such predicates
        are evaluated for each complete row of the outer join.
      */
      outer_partial_plan_len= (in_subs->get_join_tab_idx() == MAX_TABLES) ?
                               outer_join->table_count :
                               in_subs->get_join_tab_idx() + 1;
      outer_join->get_partial_cost_and_fanout(outer_partial_plan_len,
                                              table_map(-1),
                                              &dummy,
                                              &outer_record_count);

      if (outer_join->table_count > outer_join->const_tables)
      {
        outer_join->get_partial_cost_and_fanout(outer_partial_plan_len,
                                                in_subs->used_tables(),
                                                &dummy,
                                                &outer_lookup_keys);
        /*
        outer_lookup_keys= prev_record_reads(outer_join->best_positions,
                                             outer_partial_plan_len,
                                             in_subs->used_tables());
        */
      }
      else
      {
        /* If all tables are constant, positions is undefined. */
        outer_lookup_keys= 1;
      }
    }
    else
    {
      /*
        TODO: outer_join can be NULL for DELETE statements.
        How to compute its cost?
      */
      outer_record_count= 1;
      outer_lookup_keys=1;
    }
    /*
      There cannot be more lookup keys than the total number of records.
      TODO: this a temporary solution until we find a better way to compute
      get_partial_join_cost() and prev_record_reads() in a consitent manner,
      where it is guaranteed that (outer_lookup_keys <= outer_record_count).
    */
    if (outer_lookup_keys > outer_record_count)
      outer_lookup_keys= outer_record_count;

    /*
      B. Estimate the cost and number of records of the subquery both
      unmodified, and with injected IN->EXISTS predicates.
    */
    inner_read_time_1= inner_join->best_read;
    inner_record_count_1= inner_join->record_count;

    if (in_to_exists_where && const_tables != table_count)
    {
      /*
        Re-optimize and cost the subquery taking into account the IN-EXISTS
        conditions.
      */
      reopt_result= reoptimize(in_to_exists_where, join_tables, &save_qep);
      if (reopt_result == REOPT_ERROR)
        return TRUE;

      /* Get the cost of the modified IN-EXISTS plan. */
      inner_read_time_2= inner_join->best_read;

    }
    else
    {
      /* Reoptimization would not produce any better plan. */
      inner_read_time_2= inner_read_time_1;
    }

    /*
      C. Compute execution costs.
    */
    /* C.1 Compute the cost of the materialization strategy. */
    uint rowlen= get_tmp_table_rec_length(unit->first_select()->item_list);
    /* The cost of writing one row into the temporary table. */
    double write_cost= get_tmp_table_write_cost(thd, inner_record_count_1,
                                                rowlen);
    /* The cost of a lookup into the unique index of the materialized table. */
    double lookup_cost= get_tmp_table_lookup_cost(thd, inner_record_count_1,
                                                  rowlen);
    /*
      The cost of executing the subquery and storing its result in an indexed
      temporary table.
    */
    double materialization_cost= inner_read_time_1 +
                                 write_cost * inner_record_count_1;

    materialize_strategy_cost= materialization_cost +
                               outer_record_count * lookup_cost;

    /* C.2 Compute the cost of the IN=>EXISTS strategy. */
    in_exists_strategy_cost= outer_lookup_keys * inner_read_time_2;

    /* C.3 Compare the costs and choose the cheaper strategy. */
    if (materialize_strategy_cost >= in_exists_strategy_cost)
      in_subs->in_strategy&= ~SUBS_MATERIALIZATION;
    else
      in_subs->in_strategy&= ~SUBS_IN_TO_EXISTS;
  }

  /*
    If (1) materialization is a possible strategy based on semantic analysis
    during the prepare phase, then if
      (2) it is more expensive than the IN->EXISTS transformation, and
      (3) it is not possible to create usable indexes for the materialization
          strategy,
      fall back to IN->EXISTS.
    otherwise
      use materialization.
  */
  if (in_subs->in_strategy & SUBS_MATERIALIZATION &&
      in_subs->setup_mat_engine())
  {
    /*
      If materialization was the cheaper or the only user-selected strategy,
      but it is not possible to execute it due to limitations in the
      implementation, fall back to IN-TO-EXISTS.
    */
    in_subs->in_strategy&= ~SUBS_MATERIALIZATION;
    in_subs->in_strategy|= SUBS_IN_TO_EXISTS;
  }

  if (in_subs->in_strategy & SUBS_MATERIALIZATION)
  {
    /* Restore the original query plan used for materialization. */
    if (reopt_result == REOPT_NEW_PLAN)
      restore_query_plan(&save_qep);

    in_subs->unit->uncacheable&= ~UNCACHEABLE_DEPENDENT_INJECTED;
    select_lex->uncacheable&= ~UNCACHEABLE_DEPENDENT_INJECTED;

    /*
      Reset the "LIMIT 1" set in Item_exists_subselect::fix_length_and_dec.
      TODO:
      Currently we set the subquery LIMIT to infinity, and this is correct
      because we forbid at parse time LIMIT inside IN subqueries (see
      Item_in_subselect::test_limit). However, once we allow this, here
      we should set the correct limit if given in the query.
    */
    in_subs->unit->global_parameters->select_limit= NULL;
    in_subs->unit->set_limit(unit->global_parameters);
    /*
      Set the limit of this JOIN object as well, because normally its being
      set in the beginning of JOIN::optimize, which was already done.
    */
    select_limit= in_subs->unit->select_limit_cnt;
  }
  else if (in_subs->in_strategy & SUBS_IN_TO_EXISTS)
  {
    if (reopt_result == REOPT_NONE && in_to_exists_where &&
        const_tables != table_count)
    {
      /*
        The subquery was not reoptimized either because the user allowed only the
        IN-EXISTS strategy, or because materialization was not possible based on
        semantic analysis. Clenup the original plan and reoptimize.
      */
      for (uint i= 0; i < table_count; i++)
      {
        join_tab[i].keyuse= NULL;
        join_tab[i].checked_keys.clear_all();
      }
      if ((reopt_result= reoptimize(in_to_exists_where, join_tables, NULL)) ==
          REOPT_ERROR)
        return TRUE;
    }

    if (in_subs->inject_in_to_exists_cond(this))
      return TRUE;
    /*
      It is IN->EXISTS transformation so we should mark subquery as
      dependent
    */
    in_subs->unit->uncacheable|= UNCACHEABLE_DEPENDENT_INJECTED;
    select_lex->uncacheable|= UNCACHEABLE_DEPENDENT_INJECTED;
    select_limit= 1;
  }
  else
    DBUG_ASSERT(FALSE);

  return FALSE;
}


/**
  Choose a query plan for a table-less subquery.

  @notes

  @retval FALSE     success.
  @retval TRUE      error occurred.
*/

bool JOIN::choose_tableless_subquery_plan()
{
<<<<<<< HEAD
  DBUG_ASSERT(!tables_list || !tables);
  if (unit->item)
=======
  DBUG_ASSERT(!tables_list || !table_count);
  if (select_lex->master_unit()->item)
>>>>>>> b71476e3
  {
    DBUG_ASSERT(unit->item->type() == Item::SUBSELECT_ITEM);
    Item_subselect *subs_predicate= unit->item;

    /*
      If the optimizer determined that his query has an empty result,
      in most cases the subquery predicate is a known constant value -
      either FALSE or NULL. The implementation of Item_subselect::reset()
      determines which one.
    */
    if (zero_result_cause)
    {
      if (!implicit_grouping)
      {
        /*
          Both group by queries and non-group by queries without aggregate
          functions produce empty subquery result.
        */
        subs_predicate->reset();
        subs_predicate->make_const();
        return FALSE;
      }

      /* TODO:
         A further optimization is possible when a non-group query with
         MIN/MAX/COUNT is optimized by opt_sum_query. Then, if there are
         only MIN/MAX functions over an empty result set, the subquery
         result is a NULL value/row, thus the value of subs_predicate is
         NULL.
      */
    }

    if (subs_predicate->is_in_predicate())
    {
      Item_in_subselect *in_subs;
      in_subs= (Item_in_subselect*) subs_predicate;
      in_subs->in_strategy= SUBS_IN_TO_EXISTS;
      if (in_subs->create_in_to_exists_cond(this) ||
          in_subs->inject_in_to_exists_cond(this))
        return TRUE;
      tmp_having= having;
    }
  }
  return FALSE;
}<|MERGE_RESOLUTION|>--- conflicted
+++ resolved
@@ -377,12 +377,6 @@
       */
       if (in_subs)
       {
-<<<<<<< HEAD
-=======
-        /* Subquery predicate is an IN/=ANY predicate. */
-        if (optimizer_flag(thd, OPTIMIZER_SWITCH_IN_TO_EXISTS))
-          in_subs->in_strategy|= SUBS_IN_TO_EXISTS;
->>>>>>> b71476e3
         /*
           Check if the subquery predicate can be executed via materialization.
           The required conditions are:
@@ -416,17 +410,12 @@
         join->sj_subselects list to be populated for every EXECUTE. 
 
         */
-<<<<<<< HEAD
         if (optimizer_flag(thd, OPTIMIZER_SWITCH_MATERIALIZATION) &&      // 0
-=======
-        if (optimizer_flag(thd, OPTIMIZER_SWITCH_MATERIALIZATION) && 
->>>>>>> b71476e3
             !select_lex->is_part_of_union() &&                            // 1
             parent_unit->first_select()->leaf_tables &&                   // 2
             thd->lex->sql_command == SQLCOM_SELECT &&                     // *
             select_lex->outer_select()->leaf_tables &&                    // 2A
             subquery_types_allow_materialization(in_subs) &&
-<<<<<<< HEAD
             (in_subs->is_top_level_item() ||                               //3
              optimizer_flag(thd,
                             OPTIMIZER_SWITCH_PARTIAL_MATCH_ROWID_MERGE) || //3
@@ -434,17 +423,6 @@
                             OPTIMIZER_SWITCH_PARTIAL_MATCH_TABLE_SCAN)) && //3
             !in_subs->is_correlated)                                       //4
         {
-          in_subs->in_strategy|= SUBS_MATERIALIZATION;
-=======
-            // psergey-todo: duplicated_subselect_card_check: where it's done?
-            (in_subs->is_top_level_item() ||                               //3
-               optimizer_flag(thd,
-                              OPTIMIZER_SWITCH_PARTIAL_MATCH_ROWID_MERGE) || //3
-               optimizer_flag(thd,
-                              OPTIMIZER_SWITCH_PARTIAL_MATCH_TABLE_SCAN)) && //3
-             !in_subs->is_correlated)                                        //4
-        {
-          /* Materialization is not possible based on syntactic properties. */
           in_subs->in_strategy|= SUBS_MATERIALIZATION;
 
           /*
@@ -459,7 +437,6 @@
             select_lex->outer_select()->
               join->sj_subselects.append(thd->mem_root, in_subs);
           }
->>>>>>> b71476e3
         }
 
         /*
@@ -4591,13 +4568,8 @@
 
 bool JOIN::choose_tableless_subquery_plan()
 {
-<<<<<<< HEAD
-  DBUG_ASSERT(!tables_list || !tables);
+  DBUG_ASSERT(!tables_list || !table_count);
   if (unit->item)
-=======
-  DBUG_ASSERT(!tables_list || !table_count);
-  if (select_lex->master_unit()->item)
->>>>>>> b71476e3
   {
     DBUG_ASSERT(unit->item->type() == Item::SUBSELECT_ITEM);
     Item_subselect *subs_predicate= unit->item;
