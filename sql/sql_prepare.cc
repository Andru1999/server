--- conflicted
+++ resolved
@@ -437,56 +437,7 @@
 }
 
 /*
-<<<<<<< HEAD
-=======
-  Validates insert fields                                    
-*/
-
-static int check_prepare_fields(THD *thd,TABLE *table, List<Item> &fields,
-				List<Item> &values, ulong counter)
-{
-  if (fields.elements == 0 && values.elements != 0)
-  {
-    if (values.elements != table->fields)
-    {
-      my_printf_error(ER_WRONG_VALUE_COUNT_ON_ROW,
-		      ER(ER_WRONG_VALUE_COUNT_ON_ROW),
-		      MYF(0),counter);
-      return -1;
-    }
-  }
-  else
-  {           
-    if (fields.elements != values.elements)
-    {
-      my_printf_error(ER_WRONG_VALUE_COUNT_ON_ROW,
-		      ER(ER_WRONG_VALUE_COUNT_ON_ROW),
-		      MYF(0),counter);
-      return -1;
-    }
-    TABLE_LIST table_list;
-    bzero((char*) &table_list,sizeof(table_list));
-    table_list.db=  table->table_cache_key;
-    table_list.real_name= table_list.alias= table->table_name;
-    table_list.table= table;
-    table_list.grant= table->grant;
-
-    thd->dupp_field=0;
-    if (setup_tables(&table_list) ||
-	setup_fields(thd, 0, &table_list, fields, 1, 0, 0))
-      return -1;
-    if (thd->dupp_field)
-    {
-      my_error(ER_FIELD_SPECIFIED_TWICE,MYF(0), thd->dupp_field->field_name);
-      return -1;
-    }
-  }
-  return 0;
-}
-
-
-/*
->>>>>>> b2354133
+
   Validate the following information for INSERT statement:                         
     - field existance           
     - fields count                          
@@ -554,14 +505,9 @@
   if (open_and_lock_tables(thd, table_list))
     DBUG_RETURN(1);
 
-<<<<<<< HEAD
-  if (setup_tables(table_list) || setup_fields(thd,table_list,fields,1,0,0) || 
-      setup_conds(thd,table_list,&conds) || thd->net.report_error)      
-=======
   if (setup_tables(table_list) ||
       setup_fields(thd, 0, table_list, fields, 1, 0, 0) || 
-      setup_conds(thd, table_list, &conds))      
->>>>>>> b2354133
+      setup_conds(thd, table_list, &conds) || thd->net.report_error)      
     DBUG_RETURN(1);
 
   /* 
@@ -605,35 +551,14 @@
   if (open_and_lock_tables(thd, tables))
     DBUG_RETURN(1);
   
-<<<<<<< HEAD
   fix_tables_pointers(thd->lex.all_selects_list);
-=======
-  thd->used_tables=0;	// Updated by setup_fields
-  if (setup_tables(tables) ||
-      setup_fields(thd, 0, tables,fields,1,&all_fields,1) ||
-      setup_conds(thd,tables,&conds) ||
-      setup_order(thd, 0, tables, fields, all_fields, order) ||
-      setup_group(thd, 0, tables, fields, all_fields, group,
-		  &hidden_group_fields))
-    DBUG_RETURN(1);
->>>>>>> b2354133
 
   if (!result && !(result= new select_send()))
   {
-<<<<<<< HEAD
     delete select_lex->having;
     delete select_lex->where;
     send_error(thd, ER_OUT_OF_RESOURCES);
     DBUG_RETURN(1);
-=======
-    thd->where="having clause";
-    thd->allow_sum_func=1;
-    if (having->check_cols(1) || having->fix_fields(thd, tables, &having)
-	|| thd->fatal_error)
-      DBUG_RETURN(1);				
-    if (having->with_sum_func)
-      having->split_sum_func(0, all_fields);
->>>>>>> b2354133
   }
 
   JOIN *join= new JOIN(thd, fields, select_options, result);
