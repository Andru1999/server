/* Copyright (c) 2002, 2015, Oracle and/or its affiliates.
   Copyright (c) 2008, 2017, MariaDB

   This program is free software; you can redistribute it and/or modify
   it under the terms of the GNU General Public License as published by
   the Free Software Foundation; version 2 of the License.

   This program is distributed in the hope that it will be useful,
   but WITHOUT ANY WARRANTY; without even the implied warranty of
   MERCHANTABILITY or FITNESS FOR A PARTICULAR PURPOSE.  See the
   GNU General Public License for more details.

   You should have received a copy of the GNU General Public License
   along with this program; if not, write to the Free Software
   Foundation, Inc., 51 Franklin St, Fifth Floor, Boston, MA  02110-1301  USA */

/**
  @file

This file contains the implementation of prepared statements.

When one prepares a statement:

  - Server gets the query from client with command 'COM_STMT_PREPARE';
    in the following format:
    [COM_STMT_PREPARE:1] [query]
  - Parse the query and recognize any parameter markers '?' and
    store its information list in lex->param_list
  - Allocate a new statement for this prepare; and keep this in
    'thd->stmt_map'.
  - Without executing the query, return back to client the total
    number of parameters along with result-set metadata information
    (if any) in the following format:
    @verbatim
    [STMT_ID:4]
    [Column_count:2]
    [Param_count:2]
    [Params meta info (stubs only for now)]  (if Param_count > 0)
    [Columns meta info] (if Column_count > 0)
    @endverbatim

  During prepare the tables used in a statement are opened, but no
  locks are acquired.  Table opening will block any DDL during the
  operation, and we do not need any locks as we neither read nor
  modify any data during prepare.  Tables are closed after prepare
  finishes.

When one executes a statement:

  - Server gets the command 'COM_STMT_EXECUTE' to execute the
    previously prepared query. If there are any parameter markers, then the
    client will send the data in the following format:
    @verbatim
    [COM_STMT_EXECUTE:1]
    [STMT_ID:4]
    [NULL_BITS:(param_count+7)/8)]
    [TYPES_SUPPLIED_BY_CLIENT(0/1):1]
    [[length]data]
    [[length]data] .. [[length]data].
    @endverbatim
    (Note: Except for string/binary types; all other types will not be
    supplied with length field)
  - If it is a first execute or types of parameters were altered by client,
    then setup the conversion routines.
  - Assign parameter items from the supplied data.
  - Execute the query without re-parsing and send back the results
    to client

  During execution of prepared statement tables are opened and locked
  the same way they would for normal (non-prepared) statement
  execution.  Tables are unlocked and closed after the execution.

When one supplies long data for a placeholder:

  - Server gets the long data in pieces with command type
    'COM_STMT_SEND_LONG_DATA'.
  - The packet received will have the format as:
    [COM_STMT_SEND_LONG_DATA:1][STMT_ID:4][parameter_number:2][data]
  - data from the packet is appended to the long data value buffer for this
    placeholder.
  - It's up to the client to stop supplying data chunks at any point. The
    server doesn't care; also, the server doesn't notify the client whether
    it got the data or not; if there is any error, then it will be returned
    at statement execute.
*/

#include "mariadb.h"                          /* NO_EMBEDDED_ACCESS_CHECKS */
#include "sql_priv.h"
#include "unireg.h"
#include "sql_class.h"                          // set_var.h: THD
#include "set_var.h"
#include "sql_prepare.h"
#include "sql_parse.h" // insert_precheck, update_precheck, delete_precheck
#include "sql_base.h"  // open_normal_and_derived_tables
#include "sql_cache.h"                          // query_cache_*
#include "sql_view.h"                          // create_view_precheck
#include "sql_delete.h"                        // mysql_prepare_delete
#include "sql_select.h" // for JOIN
#include "sql_insert.h" // upgrade_lock_type_for_insert, mysql_prepare_insert
#include "sql_update.h" // mysql_prepare_update
#include "sql_db.h"     // mysql_opt_change_db, mysql_change_db
#include "sql_acl.h"    // *_ACL
#include "sql_derived.h" // mysql_derived_prepare,
                         // mysql_handle_derived
#include "sql_cte.h"
#include "sql_cursor.h"
#include "sql_show.h"
#include "sql_repl.h"
#include "slave.h"
#include "sp_head.h"
#include "sp.h"
#include "sp_cache.h"
#include "sql_handler.h"  // mysql_ha_rm_tables
#include "probes_mysql.h"
#ifdef EMBEDDED_LIBRARY
/* include MYSQL_BIND headers */
#include <mysql.h>
#else
#include <mysql_com.h>
#endif
#include "lock.h"                               // MYSQL_OPEN_FORCE_SHARED_MDL
#include "sql_handler.h"
#include "transaction.h"                        // trans_rollback_implicit
#include "wsrep_mysqld.h"

/**
  A result class used to send cursor rows using the binary protocol.
*/

class Select_fetch_protocol_binary: public select_send
{
  Protocol_binary protocol;
public:
  Select_fetch_protocol_binary(THD *thd);
  virtual bool send_result_set_metadata(List<Item> &list, uint flags);
  virtual int send_data(List<Item> &items);
  virtual bool send_eof();
#ifdef EMBEDDED_LIBRARY
  void begin_dataset()
  {
    protocol.begin_dataset();
  }
#endif
};

/****************************************************************************/

/**
  Prepared_statement: a statement that can contain placeholders.
*/

class Prepared_statement: public Statement
{
public:
  enum flag_values
  {
    IS_IN_USE= 1,
    IS_SQL_PREPARE= 2
  };

  THD *thd;
  Select_fetch_protocol_binary result;
  Item_param **param_array;
  Server_side_cursor *cursor;
  uchar *packet;
  uchar *packet_end;
  uint param_count;
  uint last_errno;
  uint flags;
  char last_error[MYSQL_ERRMSG_SIZE];
  my_bool iterations;
  my_bool start_param;
  my_bool read_types;
#ifndef EMBEDDED_LIBRARY
  bool (*set_params)(Prepared_statement *st, uchar *data, uchar *data_end,
                     uchar *read_pos, String *expanded_query);
  bool (*set_bulk_params)(Prepared_statement *st,
                          uchar **read_pos, uchar *data_end, bool reset);
#else
  bool (*set_params_data)(Prepared_statement *st, String *expanded_query);
  /*TODO: add bulk support for builtin server */
#endif
  bool (*set_params_from_actual_params)(Prepared_statement *stmt,
                                        List<Item> &list,
                                        String *expanded_query);
public:
  Prepared_statement(THD *thd_arg);
  virtual ~Prepared_statement();
  void setup_set_params();
  virtual Query_arena::Type type() const;
  virtual void cleanup_stmt();
  bool set_name(LEX_CSTRING *name);
  inline void close_cursor() { delete cursor; cursor= 0; }
  inline bool is_in_use() { return flags & (uint) IS_IN_USE; }
  inline bool is_sql_prepare() const { return flags & (uint) IS_SQL_PREPARE; }
  void set_sql_prepare() { flags|= (uint) IS_SQL_PREPARE; }
  bool prepare(const char *packet, uint packet_length);
  bool execute_loop(String *expanded_query,
                    bool open_cursor,
                    uchar *packet_arg, uchar *packet_end_arg);
  bool execute_bulk_loop(String *expanded_query,
                         bool open_cursor,
                         uchar *packet_arg, uchar *packet_end_arg);
  bool execute_server_runnable(Server_runnable *server_runnable);
  my_bool set_bulk_parameters(bool reset);
  bool bulk_iterations() { return iterations; };
  /* Destroy this statement */
  void deallocate();
  bool execute_immediate(const char *query, uint query_length);
private:
  /**
    The memory root to allocate parsed tree elements (instances of Item,
    SELECT_LEX and other classes).
  */
  MEM_ROOT main_mem_root;
  sql_mode_t m_sql_mode;
private:
  bool set_db(const LEX_CSTRING *db);
  bool set_parameters(String *expanded_query,
                      uchar *packet, uchar *packet_end);
  bool execute(String *expanded_query, bool open_cursor);
  void deallocate_immediate();
  bool reprepare();
  bool validate_metadata(Prepared_statement  *copy);
  void swap_prepared_statement(Prepared_statement *copy);
};

/**
  Execute one SQL statement in an isolated context.
*/

class Execute_sql_statement: public Server_runnable
{
public:
  Execute_sql_statement(LEX_STRING sql_text);
  virtual bool execute_server_code(THD *thd);
private:
  LEX_STRING m_sql_text;
};


class Ed_connection;

/**
  Protocol_local: a helper class to intercept the result
  of the data written to the network. 
*/

class Protocol_local :public Protocol
{
public:
  Protocol_local(THD *thd, Ed_connection *ed_connection);
  ~Protocol_local() { free_root(&m_rset_root, MYF(0)); }
protected:
  virtual void prepare_for_resend();
  virtual bool write();
  virtual bool store_null();
  virtual bool store_tiny(longlong from);
  virtual bool store_short(longlong from);
  virtual bool store_long(longlong from);
  virtual bool store_longlong(longlong from, bool unsigned_flag);
  virtual bool store_decimal(const my_decimal *);
  virtual bool store(const char *from, size_t length, CHARSET_INFO *cs);
  virtual bool store(const char *from, size_t length,
                     CHARSET_INFO *fromcs, CHARSET_INFO *tocs);
  virtual bool store(MYSQL_TIME *time, int decimals);
  virtual bool store_date(MYSQL_TIME *time);
  virtual bool store_time(MYSQL_TIME *time, int decimals);
  virtual bool store(float value, uint32 decimals, String *buffer);
  virtual bool store(double value, uint32 decimals, String *buffer);
  virtual bool store(Field *field);

  virtual bool send_result_set_metadata(List<Item> *list, uint flags);
  virtual bool send_out_parameters(List<Item_param> *sp_params);
#ifdef EMBEDDED_LIBRARY
  void remove_last_row();
#endif
  virtual enum enum_protocol_type type() { return PROTOCOL_LOCAL; };

  virtual bool send_ok(uint server_status, uint statement_warn_count,
                       ulonglong affected_rows, ulonglong last_insert_id,
                       const char *message, bool skip_flush);

  virtual bool send_eof(uint server_status, uint statement_warn_count);
  virtual bool send_error(uint sql_errno, const char *err_msg, const char* sqlstate);
private:
  bool store_string(const char *str, size_t length,
                    CHARSET_INFO *src_cs, CHARSET_INFO *dst_cs);

  bool store_column(const void *data, size_t length);
  void opt_add_row_to_rset();
private:
  Ed_connection *m_connection;
  MEM_ROOT m_rset_root;
  List<Ed_row> *m_rset;
  size_t m_column_count;
  Ed_column *m_current_row;
  Ed_column *m_current_column;
};

/******************************************************************************
  Implementation
******************************************************************************/


inline bool is_param_null(const uchar *pos, ulong param_no)
{
  return pos[param_no/8] & (1 << (param_no & 7));
}

/**
  Find a prepared statement in the statement map by id.

    Try to find a prepared statement and set THD error if it's not found.

  @param thd                thread handle
  @param id                 statement id
  @param where              the place from which this function is called (for
                            error reporting).

  @return
    0 if the statement was not found, a pointer otherwise.
*/

static Prepared_statement *
find_prepared_statement(THD *thd, ulong id)
{
  /*
    To strictly separate namespaces of SQL prepared statements and C API
    prepared statements find() will return 0 if there is a named prepared
    statement with such id.

    LAST_STMT_ID is special value which mean last prepared statement ID
    (it was made for COM_MULTI to allow prepare and execute a statement
    in the same command but usage is not limited by COM_MULTI only).
  */
  Statement *stmt= ((id == LAST_STMT_ID) ?
                    thd->last_stmt :
                    thd->stmt_map.find(id));

  if (stmt == 0 || stmt->type() != Query_arena::PREPARED_STATEMENT)
    return NULL;

  return (Prepared_statement *) stmt;
}


/**
  Send prepared statement id and metadata to the client after prepare.

  @todo
    Fix this nasty upcast from List<Item_param> to List<Item>

  @return
    0 in case of success, 1 otherwise
*/

#ifndef EMBEDDED_LIBRARY
static bool send_prep_stmt(Prepared_statement *stmt, uint columns)
{
  NET *net= &stmt->thd->net;
  uchar buff[12];
  uint tmp;
  int error;
  THD *thd= stmt->thd;
  DBUG_ENTER("send_prep_stmt");
  DBUG_PRINT("enter",("stmt->id: %lu  columns: %d  param_count: %d",
                      stmt->id, columns, stmt->param_count));

  buff[0]= 0;                                   /* OK packet indicator */
  int4store(buff+1, stmt->id);
  int2store(buff+5, columns);
  int2store(buff+7, stmt->param_count);
  buff[9]= 0;                                   // Guard against a 4.1 client
  tmp= MY_MIN(stmt->thd->get_stmt_da()->current_statement_warn_count(), 65535);
  int2store(buff+10, tmp);

  /*
    Send types and names of placeholders to the client
    XXX: fix this nasty upcast from List<Item_param> to List<Item>
  */
  error= my_net_write(net, buff, sizeof(buff));
  if (stmt->param_count && likely(!error))
  {
    error= thd->protocol_text.send_result_set_metadata((List<Item> *)
                                          &stmt->lex->param_list,
                                          Protocol::SEND_EOF);
  }

  if (likely(!error))
  {
    /* Flag that a response has already been sent */
    thd->get_stmt_da()->disable_status();
  }

  DBUG_RETURN(error);
}
#else
static bool send_prep_stmt(Prepared_statement *stmt,
                           uint columns __attribute__((unused)))
{
  THD *thd= stmt->thd;

  thd->client_stmt_id= stmt->id;
  thd->client_param_count= stmt->param_count;
  thd->clear_error();
  thd->get_stmt_da()->disable_status();

  return 0;
}
#endif /*!EMBEDDED_LIBRARY*/


#ifndef EMBEDDED_LIBRARY

/**
  Read the length of the parameter data and return it back to
  the caller.

    Read data length, position the packet to the first byte after it,
    and return the length to the caller.

  @param packet             a pointer to the data
  @param len                remaining packet length

  @return
    Length of data piece.
*/

static ulong get_param_length(uchar **packet, ulong len)
{
  uchar *pos= *packet;
  if (len < 1)
    return 0;
  if (*pos < 251)
  {
    (*packet)++;
    return (ulong) *pos;
  }
  if (len < 3)
    return 0;
  if (*pos == 252)
  {
    (*packet)+=3;
    return (ulong) uint2korr(pos+1);
  }
  if (len < 4)
    return 0;
  if (*pos == 253)
  {
    (*packet)+=4;
    return (ulong) uint3korr(pos+1);
  }
  if (len < 5)
    return 0;
  (*packet)+=9; // Must be 254 when here
  /*
    In our client-server protocol all numbers bigger than 2^24
    stored as 8 bytes with uint8korr. Here we always know that
    parameter length is less than 2^4 so don't look at the second
    4 bytes. But still we need to obey the protocol hence 9 in the
    assignment above.
  */
  return (ulong) uint4korr(pos+1);
}
#else
#define get_param_length(packet, len) len
#endif /*!EMBEDDED_LIBRARY*/

/**
  Data conversion routines.

    All these functions read the data from pos, convert it to requested
    type and assign to param; pos is advanced to predefined length.

    Make a note that the NULL handling is examined at first execution
    (i.e. when input types altered) and for all subsequent executions
    we don't read any values for this.

  @param  pos               input data buffer
  @param  len               length of data in the buffer
*/

void Item_param::set_param_tiny(uchar **pos, ulong len)
{
#ifndef EMBEDDED_LIBRARY
  if (len < 1)
    return;
#endif
  int8 value= (int8) **pos;
  set_int(unsigned_flag ? (longlong) ((uint8) value) :
                          (longlong) value, 4);
  *pos+= 1;
}

void Item_param::set_param_short(uchar **pos, ulong len)
{
  int16 value;
#ifndef EMBEDDED_LIBRARY
  if (len < 2)
    return;
  value= sint2korr(*pos);
#else
  shortget(value, *pos);
#endif
  set_int(unsigned_flag ? (longlong) ((uint16) value) :
                          (longlong) value, 6);
  *pos+= 2;
}

void Item_param::set_param_int32(uchar **pos, ulong len)
{
  int32 value;
#ifndef EMBEDDED_LIBRARY
  if (len < 4)
    return;
  value= sint4korr(*pos);
#else
  longget(value, *pos);
#endif
  set_int(unsigned_flag ? (longlong) ((uint32) value) :
                          (longlong) value, 11);
  *pos+= 4;
}

void Item_param::set_param_int64(uchar **pos, ulong len)
{
  longlong value;
#ifndef EMBEDDED_LIBRARY
  if (len < 8)
    return;
  value= (longlong) sint8korr(*pos);
#else
  longlongget(value, *pos);
#endif
  set_int(value, 21);
  *pos+= 8;
}

void Item_param::set_param_float(uchar **pos, ulong len)
{
  float data;
#ifndef EMBEDDED_LIBRARY
  if (len < 4)
    return;
  float4get(data,*pos);
#else
  floatget(data, *pos);
#endif
  set_double((double) data);
  *pos+= 4;
}

void Item_param::set_param_double(uchar **pos, ulong len)
{
  double data;
#ifndef EMBEDDED_LIBRARY
  if (len < 8)
    return;
  float8get(data,*pos);
#else
  doubleget(data, *pos);
#endif
  set_double((double) data);
  *pos+= 8;
}

void Item_param::set_param_decimal(uchar **pos, ulong len)
{
  ulong length= get_param_length(pos, len);
  set_decimal((char*)*pos, length);
  *pos+= length;
}

#ifndef EMBEDDED_LIBRARY

/*
  Read date/time/datetime parameter values from network (binary
  protocol). See writing counterparts of these functions in
  libmysql.c (store_param_{time,date,datetime}).
*/

/**
  @todo
    Add warning 'Data truncated' here
*/
void Item_param::set_param_time(uchar **pos, ulong len)
{
  MYSQL_TIME tm;
  ulong length= get_param_length(pos, len);

  if (length >= 8)
  {
    uchar *to= *pos;
    uint day;

    tm.neg= (bool) to[0];
    day= (uint) sint4korr(to+1);
    tm.hour=   (uint) to[5] + day * 24;
    tm.minute= (uint) to[6];
    tm.second= (uint) to[7];
    tm.second_part= (length > 8) ? (ulong) sint4korr(to+8) : 0;
    if (tm.hour > 838)
    {
      /* TODO: add warning 'Data truncated' here */
      tm.hour= 838;
      tm.minute= 59;
      tm.second= 59;
    }
    tm.day= tm.year= tm.month= 0;
  }
  else
    set_zero_time(&tm, MYSQL_TIMESTAMP_TIME);
  set_time(&tm, MYSQL_TIMESTAMP_TIME, MAX_TIME_FULL_WIDTH);
  *pos+= length;
}

void Item_param::set_param_datetime(uchar **pos, ulong len)
{
  MYSQL_TIME tm;
  ulong length= get_param_length(pos, len);

  if (length >= 4)
  {
    uchar *to= *pos;

    tm.neg=    0;
    tm.year=   (uint) sint2korr(to);
    tm.month=  (uint) to[2];
    tm.day=    (uint) to[3];
    if (length > 4)
    {
      tm.hour=   (uint) to[4];
      tm.minute= (uint) to[5];
      tm.second= (uint) to[6];
    }
    else
      tm.hour= tm.minute= tm.second= 0;

    tm.second_part= (length > 7) ? (ulong) sint4korr(to+7) : 0;
  }
  else
    set_zero_time(&tm, MYSQL_TIMESTAMP_DATETIME);
  set_time(&tm, MYSQL_TIMESTAMP_DATETIME, MAX_DATETIME_WIDTH);
  *pos+= length;
}


void Item_param::set_param_date(uchar **pos, ulong len)
{
  MYSQL_TIME tm;
  ulong length= get_param_length(pos, len);

  if (length >= 4)
  {
    uchar *to= *pos;

    tm.year=  (uint) sint2korr(to);
    tm.month=  (uint) to[2];
    tm.day= (uint) to[3];

    tm.hour= tm.minute= tm.second= 0;
    tm.second_part= 0;
    tm.neg= 0;
  }
  else
    set_zero_time(&tm, MYSQL_TIMESTAMP_DATE);
  set_time(&tm, MYSQL_TIMESTAMP_DATE, MAX_DATE_WIDTH);
  *pos+= length;
}

#else/*!EMBEDDED_LIBRARY*/
/**
  @todo
    Add warning 'Data truncated' here
*/
void Item_param::set_param_time(uchar **pos, ulong len)
{
  MYSQL_TIME tm= *((MYSQL_TIME*)*pos);
  tm.hour+= tm.day * 24;
  tm.day= tm.year= tm.month= 0;
  if (tm.hour > 838)
  {
    /* TODO: add warning 'Data truncated' here */
    tm.hour= 838;
    tm.minute= 59;
    tm.second= 59;
  }
  set_time(&tm, MYSQL_TIMESTAMP_TIME, MAX_TIME_WIDTH);
}

void Item_param::set_param_datetime(uchar **pos, ulong len)
{
  MYSQL_TIME tm= *((MYSQL_TIME*)*pos);
  tm.neg= 0;
  set_time(&tm, MYSQL_TIMESTAMP_DATETIME, MAX_DATETIME_WIDTH);
}

void Item_param::set_param_date(uchar **pos, ulong len)
{
  MYSQL_TIME *to= (MYSQL_TIME*)*pos;
  set_time(to, MYSQL_TIMESTAMP_DATE, MAX_DATE_WIDTH);
}
#endif /*!EMBEDDED_LIBRARY*/


void Item_param::set_param_str(uchar **pos, ulong len)
{
  ulong length= get_param_length(pos, len);
  if (length == 0 && m_empty_string_is_null)
    set_null();
  else
  {
    if (length > len)
      length= len;
    /*
      We use &my_charset_bin here. Conversion and setting real character
      sets will be done in Item_param::convert_str_value(), after the
      original value is appended to the query used for logging.
    */
    set_str((const char *) *pos, length, &my_charset_bin, &my_charset_bin);
    *pos+= length;
  }
}


#undef get_param_length


void Item_param::setup_conversion(THD *thd, uchar param_type)
{
  const Type_handler *h=
    Type_handler::get_handler_by_field_type((enum_field_types) param_type);
  /*
    The client library ensures that we won't get any unexpected typecodes
    in the bound parameter. Translating unknown typecodes to
    &type_handler_string lets us to handle malformed packets as well.
  */
  if (!h)
    h= &type_handler_string;
  set_handler(h);
  h->Item_param_setup_conversion(thd, this);
}


void Item_param::setup_conversion_blob(THD *thd)
{
  value.cs_info.character_set_of_placeholder= &my_charset_bin;
  value.cs_info.character_set_client= thd->variables.character_set_client;
  DBUG_ASSERT(thd->variables.character_set_client);
  value.cs_info.final_character_set_of_str_value= &my_charset_bin;
  m_empty_string_is_null= thd->variables.sql_mode & MODE_EMPTY_STRING_IS_NULL;
}


void Item_param::setup_conversion_string(THD *thd, CHARSET_INFO *fromcs)
{
  value.cs_info.set(thd, fromcs);
  m_empty_string_is_null= thd->variables.sql_mode & MODE_EMPTY_STRING_IS_NULL;
  /*
    Exact value of max_length is not known unless data is converted to
    charset of connection, so we have to set it later.
  */
}

#ifndef EMBEDDED_LIBRARY

/**
  Routines to assign parameters from data supplied by the client.

    Update the parameter markers by reading data from the packet and
    and generate a valid query for logging.

  @note
    This function, along with other _with_log functions is called when one of
    binary, slow or general logs is open. Logging of prepared statements in
    all cases is performed by means of conventional queries: if parameter
    data was supplied from C API, each placeholder in the query is
    replaced with its actual value; if we're logging a [Dynamic] SQL
    prepared statement, parameter markers are replaced with variable names.
    Example:
    @verbatim
     mysqld_stmt_prepare("UPDATE t1 SET a=a*1.25 WHERE a=?")
       --> general logs gets [Prepare] UPDATE t1 SET a*1.25 WHERE a=?"
     mysqld_stmt_execute(stmt);
       --> general and binary logs get
                             [Execute] UPDATE t1 SET a*1.25 WHERE a=1"
    @endverbatim

    If a statement has been prepared using SQL syntax:
    @verbatim
     PREPARE stmt FROM "UPDATE t1 SET a=a*1.25 WHERE a=?"
       --> general log gets
                                 [Query]   PREPARE stmt FROM "UPDATE ..."
     EXECUTE stmt USING @a
       --> general log gets
                             [Query]   EXECUTE stmt USING @a;
    @endverbatim

  @retval
    0  if success
  @retval
    1  otherwise
*/

static bool insert_params_with_log(Prepared_statement *stmt, uchar *null_array,
                                   uchar *read_pos, uchar *data_end,
                                   String *query)
{
  THD  *thd= stmt->thd;
  Item_param **begin= stmt->param_array;
  Item_param **end= begin + stmt->param_count;
  Copy_query_with_rewrite acc(thd, stmt->query(), stmt->query_length(), query);
  DBUG_ENTER("insert_params_with_log");

  for (Item_param **it= begin; it < end; ++it)
  {
    Item_param *param= *it;
    if (!param->has_long_data_value())
    {
      if (is_param_null(null_array, (uint) (it - begin)))
        param->set_null();
      else
      {
        if (read_pos >= data_end)
          DBUG_RETURN(1);
        param->set_param_func(&read_pos, (uint) (data_end - read_pos));
        if (param->has_no_value())
          DBUG_RETURN(1);

        if (param->limit_clause_param && !param->has_int_value())
        {
          if (param->set_limit_clause_param(param->val_int()))
            DBUG_RETURN(1);
        }
      }
    }
    /*
      A long data stream was supplied for this parameter marker.
      This was done after prepare, prior to providing a placeholder
      type (the types are supplied at execute). Check that the
      supplied type of placeholder can accept a data stream.
    */
    else if (!param->type_handler()->is_param_long_data_type())
      DBUG_RETURN(1);

    if (acc.append(param))
      DBUG_RETURN(1);

    if (param->convert_str_value(thd))
      DBUG_RETURN(1);                           /* out of memory */
  }
  if (acc.finalize())
    DBUG_RETURN(1);

  DBUG_RETURN(0);
}


static bool insert_params(Prepared_statement *stmt, uchar *null_array,
                          uchar *read_pos, uchar *data_end,
                          String *expanded_query)
{
  Item_param **begin= stmt->param_array;
  Item_param **end= begin + stmt->param_count;

  DBUG_ENTER("insert_params");

  for (Item_param **it= begin; it < end; ++it)
  {
    Item_param *param= *it;
    param->indicator= STMT_INDICATOR_NONE; // only for bulk parameters
    if (!param->has_long_data_value())
    {
      if (is_param_null(null_array, (uint) (it - begin)))
        param->set_null();
      else
      {
        if (read_pos >= data_end)
          DBUG_RETURN(1);
        param->set_param_func(&read_pos, (uint) (data_end - read_pos));
        if (param->has_no_value())
          DBUG_RETURN(1);
      }
    }
    /*
      A long data stream was supplied for this parameter marker.
      This was done after prepare, prior to providing a placeholder
      type (the types are supplied at execute). Check that the
      supplied type of placeholder can accept a data stream.
    */
    else if (!param->type_handler()->is_param_long_data_type())
      DBUG_RETURN(1);
    if (param->convert_str_value(stmt->thd))
      DBUG_RETURN(1);                           /* out of memory */
  }
  DBUG_RETURN(0);
}


static bool insert_bulk_params(Prepared_statement *stmt,
                               uchar **read_pos, uchar *data_end,
                               bool reset)
{
  Item_param **begin= stmt->param_array;
  Item_param **end= begin + stmt->param_count;

  DBUG_ENTER("insert_params");

  for (Item_param **it= begin; it < end; ++it)
  {
    Item_param *param= *it;
    if (reset)
      param->reset();
    if (!param->has_long_data_value())
    {
      param->indicator= (enum_indicator_type) *((*read_pos)++);
      if ((*read_pos) > data_end)
        DBUG_RETURN(1);
      switch (param->indicator)
      {
      case STMT_INDICATOR_NONE:
        if ((*read_pos) >= data_end)
          DBUG_RETURN(1);
        param->set_param_func(read_pos, (uint) (data_end - (*read_pos)));
        if (param->has_no_value())
          DBUG_RETURN(1);
        if (param->convert_str_value(stmt->thd))
          DBUG_RETURN(1);                           /* out of memory */
        break;
      case STMT_INDICATOR_NULL:
        param->set_null();
        break;
      case STMT_INDICATOR_DEFAULT:
        param->set_default();
        break;
      case STMT_INDICATOR_IGNORE:
        param->set_ignore();
        break;
      }
    }
    else
      DBUG_RETURN(1); // long is not supported here
  }
  DBUG_RETURN(0);
}

static bool set_conversion_functions(Prepared_statement *stmt,
                                     uchar **data, uchar *data_end)
{
  uchar *read_pos= *data;
  const uint signed_bit= 1 << 15;
  DBUG_ENTER("set_conversion_functions");
  /*
     First execute or types altered by the client, setup the
     conversion routines for all parameters (one time)
   */
  Item_param **it= stmt->param_array;
  Item_param **end= it + stmt->param_count;
  THD *thd= stmt->thd;
  for (; it < end; ++it)
  {
    ushort typecode;

    if (read_pos >= data_end)
      DBUG_RETURN(1);

    typecode= sint2korr(read_pos);
    read_pos+= 2;
    (**it).unsigned_flag= MY_TEST(typecode & signed_bit);
    (*it)->setup_conversion(thd, (uchar) (typecode & 0xff));
  }
  *data= read_pos;
  DBUG_RETURN(0);
}


static bool setup_conversion_functions(Prepared_statement *stmt,
                                       uchar **data, uchar *data_end,
                                       bool bulk_protocol= 0)
{
  /* skip null bits */
  uchar *read_pos= *data;
  if (!bulk_protocol)
    read_pos+= (stmt->param_count+7) / 8;

  DBUG_ENTER("setup_conversion_functions");

  if (*read_pos++) //types supplied / first execute
  {
    *data= read_pos;
    bool res= set_conversion_functions(stmt, data, data_end);
    DBUG_RETURN(res);
  }
  *data= read_pos;
  DBUG_RETURN(0);
}

#else

//TODO: support bulk parameters

/**
  Embedded counterparts of parameter assignment routines.

    The main difference between the embedded library and the server is
    that in embedded case we don't serialize/deserialize parameters data.

    Additionally, for unknown reason, the client-side flag raised for
    changed types of placeholders is ignored and we simply setup conversion
    functions at each execute (TODO: fix).
*/

static bool emb_insert_params(Prepared_statement *stmt, String *expanded_query)
{
  THD *thd= stmt->thd;
  Item_param **it= stmt->param_array;
  Item_param **end= it + stmt->param_count;
  MYSQL_BIND *client_param= stmt->thd->client_params;

  DBUG_ENTER("emb_insert_params");

  for (; it < end; ++it, ++client_param)
  {
    Item_param *param= *it;
    param->setup_conversion(thd, client_param->buffer_type);
    if (!param->has_long_data_value())
    {
      if (*client_param->is_null)
        param->set_null();
      else
      {
        uchar *buff= (uchar*) client_param->buffer;
        param->unsigned_flag= client_param->is_unsigned;
        param->set_param_func(&buff,
                              client_param->length ?
                              *client_param->length :
                              client_param->buffer_length);
        if (param->has_no_value())
          DBUG_RETURN(1);
      }
    }
    if (param->convert_str_value(thd))
      DBUG_RETURN(1);                           /* out of memory */
  }
  DBUG_RETURN(0);
}


static bool emb_insert_params_with_log(Prepared_statement *stmt, String *query)
{
  THD *thd= stmt->thd;
  Item_param **it= stmt->param_array;
  Item_param **end= it + stmt->param_count;
  MYSQL_BIND *client_param= thd->client_params;
  Copy_query_with_rewrite acc(thd, stmt->query(), stmt->query_length(), query);
  DBUG_ENTER("emb_insert_params_with_log");

  for (; it < end; ++it, ++client_param)
  {
    Item_param *param= *it;
    param->setup_conversion(thd, client_param->buffer_type);
    if (!param->has_long_data_value())
    {
      if (*client_param->is_null)
        param->set_null();
      else
      {
        uchar *buff= (uchar*)client_param->buffer;
        param->unsigned_flag= client_param->is_unsigned;
        param->set_param_func(&buff,
                              client_param->length ?
                              *client_param->length :
                              client_param->buffer_length);
        if (param->has_no_value())
          DBUG_RETURN(1);
      }
    }
    if (acc.append(param))
      DBUG_RETURN(1);

    if (param->convert_str_value(thd))
      DBUG_RETURN(1);                           /* out of memory */
  }
  if (acc.finalize())
    DBUG_RETURN(1);

  DBUG_RETURN(0);
}

#endif /*!EMBEDDED_LIBRARY*/

/**
  Setup data conversion routines using an array of parameter
  markers from the original prepared statement.
  Swap the parameter data of the original prepared
  statement to the new one.

  Used only when we re-prepare a prepared statement.
  There are two reasons for this function to exist:

  1) In the binary client/server protocol, parameter metadata
  is sent only at first execute. Consequently, if we need to
  reprepare a prepared statement at a subsequent execution,
  we may not have metadata information in the packet.
  In that case we use the parameter array of the original
  prepared statement to setup parameter types of the new
  prepared statement.

  2) In the binary client/server protocol, we may supply
  long data in pieces. When the last piece is supplied,
  we assemble the pieces and convert them from client
  character set to the connection character set. After
  that the parameter value is only available inside
  the parameter, the original pieces are lost, and thus
  we can only assign the corresponding parameter of the
  reprepared statement from the original value.

  @param[out]  param_array_dst  parameter markers of the new statement
  @param[in]   param_array_src  parameter markers of the original
                                statement
  @param[in]   param_count      total number of parameters. Is the
                                same in src and dst arrays, since
                                the statement query is the same

  @return this function never fails
*/

static void
swap_parameter_array(Item_param **param_array_dst,
                     Item_param **param_array_src,
                     uint param_count)
{
  Item_param **dst= param_array_dst;
  Item_param **src= param_array_src;
  Item_param **end= param_array_dst + param_count;

  for (; dst < end; ++src, ++dst)
    (*dst)->set_param_type_and_swap_value(*src);
}


/**
  Assign prepared statement parameters from user variables.

  @param stmt      Statement
  @param params    A list of parameters. Caller must ensure that number
                   of parameters in the list is equal to number of statement
                   parameters
  @param query     Ignored
*/

static bool
insert_params_from_actual_params(Prepared_statement *stmt,
                                 List<Item> &params,
                                 String *query __attribute__((unused)))
{
  Item_param **begin= stmt->param_array;
  Item_param **end= begin + stmt->param_count;
  List_iterator<Item> param_it(params);
  DBUG_ENTER("insert_params_from_actual_params");

  for (Item_param **it= begin; it < end; ++it)
  {
    Item_param *param= *it;
    Item *ps_param= param_it++;
    if (ps_param->save_in_param(stmt->thd, param) ||
        param->convert_str_value(stmt->thd))
      DBUG_RETURN(1);
  }
  DBUG_RETURN(0);
}


/**
  Do the same as insert_params_from_actual_params
  but also construct query text for binary log.

  @param stmt      Prepared statement
  @param params    A list of parameters. Caller must ensure that number of
                   parameters in the list is equal to number of statement
                   parameters
  @param query     The query with parameter markers replaced with corresponding
                   user variables that were used to execute the query.
*/

static bool
insert_params_from_actual_params_with_log(Prepared_statement *stmt,
                                          List<Item> &params,
                                          String *query)
{
  Item_param **begin= stmt->param_array;
  Item_param **end= begin + stmt->param_count;
  List_iterator<Item> param_it(params);
  THD *thd= stmt->thd;
  Copy_query_with_rewrite acc(thd, stmt->query(), stmt->query_length(), query);

  DBUG_ENTER("insert_params_from_actual_params_with_log");

  for (Item_param **it= begin; it < end; ++it)
  {
    Item_param *param= *it;
    Item *ps_param= param_it++;
    if (ps_param->save_in_param(thd, param))
      DBUG_RETURN(1);

    if (acc.append(param))
      DBUG_RETURN(1);

    if (param->convert_str_value(thd))
      DBUG_RETURN(1);
  }
  if (acc.finalize())
    DBUG_RETURN(1);

  DBUG_RETURN(0);
}

/**
  Validate INSERT statement.

  @param stmt               prepared statement
  @param tables             global/local table list

  @retval
    FALSE             success
  @retval
    TRUE              error, error message is set in THD
*/

static bool mysql_test_insert(Prepared_statement *stmt,
                              TABLE_LIST *table_list,
                              List<Item> &fields,
                              List<List_item> &values_list,
                              List<Item> &update_fields,
                              List<Item> &update_values,
                              enum_duplicates duplic)
{
  THD *thd= stmt->thd;
  List_iterator_fast<List_item> its(values_list);
  List_item *values;
  DBUG_ENTER("mysql_test_insert");

  /*
    Since INSERT DELAYED doesn't support temporary tables, we could
    not pre-open temporary tables for SQLCOM_INSERT / SQLCOM_REPLACE.
    Open them here instead.
  */
  if (table_list->lock_type != TL_WRITE_DELAYED)
  {
    if (thd->open_temporary_tables(table_list))
      goto error;
  }

  if (insert_precheck(thd, table_list))
    goto error;

  //upgrade_lock_type_for_insert(thd, &table_list->lock_type, duplic,
  //                             values_list.elements > 1);
  /*
    open temporary memory pool for temporary data allocated by derived
    tables & preparation procedure
    Note that this is done without locks (should not be needed as we will not
    access any data here)
    If we would use locks, then we have to ensure we are not using
    TL_WRITE_DELAYED as having two such locks can cause table corruption.
  */
  if (open_normal_and_derived_tables(thd, table_list,
                                     MYSQL_OPEN_FORCE_SHARED_MDL, DT_INIT))
    goto error;

  if ((values= its++))
  {
    uint value_count;
    ulong counter= 0;
    Item *unused_conds= 0;

    if (table_list->table)
    {
      // don't allocate insert_values
      table_list->table->insert_values=(uchar *)1;
    }

    if (mysql_prepare_insert(thd, table_list, table_list->table,
                             fields, values, update_fields, update_values,
                             duplic, &unused_conds, FALSE))
      goto error;

    value_count= values->elements;
    its.rewind();

    if (table_list->lock_type == TL_WRITE_DELAYED &&
        !(table_list->table->file->ha_table_flags() & HA_CAN_INSERT_DELAYED))
    {
      my_error(ER_DELAYED_NOT_SUPPORTED, MYF(0), (table_list->view ?
                                                  table_list->view_name.str :
                                                  table_list->table_name.str));
      goto error;
    }
    while ((values= its++))
    {
      counter++;
      if (values->elements != value_count)
      {
        my_error(ER_WRONG_VALUE_COUNT_ON_ROW, MYF(0), counter);
        goto error;
      }
      if (setup_fields(thd, Ref_ptr_array(),
                       *values, COLUMNS_READ, 0, NULL, 0))
        goto error;
    }
  }
  DBUG_RETURN(FALSE);

error:
  /* insert_values is cleared in open_table */
  DBUG_RETURN(TRUE);
}


/**
  Validate UPDATE statement.

  @param stmt               prepared statement
  @param tables             list of tables used in this query

  @todo
    - here we should send types of placeholders to the client.

  @retval
    0                 success
  @retval
    1                 error, error message is set in THD
  @retval
    2                 convert to multi_update
*/

static int mysql_test_update(Prepared_statement *stmt,
                              TABLE_LIST *table_list)
{
  int res;
  THD *thd= stmt->thd;
  uint table_count= 0;
  TABLE_LIST *update_source_table;
  SELECT_LEX *select= &stmt->lex->select_lex;
#ifndef NO_EMBEDDED_ACCESS_CHECKS
  uint          want_privilege;
#endif
  DBUG_ENTER("mysql_test_update");

  if (update_precheck(thd, table_list) ||
      open_tables(thd, &table_list, &table_count, MYSQL_OPEN_FORCE_SHARED_MDL))
    goto error;

  if (mysql_handle_derived(thd->lex, DT_INIT))
    goto error;

  if (((update_source_table= unique_table(thd, table_list,
                                          table_list->next_global, 0)) ||
        table_list->is_multitable()))
  {
    DBUG_ASSERT(update_source_table || table_list->view != 0);
    DBUG_PRINT("info", ("Switch to multi-update"));
    /* pass counter value */
    thd->lex->table_count= table_count;
    /* convert to multiupdate */
    DBUG_RETURN(2);
  }

  /*
    thd->fill_derived_tables() is false here for sure (because it is
    preparation of PS, so we even do not check it).
  */
  if (table_list->handle_derived(thd->lex, DT_MERGE_FOR_INSERT))
    goto error;
  if (table_list->handle_derived(thd->lex, DT_PREPARE))
    goto error;

  if (!table_list->single_table_updatable())
  {
    my_error(ER_NON_UPDATABLE_TABLE, MYF(0), table_list->alias.str, "UPDATE");
    goto error;
  }

#ifndef NO_EMBEDDED_ACCESS_CHECKS
  /* Force privilege re-checking for views after they have been opened. */
  want_privilege= (table_list->view ? UPDATE_ACL :
                   table_list->grant.want_privilege);
#endif

  if (mysql_prepare_update(thd, table_list, &select->where,
                           select->order_list.elements,
                           select->order_list.first))
    goto error;

#ifndef NO_EMBEDDED_ACCESS_CHECKS
  table_list->grant.want_privilege= want_privilege;
  table_list->table->grant.want_privilege= want_privilege;
  table_list->register_want_access(want_privilege);
#endif
  thd->lex->select_lex.no_wrap_view_item= TRUE;
  res= setup_fields(thd, Ref_ptr_array(),
                    select->item_list, MARK_COLUMNS_READ, 0, NULL, 0);
  thd->lex->select_lex.no_wrap_view_item= FALSE;
  if (res)
    goto error;
#ifndef NO_EMBEDDED_ACCESS_CHECKS
  /* Check values */
  table_list->grant.want_privilege=
  table_list->table->grant.want_privilege=
    (SELECT_ACL & ~table_list->table->grant.privilege);
  table_list->register_want_access(SELECT_ACL);
#endif
  if (setup_fields(thd, Ref_ptr_array(),
                   stmt->lex->value_list, COLUMNS_READ, 0, NULL, 0) ||
      check_unique_table(thd, table_list))
    goto error;
  /* TODO: here we should send types of placeholders to the client. */
  DBUG_RETURN(0);
error:
  DBUG_RETURN(1);
}


/**
  Validate DELETE statement.

  @param stmt               prepared statement
  @param tables             list of tables used in this query

  @retval
    FALSE             success
  @retval
    TRUE              error, error message is set in THD
*/

static bool mysql_test_delete(Prepared_statement *stmt,
                              TABLE_LIST *table_list)
{
  uint table_count= 0;
  THD *thd= stmt->thd;
  LEX *lex= stmt->lex;
  bool delete_while_scanning;
  DBUG_ENTER("mysql_test_delete");

  if (delete_precheck(thd, table_list) ||
      open_tables(thd, &table_list, &table_count, MYSQL_OPEN_FORCE_SHARED_MDL))
    goto error;

  if (mysql_handle_derived(thd->lex, DT_INIT))
    goto error;
  if (mysql_handle_derived(thd->lex, DT_MERGE_FOR_INSERT))
    goto error;
  if (mysql_handle_derived(thd->lex, DT_PREPARE))
    goto error;

  if (!table_list->single_table_updatable())
  {
    my_error(ER_NON_UPDATABLE_TABLE, MYF(0), table_list->alias.str, "DELETE");
    goto error;
  }
  if (!table_list->table || !table_list->table->is_created())
  {
    my_error(ER_VIEW_DELETE_MERGE_VIEW, MYF(0),
             table_list->view_db.str, table_list->view_name.str);
    goto error;
  }

  DBUG_RETURN(mysql_prepare_delete(thd, table_list, 
                                   lex->select_lex.with_wild, 
                                   lex->select_lex.item_list,
                                   &lex->select_lex.where,
                                   &delete_while_scanning));
error:
  DBUG_RETURN(TRUE);
}


/**
  Validate SELECT statement.

    In case of success, if this query is not EXPLAIN, send column list info
    back to the client.

  @param stmt               prepared statement
  @param tables             list of tables used in the query

  @retval
    0                 success
  @retval
    1                 error, error message is set in THD
  @retval
    2                 success, and statement metadata has been sent
*/

static int mysql_test_select(Prepared_statement *stmt,
                             TABLE_LIST *tables)
{
  THD *thd= stmt->thd;
  LEX *lex= stmt->lex;
  SELECT_LEX_UNIT *unit= &lex->unit;
  DBUG_ENTER("mysql_test_select");

  lex->select_lex.context.resolve_in_select_list= TRUE;

  ulong privilege= lex->exchange ? SELECT_ACL | FILE_ACL : SELECT_ACL;
  if (tables)
  {
    if (check_table_access(thd, privilege, tables, FALSE, UINT_MAX, FALSE))
      goto error;
  }
  else if (check_access(thd, privilege, any_db, NULL, NULL, 0, 0))
    goto error;

  if (!lex->result && !(lex->result= new (stmt->mem_root) select_send(thd)))
  {
    my_error(ER_OUTOFMEMORY, MYF(ME_FATALERROR), 
             static_cast<int>(sizeof(select_send)));
    goto error;
  }

  if (open_normal_and_derived_tables(thd, tables,  MYSQL_OPEN_FORCE_SHARED_MDL,
                                     DT_INIT | DT_PREPARE | DT_CREATE))
    goto error;

  thd->lex->used_tables= 0;                        // Updated by setup_fields

  /*
    JOIN::prepare calls
    It is not SELECT COMMAND for sure, so setup_tables will be called as
    usual, and we pass 0 as setup_tables_done_option
  */
  if (unit->prepare(unit->derived, 0, 0))
    goto error;
  if (!lex->describe && !thd->lex->analyze_stmt && !stmt->is_sql_prepare())
  {
    /* Make copy of item list, as change_columns may change it */
    List<Item> fields(lex->select_lex.item_list);

    /* Change columns if a procedure like analyse() */
    if (unit->last_procedure && unit->last_procedure->change_columns(thd, fields))
      goto error;

    /*
      We can use lex->result as it should've been prepared in
      unit->prepare call above.
    */
    if (send_prep_stmt(stmt, lex->result->field_count(fields)) ||
        lex->result->send_result_set_metadata(fields, Protocol::SEND_EOF) ||
        thd->protocol->flush())
      goto error;
    DBUG_RETURN(2);
  }
  DBUG_RETURN(0);
error:
  DBUG_RETURN(1);
}


/**
  Validate and prepare for execution DO statement expressions.

  @param stmt               prepared statement
  @param tables             list of tables used in this query
  @param values             list of expressions

  @retval
    FALSE             success
  @retval
    TRUE              error, error message is set in THD
*/

static bool mysql_test_do_fields(Prepared_statement *stmt,
                                TABLE_LIST *tables,
                                List<Item> *values)
{
  THD *thd= stmt->thd;

  DBUG_ENTER("mysql_test_do_fields");
  if (tables && check_table_access(thd, SELECT_ACL, tables, FALSE,
                                   UINT_MAX, FALSE))
    DBUG_RETURN(TRUE);

  if (open_normal_and_derived_tables(thd, tables, MYSQL_OPEN_FORCE_SHARED_MDL,
                                     DT_PREPARE | DT_CREATE))
    DBUG_RETURN(TRUE);
  DBUG_RETURN(setup_fields(thd, Ref_ptr_array(),
                           *values, COLUMNS_READ, 0, NULL, 0));
}


/**
  Validate and prepare for execution SET statement expressions.

  @param stmt               prepared statement
  @param tables             list of tables used in this query
  @param values             list of expressions

  @retval
    FALSE             success
  @retval
    TRUE              error, error message is set in THD
*/

static bool mysql_test_set_fields(Prepared_statement *stmt,
                                  TABLE_LIST *tables,
                                  List<set_var_base> *var_list)
{
  DBUG_ENTER("mysql_test_set_fields");
  List_iterator_fast<set_var_base> it(*var_list);
  THD *thd= stmt->thd;
  set_var_base *var;

  if ((tables &&
       check_table_access(thd, SELECT_ACL, tables, FALSE, UINT_MAX, FALSE)) ||
      open_normal_and_derived_tables(thd, tables, MYSQL_OPEN_FORCE_SHARED_MDL,
                                     DT_PREPARE | DT_CREATE))
    goto error;

  while ((var= it++))
  {
    if (var->light_check(thd))
      goto error;
  }
  DBUG_RETURN(FALSE);
error:
  DBUG_RETURN(TRUE);
}


/**
  Validate and prepare for execution CALL statement expressions.

  @param stmt               prepared statement
  @param tables             list of tables used in this query
  @param value_list         list of expressions

  @retval FALSE             success
  @retval TRUE              error, error message is set in THD
*/

static bool mysql_test_call_fields(Prepared_statement *stmt,
                                   TABLE_LIST *tables,
                                   List<Item> *value_list)
{
  DBUG_ENTER("mysql_test_call_fields");

  List_iterator<Item> it(*value_list);
  THD *thd= stmt->thd;
  Item *item;

  if ((tables &&
       check_table_access(thd, SELECT_ACL, tables, FALSE, UINT_MAX, FALSE)) ||
      open_normal_and_derived_tables(thd, tables, MYSQL_OPEN_FORCE_SHARED_MDL, DT_PREPARE))
    goto err;

  while ((item= it++))
  {
    if ((!item->fixed && item->fix_fields(thd, it.ref())) ||
        item->check_cols(1))
      goto err;
  }
  DBUG_RETURN(FALSE);
err:
  DBUG_RETURN(TRUE);
}


/**
  Check internal SELECT of the prepared command.

  @param stmt                      prepared statement
  @param specific_prepare          function of command specific prepare
  @param setup_tables_done_option  options to be passed to LEX::unit.prepare()

  @note
    This function won't directly open tables used in select. They should
    be opened either by calling function (and in this case you probably
    should use select_like_stmt_test_with_open()) or by
    "specific_prepare" call (like this happens in case of multi-update).

  @retval
    FALSE                success
  @retval
    TRUE                 error, error message is set in THD
*/

static bool select_like_stmt_test(Prepared_statement *stmt,
                                  int (*specific_prepare)(THD *thd),
                                  ulong setup_tables_done_option)
{
  DBUG_ENTER("select_like_stmt_test");
  THD *thd= stmt->thd;
  LEX *lex= stmt->lex;

  lex->select_lex.context.resolve_in_select_list= TRUE;

  if (specific_prepare && (*specific_prepare)(thd))
    DBUG_RETURN(TRUE);

  thd->lex->used_tables= 0;                        // Updated by setup_fields

  /* Calls JOIN::prepare */
  DBUG_RETURN(lex->unit.prepare(lex->unit.derived, 0, setup_tables_done_option));
}

/**
  Check internal SELECT of the prepared command (with opening of used
  tables).

  @param stmt                      prepared statement
  @param tables                    list of tables to be opened
                                   before calling specific_prepare function
  @param specific_prepare          function of command specific prepare
  @param setup_tables_done_option  options to be passed to LEX::unit.prepare()

  @retval
    FALSE                success
  @retval
    TRUE                 error
*/

static bool
select_like_stmt_test_with_open(Prepared_statement *stmt,
                                TABLE_LIST *tables,
                                int (*specific_prepare)(THD *thd),
                                ulong setup_tables_done_option)
{
  uint table_count= 0;
  DBUG_ENTER("select_like_stmt_test_with_open");

  /*
    We should not call LEX::unit.cleanup() after this
    open_normal_and_derived_tables() call because we don't allow
    prepared EXPLAIN yet so derived tables will clean up after
    themself.
  */
  THD *thd= stmt->thd;
  if (open_tables(thd, &tables, &table_count, MYSQL_OPEN_FORCE_SHARED_MDL))
    DBUG_RETURN(TRUE);

  DBUG_RETURN(select_like_stmt_test(stmt, specific_prepare,
                                    setup_tables_done_option));
}


/**
  Validate and prepare for execution CREATE TABLE statement.

  @param stmt               prepared statement
  @param tables             list of tables used in this query

  @retval
    FALSE             success
  @retval
    TRUE              error, error message is set in THD
*/

static bool mysql_test_create_table(Prepared_statement *stmt)
{
  DBUG_ENTER("mysql_test_create_table");
  THD *thd= stmt->thd;
  LEX *lex= stmt->lex;
  SELECT_LEX *select_lex= &lex->select_lex;
  bool res= FALSE;
  bool link_to_local;
  TABLE_LIST *create_table= lex->query_tables;
  TABLE_LIST *tables= lex->create_last_non_select_table->next_global;

  if (create_table_precheck(thd, tables, create_table))
    DBUG_RETURN(TRUE);

  if (select_lex->item_list.elements)
  {
    /* Base table and temporary table are not in the same name space. */
    if (!lex->create_info.tmp_table())
      create_table->open_type= OT_BASE_ONLY;

    if (open_normal_and_derived_tables(stmt->thd, lex->query_tables,
                                       MYSQL_OPEN_FORCE_SHARED_MDL,
                                       DT_PREPARE | DT_CREATE))
      DBUG_RETURN(TRUE);

    select_lex->context.resolve_in_select_list= TRUE;

    lex->unlink_first_table(&link_to_local);

    res= select_like_stmt_test(stmt, 0, 0);

    lex->link_first_table_back(create_table, link_to_local);
  }
  else
  {
    /*
      Check that the source table exist, and also record
      its metadata version. Even though not strictly necessary,
      we validate metadata of all CREATE TABLE statements,
      which keeps metadata validation code simple.
    */
    if (open_normal_and_derived_tables(stmt->thd, lex->query_tables,
                                       MYSQL_OPEN_FORCE_SHARED_MDL,
                                       DT_PREPARE))
      DBUG_RETURN(TRUE);
  }

  DBUG_RETURN(res);
}


static int send_stmt_metadata(THD *thd, Prepared_statement *stmt, List<Item> *fields)
{
  if (stmt->is_sql_prepare())
    return 0;

  if (send_prep_stmt(stmt, fields->elements) ||
      thd->protocol->send_result_set_metadata(fields, Protocol::SEND_EOF) ||
      thd->protocol->flush())
    return 1;

  return 2;
}


/**
  Validate and prepare for execution SHOW CREATE TABLE statement.

  @param stmt               prepared statement
  @param tables             list of tables used in this query

  @retval
    FALSE             success
  @retval
    TRUE              error, error message is set in THD
*/

static int mysql_test_show_create_table(Prepared_statement *stmt,
                                        TABLE_LIST *tables)
{
  DBUG_ENTER("mysql_test_show_create_table");
  THD *thd= stmt->thd;
  List<Item> fields;
  char buff[2048];
  String buffer(buff, sizeof(buff), system_charset_info);

  if (mysqld_show_create_get_fields(thd, tables, &fields, &buffer))
    DBUG_RETURN(1);

  DBUG_RETURN(send_stmt_metadata(thd, stmt, &fields));
}


/**
  Validate and prepare for execution SHOW CREATE DATABASE statement.

  @param stmt               prepared statement

  @retval
    FALSE             success
  @retval
    TRUE              error, error message is set in THD
*/

static int mysql_test_show_create_db(Prepared_statement *stmt)
{
  DBUG_ENTER("mysql_test_show_create_db");
  THD *thd= stmt->thd;
  List<Item> fields;

  mysqld_show_create_db_get_fields(thd, &fields);
    
  DBUG_RETURN(send_stmt_metadata(thd, stmt, &fields));
}


#ifndef NO_EMBEDDED_ACCESS_CHECKS
/**
  Validate and prepare for execution SHOW GRANTS statement.

  @param stmt               prepared statement

  @retval
    FALSE             success
  @retval
    TRUE              error, error message is set in THD
*/

static int mysql_test_show_grants(Prepared_statement *stmt)
{
  DBUG_ENTER("mysql_test_show_grants");
  THD *thd= stmt->thd;
  List<Item> fields;

  mysql_show_grants_get_fields(thd, &fields, STRING_WITH_LEN("Grants for"));
  DBUG_RETURN(send_stmt_metadata(thd, stmt, &fields));
}
#endif /*NO_EMBEDDED_ACCESS_CHECKS*/


#ifndef EMBEDDED_LIBRARY
/**
  Validate and prepare for execution SHOW SLAVE STATUS statement.

  @param stmt               prepared statement

  @retval
    FALSE             success
  @retval
    TRUE              error, error message is set in THD
*/

static int mysql_test_show_slave_status(Prepared_statement *stmt)
{
  DBUG_ENTER("mysql_test_show_slave_status");
  THD *thd= stmt->thd;
  List<Item> fields;

  show_master_info_get_fields(thd, &fields, 0, 0);
    
  DBUG_RETURN(send_stmt_metadata(thd, stmt, &fields));
}


/**
  Validate and prepare for execution SHOW MASTER STATUS statement.

  @param stmt               prepared statement

  @retval
    FALSE             success
  @retval
    TRUE              error, error message is set in THD
*/

static int mysql_test_show_master_status(Prepared_statement *stmt)
{
  DBUG_ENTER("mysql_test_show_master_status");
  THD *thd= stmt->thd;
  List<Item> fields;

  show_binlog_info_get_fields(thd, &fields);
    
  DBUG_RETURN(send_stmt_metadata(thd, stmt, &fields));
}


/**
  Validate and prepare for execution SHOW BINLOGS statement.

  @param stmt               prepared statement

  @retval
    FALSE             success
  @retval
    TRUE              error, error message is set in THD
*/

static int mysql_test_show_binlogs(Prepared_statement *stmt)
{
  DBUG_ENTER("mysql_test_show_binlogs");
  THD *thd= stmt->thd;
  List<Item> fields;

  show_binlogs_get_fields(thd, &fields);
    
  DBUG_RETURN(send_stmt_metadata(thd, stmt, &fields));
}

#endif /* EMBEDDED_LIBRARY */


/**
  Validate and prepare for execution SHOW CREATE PROC/FUNC statement.

  @param stmt               prepared statement

  @retval
    FALSE             success
  @retval
    TRUE              error, error message is set in THD
*/

static int mysql_test_show_create_routine(Prepared_statement *stmt,
                                          const Sp_handler *sph)
{
  DBUG_ENTER("mysql_test_show_binlogs");
  THD *thd= stmt->thd;
  List<Item> fields;

  sp_head::show_create_routine_get_fields(thd, sph, &fields);
    
  DBUG_RETURN(send_stmt_metadata(thd, stmt, &fields));
}


/**
  @brief Validate and prepare for execution CREATE VIEW statement

  @param stmt prepared statement

  @note This function handles create view commands.

  @retval FALSE Operation was a success.
  @retval TRUE An error occurred.
*/

static bool mysql_test_create_view(Prepared_statement *stmt)
{
  DBUG_ENTER("mysql_test_create_view");
  THD *thd= stmt->thd;
  LEX *lex= stmt->lex;
  bool res= TRUE;
  /* Skip first table, which is the view we are creating */
  bool link_to_local;
  TABLE_LIST *view= lex->unlink_first_table(&link_to_local);
  TABLE_LIST *tables= lex->query_tables;

  if (create_view_precheck(thd, tables, view, lex->create_view->mode))
    goto err;

  /*
    Since we can't pre-open temporary tables for SQLCOM_CREATE_VIEW,
    (see mysql_create_view) we have to do it here instead.
  */
  if (thd->open_temporary_tables(tables))
    goto err;

  lex->context_analysis_only|= CONTEXT_ANALYSIS_ONLY_VIEW;
  if (open_normal_and_derived_tables(thd, tables, MYSQL_OPEN_FORCE_SHARED_MDL,
                                     DT_PREPARE))
    goto err;

  res= select_like_stmt_test(stmt, 0, 0);

err:
  /* put view back for PS rexecuting */
  lex->link_first_table_back(view, link_to_local);
  DBUG_RETURN(res);
}


/*
  Validate and prepare for execution a multi update statement.

  @param stmt               prepared statement
  @param tables             list of tables used in this query
  @param converted          converted to multi-update from usual update

  @retval
    FALSE             success
  @retval
    TRUE              error, error message is set in THD
*/

static bool mysql_test_multiupdate(Prepared_statement *stmt,
                                  TABLE_LIST *tables,
                                  bool converted)
{
  /* if we switched from normal update, rights are checked */
  if (!converted && multi_update_precheck(stmt->thd, tables))
    return TRUE;

  return select_like_stmt_test(stmt, &mysql_multi_update_prepare,
                               OPTION_SETUP_TABLES_DONE);
}


/**
  Validate and prepare for execution a multi delete statement.

  @param stmt               prepared statement
  @param tables             list of tables used in this query

  @retval
    FALSE             success
  @retval
    TRUE              error, error message in THD is set.
*/

static bool mysql_test_multidelete(Prepared_statement *stmt,
                                  TABLE_LIST *tables)
{
  THD *thd= stmt->thd;

  thd->lex->current_select= &thd->lex->select_lex;
  if (add_item_to_list(thd, new (thd->mem_root)
                       Item_null(thd)))
  {
    my_error(ER_OUTOFMEMORY, MYF(ME_FATALERROR), 0);
    goto error;
  }

  if (multi_delete_precheck(thd, tables) ||
      select_like_stmt_test_with_open(stmt, tables,
                                      &mysql_multi_delete_prepare,
                                      OPTION_SETUP_TABLES_DONE))
    goto error;
  if (!tables->table)
  {
    my_error(ER_VIEW_DELETE_MERGE_VIEW, MYF(0),
             tables->view_db.str, tables->view_name.str);
    goto error;
  }
  return FALSE;
error:
  return TRUE;
}


/**
  Wrapper for mysql_insert_select_prepare, to make change of local tables
  after open_normal_and_derived_tables() call.

  @param thd                thread handle

  @note
    We need to remove the first local table after
    open_normal_and_derived_tables(), because mysql_handle_derived
    uses local tables lists.
*/

static int mysql_insert_select_prepare_tester(THD *thd)
{
  SELECT_LEX *first_select= &thd->lex->select_lex;
  TABLE_LIST *second_table= first_select->table_list.first->next_local;

  /* Skip first table, which is the table we are inserting in */
  first_select->table_list.first= second_table;
  thd->lex->select_lex.context.table_list=
    thd->lex->select_lex.context.first_name_resolution_table= second_table;

  return mysql_insert_select_prepare(thd);
}


/**
  Validate and prepare for execution INSERT ... SELECT statement.

  @param stmt               prepared statement
  @param tables             list of tables used in this query

  @retval
    FALSE             success
  @retval
    TRUE              error, error message is set in THD
*/

static bool mysql_test_insert_select(Prepared_statement *stmt,
                                     TABLE_LIST *tables)
{
  int res;
  LEX *lex= stmt->lex;
  TABLE_LIST *first_local_table;

  if (tables->table)
  {
    // don't allocate insert_values
    tables->table->insert_values=(uchar *)1;
  }

  if (insert_precheck(stmt->thd, tables))
    return 1;

  /* store it, because mysql_insert_select_prepare_tester change it */
  first_local_table= lex->select_lex.table_list.first;
  DBUG_ASSERT(first_local_table != 0);

  res=
    select_like_stmt_test_with_open(stmt, tables,
                                    &mysql_insert_select_prepare_tester,
                                    OPTION_SETUP_TABLES_DONE);
  /* revert changes  made by mysql_insert_select_prepare_tester */
  lex->select_lex.table_list.first= first_local_table;
  return res;
}

/**
  Validate SELECT statement.

    In case of success, if this query is not EXPLAIN, send column list info
    back to the client.

  @param stmt               prepared statement
  @param tables             list of tables used in the query

  @retval 0 success
  @retval 1 error, error message is set in THD
  @retval 2 success, and statement metadata has been sent
*/

static int mysql_test_handler_read(Prepared_statement *stmt,
                                   TABLE_LIST *tables)
{
  THD *thd= stmt->thd;
  LEX *lex= stmt->lex;
  SQL_HANDLER *ha_table;
  DBUG_ENTER("mysql_test_handler_read");

  lex->select_lex.context.resolve_in_select_list= TRUE;

  /*
    We don't have to test for permissions as this is already done during
    HANDLER OPEN
  */
  if (!(ha_table= mysql_ha_read_prepare(thd, tables, lex->ha_read_mode,
                                        lex->ident.str,
                                        lex->insert_list,
                                        lex->ha_rkey_mode,
                                        lex->select_lex.where)))
    DBUG_RETURN(1);

  if (!stmt->is_sql_prepare())
  {
    if (!lex->result && !(lex->result= new (stmt->mem_root) select_send(thd)))
      DBUG_RETURN(1);

    if (send_prep_stmt(stmt, ha_table->fields.elements) ||
        lex->result->send_result_set_metadata(ha_table->fields, Protocol::SEND_EOF) ||
        thd->protocol->flush())
      DBUG_RETURN(1);
    DBUG_RETURN(2);
  }
  DBUG_RETURN(0);
}


/**
  Perform semantic analysis of the parsed tree and send a response packet
  to the client.

    This function
    - opens all tables and checks access rights
    - validates semantics of statement columns and SQL functions
      by calling fix_fields.

  @param stmt               prepared statement

  @retval
    FALSE             success, statement metadata is sent to client
  @retval
    TRUE              error, error message is set in THD (but not sent)
*/

static bool check_prepared_statement(Prepared_statement *stmt)
{
  THD *thd= stmt->thd;
  LEX *lex= stmt->lex;
  SELECT_LEX *select_lex= &lex->select_lex;
  TABLE_LIST *tables;
  enum enum_sql_command sql_command= lex->sql_command;
  int res= 0;
  DBUG_ENTER("check_prepared_statement");
  DBUG_PRINT("enter",("command: %d  param_count: %u",
                      sql_command, stmt->param_count));

  lex->first_lists_tables_same();
  tables= lex->query_tables;

  /* set context for commands which do not use setup_tables */
  lex->select_lex.context.resolve_in_table_list_only(select_lex->
                                                     get_table_list());

  /* Reset warning count for each query that uses tables */
  if (tables)
    thd->get_stmt_da()->opt_clear_warning_info(thd->query_id);

  if (check_dependencies_in_with_clauses(thd->lex->with_clauses_list))
    goto error;

  if (sql_command_flags[sql_command] & CF_HA_CLOSE)
    mysql_ha_rm_tables(thd, tables);

  /*
    Open temporary tables that are known now. Temporary tables added by
    prelocking will be opened afterwards (during open_tables()).
  */
  if (sql_command_flags[sql_command] & CF_PREOPEN_TMP_TABLES)
  {
    if (thd->open_temporary_tables(tables))
      goto error;
  }

  switch (sql_command) {
  case SQLCOM_REPLACE:
  case SQLCOM_INSERT:
    res= mysql_test_insert(stmt, tables, lex->field_list,
                           lex->many_values,
                           lex->update_list, lex->value_list,
                           lex->duplicates);
    break;

  case SQLCOM_UPDATE:
    res= mysql_test_update(stmt, tables);
    /* mysql_test_update returns 2 if we need to switch to multi-update */
    if (res != 2)
      break;
    /* fall through */
  case SQLCOM_UPDATE_MULTI:
    res= mysql_test_multiupdate(stmt, tables, res == 2);
    break;

  case SQLCOM_DELETE:
    res= mysql_test_delete(stmt, tables);
    break;
  /* The following allow WHERE clause, so they must be tested like SELECT */
  case SQLCOM_SHOW_DATABASES:
  case SQLCOM_SHOW_TABLES:
  case SQLCOM_SHOW_TRIGGERS:
  case SQLCOM_SHOW_EVENTS:
  case SQLCOM_SHOW_OPEN_TABLES:
  case SQLCOM_SHOW_FIELDS:
  case SQLCOM_SHOW_KEYS:
  case SQLCOM_SHOW_COLLATIONS:
  case SQLCOM_SHOW_CHARSETS:
  case SQLCOM_SHOW_VARIABLES:
  case SQLCOM_SHOW_STATUS:
  case SQLCOM_SHOW_TABLE_STATUS:
  case SQLCOM_SHOW_STATUS_PROC:
  case SQLCOM_SHOW_STATUS_FUNC:
  case SQLCOM_SHOW_STATUS_PACKAGE:
  case SQLCOM_SHOW_STATUS_PACKAGE_BODY:
  case SQLCOM_SELECT:
    res= mysql_test_select(stmt, tables);
    if (res == 2)
    {
      /* Statement and field info has already been sent */
      DBUG_RETURN(FALSE);
    }
    break;
  case SQLCOM_CREATE_TABLE:
  case SQLCOM_CREATE_SEQUENCE:
    res= mysql_test_create_table(stmt);
    break;
  case SQLCOM_SHOW_CREATE:
    if ((res= mysql_test_show_create_table(stmt, tables)) == 2)
    {
      /* Statement and field info has already been sent */
      DBUG_RETURN(FALSE);
    }
    break;
  case SQLCOM_SHOW_CREATE_DB:
    if ((res= mysql_test_show_create_db(stmt)) == 2)
    {
      /* Statement and field info has already been sent */
      DBUG_RETURN(FALSE);
    }
    break;
#ifndef NO_EMBEDDED_ACCESS_CHECKS
  case SQLCOM_SHOW_GRANTS:
    if ((res= mysql_test_show_grants(stmt)) == 2)
    {
      /* Statement and field info has already been sent */
      DBUG_RETURN(FALSE);
    }
    break;
#endif /* NO_EMBEDDED_ACCESS_CHECKS */
#ifndef EMBEDDED_LIBRARY
  case SQLCOM_SHOW_SLAVE_STAT:
    if ((res= mysql_test_show_slave_status(stmt)) == 2)
    {
      /* Statement and field info has already been sent */
      DBUG_RETURN(FALSE);
    }
    break;
  case SQLCOM_SHOW_MASTER_STAT:
    if ((res= mysql_test_show_master_status(stmt)) == 2)
    {
      /* Statement and field info has already been sent */
      DBUG_RETURN(FALSE);
    }
    break;
  case SQLCOM_SHOW_BINLOGS:
    if ((res= mysql_test_show_binlogs(stmt)) == 2)
    {
      /* Statement and field info has already been sent */
      DBUG_RETURN(FALSE);
    }
    break;
#endif /* EMBEDDED_LIBRARY */
  case SQLCOM_SHOW_CREATE_PROC:
    if ((res= mysql_test_show_create_routine(stmt, &sp_handler_procedure)) == 2)
    {
      /* Statement and field info has already been sent */
      DBUG_RETURN(FALSE);
    }
    break;
  case SQLCOM_SHOW_CREATE_FUNC:
    if ((res= mysql_test_show_create_routine(stmt, &sp_handler_function)) == 2)
    {
      /* Statement and field info has already been sent */
      DBUG_RETURN(FALSE);
    }
    break;
  case SQLCOM_SHOW_CREATE_PACKAGE:
    if ((res= mysql_test_show_create_routine(stmt, &sp_handler_package_spec)) == 2)
    {
      /* Statement and field info has already been sent */
      DBUG_RETURN(FALSE);
    }
    break;
  case SQLCOM_SHOW_CREATE_PACKAGE_BODY:
    if ((res= mysql_test_show_create_routine(stmt,
                                             &sp_handler_package_body)) == 2)
    {
      /* Statement and field info has already been sent */
      DBUG_RETURN(FALSE);
    }
    break;
  case SQLCOM_CREATE_VIEW:
    if (lex->create_view->mode == VIEW_ALTER)
    {
      my_message(ER_UNSUPPORTED_PS, ER_THD(thd, ER_UNSUPPORTED_PS), MYF(0));
      goto error;
    }
    res= mysql_test_create_view(stmt);
    break;
  case SQLCOM_DO:
    res= mysql_test_do_fields(stmt, tables, lex->insert_list);
    break;

  case SQLCOM_CALL:
    res= mysql_test_call_fields(stmt, tables, &lex->value_list);
    break;
  case SQLCOM_SET_OPTION:
    res= mysql_test_set_fields(stmt, tables, &lex->var_list);
    break;

  case SQLCOM_DELETE_MULTI:
    res= mysql_test_multidelete(stmt, tables);
    break;

  case SQLCOM_INSERT_SELECT:
  case SQLCOM_REPLACE_SELECT:
    res= mysql_test_insert_select(stmt, tables);
    break;

  case SQLCOM_HA_READ:
    res= mysql_test_handler_read(stmt, tables);
    /* Statement and field info has already been sent */
    DBUG_RETURN(res == 1 ? TRUE : FALSE);

    /*
      Note that we don't need to have cases in this list if they are
      marked with CF_STATUS_COMMAND in sql_command_flags
    */
  case SQLCOM_SHOW_EXPLAIN:
  case SQLCOM_DROP_TABLE:
  case SQLCOM_DROP_SEQUENCE:
  case SQLCOM_RENAME_TABLE:
  case SQLCOM_ALTER_TABLE:
  case SQLCOM_ALTER_SEQUENCE:
  case SQLCOM_COMMIT:
  case SQLCOM_CREATE_INDEX:
  case SQLCOM_DROP_INDEX:
  case SQLCOM_ROLLBACK:
  case SQLCOM_TRUNCATE:
  case SQLCOM_DROP_VIEW:
  case SQLCOM_REPAIR:
  case SQLCOM_ANALYZE:
  case SQLCOM_OPTIMIZE:
  case SQLCOM_CHANGE_MASTER:
  case SQLCOM_RESET:
  case SQLCOM_FLUSH:
  case SQLCOM_SLAVE_START:
  case SQLCOM_SLAVE_STOP:
  case SQLCOM_SLAVE_ALL_START:
  case SQLCOM_SLAVE_ALL_STOP:
  case SQLCOM_INSTALL_PLUGIN:
  case SQLCOM_UNINSTALL_PLUGIN:
  case SQLCOM_CREATE_DB:
  case SQLCOM_DROP_DB:
  case SQLCOM_ALTER_DB_UPGRADE:
  case SQLCOM_CHECKSUM:
  case SQLCOM_CREATE_USER:
  case SQLCOM_RENAME_USER:
  case SQLCOM_DROP_USER:
  case SQLCOM_CREATE_ROLE:
  case SQLCOM_DROP_ROLE:
  case SQLCOM_ASSIGN_TO_KEYCACHE:
  case SQLCOM_PRELOAD_KEYS:
  case SQLCOM_GRANT:
  case SQLCOM_GRANT_ROLE:
  case SQLCOM_REVOKE:
  case SQLCOM_REVOKE_ROLE:
  case SQLCOM_KILL:
  case SQLCOM_COMPOUND:
  case SQLCOM_SHUTDOWN:
    break;

  case SQLCOM_PREPARE:
  case SQLCOM_EXECUTE:
  case SQLCOM_DEALLOCATE_PREPARE:
  default:
    /*
      Trivial check of all status commands. This is easier than having
      things in the above case list, as it's less chance for mistakes.
    */
    if (!(sql_command_flags[sql_command] & CF_STATUS_COMMAND))
    {
      /* All other statements are not supported yet. */
      my_message(ER_UNSUPPORTED_PS, ER_THD(thd, ER_UNSUPPORTED_PS), MYF(0));
      goto error;
    }
    break;
  }
  if (res == 0)
  {
    if (!stmt->is_sql_prepare())
    {
       if (lex->describe || lex->analyze_stmt)
       {
         if (!lex->result &&
             !(lex->result= new (stmt->mem_root) select_send(thd)))
              DBUG_RETURN(TRUE);
         List<Item> field_list;
         thd->prepare_explain_fields(lex->result, &field_list,
                                     lex->describe, lex->analyze_stmt);
         res= send_prep_stmt(stmt, lex->result->field_count(field_list)) ||
              lex->result->send_result_set_metadata(field_list,
                                                    Protocol::SEND_EOF);
       }
       else
         res= send_prep_stmt(stmt, 0);
       if (!res)
         thd->protocol->flush();
    }
    DBUG_RETURN(FALSE);
  }
error:
  DBUG_RETURN(TRUE);
}

/**
  Initialize array of parameters in statement from LEX.
  (We need to have quick access to items by number in mysql_stmt_get_longdata).
  This is to avoid using malloc/realloc in the parser.
*/

static bool init_param_array(Prepared_statement *stmt)
{
  LEX *lex= stmt->lex;
  if ((stmt->param_count= lex->param_list.elements))
  {
    if (stmt->param_count > (uint) UINT_MAX16)
    {
      /* Error code to be defined in 5.0 */
      my_message(ER_PS_MANY_PARAM, ER_THD(stmt->thd, ER_PS_MANY_PARAM),
                 MYF(0));
      return TRUE;
    }
    Item_param **to;
    List_iterator<Item_param> param_iterator(lex->param_list);
    /* Use thd->mem_root as it points at statement mem_root */
    stmt->param_array= (Item_param **)
                       alloc_root(stmt->thd->mem_root,
                                  sizeof(Item_param*) * stmt->param_count);
    if (!stmt->param_array)
      return TRUE;
    for (to= stmt->param_array;
         to < stmt->param_array + stmt->param_count;
         ++to)
    {
      *to= param_iterator++;
    }
  }
  return FALSE;
}


/**
  COM_STMT_PREPARE handler.

    Given a query string with parameter markers, create a prepared
    statement from it and send PS info back to the client.

    If parameter markers are found in the query, then store the information
    using Item_param along with maintaining a list in lex->param_array, so
    that a fast and direct retrieval can be made without going through all
    field items.

  @param packet             query to be prepared
  @param packet_length      query string length, including ignored
                            trailing NULL or quote char.

  @note
    This function parses the query and sends the total number of parameters
    and resultset metadata information back to client (if any), without
    executing the query i.e. without any log/disk writes. This allows the
    queries to be re-executed without re-parsing during execute.

  @return
    none: in case of success a new statement id and metadata is sent
    to the client, otherwise an error message is set in THD.
*/

void mysqld_stmt_prepare(THD *thd, const char *packet, uint packet_length)
{
  Protocol *save_protocol= thd->protocol;
  Prepared_statement *stmt;
  DBUG_ENTER("mysqld_stmt_prepare");
  DBUG_PRINT("prep_query", ("%s", packet));

  /* First of all clear possible warnings from the previous command */
  thd->reset_for_next_command();

  if (! (stmt= new Prepared_statement(thd)))
    goto end;           /* out of memory: error is set in Sql_alloc */

  if (thd->stmt_map.insert(thd, stmt))
  {
    /*
      The error is set in the insert. The statement itself
      will be also deleted there (this is how the hash works).
    */
    goto end;
  }

  thd->protocol= &thd->protocol_binary;

  if (stmt->prepare(packet, packet_length))
  {
    /* Statement map deletes statement on erase */
    thd->stmt_map.erase(stmt);
    thd->clear_last_stmt();
  }
  else
    thd->set_last_stmt(stmt);

  thd->protocol= save_protocol;

  sp_cache_enforce_limit(thd->sp_proc_cache, stored_program_cache_size);
  sp_cache_enforce_limit(thd->sp_func_cache, stored_program_cache_size);
  sp_cache_enforce_limit(thd->sp_package_spec_cache, stored_program_cache_size);
  sp_cache_enforce_limit(thd->sp_package_body_cache, stored_program_cache_size);

  /* check_prepared_statemnt sends the metadata packet in case of success */
end:
  DBUG_VOID_RETURN;
}

/**
  Get an SQL statement from an item in lex->prepared_stmt_code.

  This function can return pointers to very different memory classes:
  - a static string "NULL", if the item returned NULL
  - the result of prepare_stmt_code->val_str(), if no conversion was needed
  - a thd->mem_root allocated string with the result of
    prepare_stmt_code->val_str() converted to @@collation_connection,
    if conversion was needed

  The caller must dispose the result before the life cycle of "buffer" ends.
  As soon as buffer's destructor is called, the value is not valid any more!

  mysql_sql_stmt_prepare() and mysql_sql_stmt_execute_immediate()
  call get_dynamic_sql_string() and then call respectively
  Prepare_statement::prepare() and Prepare_statment::execute_immediate(),
  who store the returned result into its permanent location using
  alloc_query(). "buffer" is still not destructed at that time.

  @param[out]   dst        the result is stored here
  @param[inout] buffer

  @retval       false on success
  @retval       true on error (out of memory)
*/

bool LEX::get_dynamic_sql_string(LEX_CSTRING *dst, String *buffer)
{
  if (prepared_stmt_code->fix_fields(thd, NULL) ||
      prepared_stmt_code->check_cols(1))
    return true;

  const String *str= prepared_stmt_code->val_str(buffer);
  if (prepared_stmt_code->null_value)
  {
    /*
      Prepare source was NULL, so we need to set "str" to
      something reasonable to get a readable error message during parsing
    */
    dst->str= "NULL";
    dst->length= 4;
    return false;
  }

  /*
    Character set conversion notes:

    1) When PREPARE or EXECUTE IMMEDIATE are used with string literals:
          PREPARE stmt FROM 'SELECT ''str''';
          EXECUTE IMMEDIATE 'SELECT ''str''';
       it's very unlikely that any conversion will happen below, because
       @@character_set_client and @@collation_connection are normally
       set to the same CHARSET_INFO pointer.

       In tricky environments when @@collation_connection is set to something
       different from @@character_set_client, double conversion may happen:
       - When the parser scans the string literal
         (sql_yacc.yy rules "prepare_src" -> "expr" -> ... -> "text_literal")
         it will convert 'str' from @@character_set_client to
         @@collation_connection.
       - Then in the code below will convert 'str' from @@collation_connection
         back to @@character_set_client.

    2) When PREPARE or EXECUTE IMMEDIATE is used with a user variable,
        it should work about the same way, because user variables are usually
        assigned like this:
          SET @str='str';
        and thus have the same character set with string literals.

    3) When PREPARE or EXECUTE IMMEDIATE is used with some
       more complex expression, conversion will depend on this expression.
       For example, a concatenation of string literals:
         EXECUTE IMMEDIATE 'SELECT * FROM'||'t1';
       should work the same way with just a single literal,
       so no conversion normally.
  */
  CHARSET_INFO *to_cs= thd->variables.character_set_client;

  uint32 unused;
  if (String::needs_conversion(str->length(), str->charset(), to_cs, &unused))
  {
    if (!(dst->str= sql_strmake_with_convert(thd, str->ptr(), str->length(),
                                             str->charset(), UINT_MAX32,
                                             to_cs, &dst->length)))
    {
      dst->length= 0;
      return true;
    }
    DBUG_ASSERT(dst->length <= UINT_MAX32);
    return false;
  }
  dst->str= str->ptr();
  dst->length= str->length();
  return false;
}


/**
  SQLCOM_PREPARE implementation.

    Prepare an SQL prepared statement. This is called from
    mysql_execute_command and should therefore behave like an
    ordinary query (e.g. should not reset any global THD data).

  @param thd     thread handle

  @return
    none: in case of success, OK packet is sent to the client,
    otherwise an error message is set in THD
*/

void mysql_sql_stmt_prepare(THD *thd)
{
  LEX *lex= thd->lex;
  LEX_CSTRING *name= &lex->prepared_stmt_name;
  Prepared_statement *stmt;
  LEX_CSTRING query;
  DBUG_ENTER("mysql_sql_stmt_prepare");

  if ((stmt= (Prepared_statement*) thd->stmt_map.find_by_name(name)))
  {
    /*
      If there is a statement with the same name, remove it. It is ok to
      remove old and fail to insert a new one at the same time.
    */
    if (stmt->is_in_use())
    {
      my_error(ER_PS_NO_RECURSION, MYF(0));
      DBUG_VOID_RETURN;
    }

    stmt->deallocate();
  }

  /*
    It's important for "buffer" not to be destructed before stmt->prepare()!
    See comments in get_dynamic_sql_string().
  */
  StringBuffer<256> buffer;
  if (lex->get_dynamic_sql_string(&query, &buffer) ||
      ! (stmt= new Prepared_statement(thd)))
  {
    DBUG_VOID_RETURN;                           /* out of memory */
  }

  stmt->set_sql_prepare();

  /* Set the name first, insert should know that this statement has a name */
  if (stmt->set_name(name))
  {
    delete stmt;
    DBUG_VOID_RETURN;
  }

  if (thd->stmt_map.insert(thd, stmt))
  {
    /* The statement is deleted and an error is set if insert fails */
    DBUG_VOID_RETURN;
  }

  /*
    Make sure we call Prepared_statement::prepare() with an empty
    THD::change_list. It can be non-empty as LEX::get_dynamic_sql_string()
    calls fix_fields() for the Item containing the PS source,
    e.g. on character set conversion:

    SET NAMES utf8;
    DELIMITER $$
    CREATE PROCEDURE p1()
    BEGIN
      PREPARE stmt FROM CONCAT('SELECT ',CONVERT(RAND() USING latin1));
      EXECUTE stmt;
    END;
    $$
    DELIMITER ;
    CALL p1();
  */
  Item_change_list_savepoint change_list_savepoint(thd);

  if (stmt->prepare(query.str, (uint) query.length))
  {
    /* Statement map deletes the statement on erase */
    thd->stmt_map.erase(stmt);
  }
  else
  {
    SESSION_TRACKER_CHANGED(thd, SESSION_STATE_CHANGE_TRACKER, NULL);
    my_ok(thd, 0L, 0L, "Statement prepared");
  }
  change_list_savepoint.rollback(thd);

  DBUG_VOID_RETURN;
}


void mysql_sql_stmt_execute_immediate(THD *thd)
{
  LEX *lex= thd->lex;
  Prepared_statement *stmt;
  LEX_CSTRING query;
  DBUG_ENTER("mysql_sql_stmt_execute_immediate");

  if (lex->prepared_stmt_params_fix_fields(thd))
    DBUG_VOID_RETURN;

  /*
    Prepared_statement is quite large,
    let's allocate it on the heap rather than on the stack.

    It's important for "buffer" not to be destructed
    before stmt->execute_immediate().
    See comments in get_dynamic_sql_string().
  */
  StringBuffer<256> buffer;
  if (lex->get_dynamic_sql_string(&query, &buffer) ||
      !(stmt= new Prepared_statement(thd)))
    DBUG_VOID_RETURN;                           // out of memory

  // See comments on thd->free_list in mysql_sql_stmt_execute()
  Item *free_list_backup= thd->free_list;
  thd->free_list= NULL;
  /*
    Make sure we call Prepared_statement::execute_immediate()
    with an empty THD::change_list. It can be non empty as the above
    LEX::prepared_stmt_params_fix_fields() and LEX::get_dynamic_str_string()
    call fix_fields() for the PS source and PS parameter Items and
    can do Item tree changes, e.g. on character set conversion:

    - Example #1: Item tree changes in get_dynamic_str_string()
    SET NAMES utf8;
    CREATE PROCEDURE p1()
      EXECUTE IMMEDIATE CONCAT('SELECT ',CONVERT(RAND() USING latin1));
    CALL p1();

    - Example #2: Item tree changes in prepared_stmt_param_fix_fields():
    SET NAMES utf8;
    CREATE PROCEDURE p1(a VARCHAR(10) CHARACTER SET utf8)
      EXECUTE IMMEDIATE 'SELECT ?' USING CONCAT(a, CONVERT(RAND() USING latin1));
    CALL p1('x');
  */
  Item_change_list_savepoint change_list_savepoint(thd);
  (void) stmt->execute_immediate(query.str, (uint) query.length);
  change_list_savepoint.rollback(thd);
  thd->free_items();
  thd->free_list= free_list_backup;

  stmt->lex->restore_set_statement_var();
  delete stmt;
  DBUG_VOID_RETURN;
}


/**
  Reinit prepared statement/stored procedure before execution.

  @todo
    When the new table structure is ready, then have a status bit
    to indicate the table is altered, and re-do the setup_*
    and open the tables back.
*/

void reinit_stmt_before_use(THD *thd, LEX *lex)
{
  SELECT_LEX *sl= lex->all_selects_list;
  DBUG_ENTER("reinit_stmt_before_use");

  /*
    We have to update "thd" pointer in LEX, all its units and in LEX::result,
    since statements which belong to trigger body are associated with TABLE
    object and because of this can be used in different threads.
  */
  lex->thd= thd;
  DBUG_ASSERT(!lex->explain);

  if (lex->empty_field_list_on_rset)
  {
    lex->empty_field_list_on_rset= 0;
    lex->field_list.empty();
  }
  for (; sl; sl= sl->next_select_in_list())
  {
    if (!sl->first_execution)
    {
      /* remove option which was put by mysql_explain_union() */
      sl->options&= ~SELECT_DESCRIBE;

      /* see unique_table() */
      sl->exclude_from_table_unique_test= FALSE;

      /*
        Copy WHERE, HAVING clause pointers to avoid damaging them
        by optimisation
      */
      if (sl->prep_where)
      {
        /*
          We need this rollback because memory allocated in
          copy_andor_structure() will be freed
        */
        thd->change_item_tree((Item**)&sl->where,
                              sl->prep_where->copy_andor_structure(thd));
        sl->where->cleanup();
      }
      else
        sl->where= NULL;
      if (sl->prep_having)
      {
        /*
          We need this rollback because memory allocated in
          copy_andor_structure() will be freed
        */
        thd->change_item_tree((Item**)&sl->having,
                              sl->prep_having->copy_andor_structure(thd));
        sl->having->cleanup();
      }
      else
        sl->having= NULL;
      DBUG_ASSERT(sl->join == 0);
      ORDER *order;
      /* Fix GROUP list */
      if (sl->group_list_ptrs && sl->group_list_ptrs->size() > 0)
      {
        for (uint ix= 0; ix < sl->group_list_ptrs->size() - 1; ++ix)
        {
          order= sl->group_list_ptrs->at(ix);
          order->next= sl->group_list_ptrs->at(ix+1);
        }
      }
      for (order= sl->group_list.first; order; order= order->next)
        order->item= &order->item_ptr;
      /* Fix ORDER list */
      for (order= sl->order_list.first; order; order= order->next)
        order->item= &order->item_ptr;
      {
#ifdef DBUG_ASSERT_EXISTS
        bool res=
#endif
          sl->handle_derived(lex, DT_REINIT);
        DBUG_ASSERT(res == 0);
      }
    }
    {
      SELECT_LEX_UNIT *unit= sl->master_unit();
      unit->unclean();
      unit->types.empty();
      /* for derived tables & PS (which can't be reset by Item_subselect) */
      unit->reinit_exec_mechanism();
      unit->set_thd(thd);
    }
  }

  /*
    TODO: When the new table structure is ready, then have a status bit
    to indicate the table is altered, and re-do the setup_*
    and open the tables back.
  */
  /*
    NOTE: We should reset whole table list here including all tables added
    by prelocking algorithm (it is not a problem for substatements since
    they have their own table list).
  */
  for (TABLE_LIST *tables= lex->query_tables;
       tables;
       tables= tables->next_global)
  {
    tables->reinit_before_use(thd);
  }

  /* Reset MDL tickets for procedures/functions */
  for (Sroutine_hash_entry *rt=
         (Sroutine_hash_entry*)thd->lex->sroutines_list.first;
       rt; rt= rt->next)
    rt->mdl_request.ticket= NULL;

  /*
    Cleanup of the special case of DELETE t1, t2 FROM t1, t2, t3 ...
    (multi-delete).  We do a full clean up, although at the moment all we
    need to clean in the tables of MULTI-DELETE list is 'table' member.
  */
  for (TABLE_LIST *tables= lex->auxiliary_table_list.first;
       tables;
       tables= tables->next_global)
  {
    tables->reinit_before_use(thd);
  }
  lex->current_select= &lex->select_lex;


  if (lex->result)
  {
    lex->result->cleanup();
    lex->result->set_thd(thd);
  }
  lex->allow_sum_func= 0;
  lex->in_sum_func= NULL;
  DBUG_VOID_RETURN;
}


/**
  Clears parameters from data left from previous execution or long data.

  @param stmt               prepared statement for which parameters should
                            be reset
*/

static void reset_stmt_params(Prepared_statement *stmt)
{
  Item_param **item= stmt->param_array;
  Item_param **end= item + stmt->param_count;
  for (;item < end ; ++item)
    (**item).reset();
}


static void mysql_stmt_execute_common(THD *thd,
                                      ulong stmt_id,
                                      uchar *packet,
                                      uchar *packet_end,
                                      ulong cursor_flags,
                                      bool iteration,
                                      bool types);

/**
  COM_STMT_EXECUTE handler: execute a previously prepared statement.

    If there are any parameters, then replace parameter markers with the
    data supplied from the client, and then execute the statement.
    This function uses binary protocol to send a possible result set
    to the client.

  @param thd                current thread
  @param packet_arg         parameter types and data, if any
  @param packet_length      packet length, including the terminator character.

  @return
    none: in case of success OK packet or a result set is sent to the
    client, otherwise an error message is set in THD.
*/

void mysqld_stmt_execute(THD *thd, char *packet_arg, uint packet_length)
{
  uchar *packet= (uchar*)packet_arg; // GCC 4.0.1 workaround
  ulong stmt_id= uint4korr(packet);
  ulong flags= (ulong) packet[4];
  uchar *packet_end= packet + packet_length;
  DBUG_ENTER("mysqld_stmt_execute");

  packet+= 9;                               /* stmt_id + 5 bytes of flags */

  mysql_stmt_execute_common(thd, stmt_id, packet, packet_end, flags, FALSE,
  FALSE);
  DBUG_VOID_RETURN;
}


/**
  COM_STMT_BULK_EXECUTE handler: execute a previously prepared statement.

    If there are any parameters, then replace parameter markers with the
    data supplied from the client, and then execute the statement.
    This function uses binary protocol to send a possible result set
    to the client.

  @param thd                current thread
  @param packet_arg         parameter types and data, if any
  @param packet_length      packet length, including the terminator character.

  @return
    none: in case of success OK packet or a result set is sent to the
    client, otherwise an error message is set in THD.
*/

void mysqld_stmt_bulk_execute(THD *thd, char *packet_arg, uint packet_length)
{
  uchar *packet= (uchar*)packet_arg; // GCC 4.0.1 workaround
  ulong stmt_id= uint4korr(packet);
  uint flags= (uint) uint2korr(packet + 4);
  uchar *packet_end= packet + packet_length;
  DBUG_ENTER("mysqld_stmt_execute_bulk");

  if (!(thd->client_capabilities &
        MARIADB_CLIENT_STMT_BULK_OPERATIONS))
  {
    DBUG_PRINT("error",
               ("An attempt to execute bulk operation without support"));
    my_error(ER_UNSUPPORTED_PS, MYF(0));
  }
  /* Check for implemented parameters */
  if (flags & (~STMT_BULK_FLAG_CLIENT_SEND_TYPES))
  {
    DBUG_PRINT("error", ("unsupported bulk execute flags %x", flags));
    my_error(ER_UNSUPPORTED_PS, MYF(0));
  }

  /* stmt id and two bytes of flags */
  packet+= 4 + 2;
  mysql_stmt_execute_common(thd, stmt_id, packet, packet_end, 0, TRUE,
                            (flags & STMT_BULK_FLAG_CLIENT_SEND_TYPES));
  DBUG_VOID_RETURN;
}


/**
  Common part of prepared statement execution

  @param thd             THD handle
  @param stmt_id         id of the prepared statement
  @param paket           packet with parameters to bind
  @param packet_end      pointer to the byte after parameters end
  @param cursor_flags    cursor flags
  @param bulk_op         id it bulk operation
  @param read_types      flag say that types muast been read
*/

static void mysql_stmt_execute_common(THD *thd,
                                      ulong stmt_id,
                                      uchar *packet,
                                      uchar *packet_end,
                                      ulong cursor_flags,
                                      bool bulk_op,
                                      bool read_types)
{
  /* Query text for binary, general or slow log, if any of them is open */
  String expanded_query;
  Prepared_statement *stmt;
  Protocol *save_protocol= thd->protocol;
  bool open_cursor;
  DBUG_ENTER("mysqld_stmt_execute_common");
  DBUG_ASSERT((!read_types) || (read_types && bulk_op));

  /* First of all clear possible warnings from the previous command */
  thd->reset_for_next_command();

  if (!(stmt= find_prepared_statement(thd, stmt_id)))
  {
    char llbuf[22];
    my_error(ER_UNKNOWN_STMT_HANDLER, MYF(0), static_cast<int>(sizeof(llbuf)),
             llstr(stmt_id, llbuf), "mysqld_stmt_execute");
    DBUG_VOID_RETURN;
  }
  stmt->read_types= read_types;

#if defined(ENABLED_PROFILING)
  thd->profiling.set_query_source(stmt->query(), stmt->query_length());
#endif
  DBUG_PRINT("exec_query", ("%s", stmt->query()));
  DBUG_PRINT("info",("stmt: %p bulk_op %d", stmt, bulk_op));

  open_cursor= MY_TEST(cursor_flags & (ulong) CURSOR_TYPE_READ_ONLY);

  thd->protocol= &thd->protocol_binary;
  if (!bulk_op)
    stmt->execute_loop(&expanded_query, open_cursor, packet, packet_end);
  else
    stmt->execute_bulk_loop(&expanded_query, open_cursor, packet, packet_end);
  thd->protocol= save_protocol;

  sp_cache_enforce_limit(thd->sp_proc_cache, stored_program_cache_size);
  sp_cache_enforce_limit(thd->sp_func_cache, stored_program_cache_size);
  sp_cache_enforce_limit(thd->sp_package_spec_cache, stored_program_cache_size);
  sp_cache_enforce_limit(thd->sp_package_body_cache, stored_program_cache_size);

  /* Close connection socket; for use with client testing (Bug#43560). */
  DBUG_EXECUTE_IF("close_conn_after_stmt_execute", vio_close(thd->net.vio););

  DBUG_VOID_RETURN;
}


/**
  SQLCOM_EXECUTE implementation.

    Execute prepared statement using parameter values from
    lex->prepared_stmt_params and send result to the client using
    text protocol. This is called from mysql_execute_command and
    therefore should behave like an ordinary query (e.g. not change
    global THD data, such as warning count, server status, etc).
    This function uses text protocol to send a possible result set.

  @param thd                thread handle

  @return
    none: in case of success, OK (or result set) packet is sent to the
    client, otherwise an error is set in THD
*/

void mysql_sql_stmt_execute(THD *thd)
{
  LEX *lex= thd->lex;
  Prepared_statement *stmt;
  LEX_CSTRING *name= &lex->prepared_stmt_name;
  /* Query text for binary, general or slow log, if any of them is open */
  String expanded_query;
  DBUG_ENTER("mysql_sql_stmt_execute");
  DBUG_PRINT("info", ("EXECUTE: %.*s\n", (int) name->length, name->str));

  if (!(stmt= (Prepared_statement*) thd->stmt_map.find_by_name(name)))
  {
    my_error(ER_UNKNOWN_STMT_HANDLER, MYF(0),
             static_cast<int>(name->length), name->str, "EXECUTE");
    DBUG_VOID_RETURN;
  }

  if (stmt->param_count != lex->prepared_stmt_params.elements)
  {
    my_error(ER_WRONG_ARGUMENTS, MYF(0), "EXECUTE");
    DBUG_VOID_RETURN;
  }

  DBUG_PRINT("info",("stmt: %p", stmt));

  if (lex->prepared_stmt_params_fix_fields(thd))
    DBUG_VOID_RETURN;

  /*
    thd->free_list can already have some Items.

    Example queries:
      - SET STATEMENT var=expr FOR EXECUTE stmt;
      - EXECUTE stmt USING expr;

    E.g. for a query like this:
      PREPARE stmt FROM 'INSERT INTO t1 VALUES (@@max_sort_length)';
      SET STATEMENT max_sort_length=2048 FOR EXECUTE stmt;
    thd->free_list contains a pointer to Item_int corresponding to 2048.

    If Prepared_statement::execute() notices that the table metadata for "t1"
    has changed since PREPARE, it returns an error asking the calling
    Prepared_statement::execute_loop() to re-prepare the statement.
    Before returning the error, Prepared_statement::execute()
    calls Prepared_statement::cleanup_stmt(),
    which calls thd->cleanup_after_query(),
    which calls Query_arena::free_items().

    We hide "external" Items, e.g. those created while parsing the
    "SET STATEMENT" or "USING" parts of the query,
    so they don't get freed in case of re-prepare.
    See MDEV-10702 Crash in SET STATEMENT FOR EXECUTE
  */
  Item *free_list_backup= thd->free_list;
  thd->free_list= NULL; // Hide the external (e.g. "SET STATEMENT") Items
  /*
    Make sure we call Prepared_statement::execute_loop() with an empty
    THD::change_list. It can be non-empty because the above
    LEX::prepared_stmt_params_fix_fields() calls fix_fields() for
    the PS parameter Items and can do some Item tree changes,
    e.g. on character set conversion:

    SET NAMES utf8;
    DELIMITER $$
    CREATE PROCEDURE p1(a VARCHAR(10) CHARACTER SET utf8)
    BEGIN
      PREPARE stmt FROM 'SELECT ?';
      EXECUTE stmt USING CONCAT(a, CONVERT(RAND() USING latin1));
    END;
    $$
    DELIMITER ;
    CALL p1('x');
  */
  Item_change_list_savepoint change_list_savepoint(thd);
  (void) stmt->execute_loop(&expanded_query, FALSE, NULL, NULL);
  change_list_savepoint.rollback(thd);
  thd->free_items();    // Free items created by execute_loop()
  /*
    Now restore the "external" (e.g. "SET STATEMENT") Item list.
    It will be freed normaly in THD::cleanup_after_query().
  */
  thd->free_list= free_list_backup;

  stmt->lex->restore_set_statement_var();
  DBUG_VOID_RETURN;
}


/**
  COM_STMT_FETCH handler: fetches requested amount of rows from cursor.

  @param thd                Thread handle
  @param packet             Packet from client (with stmt_id & num_rows)
  @param packet_length      Length of packet
*/

void mysqld_stmt_fetch(THD *thd, char *packet, uint packet_length)
{
  /* assume there is always place for 8-16 bytes */
  ulong stmt_id= uint4korr(packet);
  ulong num_rows= uint4korr(packet+4);
  Prepared_statement *stmt;
  Statement stmt_backup;
  Server_side_cursor *cursor;
  DBUG_ENTER("mysqld_stmt_fetch");

  /* First of all clear possible warnings from the previous command */
  thd->reset_for_next_command();

  status_var_increment(thd->status_var.com_stmt_fetch);
  if (!(stmt= find_prepared_statement(thd, stmt_id)))
  {
    char llbuf[22];
    my_error(ER_UNKNOWN_STMT_HANDLER, MYF(0), static_cast<int>(sizeof(llbuf)),
             llstr(stmt_id, llbuf), "mysqld_stmt_fetch");
    DBUG_VOID_RETURN;
  }

  cursor= stmt->cursor;
  if (!cursor)
  {
    my_error(ER_STMT_HAS_NO_OPEN_CURSOR, MYF(0), stmt_id);
    DBUG_VOID_RETURN;
  }

  thd->stmt_arena= stmt;
  thd->set_n_backup_statement(stmt, &stmt_backup);

  cursor->fetch(num_rows);

  if (!cursor->is_open())
  {
    stmt->close_cursor();
    reset_stmt_params(stmt);
  }

  thd->restore_backup_statement(stmt, &stmt_backup);
  thd->stmt_arena= thd;

  DBUG_VOID_RETURN;
}


/**
  Reset a prepared statement in case there was a recoverable error.

    This function resets statement to the state it was right after prepare.
    It can be used to:
    - clear an error happened during mysqld_stmt_send_long_data
    - cancel long data stream for all placeholders without
      having to call mysqld_stmt_execute.
    - close an open cursor
    Sends 'OK' packet in case of success (statement was reset)
    or 'ERROR' packet (unrecoverable error/statement not found/etc).

  @param thd                Thread handle
  @param packet             Packet with stmt id
*/

void mysqld_stmt_reset(THD *thd, char *packet)
{
  /* There is always space for 4 bytes in buffer */
  ulong stmt_id= uint4korr(packet);
  Prepared_statement *stmt;
  DBUG_ENTER("mysqld_stmt_reset");

  /* First of all clear possible warnings from the previous command */
  thd->reset_for_next_command();

  status_var_increment(thd->status_var.com_stmt_reset);
  if (!(stmt= find_prepared_statement(thd, stmt_id)))
  {
    char llbuf[22];
    my_error(ER_UNKNOWN_STMT_HANDLER, MYF(0), static_cast<int>(sizeof(llbuf)),
             llstr(stmt_id, llbuf), "mysqld_stmt_reset");
    DBUG_VOID_RETURN;
  }

  stmt->close_cursor();

  /*
    Clear parameters from data which could be set by
    mysqld_stmt_send_long_data() call.
  */
  reset_stmt_params(stmt);

  stmt->state= Query_arena::STMT_PREPARED;

  general_log_print(thd, thd->get_command(), NullS);

  my_ok(thd);

  DBUG_VOID_RETURN;
}


/**
  Delete a prepared statement from memory.

  @note
    we don't send any reply to this command.
*/

void mysqld_stmt_close(THD *thd, char *packet)
{
  /* There is always space for 4 bytes in packet buffer */
  ulong stmt_id= uint4korr(packet);
  Prepared_statement *stmt;
  DBUG_ENTER("mysqld_stmt_close");

  thd->get_stmt_da()->disable_status();

  if (!(stmt= find_prepared_statement(thd, stmt_id)))
    DBUG_VOID_RETURN;

  /*
    The only way currently a statement can be deallocated when it's
    in use is from within Dynamic SQL.
  */
  DBUG_ASSERT(! stmt->is_in_use());
  stmt->deallocate();
  general_log_print(thd, thd->get_command(), NullS);

  if (thd->last_stmt == stmt)
    thd->clear_last_stmt();

  DBUG_VOID_RETURN;
}


/**
  SQLCOM_DEALLOCATE implementation.

    Close an SQL prepared statement. As this can be called from Dynamic
    SQL, we should be careful to not close a statement that is currently
    being executed.

  @return
    none: OK packet is sent in case of success, otherwise an error
    message is set in THD
*/

void mysql_sql_stmt_close(THD *thd)
{
  Prepared_statement* stmt;
  LEX_CSTRING *name= &thd->lex->prepared_stmt_name;
  DBUG_PRINT("info", ("DEALLOCATE PREPARE: %.*s\n", (int) name->length,
                      name->str));

  if (! (stmt= (Prepared_statement*) thd->stmt_map.find_by_name(name)))
    my_error(ER_UNKNOWN_STMT_HANDLER, MYF(0),
             static_cast<int>(name->length), name->str, "DEALLOCATE PREPARE");
  else if (stmt->is_in_use())
    my_error(ER_PS_NO_RECURSION, MYF(0));
  else
  {
    stmt->deallocate();
    SESSION_TRACKER_CHANGED(thd, SESSION_STATE_CHANGE_TRACKER, NULL);
    my_ok(thd);
  }
}


/**
  Handle long data in pieces from client.

    Get a part of a long data. To make the protocol efficient, we are
    not sending any return packets here. If something goes wrong, then
    we will send the error on 'execute' We assume that the client takes
    care of checking that all parts are sent to the server. (No checking
    that we get a 'end of column' in the server is performed).

  @param thd                Thread handle
  @param packet             String to append
  @param packet_length      Length of string (including end \\0)
*/

void mysql_stmt_get_longdata(THD *thd, char *packet, ulong packet_length)
{
  ulong stmt_id;
  uint param_number;
  Prepared_statement *stmt;
  Item_param *param;
#ifndef EMBEDDED_LIBRARY
  char *packet_end= packet + packet_length;
#endif
  DBUG_ENTER("mysql_stmt_get_longdata");

  status_var_increment(thd->status_var.com_stmt_send_long_data);

  thd->get_stmt_da()->disable_status();
#ifndef EMBEDDED_LIBRARY
  /* Minimal size of long data packet is 6 bytes */
  if (packet_length < MYSQL_LONG_DATA_HEADER)
    DBUG_VOID_RETURN;
#endif

  stmt_id= uint4korr(packet);
  packet+= 4;

  if (!(stmt=find_prepared_statement(thd, stmt_id)))
    DBUG_VOID_RETURN;

  param_number= uint2korr(packet);
  packet+= 2;
#ifndef EMBEDDED_LIBRARY
  if (param_number >= stmt->param_count)
  {
    /* Error will be sent in execute call */
    stmt->state= Query_arena::STMT_ERROR;
    stmt->last_errno= ER_WRONG_ARGUMENTS;
    sprintf(stmt->last_error, ER_THD(thd, ER_WRONG_ARGUMENTS),
            "mysqld_stmt_send_long_data");
    DBUG_VOID_RETURN;
  }
#endif

  param= stmt->param_array[param_number];

  Diagnostics_area new_stmt_da(thd->query_id, false, true);
  Diagnostics_area *save_stmt_da= thd->get_stmt_da();

  thd->set_stmt_da(&new_stmt_da);

#ifndef EMBEDDED_LIBRARY
  param->set_longdata(packet, (ulong) (packet_end - packet));
#else
  param->set_longdata(thd->extra_data, thd->extra_length);
#endif
  if (unlikely(thd->get_stmt_da()->is_error()))
  {
    stmt->state= Query_arena::STMT_ERROR;
    stmt->last_errno= thd->get_stmt_da()->sql_errno();
    strmake_buf(stmt->last_error, thd->get_stmt_da()->message());
  }
  thd->set_stmt_da(save_stmt_da);

  general_log_print(thd, thd->get_command(), NullS);

  DBUG_VOID_RETURN;
}


/***************************************************************************
 Select_fetch_protocol_binary
****************************************************************************/

Select_fetch_protocol_binary::Select_fetch_protocol_binary(THD *thd_arg):
  select_send(thd_arg), protocol(thd_arg)
{}

bool Select_fetch_protocol_binary::send_result_set_metadata(List<Item> &list, uint flags)
{
  bool rc;
  Protocol *save_protocol= thd->protocol;

  /*
    Protocol::send_result_set_metadata caches the information about column types:
    this information is later used to send data. Therefore, the same
    dedicated Protocol object must be used for all operations with
    a cursor.
  */
  thd->protocol= &protocol;
  rc= select_send::send_result_set_metadata(list, flags);
  thd->protocol= save_protocol;

  return rc;
}

bool Select_fetch_protocol_binary::send_eof()
{
  /*
    Don't send EOF if we're in error condition (which implies we've already
    sent or are sending an error)
  */
  if (unlikely(thd->is_error()))
    return true;

  ::my_eof(thd);
  return false;
}


int
Select_fetch_protocol_binary::send_data(List<Item> &fields)
{
  Protocol *save_protocol= thd->protocol;
  int rc;

  thd->protocol= &protocol;
  rc= select_send::send_data(fields);
  thd->protocol= save_protocol;
  return rc;
}

/*******************************************************************
* Reprepare_observer
*******************************************************************/
/** Push an error to the error stack and return TRUE for now. */

bool
Reprepare_observer::report_error(THD *thd)
{
  /*
    This 'error' is purely internal to the server:
    - No exception handler is invoked,
    - No condition is added in the condition area (warn_list).
    The diagnostics area is set to an error status to enforce
    that this thread execution stops and returns to the caller,
    backtracking all the way to Prepared_statement::execute_loop().
  */
  thd->get_stmt_da()->set_error_status(ER_NEED_REPREPARE);
  m_invalidated= TRUE;

  return TRUE;
}


/*******************************************************************
* Server_runnable
*******************************************************************/

Server_runnable::~Server_runnable()
{
}

///////////////////////////////////////////////////////////////////////////

Execute_sql_statement::
Execute_sql_statement(LEX_STRING sql_text)
  :m_sql_text(sql_text)
{}


/**
  Parse and execute a statement. Does not prepare the query.

  Allows to execute a statement from within another statement.
  The main property of the implementation is that it does not
  affect the environment -- i.e. you  can run many
  executions without having to cleanup/reset THD in between.
*/

bool
Execute_sql_statement::execute_server_code(THD *thd)
{
  PSI_statement_locker *parent_locker;
  bool error;

  if (alloc_query(thd, m_sql_text.str, m_sql_text.length))
    return TRUE;

  Parser_state parser_state;
  if (parser_state.init(thd, thd->query(), thd->query_length()))
    return TRUE;

  parser_state.m_lip.multi_statements= FALSE;
  lex_start(thd);

  error= parse_sql(thd, &parser_state, NULL) || thd->is_error();

  if (unlikely(error))
    goto end;

  thd->lex->set_trg_event_type_for_tables();

  parent_locker= thd->m_statement_psi;
  thd->m_statement_psi= NULL;
  error= mysql_execute_command(thd);
  thd->m_statement_psi= parent_locker;

  /* report error issued during command execution */
  if (likely(error == 0) && thd->spcont == NULL)
    general_log_write(thd, COM_STMT_EXECUTE,
                      thd->query(), thd->query_length());

end:
  thd->lex->restore_set_statement_var();
  lex_end(thd->lex);

  return error;
}

/***************************************************************************
 Prepared_statement
****************************************************************************/

Prepared_statement::Prepared_statement(THD *thd_arg)
  :Statement(NULL, &main_mem_root,
             STMT_INITIALIZED,
             ((++thd_arg->statement_id_counter) & STMT_ID_MASK)),
  thd(thd_arg),
  result(thd_arg),
  param_array(0),
  cursor(0),
  packet(0),
  packet_end(0),
  param_count(0),
  last_errno(0),
  flags((uint) IS_IN_USE),
  iterations(0),
  start_param(0),
  read_types(0),
  m_sql_mode(thd->variables.sql_mode)
{
  init_sql_alloc(&main_mem_root, "Prepared_statement",
                 thd_arg->variables.query_alloc_block_size,
                 thd_arg->variables.query_prealloc_size,
                 MYF(MY_THREAD_SPECIFIC));
  *last_error= '\0';
}


void Prepared_statement::setup_set_params()
{
  /*
    Note: BUG#25843 applies here too (query cache lookup uses thd->db, not
    db from "prepare" time).
  */
  if (query_cache_maybe_disabled(thd)) // we won't expand the query
    lex->safe_to_cache_query= FALSE;   // so don't cache it at Execution

  /*
    Decide if we have to expand the query (because we must write it to logs or
    because we want to look it up in the query cache) or not.
  */
  bool replace_params_with_values= false;
  // binlog
  replace_params_with_values|= mysql_bin_log.is_open() && is_update_query(lex->sql_command);
  // general or slow log
  replace_params_with_values|= opt_log || thd->variables.sql_log_slow;
  // query cache
  replace_params_with_values|= query_cache_is_cacheable_query(lex);
  // but never for compound statements
  replace_params_with_values&= lex->sql_command != SQLCOM_COMPOUND;

  if (replace_params_with_values)
  {
    set_params_from_actual_params= insert_params_from_actual_params_with_log;
#ifndef EMBEDDED_LIBRARY
    set_params= insert_params_with_log;
    set_bulk_params= insert_bulk_params; // RBR is on for bulk operation
#else
    //TODO: add bulk support for bulk parameters
    set_params_data= emb_insert_params_with_log;
#endif
  }
  else
  {
    set_params_from_actual_params= insert_params_from_actual_params;
#ifndef EMBEDDED_LIBRARY
    set_params= insert_params;
    set_bulk_params= insert_bulk_params;
#else
    //TODO: add bulk support for bulk parameters
    set_params_data= emb_insert_params;
#endif
  }
}


/**
  Destroy this prepared statement, cleaning up all used memory
  and resources.

  This is called from ::deallocate() to handle COM_STMT_CLOSE and
  DEALLOCATE PREPARE or when THD ends and all prepared statements are freed.
*/

Prepared_statement::~Prepared_statement()
{
  DBUG_ENTER("Prepared_statement::~Prepared_statement");
  DBUG_PRINT("enter",("stmt: %p  cursor: %p",
                      this, cursor));
  delete cursor;
  /*
    We have to call free on the items even if cleanup is called as some items,
    like Item_param, don't free everything until free_items()
  */
  free_items();
  if (lex)
  {
    delete lex->sphead;
    delete lex->result;
    delete (st_lex_local *) lex;
  }
  free_root(&main_mem_root, MYF(0));
  DBUG_VOID_RETURN;
}


Query_arena::Type Prepared_statement::type() const
{
  return PREPARED_STATEMENT;
}


void Prepared_statement::cleanup_stmt()
{
  DBUG_ENTER("Prepared_statement::cleanup_stmt");
  DBUG_PRINT("enter",("stmt: %p", this));
  lex->restore_set_statement_var();
  thd->rollback_item_tree_changes();
  cleanup_items(free_list);
  thd->cleanup_after_query();

  DBUG_VOID_RETURN;
}


bool Prepared_statement::set_name(LEX_CSTRING *name_arg)
{
  name.length= name_arg->length;
  name.str= (char*) memdup_root(mem_root, name_arg->str, name_arg->length);
  return name.str == 0;
}


/**
  Remember the current database.

  We must reset/restore the current database during execution of
  a prepared statement since it affects execution environment:
  privileges, @@character_set_database, and other.

  @return 1 if out of memory.
*/

bool
Prepared_statement::set_db(const LEX_CSTRING *db_arg)
{
  /* Remember the current database. */
  if (db_arg->length)
  {
    if (!(db.str= this->strmake(db_arg->str, db_arg->length)))
      return 1;
    db.length= db_arg->length;
  }
  else
    db= null_clex_str;
  return 0;
}

/**************************************************************************
  Common parts of mysql_[sql]_stmt_prepare, mysql_[sql]_stmt_execute.
  Essentially, these functions do all the magic of preparing/executing
  a statement, leaving network communication, input data handling and
  global THD state management to the caller.
***************************************************************************/

/**
  Parse statement text, validate the statement, and prepare it for execution.

    You should not change global THD state in this function, if at all
    possible: it may be called from any context, e.g. when executing
    a COM_* command, and SQLCOM_* command, or a stored procedure.

  @param packet             statement text
  @param packet_len

  @note
    Precondition:
    The caller must ensure that thd->change_list and thd->free_list
    is empty: this function will not back them up but will free
    in the end of its execution.

  @note
    Postcondition:
    thd->mem_root contains unused memory allocated during validation.
*/

bool Prepared_statement::prepare(const char *packet, uint packet_len)
{
  bool error;
  Statement stmt_backup;
  Query_arena *old_stmt_arena;
  DBUG_ENTER("Prepared_statement::prepare");
  DBUG_ASSERT(m_sql_mode == thd->variables.sql_mode);
  /*
    If this is an SQLCOM_PREPARE, we also increase Com_prepare_sql.
    However, it seems handy if com_stmt_prepare is increased always,
    no matter what kind of prepare is processed.
  */
  status_var_increment(thd->status_var.com_stmt_prepare);

  if (! (lex= new (mem_root) st_lex_local))
    DBUG_RETURN(TRUE);
  lex->stmt_lex= lex;

  if (set_db(&thd->db))
    DBUG_RETURN(TRUE);

  /*
    alloc_query() uses thd->mem_root && thd->query, so we should call
    both of backup_statement() and backup_query_arena() here.
  */
  thd->set_n_backup_statement(this, &stmt_backup);
  thd->set_n_backup_active_arena(this, &stmt_backup);

  if (alloc_query(thd, packet, packet_len))
  {
    thd->restore_backup_statement(this, &stmt_backup);
    thd->restore_active_arena(this, &stmt_backup);
    DBUG_RETURN(TRUE);
  }

  old_stmt_arena= thd->stmt_arena;
  thd->stmt_arena= this;

  Parser_state parser_state;
  if (parser_state.init(thd, thd->query(), thd->query_length()))
  {
    thd->restore_backup_statement(this, &stmt_backup);
    thd->restore_active_arena(this, &stmt_backup);
    thd->stmt_arena= old_stmt_arena;
    DBUG_RETURN(TRUE);
  }

  parser_state.m_lip.stmt_prepare_mode= TRUE;
  parser_state.m_lip.multi_statements= FALSE;

  lex_start(thd);
  lex->context_analysis_only|= CONTEXT_ANALYSIS_ONLY_PREPARE;

  error= (parse_sql(thd, & parser_state, NULL) ||
          thd->is_error() ||
          init_param_array(this));

  lex->set_trg_event_type_for_tables();

  /*
    While doing context analysis of the query (in check_prepared_statement)
    we allocate a lot of additional memory: for open tables, JOINs, derived
    tables, etc.  Let's save a snapshot of current parse tree to the
    statement and restore original THD. In cases when some tree
    transformation can be reused on execute, we set again thd->mem_root from
    stmt->mem_root (see setup_wild for one place where we do that).
  */
  thd->restore_active_arena(this, &stmt_backup);

  /*
    If called from a stored procedure, ensure that we won't rollback
    external changes when cleaning up after validation.
  */
  DBUG_ASSERT(thd->Item_change_list::is_empty());

  /*
    Marker used to release metadata locks acquired while the prepared
    statement is being checked.
  */
  MDL_savepoint mdl_savepoint= thd->mdl_context.mdl_savepoint();

  /* 
   The only case where we should have items in the thd->free_list is
   after stmt->set_params_from_vars(), which may in some cases create
   Item_null objects.
  */

  if (likely(error == 0))
    error= check_prepared_statement(this);

  if (unlikely(error))
  {
    /*
      let the following code know we're not in PS anymore,
      the won't be any EXECUTE, so we need a full cleanup
    */
    lex->context_analysis_only&= ~CONTEXT_ANALYSIS_ONLY_PREPARE;
  }

  /* The order is important */
  lex->unit.cleanup();

  /* No need to commit statement transaction, it's not started. */
  DBUG_ASSERT(thd->transaction.stmt.is_empty());

  close_thread_tables(thd);
  thd->mdl_context.rollback_to_savepoint(mdl_savepoint);

  /*
    Transaction rollback was requested since MDL deadlock was discovered
    while trying to open tables. Rollback transaction in all storage
    engines including binary log and release all locks.

    Once dynamic SQL is allowed as substatements the below if-statement
    has to be adjusted to not do rollback in substatement.
  */
  DBUG_ASSERT(! thd->in_sub_stmt);
  if (thd->transaction_rollback_request)
  {
    trans_rollback_implicit(thd);
    thd->mdl_context.release_transactional_locks();
  }

  /* Preserve CHANGE MASTER attributes */
  lex_end_stage1(lex);
  cleanup_stmt();
  thd->restore_backup_statement(this, &stmt_backup);
  thd->stmt_arena= old_stmt_arena;

  if (likely(error == 0))
  {
    setup_set_params();
    lex->context_analysis_only&= ~CONTEXT_ANALYSIS_ONLY_PREPARE;
    state= Query_arena::STMT_PREPARED;
    flags&= ~ (uint) IS_IN_USE;

    /* 
      Log COM_EXECUTE to the general log. Note, that in case of SQL
      prepared statements this causes two records to be output:

      Query       PREPARE stmt from @user_variable
      Prepare     <statement SQL text>

      This is considered user-friendly, since in the
      second log entry we output the actual statement text.

      Do not print anything if this is an SQL prepared statement and
      we're inside a stored procedure (also called Dynamic SQL) --
      sub-statements inside stored procedures are not logged into
      the general log.
    */
    if (thd->spcont == NULL)
      general_log_write(thd, COM_STMT_PREPARE, query(), query_length());
  }
  DBUG_RETURN(error);
}


/**
  Assign parameter values either from variables, in case of SQL PS
  or from the execute packet.

  @param expanded_query  a container with the original SQL statement.
                         '?' placeholders will be replaced with
                         their values in case of success.
                         The result is used for logging and replication
  @param packet          pointer to execute packet.
                         NULL in case of SQL PS
  @param packet_end      end of the packet. NULL in case of SQL PS

  @todo Use a paremeter source class family instead of 'if's, and
  support stored procedure variables.

  @retval TRUE an error occurred when assigning a parameter (likely
          a conversion error or out of memory, or malformed packet)
  @retval FALSE success
*/

bool
Prepared_statement::set_parameters(String *expanded_query,
                                   uchar *packet, uchar *packet_end)
{
  bool is_sql_ps= packet == NULL;
  bool res= FALSE;

  if (is_sql_ps)
  {
    /* SQL prepared statement */
    res= set_params_from_actual_params(this, thd->lex->prepared_stmt_params,
                                       expanded_query);
  }
  else if (param_count)
  {
#ifndef EMBEDDED_LIBRARY
    uchar *null_array= packet;
    res= (setup_conversion_functions(this, &packet, packet_end) ||
          set_params(this, null_array, packet, packet_end, expanded_query));
#else
    /*
      In embedded library we re-install conversion routines each time
      we set parameters, and also we don't need to parse packet.
      So we do it in one function.
    */
    res= set_params_data(this, expanded_query);
#endif
  }
  if (res)
  {
    my_error(ER_WRONG_ARGUMENTS, MYF(0),
             is_sql_ps ? "EXECUTE" : "mysqld_stmt_execute");
    reset_stmt_params(this);
  }
  return res;
}


/**
  Execute a prepared statement. Re-prepare it a limited number
  of times if necessary.

  Try to execute a prepared statement. If there is a metadata
  validation error, prepare a new copy of the prepared statement,
  swap the old and the new statements, and try again.
  If there is a validation error again, repeat the above, but
  perform no more than MAX_REPREPARE_ATTEMPTS.

  @note We have to try several times in a loop since we
  release metadata locks on tables after prepared statement
  prepare. Therefore, a DDL statement may sneak in between prepare
  and execute of a new statement. If this happens repeatedly
  more than MAX_REPREPARE_ATTEMPTS times, we give up.

  @return TRUE if an error, FALSE if success
  @retval  TRUE    either MAX_REPREPARE_ATTEMPTS has been reached,
                   or some general error
  @retval  FALSE   successfully executed the statement, perhaps
                   after having reprepared it a few times.
*/
const static int MAX_REPREPARE_ATTEMPTS= 3;

bool
Prepared_statement::execute_loop(String *expanded_query,
                                 bool open_cursor,
                                 uchar *packet,
                                 uchar *packet_end)
{
  Reprepare_observer reprepare_observer;
  bool error;
  int reprepare_attempt= 0;
  iterations= FALSE;

  /*
    - In mysql_sql_stmt_execute() we hide all "external" Items
      e.g. those created in the "SET STATEMENT" part of the "EXECUTE" query.
    - In case of mysqld_stmt_execute() there should not be "external" Items.
  */
  DBUG_ASSERT(thd->free_list == NULL);

  /* Check if we got an error when sending long data */
  if (unlikely(state == Query_arena::STMT_ERROR))
  {
    my_message(last_errno, last_error, MYF(0));
    return TRUE;
  }

  if (set_parameters(expanded_query, packet, packet_end))
    return TRUE;

#ifdef NOT_YET_FROM_MYSQL_5_6
  if (unlikely(thd->security_ctx->password_expired && 
               !lex->is_change_password))
  {
    my_error(ER_MUST_CHANGE_PASSWORD, MYF(0));
    return true;
  }
#endif

reexecute:
  // Make sure that reprepare() did not create any new Items.
  DBUG_ASSERT(thd->free_list == NULL);

  /*
    Install the metadata observer. If some metadata version is
    different from prepare time and an observer is installed,
    the observer method will be invoked to push an error into
    the error stack.
  */

  if (sql_command_flags[lex->sql_command] & CF_REEXECUTION_FRAGILE)
  {
    reprepare_observer.reset_reprepare_observer();
    DBUG_ASSERT(thd->m_reprepare_observer == NULL);
    thd->m_reprepare_observer= &reprepare_observer;
  }

  error= execute(expanded_query, open_cursor) || thd->is_error();

  thd->m_reprepare_observer= NULL;
#ifdef WITH_WSREP

  if (WSREP_ON)
  {
<<<<<<< HEAD
    mysql_mutex_lock(&thd->LOCK_thd_data);
    switch (thd->wsrep_conflict_state)
=======
    mysql_mutex_lock(&thd->LOCK_wsrep_thd);
    switch (thd->wsrep_conflict_state())
>>>>>>> 2b734ca2
    {
      case CERT_FAILURE:
        WSREP_DEBUG("PS execute fail for CERT_FAILURE: thd: %lld  err: %d",
	            (longlong) thd->thread_id,
                    thd->get_stmt_da()->sql_errno() );
        thd->set_wsrep_conflict_state(NO_CONFLICT);
        break;

      case MUST_REPLAY:
        (void) wsrep_replay_transaction(thd);
        break;

      default:
        break;
    }
    mysql_mutex_unlock(&thd->LOCK_thd_data);
  }
#endif /* WITH_WSREP */

  if (unlikely(error) &&
      (sql_command_flags[lex->sql_command] & CF_REEXECUTION_FRAGILE) &&
      !thd->is_fatal_error && !thd->killed &&
      reprepare_observer.is_invalidated() &&
      reprepare_attempt++ < MAX_REPREPARE_ATTEMPTS)
  {
    DBUG_ASSERT(thd->get_stmt_da()->sql_errno() == ER_NEED_REPREPARE);
    thd->clear_error();

    error= reprepare();

    if (likely(!error))                         /* Success */
      goto reexecute;
  }
  reset_stmt_params(this);

  return error;
}

my_bool bulk_parameters_set(THD *thd)
{
  DBUG_ENTER("bulk_parameters_set");
  Prepared_statement *stmt= (Prepared_statement *) thd->bulk_param;

  if (stmt && unlikely(stmt->set_bulk_parameters(FALSE)))
    DBUG_RETURN(TRUE);
  DBUG_RETURN(FALSE);
}

my_bool bulk_parameters_iterations(THD *thd)
{
  Prepared_statement *stmt= (Prepared_statement *) thd->bulk_param;
  if (!stmt)
    return FALSE;
  return stmt->bulk_iterations();
}


my_bool Prepared_statement::set_bulk_parameters(bool reset)
{
  DBUG_ENTER("Prepared_statement::set_bulk_parameters");
  DBUG_PRINT("info", ("iteration: %d", iterations));

  if (iterations)
  {
#ifndef EMBEDDED_LIBRARY
    if ((*set_bulk_params)(this, &packet, packet_end, reset))
#else
    // bulk parameters are not supported for embedded, so it will an error
#endif
    {
      my_error(ER_WRONG_ARGUMENTS, MYF(0),
               "mysqld_stmt_bulk_execute");
      reset_stmt_params(this);
      DBUG_RETURN(true);
    }
    if (packet >= packet_end)
      iterations= FALSE;
  }
  start_param= 0;
  DBUG_RETURN(false);
}

bool
Prepared_statement::execute_bulk_loop(String *expanded_query,
                                      bool open_cursor,
                                      uchar *packet_arg,
                                      uchar *packet_end_arg)
{
  Reprepare_observer reprepare_observer;
  bool error= 0;
  packet= packet_arg;
  packet_end= packet_end_arg;
  iterations= TRUE;
  start_param= true;
#ifdef DBUG_ASSERT_EXISTS
  Item *free_list_state= thd->free_list;
#endif
  thd->set_bulk_execution((void *)this);
  /* Check if we got an error when sending long data */
  if (state == Query_arena::STMT_ERROR)
  {
    my_message(last_errno, last_error, MYF(0));
    thd->set_bulk_execution(0);
    return TRUE;
  }
  /* Check for non zero parameter count*/
  if (param_count == 0)
  {
    DBUG_PRINT("error", ("Statement with no parameters for bulk execution."));
    my_error(ER_UNSUPPORTED_PS, MYF(0));
    thd->set_bulk_execution(0);
    return TRUE;
  }

  if (!(sql_command_flags[lex->sql_command] & CF_SP_BULK_SAFE))
  {
    DBUG_PRINT("error", ("Command is not supported in bulk execution."));
    my_error(ER_UNSUPPORTED_PS, MYF(0));
    thd->set_bulk_execution(0);
    return TRUE;
  }

#ifndef EMBEDDED_LIBRARY
  if (read_types &&
      set_conversion_functions(this, &packet, packet_end))
#else
  // bulk parameters are not supported for embedded, so it will an error
#endif
  {
    my_error(ER_WRONG_ARGUMENTS, MYF(0),
            "mysqld_stmt_bulk_execute");
    reset_stmt_params(this);
    thd->set_bulk_execution(0);
    return true;
  }
  read_types= FALSE;

#ifdef NOT_YET_FROM_MYSQL_5_6
  if (unlikely(thd->security_ctx->password_expired &&
               !lex->is_change_password))
  {
    my_error(ER_MUST_CHANGE_PASSWORD, MYF(0));
    thd->set_bulk_execution(0);
    return true;
  }
#endif

  // iterations changed by set_bulk_parameters
  while ((iterations || start_param) && !error && !thd->is_error())
  {
    int reprepare_attempt= 0;

    /*
      Here we set parameters for not optimized commands,
      optimized commands do it inside thier internal loop.
    */
    if (!(sql_command_flags[lex->sql_command] & CF_SP_BULK_OPTIMIZED))
    {
      if (set_bulk_parameters(TRUE))
      {
        thd->set_bulk_execution(0);
        return true;
      }
    }

reexecute:
    /*
      If the free_list is not empty, we'll wrongly free some externally
      allocated items when cleaning up after validation of the prepared
      statement.
    */
    DBUG_ASSERT(thd->free_list == free_list_state);

    /*
      Install the metadata observer. If some metadata version is
      different from prepare time and an observer is installed,
      the observer method will be invoked to push an error into
      the error stack.
    */

    if (sql_command_flags[lex->sql_command] & CF_REEXECUTION_FRAGILE)
    {
      reprepare_observer.reset_reprepare_observer();
      DBUG_ASSERT(thd->m_reprepare_observer == NULL);
      thd->m_reprepare_observer= &reprepare_observer;
    }

    error= execute(expanded_query, open_cursor) || thd->is_error();

    thd->m_reprepare_observer= NULL;
#ifdef WITH_WSREP

    if (WSREP_ON)
    {
<<<<<<< HEAD
      mysql_mutex_lock(&thd->LOCK_thd_data);
      switch (thd->wsrep_conflict_state)
=======
      mysql_mutex_lock(&thd->LOCK_wsrep_thd);
      switch (thd->wsrep_conflict_state())
>>>>>>> 2b734ca2
      {
      case CERT_FAILURE:
        WSREP_DEBUG("PS execute fail for CERT_FAILURE: thd: %lld  err: %d",
	            (longlong) thd->thread_id,
                    thd->get_stmt_da()->sql_errno() );
        thd->set_wsrep_conflict_state(NO_CONFLICT);
        break;

      case MUST_REPLAY:
        (void) wsrep_replay_transaction(thd);
        break;

      default:
        break;
      }
      mysql_mutex_unlock(&thd->LOCK_thd_data);
    }
#endif /* WITH_WSREP */

    if (unlikely(error) &&
        (sql_command_flags[lex->sql_command] & CF_REEXECUTION_FRAGILE) &&
        !thd->is_fatal_error && !thd->killed &&
        reprepare_observer.is_invalidated() &&
        reprepare_attempt++ < MAX_REPREPARE_ATTEMPTS)
    {
      DBUG_ASSERT(thd->get_stmt_da()->sql_errno() == ER_NEED_REPREPARE);
      thd->clear_error();

      error= reprepare();

      if (likely(!error))                                /* Success */
        goto reexecute;
    }
  }
  reset_stmt_params(this);
  thd->set_bulk_execution(0);

  return error;
}


bool
Prepared_statement::execute_server_runnable(Server_runnable *server_runnable)
{
  Statement stmt_backup;
  bool error;
  Query_arena *save_stmt_arena= thd->stmt_arena;
  Item_change_list save_change_list;
  thd->Item_change_list::move_elements_to(&save_change_list);

  state= STMT_CONVENTIONAL_EXECUTION;

  if (!(lex= new (mem_root) st_lex_local))
    return TRUE;

  thd->set_n_backup_statement(this, &stmt_backup);
  thd->set_n_backup_active_arena(this, &stmt_backup);
  thd->stmt_arena= this;

  error= server_runnable->execute_server_code(thd);

  thd->cleanup_after_query();

  thd->restore_active_arena(this, &stmt_backup);
  thd->restore_backup_statement(this, &stmt_backup);
  thd->stmt_arena= save_stmt_arena;

  save_change_list.move_elements_to(thd);

  /* Items and memory will freed in destructor */

  return error;
}


/**
  Reprepare this prepared statement.

  Currently this is implemented by creating a new prepared
  statement, preparing it with the original query and then
  swapping the new statement and the original one.

  @retval  TRUE   an error occurred. Possible errors include
                  incompatibility of new and old result set
                  metadata
  @retval  FALSE  success, the statement has been reprepared
*/

bool
Prepared_statement::reprepare()
{
  char saved_cur_db_name_buf[SAFE_NAME_LEN+1];
  LEX_STRING saved_cur_db_name=
    { saved_cur_db_name_buf, sizeof(saved_cur_db_name_buf) };
  LEX_CSTRING stmt_db_name= db;
  bool cur_db_changed;
  bool error;

  Prepared_statement copy(thd);
  copy.m_sql_mode= m_sql_mode;

  copy.set_sql_prepare(); /* To suppress sending metadata to the client. */

  status_var_increment(thd->status_var.com_stmt_reprepare);

  if (unlikely(mysql_opt_change_db(thd, &stmt_db_name, &saved_cur_db_name,
                                   TRUE, &cur_db_changed)))
    return TRUE;

  sql_mode_t save_sql_mode= thd->variables.sql_mode;
  thd->variables.sql_mode= m_sql_mode;
  error= ((name.str && copy.set_name(&name)) ||
          copy.prepare(query(), query_length()) ||
          validate_metadata(&copy));
  thd->variables.sql_mode= save_sql_mode;

  if (cur_db_changed)
    mysql_change_db(thd, (LEX_CSTRING*) &saved_cur_db_name, TRUE);

  if (likely(!error))
  {
    swap_prepared_statement(&copy);
    swap_parameter_array(param_array, copy.param_array, param_count);
#ifdef DBUG_ASSERT_EXISTS
    is_reprepared= TRUE;
#endif
    /*
      Clear possible warnings during reprepare, it has to be completely
      transparent to the user. We use clear_warning_info() since
      there were no separate query id issued for re-prepare.
      Sic: we can't simply silence warnings during reprepare, because if
      it's failed, we need to return all the warnings to the user.
    */
    thd->get_stmt_da()->clear_warning_info(thd->query_id);
  }
  return error;
}


/**
  Validate statement result set metadata (if the statement returns
  a result set).

  Currently we only check that the number of columns of the result
  set did not change.
  This is a helper method used during re-prepare.

  @param[in]  copy  the re-prepared prepared statement to verify
                    the metadata of

  @retval TRUE  error, ER_PS_REBIND is reported
  @retval FALSE statement return no or compatible metadata
*/


bool Prepared_statement::validate_metadata(Prepared_statement *copy)
{
  /**
    If this is an SQL prepared statement or EXPLAIN,
    return FALSE -- the metadata of the original SELECT,
    if any, has not been sent to the client.
  */
  if (is_sql_prepare() || lex->describe)
    return FALSE;

  if (lex->select_lex.item_list.elements !=
      copy->lex->select_lex.item_list.elements)
  {
    /** Column counts mismatch, update the client */
    thd->server_status|= SERVER_STATUS_METADATA_CHANGED;
  }

  return FALSE;
}


/**
  Replace the original prepared statement with a prepared copy.

  This is a private helper that is used as part of statement
  reprepare

  @return This function does not return any errors.
*/

void
Prepared_statement::swap_prepared_statement(Prepared_statement *copy)
{
  Statement tmp_stmt;

  /* Swap memory roots. */
  swap_variables(MEM_ROOT, main_mem_root, copy->main_mem_root);

  /* Swap the arenas */
  tmp_stmt.set_query_arena(this);
  set_query_arena(copy);
  copy->set_query_arena(&tmp_stmt);

  /* Swap the statement parent classes */
  tmp_stmt.set_statement(this);
  set_statement(copy);
  copy->set_statement(&tmp_stmt);

  /* Swap ids back, we need the original id */
  swap_variables(ulong, id, copy->id);
  /* Swap mem_roots back, they must continue pointing at the main_mem_roots */
  swap_variables(MEM_ROOT *, mem_root, copy->mem_root);
  /*
    Swap the old and the new parameters array. The old array
    is allocated in the old arena.
  */
  swap_variables(Item_param **, param_array, copy->param_array);
  /* Don't swap flags: the copy has IS_SQL_PREPARE always set. */
  /* swap_variables(uint, flags, copy->flags); */
  /* Swap names, the old name is allocated in the wrong memory root */
  swap_variables(LEX_CSTRING, name, copy->name);
  /* Ditto */
  swap_variables(LEX_CSTRING, db, copy->db);

  DBUG_ASSERT(param_count == copy->param_count);
  DBUG_ASSERT(thd == copy->thd);
  last_error[0]= '\0';
  last_errno= 0;
}


/**
  Execute a prepared statement.

    You should not change global THD state in this function, if at all
    possible: it may be called from any context, e.g. when executing
    a COM_* command, and SQLCOM_* command, or a stored procedure.

  @param expanded_query     A query for binlogging which has all parameter
                            markers ('?') replaced with their actual values.
  @param open_cursor        True if an attempt to open a cursor should be made.
                            Currenlty used only in the binary protocol.

  @note
    Preconditions, postconditions.
    - See the comment for Prepared_statement::prepare().

  @retval
    FALSE	    ok
  @retval
    TRUE		Error
*/

bool Prepared_statement::execute(String *expanded_query, bool open_cursor)
{
  Statement stmt_backup;
  Query_arena *old_stmt_arena;
  bool error= TRUE;
  bool qc_executed= FALSE;

  char saved_cur_db_name_buf[SAFE_NAME_LEN+1];
  LEX_STRING saved_cur_db_name=
    { saved_cur_db_name_buf, sizeof(saved_cur_db_name_buf) };
  bool cur_db_changed;

  LEX_CSTRING stmt_db_name= db;

  status_var_increment(thd->status_var.com_stmt_execute);

  if (flags & (uint) IS_IN_USE)
  {
    my_error(ER_PS_NO_RECURSION, MYF(0));
    return TRUE;
  }

  /*
    For SHOW VARIABLES lex->result is NULL, as it's a non-SELECT
    command. For such queries we don't return an error and don't
    open a cursor -- the client library will recognize this case and
    materialize the result set.
    For SELECT statements lex->result is created in
    check_prepared_statement. lex->result->simple_select() is FALSE
    in INSERT ... SELECT and similar commands.
  */

  if (open_cursor && lex->result && lex->result->check_simple_select())
  {
    DBUG_PRINT("info",("Cursor asked for not SELECT stmt"));
    return TRUE;
  }

  /* In case the command has a call to SP which re-uses this statement name */
  flags|= IS_IN_USE;

  close_cursor();

  /*
    If the free_list is not empty, we'll wrongly free some externally
    allocated items when cleaning up after execution of this statement.
  */
  DBUG_ASSERT(thd->Item_change_list::is_empty());

  /* 
   The only case where we should have items in the thd->free_list is
   after stmt->set_params_from_vars(), which may in some cases create
   Item_null objects.
  */

  thd->set_n_backup_statement(this, &stmt_backup);

  /*
    Change the current database (if needed).

    Force switching, because the database of the prepared statement may be
    NULL (prepared statements can be created while no current database
    selected).
  */

  if (mysql_opt_change_db(thd, &stmt_db_name, &saved_cur_db_name, TRUE,
                          &cur_db_changed))
    goto error;

  /* Allocate query. */

  if (expanded_query->length() &&
      alloc_query(thd, (char*) expanded_query->ptr(),
                  expanded_query->length()))
  {
    my_error(ER_OUTOFMEMORY, MYF(ME_FATALERROR), expanded_query->length());
    goto error;
  }
  /*
    Expanded query is needed for slow logging, so we want thd->query
    to point at it even after we restore from backup. This is ok, as
    expanded query was allocated in thd->mem_root.
  */
  stmt_backup.set_query_inner(thd->query_string);

  /*
    At first execution of prepared statement we may perform logical
    transformations of the query tree. Such changes should be performed
    on the parse tree of current prepared statement and new items should
    be allocated in its memory root. Set the appropriate pointer in THD
    to the arena of the statement.
  */
  old_stmt_arena= thd->stmt_arena;
  thd->stmt_arena= this;
  reinit_stmt_before_use(thd, lex);

  /* Go! */

  if (open_cursor)
    error= mysql_open_cursor(thd, &result, &cursor);
  else
  {
    /*
      Try to find it in the query cache, if not, execute it.
      Note that multi-statements cannot exist here (they are not supported in
      prepared statements).
    */
    if (query_cache_send_result_to_client(thd, thd->query(),
                                          thd->query_length()) <= 0)
    {
      PSI_statement_locker *parent_locker;
      MYSQL_QUERY_EXEC_START(thd->query(),
                             thd->thread_id,
                             thd->get_db(),
                             &thd->security_ctx->priv_user[0],
                             (char *) thd->security_ctx->host_or_ip,
                             1);
      parent_locker= thd->m_statement_psi;
      thd->m_statement_psi= NULL;
      error= mysql_execute_command(thd);
      thd->m_statement_psi= parent_locker;
      MYSQL_QUERY_EXEC_DONE(error);
    }
    else
    {
      thd->lex->sql_command= SQLCOM_SELECT;
      status_var_increment(thd->status_var.com_stat[SQLCOM_SELECT]);
      thd->update_stats();
      qc_executed= TRUE;
    }
  }

  /*
    Restore the current database (if changed).

    Force switching back to the saved current database (if changed),
    because it may be NULL. In this case, mysql_change_db() would generate
    an error.
  */

  if (cur_db_changed)
    mysql_change_db(thd, (LEX_CSTRING*) &saved_cur_db_name, TRUE);

  /* Assert that if an error, no cursor is open */
  DBUG_ASSERT(! (error && cursor));

  if (! cursor)
    cleanup_stmt();
  
  /*
    EXECUTE command has its own dummy "explain data". We don't need it,
    instead, we want to keep the query plan of the statement that was 
    executed.
  */
  if (!stmt_backup.lex->explain || 
      !stmt_backup.lex->explain->have_query_plan())
  {
    delete_explain_query(stmt_backup.lex);
    stmt_backup.lex->explain = thd->lex->explain;
    thd->lex->explain= NULL;
  }
  else
    delete_explain_query(thd->lex);

  thd->set_statement(&stmt_backup);
  thd->stmt_arena= old_stmt_arena;

  if (state == Query_arena::STMT_PREPARED && !qc_executed)
    state= Query_arena::STMT_EXECUTED;

  if (likely(error == 0) && this->lex->sql_command == SQLCOM_CALL)
  {
    if (is_sql_prepare())
    {
      /*
        Here we have the diagnostics area status already set to DA_OK.
        sent_out_parameters() can raise errors when assigning OUT parameters:
          DECLARE a DATETIME;
          EXECUTE IMMEDIATE 'CALL p1(?)' USING a;
        when the procedure p1 assigns a DATETIME-incompatible value (e.g. 10)
        to the out parameter. Allow to overwrite status (to DA_ERROR).
      */
      thd->get_stmt_da()->set_overwrite_status(true);
      thd->protocol_text.send_out_parameters(&this->lex->param_list);
      thd->get_stmt_da()->set_overwrite_status(false);
    }
    else
      thd->protocol->send_out_parameters(&this->lex->param_list);
  }

  /*
    Log COM_EXECUTE to the general log. Note, that in case of SQL
    prepared statements this causes two records to be output:

    Query       EXECUTE <statement name>
    Execute     <statement SQL text>

    This is considered user-friendly, since in the
    second log entry we output values of parameter markers.

    Do not print anything if this is an SQL prepared statement and
    we're inside a stored procedure (also called Dynamic SQL) --
    sub-statements inside stored procedures are not logged into
    the general log.
  */
  if (likely(error == 0 && thd->spcont == NULL))
    general_log_write(thd, COM_STMT_EXECUTE, thd->query(), thd->query_length());

error:
  thd->lex->restore_set_statement_var();
  flags&= ~ (uint) IS_IN_USE;
  return error;
}


/**
  Prepare, execute and clean-up a statement.
  @param query  - query text
  @param length - query text length
  @retval true  - the query was not executed (parse error, wrong parameters)
  @retval false - the query was prepared and executed

  Note, if some error happened during execution, it still returns "false".
*/
bool Prepared_statement::execute_immediate(const char *query, uint query_len)
{
  DBUG_ENTER("Prepared_statement::execute_immediate");
  String expanded_query;
  static LEX_CSTRING execute_immediate_stmt_name=
    {STRING_WITH_LEN("(immediate)") };

  set_sql_prepare();
  name= execute_immediate_stmt_name;      // for DBUG_PRINT etc
  if (unlikely(prepare(query, query_len)))
    DBUG_RETURN(true);

  if (param_count != thd->lex->prepared_stmt_params.elements)
  {
    my_error(ER_WRONG_ARGUMENTS, MYF(0), "EXECUTE");
    deallocate_immediate();
    DBUG_RETURN(true);
  }

  (void) execute_loop(&expanded_query, FALSE, NULL, NULL);
  deallocate_immediate();
  DBUG_RETURN(false);
}


/**
  Common part of DEALLOCATE PREPARE, EXECUTE IMMEDIATE, mysqld_stmt_close.
*/
void Prepared_statement::deallocate_immediate()
{
  /* We account deallocate in the same manner as mysqld_stmt_close */
  status_var_increment(thd->status_var.com_stmt_close);

  /* It should now be safe to reset CHANGE MASTER parameters */
  lex_end_stage2(lex);
}


/** Common part of DEALLOCATE PREPARE and mysqld_stmt_close. */

void Prepared_statement::deallocate()
{
  deallocate_immediate();
  /* Statement map calls delete stmt on erase */
  thd->stmt_map.erase(this);
}


/***************************************************************************
* Ed_result_set
***************************************************************************/
/**
  Use operator delete to free memory of Ed_result_set.
  Accessing members of a class after the class has been destroyed
  is a violation of the C++ standard but is commonly used in the
  server code.
*/

void Ed_result_set::operator delete(void *ptr, size_t size) throw ()
{
  if (ptr)
  {
    /*
      Make a stack copy, otherwise free_root() will attempt to
      write to freed memory.
    */
    MEM_ROOT own_root= ((Ed_result_set*) ptr)->m_mem_root;
    free_root(&own_root, MYF(0));
  }
}


/**
  Initialize an instance of Ed_result_set.

  Instances of the class, as well as all result set rows, are
  always allocated in the memory root passed over as the second
  argument. In the constructor, we take over ownership of the
  memory root. It will be freed when the class is destroyed.

  sic: Ed_result_est is not designed to be allocated on stack.
*/

Ed_result_set::Ed_result_set(List<Ed_row> *rows_arg,
                             size_t column_count_arg,
                             MEM_ROOT *mem_root_arg)
  :m_mem_root(*mem_root_arg),
  m_column_count(column_count_arg),
  m_rows(rows_arg),
  m_next_rset(NULL)
{
  /* Take over responsibility for the memory */
  clear_alloc_root(mem_root_arg);
}

/***************************************************************************
* Ed_result_set
***************************************************************************/

/**
  Create a new "execute direct" connection.
*/

Ed_connection::Ed_connection(THD *thd)
  :m_diagnostics_area(thd->query_id, false, true),
  m_thd(thd),
  m_rsets(0),
  m_current_rset(0)
{
}


/**
  Free all result sets of the previous statement, if any,
  and reset warnings and errors.

  Called before execution of the next query.
*/

void
Ed_connection::free_old_result()
{
  while (m_rsets)
  {
    Ed_result_set *rset= m_rsets->m_next_rset;
    delete m_rsets;
    m_rsets= rset;
  }
  m_current_rset= m_rsets;
  m_diagnostics_area.reset_diagnostics_area();
  m_diagnostics_area.clear_warning_info(m_thd->query_id);
}


/**
  A simple wrapper that uses a helper class to execute SQL statements.
*/

bool
Ed_connection::execute_direct(LEX_STRING sql_text)
{
  Execute_sql_statement execute_sql_statement(sql_text);
  DBUG_PRINT("ed_query", ("%s", sql_text.str));

  return execute_direct(&execute_sql_statement);
}


/**
  Execute a fragment of server functionality without an effect on
  thd, and store results in memory.

  Conventions:
  - the code fragment must finish with OK, EOF or ERROR.
  - the code fragment doesn't have to close thread tables,
  free memory, commit statement transaction or do any other
  cleanup that is normally done in the end of dispatch_command().

  @param server_runnable A code fragment to execute.
*/

bool Ed_connection::execute_direct(Server_runnable *server_runnable)
{
  bool rc= FALSE;
  Protocol_local protocol_local(m_thd, this);
  Prepared_statement stmt(m_thd);
  Protocol *save_protocol= m_thd->protocol;
  Diagnostics_area *save_diagnostics_area= m_thd->get_stmt_da();

  DBUG_ENTER("Ed_connection::execute_direct");

  free_old_result(); /* Delete all data from previous execution, if any */

  m_thd->protocol= &protocol_local;
  m_thd->set_stmt_da(&m_diagnostics_area);

  rc= stmt.execute_server_runnable(server_runnable);
  m_thd->protocol->end_statement();

  m_thd->protocol= save_protocol;
  m_thd->set_stmt_da(save_diagnostics_area);
  /*
    Protocol_local makes use of m_current_rset to keep
    track of the last result set, while adding result sets to the end.
    Reset it to point to the first result set instead.
  */
  m_current_rset= m_rsets;

  DBUG_RETURN(rc);
}


/**
  A helper method that is called only during execution.

  Although Ed_connection doesn't support multi-statements,
  a statement may generate many result sets. All subsequent
  result sets are appended to the end.

  @pre This is called only by Protocol_local.
*/

void
Ed_connection::add_result_set(Ed_result_set *ed_result_set)
{
  if (m_rsets)
  {
    m_current_rset->m_next_rset= ed_result_set;
    /* While appending, use m_current_rset as a pointer to the tail. */
    m_current_rset= ed_result_set;
  }
  else
    m_current_rset= m_rsets= ed_result_set;
}


/**
  Release ownership of the current result set to the client.

  Since we use a simple linked list for result sets,
  this method uses a linear search of the previous result
  set to exclude the released instance from the list.

  @todo Use double-linked list, when this is really used.

  XXX: This has never been tested with more than one result set!

  @pre There must be a result set.
*/

Ed_result_set *
Ed_connection::store_result_set()
{
  Ed_result_set *ed_result_set;

  DBUG_ASSERT(m_current_rset);

  if (m_current_rset == m_rsets)
  {
    /* Assign the return value */
    ed_result_set= m_current_rset;
    /* Exclude the return value from the list. */
    m_current_rset= m_rsets= m_rsets->m_next_rset;
  }
  else
  {
    Ed_result_set *prev_rset= m_rsets;
    /* Assign the return value. */
    ed_result_set= m_current_rset;

    /* Exclude the return value from the list */
    while (prev_rset->m_next_rset != m_current_rset)
      prev_rset= ed_result_set->m_next_rset;
    m_current_rset= prev_rset->m_next_rset= m_current_rset->m_next_rset;
  }
  ed_result_set->m_next_rset= NULL; /* safety */

  return ed_result_set;
}

/*************************************************************************
* Protocol_local
**************************************************************************/

Protocol_local::Protocol_local(THD *thd, Ed_connection *ed_connection)
  :Protocol(thd),
  m_connection(ed_connection),
  m_rset(NULL),
  m_column_count(0),
  m_current_row(NULL),
  m_current_column(NULL)
{
  clear_alloc_root(&m_rset_root);
}

/**
  Called between two result set rows.

  Prepare structures to fill result set rows.
  Unfortunately, we can't return an error here. If memory allocation
  fails, we'll have to return an error later. And so is done
  in methods such as @sa store_column().
*/

void Protocol_local::prepare_for_resend()
{
  DBUG_ASSERT(alloc_root_inited(&m_rset_root));

  opt_add_row_to_rset();
  /* Start a new row. */
  m_current_row= (Ed_column *) alloc_root(&m_rset_root,
                                          sizeof(Ed_column) * m_column_count);
  m_current_column= m_current_row;
}


/**
  In "real" protocols this is called to finish a result set row.
  Unused in the local implementation.
*/

bool Protocol_local::write()
{
  return FALSE;
}

/**
  A helper function to add the current row to the current result
  set. Called in @sa prepare_for_resend(), when a new row is started,
  and in send_eof(), when the result set is finished.
*/

void Protocol_local::opt_add_row_to_rset()
{
  if (m_current_row)
  {
    /* Add the old row to the result set */
    Ed_row *ed_row= new (&m_rset_root) Ed_row(m_current_row, m_column_count);
    if (ed_row)
      m_rset->push_back(ed_row, &m_rset_root);
  }
}


/**
  Add a NULL column to the current row.
*/

bool Protocol_local::store_null()
{
  if (m_current_column == NULL)
    return TRUE; /* prepare_for_resend() failed to allocate memory. */

  bzero(m_current_column, sizeof(*m_current_column));
  ++m_current_column;
  return FALSE;
}


/**
  A helper method to add any column to the current row
  in its binary form.

  Allocates memory for the data in the result set memory root.
*/

bool Protocol_local::store_column(const void *data, size_t length)
{
  if (m_current_column == NULL)
    return TRUE; /* prepare_for_resend() failed to allocate memory. */
  /*
    alloc_root() automatically aligns memory, so we don't need to
    do any extra alignment if we're pointing to, say, an integer.
  */
  m_current_column->str= (char*) memdup_root(&m_rset_root,
                                             data,
                                             length + 1 /* Safety */);
  if (! m_current_column->str)
    return TRUE;
  m_current_column->str[length]= '\0'; /* Safety */
  m_current_column->length= length;
  ++m_current_column;
  return FALSE;
}


/**
  Store a string value in a result set column, optionally
  having converted it to character_set_results.
*/

bool
Protocol_local::store_string(const char *str, size_t length,
                             CHARSET_INFO *src_cs, CHARSET_INFO *dst_cs)
{
  /* Store with conversion */
  uint error_unused;

  if (dst_cs && !my_charset_same(src_cs, dst_cs) &&
      src_cs != &my_charset_bin &&
      dst_cs != &my_charset_bin)
  {
    if (unlikely(convert->copy(str, length, src_cs, dst_cs, &error_unused)))
      return TRUE;
    str= convert->ptr();
    length= convert->length();
  }
  return store_column(str, length);
}


/** Store a tiny int as is (1 byte) in a result set column. */

bool Protocol_local::store_tiny(longlong value)
{
  char v= (char) value;
  return store_column(&v, 1);
}


/** Store a short as is (2 bytes, host order) in a result set column. */

bool Protocol_local::store_short(longlong value)
{
  int16 v= (int16) value;
  return store_column(&v, 2);
}


/** Store a "long" as is (4 bytes, host order) in a result set column.  */

bool Protocol_local::store_long(longlong value)
{
  int32 v= (int32) value;
  return store_column(&v, 4);
}


/** Store a "longlong" as is (8 bytes, host order) in a result set column. */

bool Protocol_local::store_longlong(longlong value, bool unsigned_flag)
{
  int64 v= (int64) value;
  return store_column(&v, 8);
}


/** Store a decimal in string format in a result set column */

bool Protocol_local::store_decimal(const my_decimal *value)
{
  char buf[DECIMAL_MAX_STR_LENGTH];
  String str(buf, sizeof (buf), &my_charset_bin);
  int rc;

  rc= my_decimal2string(E_DEC_FATAL_ERROR, value, 0, 0, 0, &str);

  if (rc)
    return TRUE;

  return store_column(str.ptr(), str.length());
}


/** Convert to cs_results and store a string. */

bool Protocol_local::store(const char *str, size_t length,
                           CHARSET_INFO *src_cs)
{
  CHARSET_INFO *dst_cs;

  dst_cs= m_connection->m_thd->variables.character_set_results;
  return store_string(str, length, src_cs, dst_cs);
}


/** Store a string. */

bool Protocol_local::store(const char *str, size_t length,
                           CHARSET_INFO *src_cs, CHARSET_INFO *dst_cs)
{
  return store_string(str, length, src_cs, dst_cs);
}


/* Store MYSQL_TIME (in binary format) */

bool Protocol_local::store(MYSQL_TIME *time, int decimals)
{
  if (decimals != AUTO_SEC_PART_DIGITS)
    my_time_trunc(time, decimals);
  return store_column(time, sizeof(MYSQL_TIME));
}


/** Store MYSQL_TIME (in binary format) */

bool Protocol_local::store_date(MYSQL_TIME *time)
{
  return store_column(time, sizeof(MYSQL_TIME));
}


/** Store MYSQL_TIME (in binary format) */

bool Protocol_local::store_time(MYSQL_TIME *time, int decimals)
{
  if (decimals != AUTO_SEC_PART_DIGITS)
    my_time_trunc(time, decimals);
  return store_column(time, sizeof(MYSQL_TIME));
}


/* Store a floating point number, as is. */

bool Protocol_local::store(float value, uint32 decimals, String *buffer)
{
  return store_column(&value, sizeof(float));
}


/* Store a double precision number, as is. */

bool Protocol_local::store(double value, uint32 decimals, String *buffer)
{
  return store_column(&value, sizeof (double));
}


/* Store a Field. */

bool Protocol_local::store(Field *field)
{
  if (field->is_null())
    return store_null();
  return field->send_binary(this);
}


/** Called to start a new result set. */

bool Protocol_local::send_result_set_metadata(List<Item> *columns, uint)
{
  DBUG_ASSERT(m_rset == 0 && !alloc_root_inited(&m_rset_root));

  init_sql_alloc(&m_rset_root, "send_result_set_metadata",
                 MEM_ROOT_BLOCK_SIZE, 0, MYF(MY_THREAD_SPECIFIC));

  if (! (m_rset= new (&m_rset_root) List<Ed_row>))
    return TRUE;

  m_column_count= columns->elements;

  return FALSE;
}


/**
  Normally this is a separate result set with OUT parameters
  of stored procedures. Currently unsupported for the local
  version.
*/

bool Protocol_local::send_out_parameters(List<Item_param> *sp_params)
{
  return FALSE;
}


/** Called for statements that don't have a result set, at statement end. */

bool
Protocol_local::send_ok(uint server_status, uint statement_warn_count,
                        ulonglong affected_rows, ulonglong last_insert_id,
                        const char *message, bool skip_flush)
{
  /*
    Just make sure nothing is sent to the client, we have grabbed
    the status information in the connection diagnostics area.
  */
  return FALSE;
}


/**
  Called at the end of a result set. Append a complete
  result set to the list in Ed_connection.

  Don't send anything to the client, but instead finish
  building of the result set at hand.
*/

bool Protocol_local::send_eof(uint server_status, uint statement_warn_count)
{
  Ed_result_set *ed_result_set;

  DBUG_ASSERT(m_rset);

  opt_add_row_to_rset();
  m_current_row= 0;

  ed_result_set= new (&m_rset_root) Ed_result_set(m_rset, m_column_count,
                                                  &m_rset_root);

  m_rset= NULL;

  if (! ed_result_set)
    return TRUE;

  /* In case of successful allocation memory ownership was transferred. */
  DBUG_ASSERT(!alloc_root_inited(&m_rset_root));

  /*
    Link the created Ed_result_set instance into the list of connection
    result sets. Never fails.
  */
  m_connection->add_result_set(ed_result_set);
  return FALSE;
}


/** Called to send an error to the client at the end of a statement. */

bool
Protocol_local::send_error(uint sql_errno, const char *err_msg, const char*)
{
  /*
    Just make sure that nothing is sent to the client (default
    implementation).
  */
  return FALSE;
}


#ifdef EMBEDDED_LIBRARY
void Protocol_local::remove_last_row()
{ }
#endif<|MERGE_RESOLUTION|>--- conflicted
+++ resolved
@@ -4197,13 +4197,8 @@
 
   if (WSREP_ON)
   {
-<<<<<<< HEAD
-    mysql_mutex_lock(&thd->LOCK_thd_data);
-    switch (thd->wsrep_conflict_state)
-=======
     mysql_mutex_lock(&thd->LOCK_wsrep_thd);
     switch (thd->wsrep_conflict_state())
->>>>>>> 2b734ca2
     {
       case CERT_FAILURE:
         WSREP_DEBUG("PS execute fail for CERT_FAILURE: thd: %lld  err: %d",
@@ -4219,7 +4214,7 @@
       default:
         break;
     }
-    mysql_mutex_unlock(&thd->LOCK_thd_data);
+    mysql_mutex_unlock(&thd->LOCK_wsrep_thd);
   }
 #endif /* WITH_WSREP */
 
@@ -4398,13 +4393,8 @@
 
     if (WSREP_ON)
     {
-<<<<<<< HEAD
-      mysql_mutex_lock(&thd->LOCK_thd_data);
-      switch (thd->wsrep_conflict_state)
-=======
       mysql_mutex_lock(&thd->LOCK_wsrep_thd);
       switch (thd->wsrep_conflict_state())
->>>>>>> 2b734ca2
       {
       case CERT_FAILURE:
         WSREP_DEBUG("PS execute fail for CERT_FAILURE: thd: %lld  err: %d",
