/* Copyright (c) 2000, 2016, Oracle and/or its affiliates.
   Copyright (c) 2009, 2016, MariaDB

   This program is free software; you can redistribute it and/or modify
   it under the terms of the GNU General Public License as published by
   the Free Software Foundation; version 2 of the License.

   This program is distributed in the hope that it will be useful,
   but WITHOUT ANY WARRANTY; without even the implied warranty of
   MERCHANTABILITY or FITNESS FOR A PARTICULAR PURPOSE.  See the
   GNU General Public License for more details.

   You should have received a copy of the GNU General Public License
   along with this program; if not, write to the Free Software
   Foundation, Inc., 51 Franklin St, Fifth Floor, Boston, MA 02110-1301  USA */

/** @file handler.cc

    @brief
  Handler-calling-functions
*/

#include <my_global.h>
#include "sql_priv.h"
#include "unireg.h"
#include "rpl_handler.h"
#include "sql_cache.h"                   // query_cache, query_cache_*
#include "sql_connect.h"                 // global_table_stats
#include "key.h"     // key_copy, key_unpack, key_cmp_if_same, key_cmp
#include "sql_table.h"                   // build_table_filename
#include "sql_parse.h"                          // check_stack_overrun
#include "sql_acl.h"            // SUPER_ACL
#include "sql_base.h"           // TDC_element
#include "discover.h"           // extension_based_table_discovery, etc
#include "log_event.h"          // *_rows_log_event
#include "create_options.h"
#include <myisampack.h>
#include "transaction.h"
#include "myisam.h"
#include "probes_mysql.h"
#include <mysql/psi/mysql_table.h>
#include "debug_sync.h"         // DEBUG_SYNC
#include "sql_audit.h"

#ifdef WITH_PARTITION_STORAGE_ENGINE
#include "ha_partition.h"
#endif

#ifdef WITH_ARIA_STORAGE_ENGINE
#include "../storage/maria/ha_maria.h"
#endif

#include "wsrep_mysqld.h"
#include "wsrep.h"
#include "wsrep_xid.h"
#include "wsrep_sr.h"
#include "wsrep_thd.h"
#include "log.h"

/*
  While we have legacy_db_type, we have this array to
  check for dups and to find handlerton from legacy_db_type.
  Remove when legacy_db_type is finally gone
*/
st_plugin_int *hton2plugin[MAX_HA];

static handlerton *installed_htons[128];

#define BITMAP_STACKBUF_SIZE (128/8)

KEY_CREATE_INFO default_key_create_info=
{ HA_KEY_ALG_UNDEF, 0, {NullS, 0}, {NullS, 0}, true };

/* number of entries in handlertons[] */
ulong total_ha= 0;
/* number of storage engines (from handlertons[]) that support 2pc */
ulong total_ha_2pc= 0;
/* size of savepoint storage area (see ha_init) */
ulong savepoint_alloc_size= 0;

static const LEX_STRING sys_table_aliases[]=
{
  { C_STRING_WITH_LEN("INNOBASE") },  { C_STRING_WITH_LEN("INNODB") },
  { C_STRING_WITH_LEN("HEAP") },      { C_STRING_WITH_LEN("MEMORY") },
  { C_STRING_WITH_LEN("MERGE") },     { C_STRING_WITH_LEN("MRG_MYISAM") },
  { C_STRING_WITH_LEN("Maria") },      { C_STRING_WITH_LEN("Aria") },
  {NullS, 0}
};

const char *ha_row_type[] = {
  "", "FIXED", "DYNAMIC", "COMPRESSED", "REDUNDANT", "COMPACT", "PAGE"
};

const char *tx_isolation_names[] =
{ "READ-UNCOMMITTED", "READ-COMMITTED", "REPEATABLE-READ", "SERIALIZABLE",
  NullS};
TYPELIB tx_isolation_typelib= {array_elements(tx_isolation_names)-1,"",
			       tx_isolation_names, NULL};

static TYPELIB known_extensions= {0,"known_exts", NULL, NULL};
uint known_extensions_id= 0;

static int commit_one_phase_2(THD *thd, bool all, THD_TRANS *trans,
                              bool is_real_trans);


static plugin_ref ha_default_plugin(THD *thd)
{
  if (thd->variables.table_plugin)
    return thd->variables.table_plugin;
  return my_plugin_lock(thd, global_system_variables.table_plugin);
}

static plugin_ref ha_default_tmp_plugin(THD *thd)
{
  if (thd->variables.tmp_table_plugin)
    return thd->variables.tmp_table_plugin;
  if (global_system_variables.tmp_table_plugin)
    return my_plugin_lock(thd, global_system_variables.tmp_table_plugin);
  return ha_default_plugin(thd);
}


/** @brief
  Return the default storage engine handlerton for thread

  SYNOPSIS
    ha_default_handlerton(thd)
    thd         current thread

  RETURN
    pointer to handlerton
*/
handlerton *ha_default_handlerton(THD *thd)
{
  plugin_ref plugin= ha_default_plugin(thd);
  DBUG_ASSERT(plugin);
  handlerton *hton= plugin_hton(plugin);
  DBUG_ASSERT(hton);
  return hton;
}


handlerton *ha_default_tmp_handlerton(THD *thd)
{
  plugin_ref plugin= ha_default_tmp_plugin(thd);
  DBUG_ASSERT(plugin);
  handlerton *hton= plugin_hton(plugin);
  DBUG_ASSERT(hton);
  return hton;
}


/** @brief
  Return the storage engine handlerton for the supplied name
  
  SYNOPSIS
    ha_resolve_by_name(thd, name)
    thd         current thread
    name        name of storage engine
  
  RETURN
    pointer to storage engine plugin handle
*/
plugin_ref ha_resolve_by_name(THD *thd, const LEX_STRING *name, bool tmp_table)
{
  const LEX_STRING *table_alias;
  plugin_ref plugin;

redo:
  /* my_strnncoll is a macro and gcc doesn't do early expansion of macro */
  if (thd && !my_charset_latin1.coll->strnncoll(&my_charset_latin1,
                           (const uchar *)name->str, name->length,
                           (const uchar *)STRING_WITH_LEN("DEFAULT"), 0))
    return tmp_table ?  ha_default_tmp_plugin(thd) : ha_default_plugin(thd);

  if ((plugin= my_plugin_lock_by_name(thd, name, MYSQL_STORAGE_ENGINE_PLUGIN)))
  {
    handlerton *hton= plugin_hton(plugin);
    if (hton && !(hton->flags & HTON_NOT_USER_SELECTABLE))
      return plugin;
      
    /*
      unlocking plugin immediately after locking is relatively low cost.
    */
    plugin_unlock(thd, plugin);
  }

  /*
    We check for the historical aliases.
  */
  for (table_alias= sys_table_aliases; table_alias->str; table_alias+= 2)
  {
    if (!my_strnncoll(&my_charset_latin1,
                      (const uchar *)name->str, name->length,
                      (const uchar *)table_alias->str, table_alias->length))
    {
      name= table_alias + 1;
      goto redo;
    }
  }

  return NULL;
}


plugin_ref ha_lock_engine(THD *thd, const handlerton *hton)
{
  if (hton)
  {
    st_plugin_int *plugin= hton2plugin[hton->slot];
    return my_plugin_lock(thd, plugin_int_to_ref(plugin));
  }
  return NULL;
}


handlerton *ha_resolve_by_legacy_type(THD *thd, enum legacy_db_type db_type)
{
  plugin_ref plugin;
  switch (db_type) {
  case DB_TYPE_DEFAULT:
    return ha_default_handlerton(thd);
  default:
    if (db_type > DB_TYPE_UNKNOWN && db_type < DB_TYPE_DEFAULT &&
        (plugin= ha_lock_engine(thd, installed_htons[db_type])))
      return plugin_hton(plugin);
    /* fall through */
  case DB_TYPE_UNKNOWN:
    return NULL;
  }
}


/**
  Use other database handler if databasehandler is not compiled in.
*/
handlerton *ha_checktype(THD *thd, handlerton *hton, bool no_substitute)
{
  if (ha_storage_engine_is_enabled(hton))
    return hton;

  if (no_substitute)
    return NULL;

  return ha_default_handlerton(thd);
} /* ha_checktype */


handler *get_new_handler(TABLE_SHARE *share, MEM_ROOT *alloc,
                         handlerton *db_type)
{
  handler *file;
  DBUG_ENTER("get_new_handler");
  DBUG_PRINT("enter", ("alloc: 0x%lx", (long) alloc));

  if (db_type && db_type->state == SHOW_OPTION_YES && db_type->create)
  {
    if ((file= db_type->create(db_type, share, alloc)))
      file->init();
    DBUG_RETURN(file);
  }
  /*
    Try the default table type
    Here the call to current_thd() is ok as we call this function a lot of
    times but we enter this branch very seldom.
  */
  file= get_new_handler(share, alloc, ha_default_handlerton(current_thd));
  DBUG_RETURN(file);
}


#ifdef WITH_PARTITION_STORAGE_ENGINE
handler *get_ha_partition(partition_info *part_info)
{
  ha_partition *partition;
  DBUG_ENTER("get_ha_partition");
  if ((partition= new ha_partition(partition_hton, part_info)))
  {
    if (partition->initialize_partition(current_thd->mem_root))
    {
      delete partition;
      partition= 0;
    }
    else
      partition->init();
  }
  else
  {
    my_error(ER_OUTOFMEMORY, MYF(ME_FATALERROR), 
             static_cast<int>(sizeof(ha_partition)));
  }
  DBUG_RETURN(((handler*) partition));
}
#endif


static const char **handler_errmsgs;

C_MODE_START
static const char **get_handler_errmsgs(int nr)
{
  return handler_errmsgs;
}
C_MODE_END


/**
  Register handler error messages for use with my_error().

  @retval
    0           OK
  @retval
    !=0         Error
*/

int ha_init_errors(void)
{
#define SETMSG(nr, msg) handler_errmsgs[(nr) - HA_ERR_FIRST]= (msg)

  /* Allocate a pointer array for the error message strings. */
  /* Zerofill it to avoid uninitialized gaps. */
  if (! (handler_errmsgs= (const char**) my_malloc(HA_ERR_ERRORS * sizeof(char*),
                                                   MYF(MY_WME | MY_ZEROFILL))))
    return 1;

  /* Set the dedicated error messages. */
  SETMSG(HA_ERR_KEY_NOT_FOUND,          ER_DEFAULT(ER_KEY_NOT_FOUND));
  SETMSG(HA_ERR_FOUND_DUPP_KEY,         ER_DEFAULT(ER_DUP_KEY));
  SETMSG(HA_ERR_RECORD_CHANGED,         "Update which is recoverable");
  SETMSG(HA_ERR_WRONG_INDEX,            "Wrong index given to function");
  SETMSG(HA_ERR_CRASHED,                ER_DEFAULT(ER_NOT_KEYFILE));
  SETMSG(HA_ERR_WRONG_IN_RECORD,        ER_DEFAULT(ER_CRASHED_ON_USAGE));
  SETMSG(HA_ERR_OUT_OF_MEM,             "Table handler out of memory");
  SETMSG(HA_ERR_NOT_A_TABLE,            "Incorrect file format '%.64s'");
  SETMSG(HA_ERR_WRONG_COMMAND,          "Command not supported");
  SETMSG(HA_ERR_OLD_FILE,               ER_DEFAULT(ER_OLD_KEYFILE));
  SETMSG(HA_ERR_NO_ACTIVE_RECORD,       "No record read in update");
  SETMSG(HA_ERR_RECORD_DELETED,         "Intern record deleted");
  SETMSG(HA_ERR_RECORD_FILE_FULL,       ER_DEFAULT(ER_RECORD_FILE_FULL));
  SETMSG(HA_ERR_INDEX_FILE_FULL,        "No more room in index file '%.64s'");
  SETMSG(HA_ERR_END_OF_FILE,            "End in next/prev/first/last");
  SETMSG(HA_ERR_UNSUPPORTED,            ER_DEFAULT(ER_ILLEGAL_HA));
  SETMSG(HA_ERR_TO_BIG_ROW,             "Too big row");
  SETMSG(HA_WRONG_CREATE_OPTION,        "Wrong create option");
  SETMSG(HA_ERR_FOUND_DUPP_UNIQUE,      ER_DEFAULT(ER_DUP_UNIQUE));
  SETMSG(HA_ERR_UNKNOWN_CHARSET,        "Can't open charset");
  SETMSG(HA_ERR_WRONG_MRG_TABLE_DEF,    ER_DEFAULT(ER_WRONG_MRG_TABLE));
  SETMSG(HA_ERR_CRASHED_ON_REPAIR,      ER_DEFAULT(ER_CRASHED_ON_REPAIR));
  SETMSG(HA_ERR_CRASHED_ON_USAGE,       ER_DEFAULT(ER_CRASHED_ON_USAGE));
  SETMSG(HA_ERR_LOCK_WAIT_TIMEOUT,      ER_DEFAULT(ER_LOCK_WAIT_TIMEOUT));
  SETMSG(HA_ERR_LOCK_TABLE_FULL,        ER_DEFAULT(ER_LOCK_TABLE_FULL));
  SETMSG(HA_ERR_READ_ONLY_TRANSACTION,  ER_DEFAULT(ER_READ_ONLY_TRANSACTION));
  SETMSG(HA_ERR_LOCK_DEADLOCK,          ER_DEFAULT(ER_LOCK_DEADLOCK));
  SETMSG(HA_ERR_CANNOT_ADD_FOREIGN,     ER_DEFAULT(ER_CANNOT_ADD_FOREIGN));
  SETMSG(HA_ERR_NO_REFERENCED_ROW,      ER_DEFAULT(ER_NO_REFERENCED_ROW_2));
  SETMSG(HA_ERR_ROW_IS_REFERENCED,      ER_DEFAULT(ER_ROW_IS_REFERENCED_2));
  SETMSG(HA_ERR_NO_SAVEPOINT,           "No savepoint with that name");
  SETMSG(HA_ERR_NON_UNIQUE_BLOCK_SIZE,  "Non unique key block size");
  SETMSG(HA_ERR_NO_SUCH_TABLE,          "No such table: '%.64s'");
  SETMSG(HA_ERR_TABLE_EXIST,            ER_DEFAULT(ER_TABLE_EXISTS_ERROR));
  SETMSG(HA_ERR_NO_CONNECTION,          "Could not connect to storage engine");
  SETMSG(HA_ERR_TABLE_DEF_CHANGED,      ER_DEFAULT(ER_TABLE_DEF_CHANGED));
  SETMSG(HA_ERR_FOREIGN_DUPLICATE_KEY,  "FK constraint would lead to duplicate key");
  SETMSG(HA_ERR_TABLE_NEEDS_UPGRADE,    ER_DEFAULT(ER_TABLE_NEEDS_UPGRADE));
  SETMSG(HA_ERR_TABLE_READONLY,         ER_DEFAULT(ER_OPEN_AS_READONLY));
  SETMSG(HA_ERR_AUTOINC_READ_FAILED,    ER_DEFAULT(ER_AUTOINC_READ_FAILED));
  SETMSG(HA_ERR_AUTOINC_ERANGE,         ER_DEFAULT(ER_WARN_DATA_OUT_OF_RANGE));
  SETMSG(HA_ERR_TOO_MANY_CONCURRENT_TRXS, ER_DEFAULT(ER_TOO_MANY_CONCURRENT_TRXS));
  SETMSG(HA_ERR_INDEX_COL_TOO_LONG,	ER_DEFAULT(ER_INDEX_COLUMN_TOO_LONG));
  SETMSG(HA_ERR_INDEX_CORRUPT,		ER_DEFAULT(ER_INDEX_CORRUPT));
  SETMSG(HA_FTS_INVALID_DOCID,		"Invalid InnoDB FTS Doc ID");
  SETMSG(HA_ERR_TABLE_IN_FK_CHECK,	ER_DEFAULT(ER_TABLE_IN_FK_CHECK));
  SETMSG(HA_ERR_DISK_FULL,              ER_DEFAULT(ER_DISK_FULL));
  SETMSG(HA_ERR_FTS_TOO_MANY_WORDS_IN_PHRASE,  "Too many words in a FTS phrase or proximity search");
  SETMSG(HA_ERR_FK_DEPTH_EXCEEDED,      "Foreign key cascade delete/update exceeds");
  SETMSG(HA_ERR_TABLESPACE_MISSING,     ER_DEFAULT(ER_TABLESPACE_MISSING));

  /* Register the error messages for use with my_error(). */
  return my_error_register(get_handler_errmsgs, HA_ERR_FIRST, HA_ERR_LAST);
}


/**
  Unregister handler error messages.

  @retval
    0           OK
  @retval
    !=0         Error
*/
static int ha_finish_errors(void)
{
  /* Allocate a pointer array for the error message strings. */
  my_error_unregister(HA_ERR_FIRST, HA_ERR_LAST);
  my_free(handler_errmsgs);
  handler_errmsgs= 0;
  return 0;
}

static volatile int32 need_full_discover_for_existence= 0;
static volatile int32 engines_with_discover_table_names= 0;
static volatile int32 engines_with_discover= 0;

static int full_discover_for_existence(handlerton *, const char *, const char *)
{ return 0; }

static int ext_based_existence(handlerton *, const char *, const char *)
{ return 0; }

static int hton_ext_based_table_discovery(handlerton *hton, LEX_STRING *db,
                             MY_DIR *dir, handlerton::discovered_list *result)
{
  /*
    tablefile_extensions[0] is the metadata file, see
    the comment above tablefile_extensions declaration
  */
  return extension_based_table_discovery(dir, hton->tablefile_extensions[0],
                                         result);
}

static void update_discovery_counters(handlerton *hton, int val)
{
  if (hton->discover_table_existence == full_discover_for_existence)
    my_atomic_add32(&need_full_discover_for_existence,  val);

  if (hton->discover_table_names)
    my_atomic_add32(&engines_with_discover_table_names, val);

  if (hton->discover_table)
    my_atomic_add32(&engines_with_discover, val);
}

int ha_finalize_handlerton(st_plugin_int *plugin)
{
  handlerton *hton= (handlerton *)plugin->data;
  DBUG_ENTER("ha_finalize_handlerton");

  /* hton can be NULL here, if ha_initialize_handlerton() failed. */
  if (!hton)
    goto end;

  switch (hton->state) {
  case SHOW_OPTION_NO:
  case SHOW_OPTION_DISABLED:
    break;
  case SHOW_OPTION_YES:
    if (installed_htons[hton->db_type] == hton)
      installed_htons[hton->db_type]= NULL;
    break;
  };

  if (hton->panic)
    hton->panic(hton, HA_PANIC_CLOSE);

  if (plugin->plugin->deinit)
  {
    /*
      Today we have no defined/special behavior for uninstalling
      engine plugins.
    */
    DBUG_PRINT("info", ("Deinitializing plugin: '%s'", plugin->name.str));
    if (plugin->plugin->deinit(NULL))
    {
      DBUG_PRINT("warning", ("Plugin '%s' deinit function returned error.",
                             plugin->name.str));
    }
  }

  free_sysvar_table_options(hton);
  update_discovery_counters(hton, -1);

  /*
    In case a plugin is uninstalled and re-installed later, it should
    reuse an array slot. Otherwise the number of uninstall/install
    cycles would be limited.
  */
  if (hton->slot != HA_SLOT_UNDEF)
  {
    /* Make sure we are not unpluging another plugin */
    DBUG_ASSERT(hton2plugin[hton->slot] == plugin);
    DBUG_ASSERT(hton->slot < MAX_HA);
    hton2plugin[hton->slot]= NULL;
  }

  my_free(hton);

 end:
  DBUG_RETURN(0);
}


int ha_initialize_handlerton(st_plugin_int *plugin)
{
  handlerton *hton;
  static const char *no_exts[]= { 0 };
  DBUG_ENTER("ha_initialize_handlerton");
  DBUG_PRINT("plugin", ("initialize plugin: '%s'", plugin->name.str));

  hton= (handlerton *)my_malloc(sizeof(handlerton),
                                MYF(MY_WME | MY_ZEROFILL));
  if (hton == NULL)
  {
    sql_print_error("Unable to allocate memory for plugin '%s' handlerton.",
                    plugin->name.str);
    goto err_no_hton_memory;
  }

  hton->tablefile_extensions= no_exts;
  hton->discover_table_names= hton_ext_based_table_discovery;

  hton->slot= HA_SLOT_UNDEF;
  /* Historical Requirement */
  plugin->data= hton; // shortcut for the future
  if (plugin->plugin->init && plugin->plugin->init(hton))
  {
    sql_print_error("Plugin '%s' init function returned error.",
		    plugin->name.str);
    goto err;
  }

  // hton_ext_based_table_discovery() works only when discovery
  // is supported and the engine if file-based.
  if (hton->discover_table_names == hton_ext_based_table_discovery &&
      (!hton->discover_table || !hton->tablefile_extensions[0]))
    hton->discover_table_names= NULL;

  // default discover_table_existence implementation
  if (!hton->discover_table_existence && hton->discover_table)
  {
    if (hton->tablefile_extensions[0])
      hton->discover_table_existence= ext_based_existence;
    else
      hton->discover_table_existence= full_discover_for_existence;
  }

  switch (hton->state) {
  case SHOW_OPTION_NO:
    break;
  case SHOW_OPTION_YES:
    {
      uint tmp;
      ulong fslot;

      DBUG_EXECUTE_IF("unstable_db_type", {
                        static int i= (int) DB_TYPE_FIRST_DYNAMIC;
                        hton->db_type= (enum legacy_db_type)++i;
                      });

      /* now check the db_type for conflict */
      if (hton->db_type <= DB_TYPE_UNKNOWN ||
          hton->db_type >= DB_TYPE_DEFAULT ||
          installed_htons[hton->db_type])
      {
        int idx= (int) DB_TYPE_FIRST_DYNAMIC;

        while (idx < (int) DB_TYPE_DEFAULT && installed_htons[idx])
          idx++;

        if (idx == (int) DB_TYPE_DEFAULT)
        {
          sql_print_warning("Too many storage engines!");
	  goto err_deinit;
        }
        if (hton->db_type != DB_TYPE_UNKNOWN)
          sql_print_warning("Storage engine '%s' has conflicting typecode. "
                            "Assigning value %d.", plugin->plugin->name, idx);
        hton->db_type= (enum legacy_db_type) idx;
      }

      /*
        In case a plugin is uninstalled and re-installed later, it should
        reuse an array slot. Otherwise the number of uninstall/install
        cycles would be limited. So look for a free slot.
      */
      DBUG_PRINT("plugin", ("total_ha: %lu", total_ha));
      for (fslot= 0; fslot < total_ha; fslot++)
      {
        if (!hton2plugin[fslot])
          break;
      }
      if (fslot < total_ha)
        hton->slot= fslot;
      else
      {
        if (total_ha >= MAX_HA)
        {
          sql_print_error("Too many plugins loaded. Limit is %lu. "
                          "Failed on '%s'", (ulong) MAX_HA, plugin->name.str);
          goto err_deinit;
        }
        hton->slot= total_ha++;
      }
      installed_htons[hton->db_type]= hton;
      tmp= hton->savepoint_offset;
      hton->savepoint_offset= savepoint_alloc_size;
      savepoint_alloc_size+= tmp;
      hton2plugin[hton->slot]=plugin;
      if (hton->prepare)
      {
        total_ha_2pc++;
        if (tc_log && tc_log != get_tc_log_implementation())
        {
          total_ha_2pc--;
          hton->prepare= 0;
          push_warning_printf(current_thd, Sql_condition::WARN_LEVEL_WARN,
                              ER_UNKNOWN_ERROR,
                              "Cannot enable tc-log at run-time. "
                              "XA features of %s are disabled",
                              plugin->name.str);
        }
      }
      break;
    }
    /* fall through */
  default:
    hton->state= SHOW_OPTION_DISABLED;
    break;
  }
  
  /* 
    This is entirely for legacy. We will create a new "disk based" hton and a 
    "memory" hton which will be configurable longterm. We should be able to 
    remove partition and myisammrg.
  */
  switch (hton->db_type) {
  case DB_TYPE_HEAP:
    heap_hton= hton;
    break;
  case DB_TYPE_MYISAM:
    myisam_hton= hton;
    break;
  case DB_TYPE_PARTITION_DB:
    partition_hton= hton;
    break;
  default:
    break;
  };

  resolve_sysvar_table_options(hton);
  update_discovery_counters(hton, 1);

  DBUG_RETURN(0);

err_deinit:
  /* 
    Let plugin do its inner deinitialization as plugin->init() 
    was successfully called before.
  */
  if (plugin->plugin->deinit)
    (void) plugin->plugin->deinit(NULL);
          
err:
  my_free(hton);
err_no_hton_memory:
  plugin->data= NULL;
  DBUG_RETURN(1);
}

int ha_init()
{
  int error= 0;
  DBUG_ENTER("ha_init");

  DBUG_ASSERT(total_ha < MAX_HA);
  /*
    Check if there is a transaction-capable storage engine besides the
    binary log (which is considered a transaction-capable storage engine in
    counting total_ha)
  */
  opt_using_transactions= total_ha>(ulong)opt_bin_log;
  savepoint_alloc_size+= sizeof(SAVEPOINT);
  DBUG_RETURN(error);
}

int ha_end()
{
  int error= 0;
  DBUG_ENTER("ha_end");


  /* 
    This should be eventualy based  on the graceful shutdown flag.
    So if flag is equal to HA_PANIC_CLOSE, the deallocate
    the errors.
  */
  if (ha_finish_errors())
    error= 1;

  DBUG_RETURN(error);
}

static my_bool dropdb_handlerton(THD *unused1, plugin_ref plugin,
                                 void *path)
{
  handlerton *hton= plugin_hton(plugin);
  if (hton->state == SHOW_OPTION_YES && hton->drop_database)
    hton->drop_database(hton, (char *)path);
  return FALSE;
}


void ha_drop_database(char* path)
{
  plugin_foreach(NULL, dropdb_handlerton, MYSQL_STORAGE_ENGINE_PLUGIN, path);
}


static my_bool checkpoint_state_handlerton(THD *unused1, plugin_ref plugin,
                                           void *disable)
{
  handlerton *hton= plugin_hton(plugin);
  if (hton->state == SHOW_OPTION_YES && hton->checkpoint_state)
    hton->checkpoint_state(hton, (int) *(bool*) disable);
  return FALSE;
}


void ha_checkpoint_state(bool disable)
{
  plugin_foreach(NULL, checkpoint_state_handlerton, MYSQL_STORAGE_ENGINE_PLUGIN, &disable);
}


struct st_commit_checkpoint_request {
  void *cookie;
  void (*pre_hook)(void *);
};

static my_bool commit_checkpoint_request_handlerton(THD *unused1, plugin_ref plugin,
                                           void *data)
{
  st_commit_checkpoint_request *st= (st_commit_checkpoint_request *)data;
  handlerton *hton= plugin_hton(plugin);
  if (hton->state == SHOW_OPTION_YES && hton->commit_checkpoint_request)
  {
    void *cookie= st->cookie;
    if (st->pre_hook)
      (*st->pre_hook)(cookie);
    (*hton->commit_checkpoint_request)(hton, cookie);
  }
  return FALSE;
}


/*
  Invoke commit_checkpoint_request() in all storage engines that implement it.

  If pre_hook is non-NULL, the hook will be called prior to each invocation.
*/
void
ha_commit_checkpoint_request(void *cookie, void (*pre_hook)(void *))
{
  st_commit_checkpoint_request st;
  st.cookie= cookie;
  st.pre_hook= pre_hook;
  plugin_foreach(NULL, commit_checkpoint_request_handlerton,
                 MYSQL_STORAGE_ENGINE_PLUGIN, &st);
}



static my_bool closecon_handlerton(THD *thd, plugin_ref plugin,
                                   void *unused)
{
  handlerton *hton= plugin_hton(plugin);
  /*
    there's no need to rollback here as all transactions must
    be rolled back already
  */
  if (hton->state == SHOW_OPTION_YES && thd_get_ha_data(thd, hton))
  {
    if (hton->close_connection)
      hton->close_connection(hton, thd);
    /* make sure ha_data is reset and ha_data_lock is released */
    thd_set_ha_data(thd, hton, NULL);
  }
  return FALSE;
}

/**
  @note
    don't bother to rollback here, it's done already
*/
void ha_close_connection(THD* thd)
{
  plugin_foreach(thd, closecon_handlerton, MYSQL_STORAGE_ENGINE_PLUGIN, 0);
}

static my_bool kill_handlerton(THD *thd, plugin_ref plugin,
                               void *level)
{
  handlerton *hton= plugin_hton(plugin);

  if (hton->state == SHOW_OPTION_YES && hton->kill_query &&
      thd_get_ha_data(thd, hton))
    hton->kill_query(hton, thd, *(enum thd_kill_levels *) level);
  return FALSE;
}

void ha_kill_query(THD* thd, enum thd_kill_levels level)
{
  DBUG_ENTER("ha_kill_query");
  plugin_foreach(thd, kill_handlerton, MYSQL_STORAGE_ENGINE_PLUGIN, &level);
  DBUG_VOID_RETURN;
}


/* ========================================================================
 ======================= TRANSACTIONS ===================================*/

/**
  Transaction handling in the server
  ==================================

  In each client connection, MySQL maintains two transactional
  states:
  - a statement transaction,
  - a standard, also called normal transaction.

  Historical note
  ---------------
  "Statement transaction" is a non-standard term that comes
  from the times when MySQL supported BerkeleyDB storage engine.

  First of all, it should be said that in BerkeleyDB auto-commit
  mode auto-commits operations that are atomic to the storage
  engine itself, such as a write of a record, and are too
  high-granular to be atomic from the application perspective
  (MySQL). One SQL statement could involve many BerkeleyDB
  auto-committed operations and thus BerkeleyDB auto-commit was of
  little use to MySQL.

  Secondly, instead of SQL standard savepoints, BerkeleyDB
  provided the concept of "nested transactions". In a nutshell,
  transactions could be arbitrarily nested, but when the parent
  transaction was committed or aborted, all its child (nested)
  transactions were handled committed or aborted as well.
  Commit of a nested transaction, in turn, made its changes
  visible, but not durable: it destroyed the nested transaction,
  all its changes would become available to the parent and
  currently active nested transactions of this parent.

  So the mechanism of nested transactions was employed to
  provide "all or nothing" guarantee of SQL statements
  required by the standard.
  A nested transaction would be created at start of each SQL
  statement, and destroyed (committed or aborted) at statement
  end. Such nested transaction was internally referred to as
  a "statement transaction" and gave birth to the term.

  (Historical note ends)

  Since then a statement transaction is started for each statement
  that accesses transactional tables or uses the binary log.  If
  the statement succeeds, the statement transaction is committed.
  If the statement fails, the transaction is rolled back. Commits
  of statement transactions are not durable -- each such
  transaction is nested in the normal transaction, and if the
  normal transaction is rolled back, the effects of all enclosed
  statement transactions are undone as well.  Technically,
  a statement transaction can be viewed as a savepoint which is
  maintained automatically in order to make effects of one
  statement atomic.

  The normal transaction is started by the user and is ended
  usually upon a user request as well. The normal transaction
  encloses transactions of all statements issued between
  its beginning and its end.
  In autocommit mode, the normal transaction is equivalent
  to the statement transaction.

  Since MySQL supports PSEA (pluggable storage engine
  architecture), more than one transactional engine can be
  active at a time. Hence transactions, from the server
  point of view, are always distributed. In particular,
  transactional state is maintained independently for each
  engine. In order to commit a transaction the two phase
  commit protocol is employed.

  Not all statements are executed in context of a transaction.
  Administrative and status information statements do not modify
  engine data, and thus do not start a statement transaction and
  also have no effect on the normal transaction. Examples of such
  statements are SHOW STATUS and RESET SLAVE.

  Similarly DDL statements are not transactional,
  and therefore a transaction is [almost] never started for a DDL
  statement. The difference between a DDL statement and a purely
  administrative statement though is that a DDL statement always
  commits the current transaction before proceeding, if there is
  any.

  At last, SQL statements that work with non-transactional
  engines also have no effect on the transaction state of the
  connection. Even though they are written to the binary log,
  and the binary log is, overall, transactional, the writes
  are done in "write-through" mode, directly to the binlog
  file, followed with a OS cache sync, in other words,
  bypassing the binlog undo log (translog).
  They do not commit the current normal transaction.
  A failure of a statement that uses non-transactional tables
  would cause a rollback of the statement transaction, but
  in case there no non-transactional tables are used,
  no statement transaction is started.

  Data layout
  -----------

  The server stores its transaction-related data in
  thd->transaction. This structure has two members of type
  THD_TRANS. These members correspond to the statement and
  normal transactions respectively:

  - thd->transaction.stmt contains a list of engines
  that are participating in the given statement
  - thd->transaction.all contains a list of engines that
  have participated in any of the statement transactions started
  within the context of the normal transaction.
  Each element of the list contains a pointer to the storage
  engine, engine-specific transactional data, and engine-specific
  transaction flags.

  In autocommit mode thd->transaction.all is empty.
  Instead, data of thd->transaction.stmt is
  used to commit/rollback the normal transaction.

  The list of registered engines has a few important properties:
  - no engine is registered in the list twice
  - engines are present in the list a reverse temporal order --
  new participants are always added to the beginning of the list.

  Transaction life cycle
  ----------------------

  When a new connection is established, thd->transaction
  members are initialized to an empty state.
  If a statement uses any tables, all affected engines
  are registered in the statement engine list. In
  non-autocommit mode, the same engines are registered in
  the normal transaction list.
  At the end of the statement, the server issues a commit
  or a roll back for all engines in the statement list.
  At this point transaction flags of an engine, if any, are
  propagated from the statement list to the list of the normal
  transaction.
  When commit/rollback is finished, the statement list is
  cleared. It will be filled in again by the next statement,
  and emptied again at the next statement's end.

  The normal transaction is committed in a similar way
  (by going over all engines in thd->transaction.all list)
  but at different times:
  - upon COMMIT SQL statement is issued by the user
  - implicitly, by the server, at the beginning of a DDL statement
  or SET AUTOCOMMIT={0|1} statement.

  The normal transaction can be rolled back as well:
  - if the user has requested so, by issuing ROLLBACK SQL
  statement
  - if one of the storage engines requested a rollback
  by setting thd->transaction_rollback_request. This may
  happen in case, e.g., when the transaction in the engine was
  chosen a victim of the internal deadlock resolution algorithm
  and rolled back internally. When such a situation happens, there
  is little the server can do and the only option is to rollback
  transactions in all other participating engines.  In this case
  the rollback is accompanied by an error sent to the user.

  As follows from the use cases above, the normal transaction
  is never committed when there is an outstanding statement
  transaction. In most cases there is no conflict, since
  commits of the normal transaction are issued by a stand-alone
  administrative or DDL statement, thus no outstanding statement
  transaction of the previous statement exists. Besides,
  all statements that manipulate with the normal transaction
  are prohibited in stored functions and triggers, therefore
  no conflicting situation can occur in a sub-statement either.
  The remaining rare cases when the server explicitly has
  to commit the statement transaction prior to committing the normal
  one cover error-handling scenarios (see for example
  SQLCOM_LOCK_TABLES).

  When committing a statement or a normal transaction, the server
  either uses the two-phase commit protocol, or issues a commit
  in each engine independently. The two-phase commit protocol
  is used only if:
  - all participating engines support two-phase commit (provide
    handlerton::prepare PSEA API call) and
  - transactions in at least two engines modify data (i.e. are
  not read-only).

  Note that the two phase commit is used for
  statement transactions, even though they are not durable anyway.
  This is done to ensure logical consistency of data in a multiple-
  engine transaction.
  For example, imagine that some day MySQL supports unique
  constraint checks deferred till the end of statement. In such
  case a commit in one of the engines may yield ER_DUP_KEY,
  and MySQL should be able to gracefully abort statement
  transactions of other participants.

  After the normal transaction has been committed,
  thd->transaction.all list is cleared.

  When a connection is closed, the current normal transaction, if
  any, is rolled back.

  Roles and responsibilities
  --------------------------

  The server has no way to know that an engine participates in
  the statement and a transaction has been started
  in it unless the engine says so. Thus, in order to be
  a part of a transaction, the engine must "register" itself.
  This is done by invoking trans_register_ha() server call.
  Normally the engine registers itself whenever handler::external_lock()
  is called. trans_register_ha() can be invoked many times: if
  an engine is already registered, the call does nothing.
  In case autocommit is not set, the engine must register itself
  twice -- both in the statement list and in the normal transaction
  list.
  In which list to register is a parameter of trans_register_ha().

  Note, that although the registration interface in itself is
  fairly clear, the current usage practice often leads to undesired
  effects. E.g. since a call to trans_register_ha() in most engines
  is embedded into implementation of handler::external_lock(), some
  DDL statements start a transaction (at least from the server
  point of view) even though they are not expected to. E.g.
  CREATE TABLE does not start a transaction, since
  handler::external_lock() is never called during CREATE TABLE. But
  CREATE TABLE ... SELECT does, since handler::external_lock() is
  called for the table that is being selected from. This has no
  practical effects currently, but must be kept in mind
  nevertheless.

  Once an engine is registered, the server will do the rest
  of the work.

  During statement execution, whenever any of data-modifying
  PSEA API methods is used, e.g. handler::write_row() or
  handler::update_row(), the read-write flag is raised in the
  statement transaction for the involved engine.
  Currently All PSEA calls are "traced", and the data can not be
  changed in a way other than issuing a PSEA call. Important:
  unless this invariant is preserved the server will not know that
  a transaction in a given engine is read-write and will not
  involve the two-phase commit protocol!

  At the end of a statement, server call trans_commit_stmt is
  invoked. This call in turn invokes handlerton::prepare()
  for every involved engine. Prepare is followed by a call
  to handlerton::commit_one_phase() If a one-phase commit
  will suffice, handlerton::prepare() is not invoked and
  the server only calls handlerton::commit_one_phase().
  At statement commit, the statement-related read-write
  engine flag is propagated to the corresponding flag in the
  normal transaction.  When the commit is complete, the list
  of registered engines is cleared.

  Rollback is handled in a similar fashion.

  Additional notes on DDL and the normal transaction.
  ---------------------------------------------------

  DDLs and operations with non-transactional engines
  do not "register" in thd->transaction lists, and thus do not
  modify the transaction state. Besides, each DDL in
  MySQL is prefixed with an implicit normal transaction commit
  (a call to trans_commit_implicit()), and thus leaves nothing
  to modify.
  However, as it has been pointed out with CREATE TABLE .. SELECT,
  some DDL statements can start a *new* transaction.

  Behaviour of the server in this case is currently badly
  defined.
  DDL statements use a form of "semantic" logging
  to maintain atomicity: if CREATE TABLE .. SELECT failed,
  the newly created table is deleted.
  In addition, some DDL statements issue interim transaction
  commits: e.g. ALTER TABLE issues a commit after data is copied
  from the original table to the internal temporary table. Other
  statements, e.g. CREATE TABLE ... SELECT do not always commit
  after itself.
  And finally there is a group of DDL statements such as
  RENAME/DROP TABLE that doesn't start a new transaction
  and doesn't commit.

  This diversity makes it hard to say what will happen if
  by chance a stored function is invoked during a DDL --
  whether any modifications it makes will be committed or not
  is not clear. Fortunately, SQL grammar of few DDLs allows
  invocation of a stored function.

  A consistent behaviour is perhaps to always commit the normal
  transaction after all DDLs, just like the statement transaction
  is always committed at the end of all statements.
*/

/**
  Register a storage engine for a transaction.

  Every storage engine MUST call this function when it starts
  a transaction or a statement (that is it must be called both for the
  "beginning of transaction" and "beginning of statement").
  Only storage engines registered for the transaction/statement
  will know when to commit/rollback it.

  @note
    trans_register_ha is idempotent - storage engine may register many
    times per transaction.

*/
void trans_register_ha(THD *thd, bool all, handlerton *ht_arg)
{
  THD_TRANS *trans;
  Ha_trx_info *ha_info;
  DBUG_ENTER("trans_register_ha");
  DBUG_PRINT("enter",("%s", all ? "all" : "stmt"));

  if (all)
  {
    trans= &thd->transaction.all;
    thd->server_status|= SERVER_STATUS_IN_TRANS;
    if (thd->tx_read_only)
      thd->server_status|= SERVER_STATUS_IN_TRANS_READONLY;
    DBUG_PRINT("info", ("setting SERVER_STATUS_IN_TRANS"));
  }
  else
    trans= &thd->transaction.stmt;

  ha_info= thd->ha_data[ht_arg->slot].ha_info + (all ? 1 : 0);

  if (ha_info->is_started())
    DBUG_VOID_RETURN; /* already registered, return */

  ha_info->register_ha(trans, ht_arg);

  trans->no_2pc|=(ht_arg->prepare==0);
  if (thd->transaction.xid_state.xid.is_null())
    thd->transaction.xid_state.xid.set(thd->query_id);
  DBUG_VOID_RETURN;
}


static int prepare_or_error(handlerton *ht, THD *thd, bool all)
{
  int err= ht->prepare(ht, thd, all);
  status_var_increment(thd->status_var.ha_prepare_count);
  if (err)
  {
    /* avoid sending error, if we're going to replay the transaction */
#ifdef WITH_WSREP
    if (ht->db_type != DB_TYPE_UNKNOWN ||
        err == EMSGSIZE || thd->wsrep_conflict_state() != MUST_REPLAY)
#endif
      my_error(ER_ERROR_DURING_COMMIT, MYF(0), err);
  }
  return err;
}


/**
  @retval
    0   ok
  @retval
    1   error, transaction was rolled back
*/
int ha_prepare(THD *thd)
{
  int error=0, all=1;
  THD_TRANS *trans=all ? &thd->transaction.all : &thd->transaction.stmt;
  Ha_trx_info *ha_info= trans->ha_list;
  DBUG_ENTER("ha_prepare");

  if (ha_info)
  {
    for (; ha_info; ha_info= ha_info->next())
    {
      handlerton *ht= ha_info->ht();
      if (ht->prepare)
      {
        if (prepare_or_error(ht, thd, all))
        {
          ha_rollback_trans(thd, all);
          error=1;
          break;
        }
      }
      else
      {
        push_warning_printf(thd, Sql_condition::WARN_LEVEL_WARN,
                            ER_GET_ERRNO, ER_THD(thd, ER_GET_ERRNO),
                            HA_ERR_WRONG_COMMAND,
                            ha_resolve_storage_engine_name(ht));

      }
    }
  }

  DBUG_RETURN(error);
}

/**
  Check if we can skip the two-phase commit.

  A helper function to evaluate if two-phase commit is mandatory.
  As a side effect, propagates the read-only/read-write flags
  of the statement transaction to its enclosing normal transaction.
  
  If we have at least two engines with read-write changes we must
  run a two-phase commit. Otherwise we can run several independent
  commits as the only transactional engine has read-write changes
  and others are read-only.

  @retval   0   All engines are read-only.
  @retval   1   We have the only engine with read-write changes.
  @retval   >1  More than one engine have read-write changes.
                Note: return value might NOT be the exact number of
                engines with read-write changes.
*/

static
uint
ha_check_and_coalesce_trx_read_only(THD *thd, Ha_trx_info *ha_list,
                                    bool all)
{
  /* The number of storage engines that have actual changes. */
  unsigned rw_ha_count= 0;
  Ha_trx_info *ha_info;

  for (ha_info= ha_list; ha_info; ha_info= ha_info->next())
  {
#ifdef WITH_WSREP
    /*
      Thd has wsrep_schema.SR open and may operate it
      during prepare phase, set InnoDB ha_info read_write.
     */
    if (WSREP_CLIENT(thd) && thd->wsrep_is_streaming() &&
        wsrep_SR_store && wsrep_SR_store_type == WSREP_SR_STORE_TABLE &&
        ha_info->ht()->db_type == DB_TYPE_INNODB)
    {
      ha_info->set_trx_read_write();
    }
#endif /* WITH_WSREP */
    if (ha_info->is_trx_read_write())
      ++rw_ha_count;

    if (! all)
    {
      Ha_trx_info *ha_info_all= &thd->ha_data[ha_info->ht()->slot].ha_info[1];
      DBUG_ASSERT(ha_info != ha_info_all);
      /*
        Merge read-only/read-write information about statement
        transaction to its enclosing normal transaction. Do this
        only if in a real transaction -- that is, if we know
        that ha_info_all is registered in thd->transaction.all.
        Since otherwise we only clutter the normal transaction flags.
      */
      if (ha_info_all->is_started()) /* FALSE if autocommit. */
        ha_info_all->coalesce_trx_with(ha_info);
    }
    else if (rw_ha_count > 1)
    {
      /*
        It is a normal transaction, so we don't need to merge read/write
        information up, and the need for two-phase commit has been
        already established. Break the loop prematurely.
      */
      break;
    }
  }
  return rw_ha_count;
}


/**
  @retval
    0   ok
  @retval
    1   transaction was rolled back
  @retval
    2   error during commit, data may be inconsistent

  @todo
    Since we don't support nested statement transactions in 5.0,
    we can't commit or rollback stmt transactions while we are inside
    stored functions or triggers. So we simply do nothing now.
    TODO: This should be fixed in later ( >= 5.1) releases.
*/
int ha_commit_trans(THD *thd, bool all)
{
  int error= 0, cookie;
  /*
    'all' means that this is either an explicit commit issued by
    user, or an implicit commit issued by a DDL.
  */
  THD_TRANS *trans= all ? &thd->transaction.all : &thd->transaction.stmt;
  /*
    "real" is a nick name for a transaction for which a commit will
    make persistent changes. E.g. a 'stmt' transaction inside a 'all'
    transation is not 'real': even though it's possible to commit it,
    the changes are not durable as they might be rolled back if the
    enclosing 'all' transaction is rolled back.
  */
  bool is_real_trans= ((all || thd->transaction.all.ha_list == 0) &&
                       !(thd->variables.option_bits & OPTION_GTID_BEGIN));
  Ha_trx_info *ha_info= trans->ha_list;
  bool need_prepare_ordered, need_commit_ordered;
  my_xid xid;
  DBUG_ENTER("ha_commit_trans");
  DBUG_PRINT("info",("thd: %p  option_bits: %lu  all: %d",
                     thd, (ulong) thd->variables.option_bits, all));

  /* Just a random warning to test warnings pushed during autocommit. */
  DBUG_EXECUTE_IF("warn_during_ha_commit_trans",
    push_warning(thd, Sql_condition::WARN_LEVEL_WARN,
                 ER_WARNING_NOT_COMPLETE_ROLLBACK,
                 ER_THD(thd, ER_WARNING_NOT_COMPLETE_ROLLBACK)););

  DBUG_PRINT("info",
             ("all: %d  thd->in_sub_stmt: %d  ha_info: %p  is_real_trans: %d",
              all, thd->in_sub_stmt, ha_info, is_real_trans));
  /*
    We must not commit the normal transaction if a statement
    transaction is pending. Otherwise statement transaction
    flags will not get propagated to its normal transaction's
    counterpart.
  */
  DBUG_ASSERT(thd->transaction.stmt.ha_list == NULL ||
              trans == &thd->transaction.stmt);

  if (thd->in_sub_stmt)
  {
    DBUG_ASSERT(0);
    /*
      Since we don't support nested statement transactions in 5.0,
      we can't commit or rollback stmt transactions while we are inside
      stored functions or triggers. So we simply do nothing now.
      TODO: This should be fixed in later ( >= 5.1) releases.
    */
    if (!all)
      DBUG_RETURN(0);
    /*
      We assume that all statements which commit or rollback main transaction
      are prohibited inside of stored functions or triggers. So they should
      bail out with error even before ha_commit_trans() call. To be 100% safe
      let us throw error in non-debug builds.
    */
    my_error(ER_COMMIT_NOT_ALLOWED_IN_SF_OR_TRG, MYF(0));
    DBUG_RETURN(2);
  }

#ifdef WITH_ARIA_STORAGE_ENGINE
    ha_maria::implicit_commit(thd, TRUE);
#endif

  if (!ha_info)
  {
    /*
      Free resources and perform other cleanup even for 'empty' transactions.
    */
    if (is_real_trans)
      thd->transaction.cleanup();
    DBUG_RETURN(0);
  }

  DBUG_EXECUTE_IF("crash_commit_before", DBUG_SUICIDE(););

  /* Close all cursors that can not survive COMMIT */
  if (is_real_trans)                          /* not a statement commit */
    thd->stmt_map.close_transient_cursors();

  uint rw_ha_count= ha_check_and_coalesce_trx_read_only(thd, ha_info, all);
  /* rw_trans is TRUE when we in a transaction changing data */
  bool rw_trans= is_real_trans &&
                 (rw_ha_count > !thd->is_current_stmt_binlog_disabled());
  MDL_request mdl_request;
  DBUG_PRINT("info", ("is_real_trans: %d  rw_trans:  %d  rw_ha_count: %d",
                      is_real_trans, rw_trans, rw_ha_count));

  if (rw_trans)
  {
    /*
      Acquire a metadata lock which will ensure that COMMIT is blocked
      by an active FLUSH TABLES WITH READ LOCK (and vice versa:
      COMMIT in progress blocks FTWRL).

      We allow the owner of FTWRL to COMMIT; we assume that it knows
      what it does.
    */
    mdl_request.init(MDL_key::COMMIT, "", "", MDL_INTENTION_EXCLUSIVE,
                     MDL_EXPLICIT);

    if (!WSREP(thd) &&
      thd->mdl_context.acquire_lock(&mdl_request,
                                    thd->variables.lock_wait_timeout))
    {
      ha_rollback_trans(thd, all);
      DBUG_RETURN(1);
    }

    DEBUG_SYNC(thd, "ha_commit_trans_after_acquire_commit_lock");
  }

  if (rw_trans &&
      opt_readonly &&
      !(thd->security_ctx->master_access & SUPER_ACL) &&
      !thd->slave_thread)
  {
    my_error(ER_OPTION_PREVENTS_STATEMENT, MYF(0), "--read-only");
    goto err;
  }

  if (trans->no_2pc || (rw_ha_count <= 1))
  {
    error= ha_commit_one_phase(thd, all);
    goto done;
  }

  need_prepare_ordered= FALSE;
  need_commit_ordered= FALSE;
  xid= thd->transaction.xid_state.xid.get_my_xid();
#ifdef WITH_WSREP
  if (RUN_HOOK(transaction, before_prepare, (thd, all)))
  {
    wsrep_override_error(thd, ER_ERROR_DURING_COMMIT);
    DBUG_RETURN(1);
  }
#endif /* WITH_WSREP */

  for (Ha_trx_info *hi= ha_info; hi; hi= hi->next())
  {
    handlerton *ht= hi->ht();
    /*
      Do not call two-phase commit if this particular
      transaction is read-only. This allows for simpler
      implementation in engines that are always read-only.
    */
    if (! hi->is_trx_read_write())
      continue;
    /*
      Sic: we know that prepare() is not NULL since otherwise
      trans->no_2pc would have been set.
    */
    if (prepare_or_error(ht, thd, all))
      goto err;

    need_prepare_ordered|= (ht->prepare_ordered != NULL);
    need_commit_ordered|= (ht->commit_ordered != NULL);
  }
  DEBUG_SYNC(thd, "ha_commit_trans_after_prepare");
  DBUG_EXECUTE_IF("crash_commit_after_prepare", DBUG_SUICIDE(););
#ifdef WITH_WSREP
  if (RUN_HOOK(transaction, after_prepare, (thd, all)))
  {
    wsrep_override_error(thd, ER_ERROR_DURING_COMMIT);
    DBUG_RETURN(1);
  }
#endif /* WITH_WSREP */

  if (!error && WSREP_ON && wsrep_is_wsrep_xid(&thd->transaction.xid_state.xid))
  {
    // xid was rewritten by wsrep
    xid= wsrep_xid_seqno(thd->transaction.xid_state.xid);
  }

  if (!is_real_trans)
  {
    error= commit_one_phase_2(thd, all, trans, is_real_trans);
    goto done;
  }

  DEBUG_SYNC(thd, "ha_commit_trans_before_log_and_order");
  cookie= tc_log->log_and_order(thd, xid, all, need_prepare_ordered,
                                need_commit_ordered);
  if (!cookie)
    goto err;

  DEBUG_SYNC(thd, "ha_commit_trans_after_log_and_order");
  DBUG_EXECUTE_IF("crash_commit_after_log", DBUG_SUICIDE(););

  error= commit_one_phase_2(thd, all, trans, is_real_trans) ? 2 : 0;

  DBUG_EXECUTE_IF("crash_commit_before_unlog", DBUG_SUICIDE(););
  if (tc_log->unlog(cookie, xid))
  {
    error= 2;                                /* Error during commit */
    goto end;
  }

done:
  DBUG_EXECUTE_IF("crash_commit_after", DBUG_SUICIDE(););

  mysql_mutex_assert_not_owner(&LOCK_prepare_ordered);
  mysql_mutex_assert_not_owner(mysql_bin_log.get_log_lock());
  mysql_mutex_assert_not_owner(&LOCK_after_binlog_sync);
  mysql_mutex_assert_not_owner(&LOCK_commit_ordered);
  RUN_HOOK(transaction, after_commit, (thd, FALSE));
  goto end;

  /* Come here if error and we need to rollback. */
err:
  error= 1;                                  /* Transaction was rolled back */
  /*
    In parallel replication, rollback is delayed, as there is extra replication
    book-keeping to be done before rolling back and allowing a conflicting
    transaction to continue (MDEV-7458).
  */
  if (!(thd->rgi_slave && thd->rgi_slave->is_parallel_exec))
    ha_rollback_trans(thd, all);

end:
  if (rw_trans && mdl_request.ticket)
  {
    /*
      We do not always immediately release transactional locks
      after ha_commit_trans() (see uses of ha_enable_transaction()),
      thus we release the commit blocker lock as soon as it's
      not needed.
    */
    thd->mdl_context.release_lock(mdl_request.ticket);
  }
  DBUG_RETURN(error);
}

/**
  @note
  This function does not care about global read lock. A caller should.

  @param[in]  all  Is set in case of explicit commit
                   (COMMIT statement), or implicit commit
                   issued by DDL. Is not set when called
                   at the end of statement, even if
                   autocommit=1.
*/

int ha_commit_one_phase(THD *thd, bool all)
{
  THD_TRANS *trans=all ? &thd->transaction.all : &thd->transaction.stmt;
  /*
    "real" is a nick name for a transaction for which a commit will
    make persistent changes. E.g. a 'stmt' transaction inside a 'all'
    transaction is not 'real': even though it's possible to commit it,
    the changes are not durable as they might be rolled back if the
    enclosing 'all' transaction is rolled back.
    We establish the value of 'is_real_trans' by checking
    if it's an explicit COMMIT/BEGIN statement, or implicit
    commit issued by DDL (all == TRUE), or if we're running
    in autocommit mode (it's only in the autocommit mode
    ha_commit_one_phase() can be called with an empty
    transaction.all.ha_list, see why in trans_register_ha()).
  */
  bool is_real_trans= ((all || thd->transaction.all.ha_list == 0) &&
                       !(thd->variables.option_bits & OPTION_GTID_BEGIN));
  int res;
  DBUG_ENTER("ha_commit_one_phase");
  if (is_real_trans)
  {
    DEBUG_SYNC(thd, "ha_commit_one_phase");
    if ((res= thd->wait_for_prior_commit()))
      DBUG_RETURN(res);
  }
  res= commit_one_phase_2(thd, all, trans, is_real_trans);
  DBUG_RETURN(res);
}


static int
commit_one_phase_2(THD *thd, bool all, THD_TRANS *trans, bool is_real_trans)
{
  int error= 0;
  Ha_trx_info *ha_info= trans->ha_list, *ha_info_next;
  DBUG_ENTER("commit_one_phase_2");
  if (is_real_trans)
    DEBUG_SYNC(thd, "commit_one_phase_2");
  if (ha_info)
  {
    for (; ha_info; ha_info= ha_info_next)
    {
      int err;
      handlerton *ht= ha_info->ht();
      if ((err= ht->commit(ht, thd, all)))
      {
        my_error(ER_ERROR_DURING_COMMIT, MYF(0), err);
        error=1;
      }
      /* Should this be done only if is_real_trans is set ? */
      status_var_increment(thd->status_var.ha_commit_count);
      ha_info_next= ha_info->next();
      ha_info->reset(); /* keep it conveniently zero-filled */
    }
    trans->ha_list= 0;
    trans->no_2pc=0;
    if (all)
    {
#ifdef HAVE_QUERY_CACHE
      if (thd->transaction.changed_tables)
        query_cache.invalidate(thd, thd->transaction.changed_tables);
#endif
    }
  }
  /* Free resources and perform other cleanup even for 'empty' transactions. */
  if (is_real_trans)
  {
    thd->has_waiter= false;
    thd->transaction.cleanup();
  }

  DBUG_RETURN(error);
}


int ha_rollback_trans(THD *thd, bool all)
{
  int error=0;
  THD_TRANS *trans=all ? &thd->transaction.all : &thd->transaction.stmt;
  Ha_trx_info *ha_info= trans->ha_list, *ha_info_next;
  /*
    "real" is a nick name for a transaction for which a commit will
    make persistent changes. E.g. a 'stmt' transaction inside a 'all'
    transaction is not 'real': even though it's possible to commit it,
    the changes are not durable as they might be rolled back if the
    enclosing 'all' transaction is rolled back.
    We establish the value of 'is_real_trans' by checking
    if it's an explicit COMMIT or BEGIN statement, or implicit
    commit issued by DDL (in these cases all == TRUE),
    or if we're running in autocommit mode (it's only in the autocommit mode
    ha_commit_one_phase() is called with an empty
    transaction.all.ha_list, see why in trans_register_ha()).
  */
  bool is_real_trans=all || thd->transaction.all.ha_list == 0;
  DBUG_ENTER("ha_rollback_trans");

  /*
    We must not rollback the normal transaction if a statement
    transaction is pending.
  */
  DBUG_ASSERT(thd->transaction.stmt.ha_list == NULL ||
              trans == &thd->transaction.stmt);

#ifdef HAVE_REPLICATION
  if (is_real_trans)
  {
    /*
      In parallel replication, if we need to rollback during commit, we must
      first inform following transactions that we are going to abort our commit
      attempt. Otherwise those following transactions can run too early, and
      possibly cause replication to fail. See comments in retry_event_group().

      There were several bugs with this in the past that were very hard to
      track down (MDEV-7458, MDEV-8302). So we add here an assertion for
      rollback without signalling following transactions. And in release
      builds, we explicitly do the signalling before rolling back.
    */
    DBUG_ASSERT(!(thd->rgi_slave && thd->rgi_slave->did_mark_start_commit));
    if (thd->rgi_slave && thd->rgi_slave->did_mark_start_commit)
      thd->rgi_slave->unmark_start_commit();
  }
#endif

  if (thd->in_sub_stmt)
  {
    DBUG_ASSERT(0);
    /*
      If we are inside stored function or trigger we should not commit or
      rollback current statement transaction. See comment in ha_commit_trans()
      call for more information.
    */
    if (!all)
      DBUG_RETURN(0);
    my_error(ER_COMMIT_NOT_ALLOWED_IN_SF_OR_TRG, MYF(0));
    DBUG_RETURN(1);
  }

#ifdef WITH_WSREP
  (void) RUN_HOOK(transaction, before_rollback, (thd, all));
#endif // WITH_WSREP
  if (ha_info)
  {
    /* Close all cursors that can not survive ROLLBACK */
    if (is_real_trans)                          /* not a statement commit */
      thd->stmt_map.close_transient_cursors();

    for (; ha_info; ha_info= ha_info_next)
    {
      int err;
      handlerton *ht= ha_info->ht();
      if ((err= ht->rollback(ht, thd, all)))
      { // cannot happen
        my_error(ER_ERROR_DURING_ROLLBACK, MYF(0), err);
        error=1;
#ifdef WITH_WSREP
        WSREP_WARN("handlerton rollback failed, thd %lld %lld conf %d SQL %s",
                   thd->thread_id, thd->query_id, thd->wsrep_conflict_state(),
                   thd->query());
#endif // WITH_WSREP
      }
      status_var_increment(thd->status_var.ha_rollback_count);
      ha_info_next= ha_info->next();
      ha_info->reset(); /* keep it conveniently zero-filled */
    }
    trans->ha_list= 0;
    trans->no_2pc=0;
  }

  /*
    Thanks to possibility of MDL deadlock rollback request can come even if
    transaction hasn't been started in any transactional storage engine.
  */
  if (is_real_trans && thd->transaction_rollback_request &&
      thd->transaction.xid_state.xa_state != XA_NOTR)
    thd->transaction.xid_state.rm_error= thd->get_stmt_da()->sql_errno();

#ifdef WITH_WSREP
  if (thd->is_error())
    WSREP_DEBUG("ha_rollback_trans(%lld, %s) rolled back: %s: %s; is_real %d",
                thd->thread_id, all?"TRUE":"FALSE", WSREP_QUERY(thd),
                thd->get_stmt_da()->message(), is_real_trans);
#endif
  /* Always cleanup. Even if nht==0. There may be savepoints. */
  if (is_real_trans)
  {
    thd->has_waiter= false;
    thd->transaction.cleanup();
  }
  if (all)
    thd->transaction_rollback_request= FALSE;

  /*
    If a non-transactional table was updated, warn; don't warn if this is a
    slave thread (because when a slave thread executes a ROLLBACK, it has
    been read from the binary log, so it's 100% sure and normal to produce
    error ER_WARNING_NOT_COMPLETE_ROLLBACK. If we sent the warning to the
    slave SQL thread, it would not stop the thread but just be printed in
    the error log; but we don't want users to wonder why they have this
    message in the error log, so we don't send it.

    We don't have to test for thd->killed == KILL_SYSTEM_THREAD as
    it doesn't matter if a warning is pushed to a system thread or not:
    No one will see it...
  */
  if (is_real_trans && thd->transaction.all.modified_non_trans_table &&
      !thd->slave_thread && thd->killed < KILL_CONNECTION)
    push_warning(thd, Sql_condition::WARN_LEVEL_WARN,
                 ER_WARNING_NOT_COMPLETE_ROLLBACK,
                 ER_THD(thd, ER_WARNING_NOT_COMPLETE_ROLLBACK));
  (void) RUN_HOOK(transaction, after_rollback, (thd, FALSE));
  DBUG_RETURN(error);
}


struct xahton_st {
  XID *xid;
  int result;
};

static my_bool xacommit_handlerton(THD *unused1, plugin_ref plugin,
                                   void *arg)
{
  handlerton *hton= plugin_hton(plugin);
  if (hton->state == SHOW_OPTION_YES && hton->recover)
  {
    hton->commit_by_xid(hton, ((struct xahton_st *)arg)->xid);
    ((struct xahton_st *)arg)->result= 0;
  }
  return FALSE;
}

static my_bool xarollback_handlerton(THD *unused1, plugin_ref plugin,
                                     void *arg)
{
  handlerton *hton= plugin_hton(plugin);
  if (hton->state == SHOW_OPTION_YES && hton->recover)
  {
    hton->rollback_by_xid(hton, ((struct xahton_st *)arg)->xid);
    ((struct xahton_st *)arg)->result= 0;
  }
  return FALSE;
}


int ha_commit_or_rollback_by_xid(XID *xid, bool commit)
{
  struct xahton_st xaop;
  xaop.xid= xid;
  xaop.result= 1;

  plugin_foreach(NULL, commit ? xacommit_handlerton : xarollback_handlerton,
                 MYSQL_STORAGE_ENGINE_PLUGIN, &xaop);

  return xaop.result;
}


#ifndef DBUG_OFF
/**
  @note
    This does not need to be multi-byte safe or anything
*/
static char* xid_to_str(char *buf, XID *xid)
{
  int i;
  char *s=buf;
  *s++='\'';
  for (i=0; i < xid->gtrid_length+xid->bqual_length; i++)
  {
    uchar c=(uchar)xid->data[i];
    /* is_next_dig is set if next character is a number */
    bool is_next_dig= FALSE;
    if (i < XIDDATASIZE)
    {
      char ch= xid->data[i+1];
      is_next_dig= (ch >= '0' && ch <='9');
    }
    if (i == xid->gtrid_length)
    {
      *s++='\'';
      if (xid->bqual_length)
      {
        *s++='.';
        *s++='\'';
      }
    }
    if (c < 32 || c > 126)
    {
      *s++='\\';
      /*
        If next character is a number, write current character with
        3 octal numbers to ensure that the next number is not seen
        as part of the octal number
      */
      if (c > 077 || is_next_dig)
        *s++=_dig_vec_lower[c >> 6];
      if (c > 007 || is_next_dig)
        *s++=_dig_vec_lower[(c >> 3) & 7];
      *s++=_dig_vec_lower[c & 7];
    }
    else
    {
      if (c == '\'' || c == '\\')
        *s++='\\';
      *s++=c;
    }
  }
  *s++='\'';
  *s=0;
  return buf;
}
#endif

/**
  recover() step of xa.

  @note
    there are three modes of operation:
    - automatic recover after a crash
    in this case commit_list != 0, tc_heuristic_recover==0
    all xids from commit_list are committed, others are rolled back
    - manual (heuristic) recover
    in this case commit_list==0, tc_heuristic_recover != 0
    DBA has explicitly specified that all prepared transactions should
    be committed (or rolled back).
    - no recovery (MySQL did not detect a crash)
    in this case commit_list==0, tc_heuristic_recover == 0
    there should be no prepared transactions in this case.
*/
struct xarecover_st
{
  int len, found_foreign_xids, found_my_xids;
  XID *list;
  HASH *commit_list;
  bool dry_run;
};

static my_bool xarecover_handlerton(THD *unused, plugin_ref plugin,
                                    void *arg)
{
  handlerton *hton= plugin_hton(plugin);
  struct xarecover_st *info= (struct xarecover_st *) arg;
  int got;

  if (hton->state == SHOW_OPTION_YES && hton->recover)
  {
    while ((got= hton->recover(hton, info->list, info->len)) > 0 )
    {
      sql_print_information("Found %d prepared transaction(s) in %s",
                            got, hton_name(hton)->str);
      for (int i=0; i < got; i ++)
      {
        my_xid x= WSREP_ON && wsrep_is_wsrep_xid(&info->list[i]) ?
                  wsrep_xid_seqno(info->list[i]) :
                  info->list[i].get_my_xid();
        if (!x) // not "mine" - that is generated by external TM
        {
#ifndef DBUG_OFF
          char buf[XIDDATASIZE*4+6]; // see xid_to_str
          sql_print_information("ignore xid %s", xid_to_str(buf, info->list+i));
#endif
          xid_cache_insert(info->list+i, XA_PREPARED);
          info->found_foreign_xids++;
          continue;
        }
        if (info->dry_run)
        {
          info->found_my_xids++;
          continue;
        }
        // recovery mode
        if (info->commit_list ?
            my_hash_search(info->commit_list, (uchar *)&x, sizeof(x)) != 0 :
            tc_heuristic_recover == TC_HEURISTIC_RECOVER_COMMIT)
        {
#ifndef DBUG_OFF
          char buf[XIDDATASIZE*4+6]; // see xid_to_str
          sql_print_information("commit xid %s", xid_to_str(buf, info->list+i));
#endif
          hton->commit_by_xid(hton, info->list+i);
        }
        else
        {
#ifndef DBUG_OFF
          char buf[XIDDATASIZE*4+6]; // see xid_to_str
          sql_print_information("rollback xid %s",
                                xid_to_str(buf, info->list+i));
#endif
          hton->rollback_by_xid(hton, info->list+i);
        }
      }
      if (got < info->len)
        break;
    }
  }
  return FALSE;
}

int ha_recover(HASH *commit_list)
{
  struct xarecover_st info;
  DBUG_ENTER("ha_recover");
  info.found_foreign_xids= info.found_my_xids= 0;
  info.commit_list= commit_list;
  info.dry_run= (info.commit_list==0 && tc_heuristic_recover==0);
  info.list= NULL;

  /* commit_list and tc_heuristic_recover cannot be set both */
  DBUG_ASSERT(info.commit_list==0 || tc_heuristic_recover==0);
  /* if either is set, total_ha_2pc must be set too */
  DBUG_ASSERT(info.dry_run || total_ha_2pc>(ulong)opt_bin_log);

  if (total_ha_2pc <= (ulong)opt_bin_log)
    DBUG_RETURN(0);

  if (info.commit_list)
    sql_print_information("Starting crash recovery...");

  for (info.len= MAX_XID_LIST_SIZE ; 
       info.list==0 && info.len > MIN_XID_LIST_SIZE; info.len/=2)
  {
    info.list=(XID *)my_malloc(info.len*sizeof(XID), MYF(0));
  }
  if (!info.list)
  {
    sql_print_error(ER(ER_OUTOFMEMORY),
                    static_cast<int>(info.len*sizeof(XID)));
    DBUG_RETURN(1);
  }

  plugin_foreach(NULL, xarecover_handlerton, 
                 MYSQL_STORAGE_ENGINE_PLUGIN, &info);

  my_free(info.list);
  if (info.found_foreign_xids)
    sql_print_warning("Found %d prepared XA transactions", 
                      info.found_foreign_xids);
  if (info.dry_run && info.found_my_xids)
  {
    sql_print_error("Found %d prepared transactions! It means that mysqld was "
                    "not shut down properly last time and critical recovery "
                    "information (last binlog or %s file) was manually deleted "
                    "after a crash. You have to start mysqld with "
                    "--tc-heuristic-recover switch to commit or rollback "
                    "pending transactions.",
                    info.found_my_xids, opt_tc_log_file);
    DBUG_RETURN(1);
  }
  if (info.commit_list)
    sql_print_information("Crash recovery finished.");
  DBUG_RETURN(0);
}

/**
  return the list of XID's to a client, the same way SHOW commands do.

  @note
    I didn't find in XA specs that an RM cannot return the same XID twice,
    so mysql_xa_recover does not filter XID's to ensure uniqueness.
    It can be easily fixed later, if necessary.
*/

static my_bool xa_recover_callback(XID_STATE *xs, Protocol *protocol)
{
  if (xs->xa_state == XA_PREPARED)
  {
    protocol->prepare_for_resend();
    protocol->store_longlong((longlong) xs->xid.formatID, FALSE);
    protocol->store_longlong((longlong) xs->xid.gtrid_length, FALSE);
    protocol->store_longlong((longlong) xs->xid.bqual_length, FALSE);
    protocol->store(xs->xid.data, xs->xid.gtrid_length + xs->xid.bqual_length,
                    &my_charset_bin);
    if (protocol->write())
      return TRUE;
  }
  return FALSE;
}


bool mysql_xa_recover(THD *thd)
{
  List<Item> field_list;
  Protocol *protocol= thd->protocol;
  MEM_ROOT *mem_root= thd->mem_root;
  DBUG_ENTER("mysql_xa_recover");

  field_list.push_back(new (mem_root)
                       Item_int(thd, "formatID", 0,
                                MY_INT32_NUM_DECIMAL_DIGITS), mem_root);
  field_list.push_back(new (mem_root)
                       Item_int(thd, "gtrid_length", 0,
                                MY_INT32_NUM_DECIMAL_DIGITS), mem_root);
  field_list.push_back(new (mem_root)
                       Item_int(thd, "bqual_length", 0,
                                MY_INT32_NUM_DECIMAL_DIGITS), mem_root);
  field_list.push_back(new (mem_root)
                       Item_empty_string(thd, "data",
                                         XIDDATASIZE), mem_root);

  if (protocol->send_result_set_metadata(&field_list,
                            Protocol::SEND_NUM_ROWS | Protocol::SEND_EOF))
    DBUG_RETURN(1);

  if (xid_cache_iterate(thd, (my_hash_walk_action) xa_recover_callback,
                        protocol))
    DBUG_RETURN(1);
  my_eof(thd);
  DBUG_RETURN(0);
}

/*
  Called by engine to notify TC that a new commit checkpoint has been reached.
  See comments on handlerton method commit_checkpoint_request() for details.
*/
void
commit_checkpoint_notify_ha(handlerton *hton, void *cookie)
{
  tc_log->commit_checkpoint_notify(cookie);
}


/**
  @details
  This function should be called when MySQL sends rows of a SELECT result set
  or the EOF mark to the client. It releases a possible adaptive hash index
  S-latch held by thd in InnoDB and also releases a possible InnoDB query
  FIFO ticket to enter InnoDB. To save CPU time, InnoDB allows a thd to
  keep them over several calls of the InnoDB handler interface when a join
  is executed. But when we let the control to pass to the client they have
  to be released because if the application program uses mysql_use_result(),
  it may deadlock on the S-latch if the application on another connection
  performs another SQL query. In MySQL-4.1 this is even more important because
  there a connection can have several SELECT queries open at the same time.

  @param thd           the thread handle of the current connection

  @return
    always 0
*/

int ha_release_temporary_latches(THD *thd)
{
  Ha_trx_info *info;

  /*
    Note that below we assume that only transactional storage engines
    may need release_temporary_latches(). If this will ever become false,
    we could iterate on thd->open_tables instead (and remove duplicates
    as if (!seen[hton->slot]) { seen[hton->slot]=1; ... }).
  */
  for (info= thd->transaction.stmt.ha_list; info; info= info->next())
  {
    handlerton *hton= info->ht();
    if (hton && hton->release_temporary_latches)
        hton->release_temporary_latches(hton, thd);
  }
  return 0;
}

/**
  Check if all storage engines used in transaction agree that after
  rollback to savepoint it is safe to release MDL locks acquired after
  savepoint creation.

  @param thd   The client thread that executes the transaction.

  @return true  - It is safe to release MDL locks.
          false - If it is not.
*/
bool ha_rollback_to_savepoint_can_release_mdl(THD *thd)
{
  Ha_trx_info *ha_info;
  THD_TRANS *trans= (thd->in_sub_stmt ? &thd->transaction.stmt :
                                        &thd->transaction.all);

  DBUG_ENTER("ha_rollback_to_savepoint_can_release_mdl");

  /**
    Checking whether it is safe to release metadata locks after rollback to
    savepoint in all the storage engines that are part of the transaction.
  */
  for (ha_info= trans->ha_list; ha_info; ha_info= ha_info->next())
  {
    handlerton *ht= ha_info->ht();
    DBUG_ASSERT(ht);

    if (ht->savepoint_rollback_can_release_mdl == 0 ||
        ht->savepoint_rollback_can_release_mdl(ht, thd) == false)
      DBUG_RETURN(false);
  }

  DBUG_RETURN(true);
}

int ha_rollback_to_savepoint(THD *thd, SAVEPOINT *sv)
{
  int error=0;
  THD_TRANS *trans= (thd->in_sub_stmt ? &thd->transaction.stmt :
                                        &thd->transaction.all);
  Ha_trx_info *ha_info, *ha_info_next;

  DBUG_ENTER("ha_rollback_to_savepoint");

  trans->no_2pc=0;
  /*
    rolling back to savepoint in all storage engines that were part of the
    transaction when the savepoint was set
  */
  for (ha_info= sv->ha_list; ha_info; ha_info= ha_info->next())
  {
    int err;
    handlerton *ht= ha_info->ht();
    DBUG_ASSERT(ht);
    DBUG_ASSERT(ht->savepoint_set != 0);
    if ((err= ht->savepoint_rollback(ht, thd,
                                     (uchar *)(sv+1)+ht->savepoint_offset)))
    { // cannot happen
      my_error(ER_ERROR_DURING_ROLLBACK, MYF(0), err);
      error=1;
    }
    status_var_increment(thd->status_var.ha_savepoint_rollback_count);
    trans->no_2pc|= ht->prepare == 0;
  }
  /*
    rolling back the transaction in all storage engines that were not part of
    the transaction when the savepoint was set
  */
  for (ha_info= trans->ha_list; ha_info != sv->ha_list;
       ha_info= ha_info_next)
  {
    int err;
    handlerton *ht= ha_info->ht();
    if ((err= ht->rollback(ht, thd, !thd->in_sub_stmt)))
    { // cannot happen
      my_error(ER_ERROR_DURING_ROLLBACK, MYF(0), err);
      error=1;
    }
    status_var_increment(thd->status_var.ha_rollback_count);
    ha_info_next= ha_info->next();
    ha_info->reset(); /* keep it conveniently zero-filled */
  }
  trans->ha_list= sv->ha_list;
#ifdef WITH_WSREP
  if (thd->wsrep_is_streaming())
  {
    WSREP_DEBUG("keeping rollback in IO cache");
  }
#endif /* WITH_WSREP */
  DBUG_RETURN(error);
}

/**
  @note
  according to the sql standard (ISO/IEC 9075-2:2003)
  section "4.33.4 SQL-statements and transaction states",
  SAVEPOINT is *not* transaction-initiating SQL-statement
*/
int ha_savepoint(THD *thd, SAVEPOINT *sv)
{
#ifdef WITH_WSREP
  /*
    Register binlog hton for savepoint processing if wsrep binlog
    emulation is on.
   */
  wsrep_register_binlog_handler(thd, thd->in_multi_stmt_transaction_mode());
#ifdef OUT
  if (WSREP_EMULATE_BINLOG(thd) && thd->wsrep_exec_mode != REPL_RECV)
  {
    WSREP_DEBUG("ha_savepoint: register binlog handler");
    thd->binlog_setup_trx_data();

    //binlog_cache_mngr *cache_mngr= thd_get_cache_mngr(thd);
    binlog_cache_mngr *cache_mngr= (binlog_cache_mngr*) thd_get_ha_data(thd, binlog_hton);
  if (cache_mngr->trx_cache.get_prev_position() == MY_OFF_T_UNDEF)
    {
      /*
        Set an implicit savepoint in order to be able to truncate a trx-cache.
      */
      my_off_t pos= 0;
      binlog_trans_log_savepos(thd, &pos);
      cache_mngr->trx_cache.set_prev_position(pos);

      /*
        Set callbacks in order to be able to call commmit or rollback.
      */
      if (trx)
        trans_register_ha(thd, TRUE, binlog_hton);
      trans_register_ha(thd, FALSE, binlog_hton);

      /*
        Set the binary log as read/write otherwise callbacks are not called.
      */
      thd->ha_data[binlog_hton->slot].ha_info[0].set_trx_read_write();
    }
  }
#endif
#endif /* WITH_WSREP */
  int error=0;
  THD_TRANS *trans= (thd->in_sub_stmt ? &thd->transaction.stmt :
                                        &thd->transaction.all);
  Ha_trx_info *ha_info= trans->ha_list;
  DBUG_ENTER("ha_savepoint");

  for (; ha_info; ha_info= ha_info->next())
  {
    int err;
    handlerton *ht= ha_info->ht();
    DBUG_ASSERT(ht);
    if (! ht->savepoint_set)
    {
      my_error(ER_CHECK_NOT_IMPLEMENTED, MYF(0), "SAVEPOINT");
      error=1;
      break;
    }
    if ((err= ht->savepoint_set(ht, thd, (uchar *)(sv+1)+ht->savepoint_offset)))
    { // cannot happen
      my_error(ER_GET_ERRNO, MYF(0), err, hton_name(ht)->str);
      error=1;
    }
    status_var_increment(thd->status_var.ha_savepoint_count);
  }
  /*
    Remember the list of registered storage engines. All new
    engines are prepended to the beginning of the list.
  */
  sv->ha_list= trans->ha_list;

  DBUG_RETURN(error);
}

int ha_release_savepoint(THD *thd, SAVEPOINT *sv)
{
  int error=0;
  Ha_trx_info *ha_info= sv->ha_list;
  DBUG_ENTER("ha_release_savepoint");

  for (; ha_info; ha_info= ha_info->next())
  {
    int err;
    handlerton *ht= ha_info->ht();
    /* Savepoint life time is enclosed into transaction life time. */
    DBUG_ASSERT(ht);
    if (!ht->savepoint_release)
      continue;
    if ((err= ht->savepoint_release(ht, thd,
                                    (uchar *)(sv+1) + ht->savepoint_offset)))
    { // cannot happen
      my_error(ER_GET_ERRNO, MYF(0), err, hton_name(ht)->str);
      error=1;
    }
  }
  DBUG_RETURN(error);
}


static my_bool snapshot_handlerton(THD *thd, plugin_ref plugin,
                                   void *arg)
{
  handlerton *hton= plugin_hton(plugin);
  if (hton->state == SHOW_OPTION_YES &&
      hton->start_consistent_snapshot)
  {
    if (hton->start_consistent_snapshot(hton, thd))
      return TRUE;
    *((bool *)arg)= false;
  }
  return FALSE;
}

int ha_start_consistent_snapshot(THD *thd)
{
  bool err, warn= true;

  /*
    Holding the LOCK_commit_ordered mutex ensures that we get the same
    snapshot for all engines (including the binary log).  This allows us
    among other things to do backups with
    START TRANSACTION WITH CONSISTENT SNAPSHOT and
    have a consistent binlog position.
  */
  mysql_mutex_lock(&LOCK_commit_ordered);
  err= plugin_foreach(thd, snapshot_handlerton, MYSQL_STORAGE_ENGINE_PLUGIN, &warn);
  mysql_mutex_unlock(&LOCK_commit_ordered);

  if (err)
  {
    ha_rollback_trans(thd, true);
    return 1;
  }

  /*
    Same idea as when one wants to CREATE TABLE in one engine which does not
    exist:
  */
  if (warn)
    push_warning(thd, Sql_condition::WARN_LEVEL_WARN, ER_UNKNOWN_ERROR,
                 "This MySQL server does not support any "
                 "consistent-read capable storage engine");
  return 0;
}


static my_bool flush_handlerton(THD *thd, plugin_ref plugin,
                                void *arg)
{
  handlerton *hton= plugin_hton(plugin);
  if (hton->state == SHOW_OPTION_YES && hton->flush_logs && 
      hton->flush_logs(hton))
    return TRUE;
  return FALSE;
}


bool ha_flush_logs(handlerton *db_type)
{
  if (db_type == NULL)
  {
    if (plugin_foreach(NULL, flush_handlerton,
                          MYSQL_STORAGE_ENGINE_PLUGIN, 0))
      return TRUE;
  }
  else
  {
    if (db_type->state != SHOW_OPTION_YES ||
        (db_type->flush_logs && db_type->flush_logs(db_type)))
      return TRUE;
  }
  return FALSE;
}


/**
  @brief make canonical filename

  @param[in]  file     table handler
  @param[in]  path     original path
  @param[out] tmp_path buffer for canonized path

  @details Lower case db name and table name path parts for
           non file based tables when lower_case_table_names
           is 2 (store as is, compare in lower case).
           Filesystem path prefix (mysql_data_home or tmpdir)
           is left intact.

  @note tmp_path may be left intact if no conversion was
        performed.

  @retval canonized path

  @todo This may be done more efficiently when table path
        gets built. Convert this function to something like
        ASSERT_CANONICAL_FILENAME.
*/
const char *get_canonical_filename(handler *file, const char *path,
                                   char *tmp_path)
{
  uint i;
  if (lower_case_table_names != 2 || (file->ha_table_flags() & HA_FILE_BASED))
    return path;

  for (i= 0; i <= mysql_tmpdir_list.max; i++)
  {
    if (is_prefix(path, mysql_tmpdir_list.list[i]))
      return path;
  }

  /* Ensure that table handler get path in lower case */
  if (tmp_path != path)
    strmov(tmp_path, path);

  /*
    we only should turn into lowercase database/table part
    so start the process after homedirectory
  */
  my_casedn_str(files_charset_info, tmp_path + mysql_data_home_len);
  return tmp_path;
}


/** delete a table in the engine

  @note
  ENOENT and HA_ERR_NO_SUCH_TABLE are not considered errors.
  The .frm file will be deleted only if we return 0.
*/
int ha_delete_table(THD *thd, handlerton *table_type, const char *path,
                    const char *db, const char *alias, bool generate_warning)
{
  handler *file;
  char tmp_path[FN_REFLEN];
  int error;
  TABLE dummy_table;
  TABLE_SHARE dummy_share;
  DBUG_ENTER("ha_delete_table");

  /* table_type is NULL in ALTER TABLE when renaming only .frm files */
  if (table_type == NULL || table_type == view_pseudo_hton ||
      ! (file=get_new_handler((TABLE_SHARE*)0, thd->mem_root, table_type)))
    DBUG_RETURN(0);

  bzero((char*) &dummy_table, sizeof(dummy_table));
  bzero((char*) &dummy_share, sizeof(dummy_share));
  dummy_table.s= &dummy_share;

  path= get_canonical_filename(file, path, tmp_path);
  if ((error= file->ha_delete_table(path)))
  {
    /*
      it's not an error if the table doesn't exist in the engine.
      warn the user, but still report DROP being a success
    */
    bool intercept= error == ENOENT || error == HA_ERR_NO_SUCH_TABLE;

    if (!intercept || generate_warning)
    {
      /* Fill up strucutures that print_error may need */
      dummy_share.path.str= (char*) path;
      dummy_share.path.length= strlen(path);
      dummy_share.normalized_path= dummy_share.path;
      dummy_share.db.str= (char*) db;
      dummy_share.db.length= strlen(db);
      dummy_share.table_name.str= (char*) alias;
      dummy_share.table_name.length= strlen(alias);
      dummy_table.alias.set(alias, dummy_share.table_name.length,
                            table_alias_charset);
      file->change_table_ptr(&dummy_table, &dummy_share);
      file->print_error(error, MYF(intercept ? ME_JUST_WARNING : 0));
    }
    if (intercept)
      error= 0;
  }
  delete file;

  DBUG_RETURN(error);
}

/****************************************************************************
** General handler functions
****************************************************************************/
handler *handler::clone(const char *name, MEM_ROOT *mem_root)
{
  handler *new_handler= get_new_handler(table->s, mem_root, ht);

  if (!new_handler)
    return NULL;
  if (new_handler->set_ha_share_ref(ha_share))
    goto err;

  /*
    Allocate handler->ref here because otherwise ha_open will allocate it
    on this->table->mem_root and we will not be able to reclaim that memory 
    when the clone handler object is destroyed.
  */

  if (!(new_handler->ref= (uchar*) alloc_root(mem_root,
                                              ALIGN_SIZE(ref_length)*2)))
    goto err;

  /*
    TODO: Implement a more efficient way to have more than one index open for
    the same table instance. The ha_open call is not cachable for clone.

    This is not critical as the engines already have the table open
    and should be able to use the original instance of the table.
  */
  if (new_handler->ha_open(table, name, table->db_stat,
                           HA_OPEN_IGNORE_IF_LOCKED))
    goto err;

  return new_handler;

err:
  delete new_handler;
  return NULL;
}


double handler::keyread_time(uint index, uint ranges, ha_rows rows)
{
  /*
    It is assumed that we will read trough the whole key range and that all
    key blocks are half full (normally things are much better). It is also
    assumed that each time we read the next key from the index, the handler
    performs a random seek, thus the cost is proportional to the number of
    blocks read. This model does not take into account clustered indexes -
    engines that support that (e.g. InnoDB) may want to overwrite this method.
    The model counts in the time to read index entries from cache.
  */
  ulong len= table->key_info[index].key_length + ref_length;
  if (index == table->s->primary_key && table->file->primary_key_is_clustered())
    len= table->s->stored_rec_length;
  double keys_per_block= (stats.block_size/2.0/len+1);
  return (rows + keys_per_block-1)/ keys_per_block +
         len*rows/(stats.block_size+1)/TIME_FOR_COMPARE ;
}

void **handler::ha_data(THD *thd) const
{
  return thd_ha_data(thd, ht);
}

THD *handler::ha_thd(void) const
{
  DBUG_ASSERT(!table || !table->in_use || table->in_use == current_thd);
  return (table && table->in_use) ? table->in_use : current_thd;
}

void handler::unbind_psi()
{
  /*
    Notify the instrumentation that this table is not owned
    by this thread any more.
  */
  PSI_CALL_unbind_table(m_psi);
}

void handler::rebind_psi()
{
  /*
    Notify the instrumentation that this table is now owned
    by this thread.
  */
  m_psi= PSI_CALL_rebind_table(ha_table_share_psi(), this, m_psi);
}


PSI_table_share *handler::ha_table_share_psi() const
{
  return table_share->m_psi;
}

/** @brief
  Open database-handler.

  IMPLEMENTATION
    Try O_RDONLY if cannot open as O_RDWR
    Don't wait for locks if not HA_OPEN_WAIT_IF_LOCKED is set
*/
int handler::ha_open(TABLE *table_arg, const char *name, int mode,
                     uint test_if_locked)
{
  int error;
  DBUG_ENTER("handler::ha_open");
  DBUG_PRINT("enter",
             ("name: %s  db_type: %d  db_stat: %d  mode: %d  lock_test: %d",
              name, ht->db_type, table_arg->db_stat, mode,
              test_if_locked));

  table= table_arg;
  DBUG_ASSERT(table->s == table_share);
  DBUG_ASSERT(m_lock_type == F_UNLCK);
  DBUG_PRINT("info", ("old m_lock_type: %d F_UNLCK %d", m_lock_type, F_UNLCK));
  DBUG_ASSERT(alloc_root_inited(&table->mem_root));

  if ((error=open(name,mode,test_if_locked)))
  {
    if ((error == EACCES || error == EROFS) && mode == O_RDWR &&
	(table->db_stat & HA_TRY_READ_ONLY))
    {
      table->db_stat|=HA_READ_ONLY;
      error=open(name,O_RDONLY,test_if_locked);
    }
  }
  if (error)
  {
    my_errno= error;                            /* Safeguard */
    DBUG_PRINT("error",("error: %d  errno: %d",error,errno));
  }
  else
  {
    DBUG_ASSERT(m_psi == NULL);
    DBUG_ASSERT(table_share != NULL);
    /*
      Do not call this for partitions handlers, since it may take too much
      resources.
      So only use the m_psi on table level, not for individual partitions.
    */
    if (!(test_if_locked & HA_OPEN_NO_PSI_CALL))
    {
      m_psi= PSI_CALL_open_table(ha_table_share_psi(), this);
    }

    if (table->s->db_options_in_use & HA_OPTION_READ_ONLY_DATA)
      table->db_stat|=HA_READ_ONLY;
    (void) extra(HA_EXTRA_NO_READCHECK);	// Not needed in SQL

    /* ref is already allocated for us if we're called from handler::clone() */
    if (!ref && !(ref= (uchar*) alloc_root(&table->mem_root, 
                                          ALIGN_SIZE(ref_length)*2)))
    {
      ha_close();
      error=HA_ERR_OUT_OF_MEM;
    }
    else
      dup_ref=ref+ALIGN_SIZE(ref_length);
    cached_table_flags= table_flags();
  }
  reset_statistics();
  internal_tmp_table= MY_TEST(test_if_locked & HA_OPEN_INTERNAL_TABLE);
  DBUG_RETURN(error);
}

int handler::ha_close(void)
{
  DBUG_ENTER("ha_close");
  /*
    Increment global statistics for temporary tables.
    In_use is 0 for tables that was closed from the table cache.
  */
  if (table->in_use)
    status_var_add(table->in_use->status_var.rows_tmp_read, rows_tmp_read);
  PSI_CALL_close_table(m_psi);
  m_psi= NULL; /* instrumentation handle, invalid after close_table() */

  /* Detach from ANALYZE tracker */
  tracker= NULL;
  
  DBUG_ASSERT(m_lock_type == F_UNLCK);
  DBUG_ASSERT(inited == NONE);
  DBUG_RETURN(close());
}


int handler::ha_rnd_next(uchar *buf)
{
  int result;
  DBUG_ENTER("handler::ha_rnd_next");
  DBUG_ASSERT(table_share->tmp_table != NO_TMP_TABLE ||
              m_lock_type != F_UNLCK);
  DBUG_ASSERT(inited == RND);

  TABLE_IO_WAIT(tracker, m_psi, PSI_TABLE_FETCH_ROW, MAX_KEY, 0,
    { result= rnd_next(buf); })
  if (!result)
  {
    update_rows_read();
    if (table->vfield && buf == table->record[0])
      table->update_virtual_fields(this, VCOL_UPDATE_FOR_READ);
    increment_statistics(&SSV::ha_read_rnd_next_count);
  }
  else if (result == HA_ERR_RECORD_DELETED)
    increment_statistics(&SSV::ha_read_rnd_deleted_count);
  else
    increment_statistics(&SSV::ha_read_rnd_next_count);

  table->status=result ? STATUS_NOT_FOUND: 0;
  DBUG_RETURN(result);
}

int handler::ha_rnd_pos(uchar *buf, uchar *pos)
{
  int result;
  DBUG_ENTER("handler::ha_rnd_pos");
  DBUG_ASSERT(table_share->tmp_table != NO_TMP_TABLE ||
              m_lock_type != F_UNLCK);
  /* TODO: Find out how to solve ha_rnd_pos when finding duplicate update. */
  /* DBUG_ASSERT(inited == RND); */

  TABLE_IO_WAIT(tracker, m_psi, PSI_TABLE_FETCH_ROW, MAX_KEY, 0,
    { result= rnd_pos(buf, pos); })
  increment_statistics(&SSV::ha_read_rnd_count);
  if (!result)
  {
    update_rows_read();
    if (table->vfield && buf == table->record[0])
      table->update_virtual_fields(this, VCOL_UPDATE_FOR_READ);
  }
  table->status=result ? STATUS_NOT_FOUND: 0;
  DBUG_RETURN(result);
}

int handler::ha_index_read_map(uchar *buf, const uchar *key,
                                      key_part_map keypart_map,
                                      enum ha_rkey_function find_flag)
{
  int result;
  DBUG_ENTER("handler::ha_index_read_map");
  DBUG_ASSERT(table_share->tmp_table != NO_TMP_TABLE ||
              m_lock_type != F_UNLCK);
  DBUG_ASSERT(inited==INDEX);

  TABLE_IO_WAIT(tracker, m_psi, PSI_TABLE_FETCH_ROW, active_index, 0,
    { result= index_read_map(buf, key, keypart_map, find_flag); })
  increment_statistics(&SSV::ha_read_key_count);
  if (!result)
  {
    update_index_statistics();
    if (table->vfield && buf == table->record[0])
      table->update_virtual_fields(this, VCOL_UPDATE_FOR_READ);
  }
  table->status=result ? STATUS_NOT_FOUND: 0;
  DBUG_RETURN(result);
}

/*
  @note: Other index lookup/navigation functions require prior
  handler->index_init() call. This function is different, it requires
  that the scan is not initialized, and accepts "uint index" as an argument.
*/

int handler::ha_index_read_idx_map(uchar *buf, uint index, const uchar *key,
                                          key_part_map keypart_map,
                                          enum ha_rkey_function find_flag)
{
  int result;
  DBUG_ASSERT(inited==NONE);
  DBUG_ASSERT(table_share->tmp_table != NO_TMP_TABLE ||
              m_lock_type != F_UNLCK);
  DBUG_ASSERT(end_range == NULL);
  TABLE_IO_WAIT(tracker, m_psi, PSI_TABLE_FETCH_ROW, index, 0,
    { result= index_read_idx_map(buf, index, key, keypart_map, find_flag); })
  increment_statistics(&SSV::ha_read_key_count);
  if (!result)
  {
    update_rows_read();
    index_rows_read[index]++;
    if (table->vfield && buf == table->record[0])
      table->update_virtual_fields(this, VCOL_UPDATE_FOR_READ);
  }
  table->status=result ? STATUS_NOT_FOUND: 0;
  return result;
}

int handler::ha_index_next(uchar * buf)
{
  int result;
  DBUG_ENTER("handler::ha_index_next");
 DBUG_ASSERT(table_share->tmp_table != NO_TMP_TABLE ||
              m_lock_type != F_UNLCK);
  DBUG_ASSERT(inited==INDEX);

  TABLE_IO_WAIT(tracker, m_psi, PSI_TABLE_FETCH_ROW, active_index, 0,
    { result= index_next(buf); })
  increment_statistics(&SSV::ha_read_next_count);
  if (!result)
  {
    update_index_statistics();
    if (table->vfield && buf == table->record[0])
      table->update_virtual_fields(this, VCOL_UPDATE_FOR_READ);
  }
  table->status=result ? STATUS_NOT_FOUND: 0;
  DBUG_RETURN(result);
}

int handler::ha_index_prev(uchar * buf)
{
  int result;
  DBUG_ENTER("handler::ha_index_prev");
  DBUG_ASSERT(table_share->tmp_table != NO_TMP_TABLE ||
              m_lock_type != F_UNLCK);
  DBUG_ASSERT(inited==INDEX);

  TABLE_IO_WAIT(tracker, m_psi, PSI_TABLE_FETCH_ROW, active_index, 0,
    { result= index_prev(buf); })
  increment_statistics(&SSV::ha_read_prev_count);
  if (!result)
  {
    update_index_statistics();
    if (table->vfield && buf == table->record[0])
      table->update_virtual_fields(this, VCOL_UPDATE_FOR_READ);
  }
  table->status=result ? STATUS_NOT_FOUND: 0;
  DBUG_RETURN(result);
}

int handler::ha_index_first(uchar * buf)
{
  int result;
  DBUG_ASSERT(table_share->tmp_table != NO_TMP_TABLE ||
              m_lock_type != F_UNLCK);
  DBUG_ASSERT(inited==INDEX);

  TABLE_IO_WAIT(tracker, m_psi, PSI_TABLE_FETCH_ROW, active_index, 0,
    { result= index_first(buf); })
  increment_statistics(&SSV::ha_read_first_count);
  if (!result)
  {
    update_index_statistics();
    if (table->vfield && buf == table->record[0])
      table->update_virtual_fields(this, VCOL_UPDATE_FOR_READ);
  }
  table->status=result ? STATUS_NOT_FOUND: 0;
  return result;
}

int handler::ha_index_last(uchar * buf)
{
  int result;
  DBUG_ASSERT(table_share->tmp_table != NO_TMP_TABLE ||
              m_lock_type != F_UNLCK);
  DBUG_ASSERT(inited==INDEX);

  TABLE_IO_WAIT(tracker, m_psi, PSI_TABLE_FETCH_ROW, active_index, 0,
    { result= index_last(buf); })
  increment_statistics(&SSV::ha_read_last_count);
  if (!result)
  {
    update_index_statistics();
    if (table->vfield && buf == table->record[0])
      table->update_virtual_fields(this, VCOL_UPDATE_FOR_READ);
  }
  table->status=result ? STATUS_NOT_FOUND: 0;
  return result;
}

int handler::ha_index_next_same(uchar *buf, const uchar *key, uint keylen)
{
  int result;
  DBUG_ASSERT(table_share->tmp_table != NO_TMP_TABLE ||
              m_lock_type != F_UNLCK);
  DBUG_ASSERT(inited==INDEX);

  TABLE_IO_WAIT(tracker, m_psi, PSI_TABLE_FETCH_ROW, active_index, 0,
    { result= index_next_same(buf, key, keylen); })
  increment_statistics(&SSV::ha_read_next_count);
  if (!result)
  {
    update_index_statistics();
    if (table->vfield && buf == table->record[0])
      table->update_virtual_fields(this, VCOL_UPDATE_FOR_READ);
  }
  table->status=result ? STATUS_NOT_FOUND: 0;
  return result;
}


bool handler::ha_was_semi_consistent_read()
{
  bool result= was_semi_consistent_read();
  if (result)
    increment_statistics(&SSV::ha_read_retry_count);
  return result;
}

/* Initialize handler for random reading, with error handling */

int handler::ha_rnd_init_with_error(bool scan)
{
  int error;
  if (!(error= ha_rnd_init(scan)))
    return 0;
  table->file->print_error(error, MYF(0));
  return error;
}


/**
  Read first row (only) from a table.

  This is never called for InnoDB tables, as these table types
  has the HA_STATS_RECORDS_IS_EXACT set.
*/
int handler::read_first_row(uchar * buf, uint primary_key)
{
  register int error;
  DBUG_ENTER("handler::read_first_row");

  /*
    If there is very few deleted rows in the table, find the first row by
    scanning the table.
    TODO remove the test for HA_READ_ORDER
  */
  if (stats.deleted < 10 || primary_key >= MAX_KEY ||
      !(index_flags(primary_key, 0, 0) & HA_READ_ORDER))
  {
    if (!(error= ha_rnd_init(1)))
    {
      while ((error= ha_rnd_next(buf)) == HA_ERR_RECORD_DELETED)
        /* skip deleted row */;
      const int end_error= ha_rnd_end();
      if (!error)
        error= end_error;
    }
  }
  else
  {
    /* Find the first row through the primary key */
    if (!(error= ha_index_init(primary_key, 0)))
    {
      error= ha_index_first(buf);
      const int end_error= ha_index_end();
      if (!error)
        error= end_error;
    }
  }
  DBUG_RETURN(error);
}

/**
  Generate the next auto-increment number based on increment and offset.
  computes the lowest number
  - strictly greater than "nr"
  - of the form: auto_increment_offset + N * auto_increment_increment
  If overflow happened then return MAX_ULONGLONG value as an
  indication of overflow.
  In most cases increment= offset= 1, in which case we get:
  @verbatim 1,2,3,4,5,... @endverbatim
    If increment=10 and offset=5 and previous number is 1, we get:
  @verbatim 1,5,15,25,35,... @endverbatim
*/
inline ulonglong
compute_next_insert_id(ulonglong nr,struct system_variables *variables)
{
  const ulonglong save_nr= nr;

  if (variables->auto_increment_increment == 1)
    nr= nr + 1; // optimization of the formula below
  else
  {
    nr= (((nr+ variables->auto_increment_increment -
           variables->auto_increment_offset)) /
         (ulonglong) variables->auto_increment_increment);
    nr= (nr* (ulonglong) variables->auto_increment_increment +
         variables->auto_increment_offset);
  }

  if (unlikely(nr <= save_nr))
    return ULONGLONG_MAX;

  return nr;
}


void handler::adjust_next_insert_id_after_explicit_value(ulonglong nr)
{
  /*
    If we have set THD::next_insert_id previously and plan to insert an
    explicitly-specified value larger than this, we need to increase
    THD::next_insert_id to be greater than the explicit value.
  */
  if ((next_insert_id > 0) && (nr >= next_insert_id))
    set_next_insert_id(compute_next_insert_id(nr, &table->in_use->variables));
}


/** @brief
  Computes the largest number X:
  - smaller than or equal to "nr"
  - of the form: auto_increment_offset + N * auto_increment_increment
  where N>=0.

  SYNOPSIS
    prev_insert_id
      nr            Number to "round down"
      variables     variables struct containing auto_increment_increment and
                    auto_increment_offset

  RETURN
    The number X if it exists, "nr" otherwise.
*/
inline ulonglong
prev_insert_id(ulonglong nr, struct system_variables *variables)
{
  if (unlikely(nr < variables->auto_increment_offset))
  {
    /*
      There's nothing good we can do here. That is a pathological case, where
      the offset is larger than the column's max possible value, i.e. not even
      the first sequence value may be inserted. User will receive warning.
    */
    DBUG_PRINT("info",("auto_increment: nr: %lu cannot honour "
                       "auto_increment_offset: %lu",
                       (ulong) nr, variables->auto_increment_offset));
    return nr;
  }
  if (variables->auto_increment_increment == 1)
    return nr; // optimization of the formula below
  nr= (((nr - variables->auto_increment_offset)) /
       (ulonglong) variables->auto_increment_increment);
  return (nr * (ulonglong) variables->auto_increment_increment +
          variables->auto_increment_offset);
}


/**
  Update the auto_increment field if necessary.

  Updates columns with type NEXT_NUMBER if:

  - If column value is set to NULL (in which case
    auto_increment_field_not_null is 0)
  - If column is set to 0 and (sql_mode & MODE_NO_AUTO_VALUE_ON_ZERO) is not
    set. In the future we will only set NEXT_NUMBER fields if one sets them
    to NULL (or they are not included in the insert list).

    In those cases, we check if the currently reserved interval still has
    values we have not used. If yes, we pick the smallest one and use it.
    Otherwise:

  - If a list of intervals has been provided to the statement via SET
    INSERT_ID or via an Intvar_log_event (in a replication slave), we pick the
    first unused interval from this list, consider it as reserved.

  - Otherwise we set the column for the first row to the value
    next_insert_id(get_auto_increment(column))) which is usually
    max-used-column-value+1.
    We call get_auto_increment() for the first row in a multi-row
    statement. get_auto_increment() will tell us the interval of values it
    reserved for us.

  - In both cases, for the following rows we use those reserved values without
    calling the handler again (we just progress in the interval, computing
    each new value from the previous one). Until we have exhausted them, then
    we either take the next provided interval or call get_auto_increment()
    again to reserve a new interval.

  - In both cases, the reserved intervals are remembered in
    thd->auto_inc_intervals_in_cur_stmt_for_binlog if statement-based
    binlogging; the last reserved interval is remembered in
    auto_inc_interval_for_cur_row. The number of reserved intervals is
    remembered in auto_inc_intervals_count. It differs from the number of
    elements in thd->auto_inc_intervals_in_cur_stmt_for_binlog() because the
    latter list is cumulative over all statements forming one binlog event
    (when stored functions and triggers are used), and collapses two
    contiguous intervals in one (see its append() method).

    The idea is that generated auto_increment values are predictable and
    independent of the column values in the table.  This is needed to be
    able to replicate into a table that already has rows with a higher
    auto-increment value than the one that is inserted.

    After we have already generated an auto-increment number and the user
    inserts a column with a higher value than the last used one, we will
    start counting from the inserted value.

    This function's "outputs" are: the table's auto_increment field is filled
    with a value, thd->next_insert_id is filled with the value to use for the
    next row, if a value was autogenerated for the current row it is stored in
    thd->insert_id_for_cur_row, if get_auto_increment() was called
    thd->auto_inc_interval_for_cur_row is modified, if that interval is not
    present in thd->auto_inc_intervals_in_cur_stmt_for_binlog it is added to
    this list.

  @todo
    Replace all references to "next number" or NEXT_NUMBER to
    "auto_increment", everywhere (see below: there is
    table->auto_increment_field_not_null, and there also exists
    table->next_number_field, it's not consistent).

  @retval
    0	ok
  @retval
    HA_ERR_AUTOINC_READ_FAILED  get_auto_increment() was called and
    returned ~(ulonglong) 0
  @retval
    HA_ERR_AUTOINC_ERANGE storing value in field caused strict mode
    failure.
*/

#define AUTO_INC_DEFAULT_NB_ROWS 1 // Some prefer 1024 here
#define AUTO_INC_DEFAULT_NB_MAX_BITS 16
#define AUTO_INC_DEFAULT_NB_MAX ((1 << AUTO_INC_DEFAULT_NB_MAX_BITS) - 1)

int handler::update_auto_increment()
{
  ulonglong nr, nb_reserved_values;
  bool append= FALSE;
  THD *thd= table->in_use;
  struct system_variables *variables= &thd->variables;
  int result=0, tmp;
  enum enum_check_fields save_count_cuted_fields;
  DBUG_ENTER("handler::update_auto_increment");

  /*
    next_insert_id is a "cursor" into the reserved interval, it may go greater
    than the interval, but not smaller.
  */
  DBUG_ASSERT(next_insert_id >= auto_inc_interval_for_cur_row.minimum());

  if ((nr= table->next_number_field->val_int()) != 0 ||
      (table->auto_increment_field_not_null &&
       thd->variables.sql_mode & MODE_NO_AUTO_VALUE_ON_ZERO))
  {
    /*
      Update next_insert_id if we had already generated a value in this
      statement (case of INSERT VALUES(null),(3763),(null):
      the last NULL needs to insert 3764, not the value of the first NULL plus
      1).
      Ignore negative values.
    */
    if ((longlong) nr > 0 || (table->next_number_field->flags & UNSIGNED_FLAG))
      adjust_next_insert_id_after_explicit_value(nr);
    insert_id_for_cur_row= 0; // didn't generate anything
    DBUG_RETURN(0);
  }

  if ((nr= next_insert_id) >= auto_inc_interval_for_cur_row.maximum())
  {
    /* next_insert_id is beyond what is reserved, so we reserve more. */
    const Discrete_interval *forced=
      thd->auto_inc_intervals_forced.get_next();
    if (forced != NULL)
    {
      nr= forced->minimum();
      nb_reserved_values= forced->values();
    }
    else
    {
      /*
        handler::estimation_rows_to_insert was set by
        handler::ha_start_bulk_insert(); if 0 it means "unknown".
      */
      ulonglong nb_desired_values;
      /*
        If an estimation was given to the engine:
        - use it.
        - if we already reserved numbers, it means the estimation was
        not accurate, then we'll reserve 2*AUTO_INC_DEFAULT_NB_ROWS the 2nd
        time, twice that the 3rd time etc.
        If no estimation was given, use those increasing defaults from the
        start, starting from AUTO_INC_DEFAULT_NB_ROWS.
        Don't go beyond a max to not reserve "way too much" (because
        reservation means potentially losing unused values).
        Note that in prelocked mode no estimation is given.
      */

      if ((auto_inc_intervals_count == 0) && (estimation_rows_to_insert > 0))
        nb_desired_values= estimation_rows_to_insert;
      else if ((auto_inc_intervals_count == 0) &&
               (thd->lex->many_values.elements > 0))
      {
        /*
          For multi-row inserts, if the bulk inserts cannot be started, the
          handler::estimation_rows_to_insert will not be set. But we still
          want to reserve the autoinc values.
        */
        nb_desired_values= thd->lex->many_values.elements;
      }
      else /* go with the increasing defaults */
      {
        /* avoid overflow in formula, with this if() */
        if (auto_inc_intervals_count <= AUTO_INC_DEFAULT_NB_MAX_BITS)
        {
          nb_desired_values= AUTO_INC_DEFAULT_NB_ROWS *
            (1 << auto_inc_intervals_count);
          set_if_smaller(nb_desired_values, AUTO_INC_DEFAULT_NB_MAX);
        }
        else
          nb_desired_values= AUTO_INC_DEFAULT_NB_MAX;
      }
      get_auto_increment(variables->auto_increment_offset,
                         variables->auto_increment_increment,
                         nb_desired_values, &nr,
                         &nb_reserved_values);
      if (nr == ULONGLONG_MAX)
        DBUG_RETURN(HA_ERR_AUTOINC_READ_FAILED);  // Mark failure

      /*
        That rounding below should not be needed when all engines actually
        respect offset and increment in get_auto_increment(). But they don't
        so we still do it. Wonder if for the not-first-in-index we should do
        it. Hope that this rounding didn't push us out of the interval; even
        if it did we cannot do anything about it (calling the engine again
        will not help as we inserted no row).
      */
      nr= compute_next_insert_id(nr-1, variables);
    }

    if (table->s->next_number_keypart == 0)
    {
      /* We must defer the appending until "nr" has been possibly truncated */
      append= TRUE;
    }
    else
    {
      /*
        For such auto_increment there is no notion of interval, just a
        singleton. The interval is not even stored in
        thd->auto_inc_interval_for_cur_row, so we are sure to call the engine
        for next row.
      */
      DBUG_PRINT("info",("auto_increment: special not-first-in-index"));
    }
  }

  if (unlikely(nr == ULONGLONG_MAX))
      DBUG_RETURN(HA_ERR_AUTOINC_ERANGE);

  DBUG_ASSERT(nr != 0);
  DBUG_PRINT("info",("auto_increment: %llu  nb_reserved_values: %llu",
                     nr, append ? nb_reserved_values : 0));

  /* Store field without warning (Warning will be printed by insert) */
  save_count_cuted_fields= thd->count_cuted_fields;
  thd->count_cuted_fields= CHECK_FIELD_IGNORE;
  tmp= table->next_number_field->store((longlong) nr, TRUE);
  thd->count_cuted_fields= save_count_cuted_fields;

  if (unlikely(tmp))                            // Out of range value in store
  {
    /*
      It's better to return an error here than getting a confusing
      'duplicate key error' later.
    */
    result= HA_ERR_AUTOINC_ERANGE;
  }
  if (append)
  {
    auto_inc_interval_for_cur_row.replace(nr, nb_reserved_values,
                                          variables->auto_increment_increment);
    auto_inc_intervals_count++;
    /* Row-based replication does not need to store intervals in binlog */
    if (((WSREP(thd) && wsrep_emulate_bin_log ) || mysql_bin_log.is_open())
        && !thd->is_current_stmt_binlog_format_row())
      thd->auto_inc_intervals_in_cur_stmt_for_binlog.
        append(auto_inc_interval_for_cur_row.minimum(),
               auto_inc_interval_for_cur_row.values(),
               variables->auto_increment_increment);
  }

  /*
    Record this autogenerated value. If the caller then
    succeeds to insert this value, it will call
    record_first_successful_insert_id_in_cur_stmt()
    which will set first_successful_insert_id_in_cur_stmt if it's not
    already set.
  */
  insert_id_for_cur_row= nr;

  if (result)                                   // overflow
    DBUG_RETURN(result);

  /*
    Set next insert id to point to next auto-increment value to be able to
    handle multi-row statements.
  */
  set_next_insert_id(compute_next_insert_id(nr, variables));

  DBUG_RETURN(0);
}


/** @brief
  MySQL signal that it changed the column bitmap

  USAGE
    This is for handlers that needs to setup their own column bitmaps.
    Normally the handler should set up their own column bitmaps in
    index_init() or rnd_init() and in any column_bitmaps_signal() call after
    this.

    The handler is allowd to do changes to the bitmap after a index_init or
    rnd_init() call is made as after this, MySQL will not use the bitmap
    for any program logic checking.
*/
void handler::column_bitmaps_signal()
{
  DBUG_ENTER("column_bitmaps_signal");
  if (table)
    DBUG_PRINT("info", ("read_set: 0x%lx  write_set: 0x%lx",
                        (long) table->read_set, (long) table->write_set));
  DBUG_VOID_RETURN;
}


/** @brief
  Reserves an interval of auto_increment values from the handler.

  SYNOPSIS
    get_auto_increment()
    offset              
    increment
    nb_desired_values   how many values we want
    first_value         (OUT) the first value reserved by the handler
    nb_reserved_values  (OUT) how many values the handler reserved

  offset and increment means that we want values to be of the form
  offset + N * increment, where N>=0 is integer.
  If the function sets *first_value to ~(ulonglong)0 it means an error.
  If the function sets *nb_reserved_values to ULONGLONG_MAX it means it has
  reserved to "positive infinite".
*/
void handler::get_auto_increment(ulonglong offset, ulonglong increment,
                                 ulonglong nb_desired_values,
                                 ulonglong *first_value,
                                 ulonglong *nb_reserved_values)
{
  ulonglong nr;
  int error;
  MY_BITMAP *old_read_set;

  old_read_set= table->prepare_for_keyread(table->s->next_number_index);

  if (ha_index_init(table->s->next_number_index, 1))
  {
    /* This should never happen, assert in debug, and fail in release build */
    DBUG_ASSERT(0);
    (void) extra(HA_EXTRA_NO_KEYREAD);
    *first_value= ULONGLONG_MAX;
    return;
  }

  if (table->s->next_number_keypart == 0)
  {						// Autoincrement at key-start
    error= ha_index_last(table->record[1]);
    /*
      MySQL implicitely assumes such method does locking (as MySQL decides to
      use nr+increment without checking again with the handler, in
      handler::update_auto_increment()), so reserves to infinite.
    */
    *nb_reserved_values= ULONGLONG_MAX;
  }
  else
  {
    uchar key[MAX_KEY_LENGTH];
    key_copy(key, table->record[0],
             table->key_info + table->s->next_number_index,
             table->s->next_number_key_offset);
    error= ha_index_read_map(table->record[1], key,
                             make_prev_keypart_map(table->s->
                                                   next_number_keypart),
                             HA_READ_PREFIX_LAST);
    /*
      MySQL needs to call us for next row: assume we are inserting ("a",null)
      here, we return 3, and next this statement will want to insert
      ("b",null): there is no reason why ("b",3+1) would be the good row to
      insert: maybe it already exists, maybe 3+1 is too large...
    */
    *nb_reserved_values= 1;
  }

  if (error)
  {
    if (error == HA_ERR_END_OF_FILE || error == HA_ERR_KEY_NOT_FOUND)
      /* No entry found, that's fine */;
    else
      print_error(error, MYF(0));
    nr= 1;
  }
  else
    nr= ((ulonglong) table->next_number_field->
         val_int_offset(table->s->rec_buff_length)+1);
  ha_index_end();
  table->restore_column_maps_after_keyread(old_read_set);
  *first_value= nr;
  return;
}


void handler::ha_release_auto_increment()
{
  DBUG_ENTER("ha_release_auto_increment");
  DBUG_ASSERT(table_share->tmp_table != NO_TMP_TABLE ||
              m_lock_type != F_UNLCK ||
              (!next_insert_id && !insert_id_for_cur_row));
  release_auto_increment();
  insert_id_for_cur_row= 0;
  auto_inc_interval_for_cur_row.replace(0, 0, 0);
  auto_inc_intervals_count= 0;
  if (next_insert_id > 0)
  {
    next_insert_id= 0;
    /*
      this statement used forced auto_increment values if there were some,
      wipe them away for other statements.
    */
    table->in_use->auto_inc_intervals_forced.empty();
  }
  DBUG_VOID_RETURN;
}


/**
  Construct and emit duplicate key error message using information
  from table's record buffer.

  @param table    TABLE object which record buffer should be used as
                  source for column values.
  @param key      Key description.
  @param msg      Error message template to which key value should be
                  added.
  @param errflag  Flags for my_error() call.
*/

void print_keydup_error(TABLE *table, KEY *key, const char *msg, myf errflag)
{
  /* Write the duplicated key in the error message */
  char key_buff[MAX_KEY_LENGTH];
  String str(key_buff,sizeof(key_buff),system_charset_info);

  if (key == NULL)
  {
    /* Key is unknown */
    str.copy("", 0, system_charset_info);
    my_printf_error(ER_DUP_ENTRY, msg, errflag, str.c_ptr(), "*UNKNOWN*");
  }
  else
  {
    /* Table is opened and defined at this point */
    key_unpack(&str,table, key);
    uint max_length=MYSQL_ERRMSG_SIZE-(uint) strlen(msg);
    if (str.length() >= max_length)
    {
      str.length(max_length-4);
      str.append(STRING_WITH_LEN("..."));
    }
    my_printf_error(ER_DUP_ENTRY, msg, errflag, str.c_ptr_safe(), key->name);
  }
}

/**
  Construct and emit duplicate key error message using information
  from table's record buffer.

  @sa print_keydup_error(table, key, msg, errflag).
*/

void print_keydup_error(TABLE *table, KEY *key, myf errflag)
{
  print_keydup_error(table, key,
                     ER_THD(table->in_use, ER_DUP_ENTRY_WITH_KEY_NAME),
                     errflag);
}


/**
  Print error that we got from handler function.

  @note
    In case of delete table it's only safe to use the following parts of
    the 'table' structure:
    - table->s->path
    - table->alias
*/

#define SET_FATAL_ERROR fatal_error=1

void handler::print_error(int error, myf errflag)
{
  bool fatal_error= 0;
  DBUG_ENTER("handler::print_error");
  DBUG_PRINT("enter",("error: %d",error));

  int textno= -1; // impossible value
  switch (error) {
  case EACCES:
    textno=ER_OPEN_AS_READONLY;
    break;
  case EAGAIN:
    textno=ER_FILE_USED;
    break;
  case ENOENT:
  case ENOTDIR:
  case ELOOP:
    textno=ER_FILE_NOT_FOUND;
    break;
  case ENOSPC:
  case HA_ERR_DISK_FULL:
    textno= ER_DISK_FULL;
    SET_FATAL_ERROR;                            // Ensure error is logged
    break;
  case HA_ERR_KEY_NOT_FOUND:
  case HA_ERR_NO_ACTIVE_RECORD:
  case HA_ERR_RECORD_DELETED:
  case HA_ERR_END_OF_FILE:
    /*
      This errors is not not normally fatal (for example for reads). However
      if you get it during an update or delete, then its fatal.
      As the user is calling print_error() (which is not done on read), we
      assume something when wrong with the update or delete.
    */
    SET_FATAL_ERROR;
    textno=ER_KEY_NOT_FOUND;
    break;
  case HA_ERR_ABORTED_BY_USER:
  {
    DBUG_ASSERT(table->in_use->killed);
    table->in_use->send_kill_message();
    DBUG_VOID_RETURN;
  }
  case HA_ERR_WRONG_MRG_TABLE_DEF:
    textno=ER_WRONG_MRG_TABLE;
    break;
  case HA_ERR_FOUND_DUPP_KEY:
  {
    if (table)
    {
      uint key_nr=get_dup_key(error);
      if ((int) key_nr >= 0)
      {
        print_keydup_error(table,
                           key_nr == MAX_KEY ? NULL : &table->key_info[key_nr],
                           errflag);
        DBUG_VOID_RETURN;
      }
    }
    textno=ER_DUP_KEY;
    break;
  }
  case HA_ERR_FOREIGN_DUPLICATE_KEY:
  {
    char rec_buf[MAX_KEY_LENGTH];
    String rec(rec_buf, sizeof(rec_buf), system_charset_info);
    /* Table is opened and defined at this point */

    /*
      Just print the subset of fields that are part of the first index,
      printing the whole row from there is not easy.
    */
    key_unpack(&rec, table, &table->key_info[0]);

    char child_table_name[NAME_LEN + 1];
    char child_key_name[NAME_LEN + 1];
    if (get_foreign_dup_key(child_table_name, sizeof(child_table_name),
                            child_key_name, sizeof(child_key_name)))
    {
      my_error(ER_FOREIGN_DUPLICATE_KEY_WITH_CHILD_INFO, errflag,
               table_share->table_name.str, rec.c_ptr_safe(),
               child_table_name, child_key_name);
      }
    else
    {
      my_error(ER_FOREIGN_DUPLICATE_KEY_WITHOUT_CHILD_INFO, errflag,
               table_share->table_name.str, rec.c_ptr_safe());
    }
    DBUG_VOID_RETURN;
  }
  case HA_ERR_NULL_IN_SPATIAL:
    my_error(ER_CANT_CREATE_GEOMETRY_OBJECT, errflag);
    DBUG_VOID_RETURN;
  case HA_ERR_FOUND_DUPP_UNIQUE:
    textno=ER_DUP_UNIQUE;
    break;
  case HA_ERR_RECORD_CHANGED:
    /*
      This is not fatal error when using HANDLER interface
      SET_FATAL_ERROR;
    */
    textno=ER_CHECKREAD;
    break;
  case HA_ERR_CRASHED:
    SET_FATAL_ERROR;
    textno=ER_NOT_KEYFILE;
    break;
  case HA_ERR_WRONG_IN_RECORD:
    SET_FATAL_ERROR;
    textno= ER_CRASHED_ON_USAGE;
    break;
  case HA_ERR_CRASHED_ON_USAGE:
    SET_FATAL_ERROR;
    textno=ER_CRASHED_ON_USAGE;
    break;
  case HA_ERR_NOT_A_TABLE:
    textno= error;
    break;
  case HA_ERR_CRASHED_ON_REPAIR:
    SET_FATAL_ERROR;
    textno=ER_CRASHED_ON_REPAIR;
    break;
  case HA_ERR_OUT_OF_MEM:
    textno=ER_OUT_OF_RESOURCES;
    break;
  case HA_ERR_WRONG_COMMAND:
    my_error(ER_ILLEGAL_HA, MYF(0), table_type(), table_share->db.str,
             table_share->table_name.str);
    DBUG_VOID_RETURN;
    break;
  case HA_ERR_OLD_FILE:
    textno=ER_OLD_KEYFILE;
    break;
  case HA_ERR_UNSUPPORTED:
    textno=ER_UNSUPPORTED_EXTENSION;
    break;
  case HA_ERR_RECORD_FILE_FULL:
  case HA_ERR_INDEX_FILE_FULL:
  {
    textno=ER_RECORD_FILE_FULL;
    /* Write the error message to error log */
    errflag|= ME_NOREFRESH;
    break;
  }
  case HA_ERR_LOCK_WAIT_TIMEOUT:
    textno=ER_LOCK_WAIT_TIMEOUT;
    break;
  case HA_ERR_LOCK_TABLE_FULL:
    textno=ER_LOCK_TABLE_FULL;
    break;
  case HA_ERR_LOCK_DEADLOCK:
    textno=ER_LOCK_DEADLOCK;
    /* cannot continue. the statement was already aborted in the engine */
    SET_FATAL_ERROR;
    break;
  case HA_ERR_READ_ONLY_TRANSACTION:
    textno=ER_READ_ONLY_TRANSACTION;
    break;
  case HA_ERR_CANNOT_ADD_FOREIGN:
    textno=ER_CANNOT_ADD_FOREIGN;
    break;
  case HA_ERR_ROW_IS_REFERENCED:
  {
    String str;
    get_error_message(error, &str);
    my_printf_error(ER_ROW_IS_REFERENCED_2,
                    ER(str.length() ? ER_ROW_IS_REFERENCED_2 : ER_ROW_IS_REFERENCED),
                    errflag, str.c_ptr_safe());
    DBUG_VOID_RETURN;
  }
  case HA_ERR_NO_REFERENCED_ROW:
  {
    String str;
    get_error_message(error, &str);
    my_printf_error(ER_NO_REFERENCED_ROW_2,
                    ER(str.length() ? ER_NO_REFERENCED_ROW_2 : ER_NO_REFERENCED_ROW),
                    errflag, str.c_ptr_safe());
    DBUG_VOID_RETURN;
  }
  case HA_ERR_TABLE_DEF_CHANGED:
    textno=ER_TABLE_DEF_CHANGED;
    break;
  case HA_ERR_NO_SUCH_TABLE:
    my_error(ER_NO_SUCH_TABLE_IN_ENGINE, errflag, table_share->db.str,
             table_share->table_name.str);
    DBUG_VOID_RETURN;
  case HA_ERR_RBR_LOGGING_FAILED:
    textno= ER_BINLOG_ROW_LOGGING_FAILED;
    break;
  case HA_ERR_DROP_INDEX_FK:
  {
    const char *ptr= "???";
    uint key_nr= get_dup_key(error);
    if ((int) key_nr >= 0)
      ptr= table->key_info[key_nr].name;
    my_error(ER_DROP_INDEX_FK, errflag, ptr);
    DBUG_VOID_RETURN;
  }
  case HA_ERR_TABLE_NEEDS_UPGRADE:
    textno= ER_TABLE_NEEDS_UPGRADE;
    my_error(ER_TABLE_NEEDS_UPGRADE, errflag,
             "TABLE", table_share->table_name.str);
    DBUG_VOID_RETURN;
  case HA_ERR_NO_PARTITION_FOUND:
    textno=ER_WRONG_PARTITION_NAME;
    break;
  case HA_ERR_TABLE_READONLY:
    textno= ER_OPEN_AS_READONLY;
    break;
  case HA_ERR_AUTOINC_READ_FAILED:
    textno= ER_AUTOINC_READ_FAILED;
    break;
  case HA_ERR_AUTOINC_ERANGE:
    textno= error;
    my_error(textno, errflag, table->next_number_field->field_name,
             table->in_use->get_stmt_da()->current_row_for_warning());
    DBUG_VOID_RETURN;
    break;
  case HA_ERR_TOO_MANY_CONCURRENT_TRXS:
    textno= ER_TOO_MANY_CONCURRENT_TRXS;
    break;
  case HA_ERR_INDEX_COL_TOO_LONG:
    textno= ER_INDEX_COLUMN_TOO_LONG;
    break;
  case HA_ERR_NOT_IN_LOCK_PARTITIONS:
    textno=ER_ROW_DOES_NOT_MATCH_GIVEN_PARTITION_SET;
    break;
  case HA_ERR_INDEX_CORRUPT:
    textno= ER_INDEX_CORRUPT;
    break;
  case HA_ERR_UNDO_REC_TOO_BIG:
    textno= ER_UNDO_RECORD_TOO_BIG;
    break;
  case HA_ERR_TABLE_IN_FK_CHECK:
    textno= ER_TABLE_IN_FK_CHECK;
    break;
  default:
    {
      /* The error was "unknown" to this function.
	 Ask handler if it has got a message for this error */
      bool temporary= FALSE;
      String str;
      temporary= get_error_message(error, &str);
      if (!str.is_empty())
      {
	const char* engine= table_type();
	if (temporary)
	  my_error(ER_GET_TEMPORARY_ERRMSG, errflag, error, str.c_ptr(),
                   engine);
	else
        {
          SET_FATAL_ERROR;
	  my_error(ER_GET_ERRMSG, errflag, error, str.c_ptr(), engine);
        }
      }
      else
        my_error(ER_GET_ERRNO, errflag, error, table_type());
      DBUG_VOID_RETURN;
    }
  }
  DBUG_ASSERT(textno > 0);
  if (fatal_error)
  {
    /* Ensure this becomes a true error */
    errflag&= ~(ME_JUST_WARNING | ME_JUST_INFO);
    if ((debug_assert_if_crashed_table ||
                      global_system_variables.log_warnings > 1))
    {
      /*
        Log error to log before we crash or if extended warnings are requested
      */
      errflag|= ME_NOREFRESH;
    }
  }    

  /* if we got an OS error from a file-based engine, specify a path of error */
  if (error < HA_ERR_FIRST && bas_ext()[0])
  {
    char buff[FN_REFLEN];
    strxnmov(buff, sizeof(buff),
             table_share->normalized_path.str, bas_ext()[0], NULL);
    my_error(textno, errflag, buff, error);
  }
  else
    my_error(textno, errflag, table_share->table_name.str, error);
  DBUG_VOID_RETURN;
}


/**
  Return an error message specific to this handler.

  @param error  error code previously returned by handler
  @param buf    pointer to String where to add error message

  @return
    Returns true if this is a temporary error
*/
bool handler::get_error_message(int error, String* buf)
{
  DBUG_EXECUTE_IF("external_lock_failure",
                  buf->set_ascii(STRING_WITH_LEN("KABOOM!")););
  return FALSE;
}

/**
  Check for incompatible collation changes.
   
  @retval
    HA_ADMIN_NEEDS_UPGRADE   Table may have data requiring upgrade.
  @retval
    0                        No upgrade required.
*/

int handler::check_collation_compatibility()
{
  ulong mysql_version= table->s->mysql_version;

  if (mysql_version < 50124)
  {
    KEY *key= table->key_info;
    KEY *key_end= key + table->s->keys;
    for (; key < key_end; key++)
    {
      KEY_PART_INFO *key_part= key->key_part;
      KEY_PART_INFO *key_part_end= key_part + key->user_defined_key_parts;
      for (; key_part < key_part_end; key_part++)
      {
        if (!key_part->fieldnr)
          continue;
        Field *field= table->field[key_part->fieldnr - 1];
        uint cs_number= field->charset()->number;
        if ((mysql_version < 50048 &&
             (cs_number == 11 || /* ascii_general_ci - bug #29499, bug #27562 */
              cs_number == 41 || /* latin7_general_ci - bug #29461 */
              cs_number == 42 || /* latin7_general_cs - bug #29461 */
              cs_number == 20 || /* latin7_estonian_cs - bug #29461 */
              cs_number == 21 || /* latin2_hungarian_ci - bug #29461 */
              cs_number == 22 || /* koi8u_general_ci - bug #29461 */
              cs_number == 23 || /* cp1251_ukrainian_ci - bug #29461 */
              cs_number == 26)) || /* cp1250_general_ci - bug #29461 */
             (mysql_version < 50124 &&
             (cs_number == 33 || /* utf8_general_ci - bug #27877 */
              cs_number == 35))) /* ucs2_general_ci - bug #27877 */
          return HA_ADMIN_NEEDS_UPGRADE;
      }
    }
  }

  return 0;
}


int handler::ha_check_for_upgrade(HA_CHECK_OPT *check_opt)
{
  int error;
  KEY *keyinfo, *keyend;
  KEY_PART_INFO *keypart, *keypartend;

  if (table->s->incompatible_version)
    return HA_ADMIN_NEEDS_ALTER;

  if (!table->s->mysql_version)
  {
    /* check for blob-in-key error */
    keyinfo= table->key_info;
    keyend= table->key_info + table->s->keys;
    for (; keyinfo < keyend; keyinfo++)
    {
      keypart= keyinfo->key_part;
      keypartend= keypart + keyinfo->user_defined_key_parts;
      for (; keypart < keypartend; keypart++)
      {
        if (!keypart->fieldnr)
          continue;
        Field *field= table->field[keypart->fieldnr-1];
        if (field->type() == MYSQL_TYPE_BLOB)
        {
          if (check_opt->sql_flags & TT_FOR_UPGRADE)
            check_opt->flags= T_MEDIUM;
          return HA_ADMIN_NEEDS_CHECK;
        }
      }
    }
  }
  if (table->s->frm_version < FRM_VER_TRUE_VARCHAR)
    return HA_ADMIN_NEEDS_ALTER;

  if ((error= check_collation_compatibility()))
    return error;
    
  return check_for_upgrade(check_opt);
}


int handler::check_old_types()
{
  Field** field;

  if (!table->s->mysql_version)
  {
    /* check for bad DECIMAL field */
    for (field= table->field; (*field); field++)
    {
      if ((*field)->type() == MYSQL_TYPE_NEWDECIMAL)
      {
        return HA_ADMIN_NEEDS_ALTER;
      }
      if ((*field)->type() == MYSQL_TYPE_VAR_STRING)
      {
        return HA_ADMIN_NEEDS_ALTER;
      }
    }
  }
  return 0;
}


static bool update_frm_version(TABLE *table)
{
  char path[FN_REFLEN];
  File file;
  int result= 1;
  DBUG_ENTER("update_frm_version");

  /*
    No need to update frm version in case table was created or checked
    by server with the same version. This also ensures that we do not
    update frm version for temporary tables as this code doesn't support
    temporary tables.
  */
  if (table->s->mysql_version == MYSQL_VERSION_ID)
    DBUG_RETURN(0);

  strxmov(path, table->s->normalized_path.str, reg_ext, NullS);

  if ((file= mysql_file_open(key_file_frm,
                             path, O_RDWR|O_BINARY, MYF(MY_WME))) >= 0)
  {
    uchar version[4];

    int4store(version, MYSQL_VERSION_ID);

    if ((result= mysql_file_pwrite(file, (uchar*) version, 4, 51L, MYF_RW)))
      goto err;

    table->s->mysql_version= MYSQL_VERSION_ID;
  }
err:
  if (file >= 0)
    (void) mysql_file_close(file, MYF(MY_WME));
  DBUG_RETURN(result);
}



/**
  @return
    key if error because of duplicated keys
*/
uint handler::get_dup_key(int error)
{
  DBUG_ASSERT(table_share->tmp_table != NO_TMP_TABLE ||
              m_lock_type != F_UNLCK);
  DBUG_ENTER("handler::get_dup_key");
  table->file->errkey  = (uint) -1;
  if (error == HA_ERR_FOUND_DUPP_KEY || error == HA_ERR_FOREIGN_DUPLICATE_KEY ||
      error == HA_ERR_FOUND_DUPP_UNIQUE || error == HA_ERR_NULL_IN_SPATIAL ||
      error == HA_ERR_DROP_INDEX_FK)
    table->file->info(HA_STATUS_ERRKEY | HA_STATUS_NO_LOCK);
  DBUG_RETURN(table->file->errkey);
}


/**
  Delete all files with extension from bas_ext().

  @param name		Base name of table

  @note
    We assume that the handler may return more extensions than
    was actually used for the file.

  @retval
    0   If we successfully deleted at least one file from base_ext and
    didn't get any other errors than ENOENT
  @retval
    !0  Error
*/
int handler::delete_table(const char *name)
{
  int saved_error= 0;
  int error= 0;
  int enoent_or_zero;

  if (ht->discover_table)
    enoent_or_zero= 0; // the table may not exist in the engine, it's ok
  else
    enoent_or_zero= ENOENT;  // the first file of bas_ext() *must* exist

  for (const char **ext=bas_ext(); *ext ; ext++)
  {
    if (mysql_file_delete_with_symlink(key_file_misc, name, *ext, 0))
    {
      if (my_errno != ENOENT)
      {
        /*
          If error on the first existing file, return the error.
          Otherwise delete as much as possible.
        */
        if (enoent_or_zero)
          return my_errno;
	saved_error= my_errno;
      }
    }
    else
      enoent_or_zero= 0;                        // No error for ENOENT
    error= enoent_or_zero;
  }
  return saved_error ? saved_error : error;
}


int handler::rename_table(const char * from, const char * to)
{
  int error= 0;
  const char **ext, **start_ext;
  start_ext= bas_ext();
  for (ext= start_ext; *ext ; ext++)
  {
    if (rename_file_ext(from, to, *ext))
    {
      if ((error=my_errno) != ENOENT)
	break;
      error= 0;
    }
  }
  if (error)
  {
    /* Try to revert the rename. Ignore errors. */
    for (; ext >= start_ext; ext--)
      rename_file_ext(to, from, *ext);
  }
  return error;
}


void handler::drop_table(const char *name)
{
  ha_close();
  delete_table(name);
}


/**
  Performs checks upon the table.

  @param thd                thread doing CHECK TABLE operation
  @param check_opt          options from the parser

  @retval
    HA_ADMIN_OK               Successful upgrade
  @retval
    HA_ADMIN_NEEDS_UPGRADE    Table has structures requiring upgrade
  @retval
    HA_ADMIN_NEEDS_ALTER      Table has structures requiring ALTER TABLE
  @retval
    HA_ADMIN_NOT_IMPLEMENTED
*/
int handler::ha_check(THD *thd, HA_CHECK_OPT *check_opt)
{
  int error;
  DBUG_ASSERT(table_share->tmp_table != NO_TMP_TABLE ||
              m_lock_type != F_UNLCK);

  if ((table->s->mysql_version >= MYSQL_VERSION_ID) &&
      (check_opt->sql_flags & TT_FOR_UPGRADE))
    return 0;

  if (table->s->mysql_version < MYSQL_VERSION_ID)
  {
    if ((error= check_old_types()))
      return error;
    error= ha_check_for_upgrade(check_opt);
    if (error && (error != HA_ADMIN_NEEDS_CHECK))
      return error;
    if (!error && (check_opt->sql_flags & TT_FOR_UPGRADE))
      return 0;
  }
  if ((error= check(thd, check_opt)))
    return error;
  /* Skip updating frm version if not main handler. */
  if (table->file != this)
    return error;
  return update_frm_version(table);
}

/**
  A helper function to mark a transaction read-write,
  if it is started.
*/

void handler::mark_trx_read_write_internal()
{
  Ha_trx_info *ha_info= &ha_thd()->ha_data[ht->slot].ha_info[0];
  /*
    When a storage engine method is called, the transaction must
    have been started, unless it's a DDL call, for which the
    storage engine starts the transaction internally, and commits
    it internally, without registering in the ha_list.
    Unfortunately here we can't know know for sure if the engine
    has registered the transaction or not, so we must check.
  */
  if (ha_info->is_started())
  {
    DBUG_ASSERT(has_transactions());
    /*
      table_share can be NULL in ha_delete_table(). See implementation
      of standalone function ha_delete_table() in sql_base.cc.
    */
    if (table_share == NULL || table_share->tmp_table == NO_TMP_TABLE)
      ha_info->set_trx_read_write();
  }
}


/**
  Repair table: public interface.

  @sa handler::repair()
*/

int handler::ha_repair(THD* thd, HA_CHECK_OPT* check_opt)
{
  int result;

  mark_trx_read_write();

  result= repair(thd, check_opt);
  DBUG_ASSERT(result == HA_ADMIN_NOT_IMPLEMENTED ||
              ha_table_flags() & HA_CAN_REPAIR);

  if (result == HA_ADMIN_OK)
    result= update_frm_version(table);
  return result;
}


/**
  Bulk update row: public interface.

  @sa handler::bulk_update_row()
*/

int
handler::ha_bulk_update_row(const uchar *old_data, uchar *new_data,
                            uint *dup_key_found)
{
  DBUG_ASSERT(table_share->tmp_table != NO_TMP_TABLE ||
              m_lock_type == F_WRLCK);
  mark_trx_read_write();

  return bulk_update_row(old_data, new_data, dup_key_found);
}


/**
  Delete all rows: public interface.

  @sa handler::delete_all_rows()
*/

int
handler::ha_delete_all_rows()
{
  DBUG_ASSERT(table_share->tmp_table != NO_TMP_TABLE ||
              m_lock_type == F_WRLCK);
  mark_trx_read_write();

  return delete_all_rows();
}


/**
  Truncate table: public interface.

  @sa handler::truncate()
*/

int
handler::ha_truncate()
{
  DBUG_ASSERT(table_share->tmp_table != NO_TMP_TABLE ||
              m_lock_type == F_WRLCK);
  mark_trx_read_write();

  return truncate();
}


/**
  Reset auto increment: public interface.

  @sa handler::reset_auto_increment()
*/

int
handler::ha_reset_auto_increment(ulonglong value)
{
  DBUG_ASSERT(table_share->tmp_table != NO_TMP_TABLE ||
              m_lock_type == F_WRLCK);
  mark_trx_read_write();

  return reset_auto_increment(value);
}


/**
  Optimize table: public interface.

  @sa handler::optimize()
*/

int
handler::ha_optimize(THD* thd, HA_CHECK_OPT* check_opt)
{
  DBUG_ASSERT(table_share->tmp_table != NO_TMP_TABLE ||
              m_lock_type == F_WRLCK);
  mark_trx_read_write();

  return optimize(thd, check_opt);
}


/**
  Analyze table: public interface.

  @sa handler::analyze()
*/

int
handler::ha_analyze(THD* thd, HA_CHECK_OPT* check_opt)
{
  DBUG_ASSERT(table_share->tmp_table != NO_TMP_TABLE ||
              m_lock_type != F_UNLCK);
  mark_trx_read_write();

  return analyze(thd, check_opt);
}


/**
  Check and repair table: public interface.

  @sa handler::check_and_repair()
*/

bool
handler::ha_check_and_repair(THD *thd)
{
  DBUG_ASSERT(table_share->tmp_table != NO_TMP_TABLE ||
              m_lock_type == F_UNLCK);
  mark_trx_read_write();

  return check_and_repair(thd);
}


/**
  Disable indexes: public interface.

  @sa handler::disable_indexes()
*/

int
handler::ha_disable_indexes(uint mode)
{
  DBUG_ASSERT(table_share->tmp_table != NO_TMP_TABLE ||
              m_lock_type != F_UNLCK);
  mark_trx_read_write();

  return disable_indexes(mode);
}


/**
  Enable indexes: public interface.

  @sa handler::enable_indexes()
*/

int
handler::ha_enable_indexes(uint mode)
{
  DBUG_ASSERT(table_share->tmp_table != NO_TMP_TABLE ||
              m_lock_type != F_UNLCK);
  mark_trx_read_write();

  return enable_indexes(mode);
}


/**
  Discard or import tablespace: public interface.

  @sa handler::discard_or_import_tablespace()
*/

int
handler::ha_discard_or_import_tablespace(my_bool discard)
{
  DBUG_ASSERT(table_share->tmp_table != NO_TMP_TABLE ||
              m_lock_type == F_WRLCK);
  mark_trx_read_write();

  return discard_or_import_tablespace(discard);
}


bool handler::ha_prepare_inplace_alter_table(TABLE *altered_table,
                                             Alter_inplace_info *ha_alter_info)
{
  DBUG_ASSERT(table_share->tmp_table != NO_TMP_TABLE ||
              m_lock_type != F_UNLCK);
  mark_trx_read_write();

  return prepare_inplace_alter_table(altered_table, ha_alter_info);
}


bool handler::ha_commit_inplace_alter_table(TABLE *altered_table,
                                            Alter_inplace_info *ha_alter_info,
                                            bool commit)
{
   /*
     At this point we should have an exclusive metadata lock on the table.
     The exception is if we're about to roll back changes (commit= false).
     In this case, we might be rolling back after a failed lock upgrade,
     so we could be holding the same lock level as for inplace_alter_table().
   */
   DBUG_ASSERT(ha_thd()->mdl_context.is_lock_owner(MDL_key::TABLE,
                                                   table->s->db.str,
                                                   table->s->table_name.str,
                                                   MDL_EXCLUSIVE) ||
               !commit);

   return commit_inplace_alter_table(altered_table, ha_alter_info, commit);
}


/*
   Default implementation to support in-place alter table
   and old online add/drop index API
*/

enum_alter_inplace_result
handler::check_if_supported_inplace_alter(TABLE *altered_table,
                                          Alter_inplace_info *ha_alter_info)
{
  DBUG_ENTER("handler::check_if_supported_inplace_alter");

  HA_CREATE_INFO *create_info= ha_alter_info->create_info;

  Alter_inplace_info::HA_ALTER_FLAGS inplace_offline_operations=
    Alter_inplace_info::ALTER_COLUMN_EQUAL_PACK_LENGTH |
    Alter_inplace_info::ALTER_COLUMN_NAME |
    Alter_inplace_info::ALTER_COLUMN_DEFAULT |
    Alter_inplace_info::ALTER_COLUMN_OPTION |
    Alter_inplace_info::CHANGE_CREATE_OPTION |
    Alter_inplace_info::ALTER_PARTITIONED |
    Alter_inplace_info::ALTER_VIRTUAL_GCOL_EXPR |
    Alter_inplace_info::ALTER_RENAME;

  /* Is there at least one operation that requires copy algorithm? */
  if (ha_alter_info->handler_flags & ~inplace_offline_operations)
    DBUG_RETURN(HA_ALTER_INPLACE_NOT_SUPPORTED);

  /*
    ALTER TABLE tbl_name CONVERT TO CHARACTER SET .. and
    ALTER TABLE table_name DEFAULT CHARSET = .. most likely
    change column charsets and so not supported in-place through
    old API.

    Changing of PACK_KEYS, MAX_ROWS and ROW_FORMAT options were
    not supported as in-place operations in old API either.
  */
  if (create_info->used_fields & (HA_CREATE_USED_CHARSET |
                                  HA_CREATE_USED_DEFAULT_CHARSET |
                                  HA_CREATE_USED_PACK_KEYS |
                                  HA_CREATE_USED_MAX_ROWS) ||
      (table->s->row_type != create_info->row_type))
    DBUG_RETURN(HA_ALTER_INPLACE_NOT_SUPPORTED);

  uint table_changes= (ha_alter_info->handler_flags &
                       Alter_inplace_info::ALTER_COLUMN_EQUAL_PACK_LENGTH) ?
    IS_EQUAL_PACK_LENGTH : IS_EQUAL_YES;
  if (table->file->check_if_incompatible_data(create_info, table_changes)
      == COMPATIBLE_DATA_YES)
    DBUG_RETURN(HA_ALTER_INPLACE_NO_LOCK);

  DBUG_RETURN(HA_ALTER_INPLACE_NOT_SUPPORTED);
}


/*
   Default implementation to support in-place alter table
   and old online add/drop index API
*/

void handler::notify_table_changed()
{
  ha_create_partitioning_metadata(table->s->path.str, NULL, CHF_INDEX_FLAG);
}


void Alter_inplace_info::report_unsupported_error(const char *not_supported,
                                                  const char *try_instead)
{
  if (unsupported_reason == NULL)
    my_error(ER_ALTER_OPERATION_NOT_SUPPORTED, MYF(0),
             not_supported, try_instead);
  else
    my_error(ER_ALTER_OPERATION_NOT_SUPPORTED_REASON, MYF(0),
             not_supported, unsupported_reason, try_instead);
}


/**
  Rename table: public interface.

  @sa handler::rename_table()
*/

int
handler::ha_rename_table(const char *from, const char *to)
{
  DBUG_ASSERT(m_lock_type == F_UNLCK);
  mark_trx_read_write();

  return rename_table(from, to);
}


/**
  Delete table: public interface.

  @sa handler::delete_table()
*/

int
handler::ha_delete_table(const char *name)
{
  mark_trx_read_write();
  return delete_table(name);
}


/**
  Drop table in the engine: public interface.

  @sa handler::drop_table()

  The difference between this and delete_table() is that the table is open in
  drop_table().
*/

void
handler::ha_drop_table(const char *name)
{
  DBUG_ASSERT(m_lock_type == F_UNLCK);
  mark_trx_read_write();

  return drop_table(name);
}


/**
  Create a table in the engine: public interface.

  @sa handler::create()
*/

int
handler::ha_create(const char *name, TABLE *form, HA_CREATE_INFO *info_arg)
{
  DBUG_ASSERT(m_lock_type == F_UNLCK);
  mark_trx_read_write();
  int error= create(name, form, info_arg);
  if (!error &&
      !(info_arg->options & (HA_LEX_CREATE_TMP_TABLE | HA_CREATE_TMP_ALTER)))
    mysql_audit_create_table(form);
  return error;
}


/**
  Create handler files for CREATE TABLE: public interface.

  @sa handler::create_partitioning_metadata()
*/

int
handler::ha_create_partitioning_metadata(const char *name,
                                         const char *old_name,
                                         int action_flag)
{
  /*
    Normally this is done when unlocked, but in fast_alter_partition_table,
    it is done on an already locked handler when preparing to alter/rename
    partitions.
  */
  DBUG_ASSERT(m_lock_type == F_UNLCK ||
              (!old_name && strcmp(name, table_share->path.str)));
  mark_trx_read_write();

  return create_partitioning_metadata(name, old_name, action_flag);
}


/**
  Change partitions: public interface.

  @sa handler::change_partitions()
*/

int
handler::ha_change_partitions(HA_CREATE_INFO *create_info,
                              const char *path,
                              ulonglong * const copied,
                              ulonglong * const deleted,
                              const uchar *pack_frm_data,
                              size_t pack_frm_len)
{
  /*
    Must have at least RDLCK or be a TMP table. Read lock is needed to read
    from current partitions and write lock will be taken on new partitions.
  */
  DBUG_ASSERT(table_share->tmp_table != NO_TMP_TABLE ||
              m_lock_type != F_UNLCK);

  mark_trx_read_write();

  return change_partitions(create_info, path, copied, deleted,
                           pack_frm_data, pack_frm_len);
}


/**
  Drop partitions: public interface.

  @sa handler::drop_partitions()
*/

int
handler::ha_drop_partitions(const char *path)
{
  DBUG_ASSERT(!table->db_stat);

  mark_trx_read_write();

  return drop_partitions(path);
}


/**
  Rename partitions: public interface.

  @sa handler::rename_partitions()
*/

int
handler::ha_rename_partitions(const char *path)
{
  DBUG_ASSERT(!table->db_stat);

  mark_trx_read_write();

  return rename_partitions(path);
}


/**
  Tell the storage engine that it is allowed to "disable transaction" in the
  handler. It is a hint that ACID is not required - it was used in NDB for
  ALTER TABLE, for example, when data are copied to temporary table.
  A storage engine may treat this hint any way it likes. NDB for example
  started to commit every now and then automatically.
  This hint can be safely ignored.
*/
int ha_enable_transaction(THD *thd, bool on)
{
  int error=0;
  DBUG_ENTER("ha_enable_transaction");
  DBUG_PRINT("enter", ("on: %d", (int) on));

  if ((thd->transaction.on= on))
  {
    /*
      Now all storage engines should have transaction handling enabled.
      But some may have it enabled all the time - "disabling" transactions
      is an optimization hint that storage engine is free to ignore.
      So, let's commit an open transaction (if any) now.
    */
    if (!(error= ha_commit_trans(thd, 0)))
      error= trans_commit_implicit(thd);
  }
  DBUG_RETURN(error);
}

int handler::index_next_same(uchar *buf, const uchar *key, uint keylen)
{
  int error;
  DBUG_ENTER("handler::index_next_same");
  if (!(error=index_next(buf)))
  {
    my_ptrdiff_t ptrdiff= buf - table->record[0];
    uchar *UNINIT_VAR(save_record_0);
    KEY *UNINIT_VAR(key_info);
    KEY_PART_INFO *UNINIT_VAR(key_part);
    KEY_PART_INFO *UNINIT_VAR(key_part_end);

    /*
      key_cmp_if_same() compares table->record[0] against 'key'.
      In parts it uses table->record[0] directly, in parts it uses
      field objects with their local pointers into table->record[0].
      If 'buf' is distinct from table->record[0], we need to move
      all record references. This is table->record[0] itself and
      the field pointers of the fields used in this key.
    */
    if (ptrdiff)
    {
      save_record_0= table->record[0];
      table->record[0]= buf;
      key_info= table->key_info + active_index;
      key_part= key_info->key_part;
      key_part_end= key_part + key_info->user_defined_key_parts;
      for (; key_part < key_part_end; key_part++)
      {
        DBUG_ASSERT(key_part->field);
        key_part->field->move_field_offset(ptrdiff);
      }
    }

    if (key_cmp_if_same(table, key, active_index, keylen))
    {
      table->status=STATUS_NOT_FOUND;
      error=HA_ERR_END_OF_FILE;
    }

    /* Move back if necessary. */
    if (ptrdiff)
    {
      table->record[0]= save_record_0;
      for (key_part= key_info->key_part; key_part < key_part_end; key_part++)
        key_part->field->move_field_offset(-ptrdiff);
    }
  }
  DBUG_PRINT("return",("%i", error));
  DBUG_RETURN(error);
}


void handler::get_dynamic_partition_info(PARTITION_STATS *stat_info,
                                         uint part_id)
{
  info(HA_STATUS_CONST | HA_STATUS_TIME | HA_STATUS_VARIABLE |
       HA_STATUS_NO_LOCK);
  stat_info->records=              stats.records;
  stat_info->mean_rec_length=      stats.mean_rec_length;
  stat_info->data_file_length=     stats.data_file_length;
  stat_info->max_data_file_length= stats.max_data_file_length;
  stat_info->index_file_length=    stats.index_file_length;
  stat_info->delete_length=        stats.delete_length;
  stat_info->create_time=          stats.create_time;
  stat_info->update_time=          stats.update_time;
  stat_info->check_time=           stats.check_time;
  stat_info->check_sum=            0;
  if (table_flags() & (HA_HAS_OLD_CHECKSUM | HA_HAS_NEW_CHECKSUM))
    stat_info->check_sum= checksum();
  return;
}


/*
  Updates the global table stats with the TABLE this handler represents
*/

void handler::update_global_table_stats()
{
  TABLE_STATS * table_stats;

  status_var_add(table->in_use->status_var.rows_read, rows_read);
  DBUG_ASSERT(rows_tmp_read == 0);

  if (!table->in_use->userstat_running)
  {
    rows_read= rows_changed= 0;
    return;
  }

  if (rows_read + rows_changed == 0)
    return;                                     // Nothing to update.

  DBUG_ASSERT(table->s && table->s->table_cache_key.str);

  mysql_mutex_lock(&LOCK_global_table_stats);
  /* Gets the global table stats, creating one if necessary. */
  if (!(table_stats= (TABLE_STATS*)
        my_hash_search(&global_table_stats,
                    (uchar*) table->s->table_cache_key.str,
                    table->s->table_cache_key.length)))
  {
    if (!(table_stats = ((TABLE_STATS*)
                         my_malloc(sizeof(TABLE_STATS),
                                   MYF(MY_WME | MY_ZEROFILL)))))
    {
      /* Out of memory error already given */
      goto end;
    }
    memcpy(table_stats->table, table->s->table_cache_key.str,
           table->s->table_cache_key.length);
    table_stats->table_name_length= table->s->table_cache_key.length;
    table_stats->engine_type= ht->db_type;
    /* No need to set variables to 0, as we use MY_ZEROFILL above */

    if (my_hash_insert(&global_table_stats, (uchar*) table_stats))
    {
      /* Out of memory error is already given */
      my_free(table_stats);
      goto end;
    }
  }
  // Updates the global table stats.
  table_stats->rows_read+=    rows_read;
  table_stats->rows_changed+= rows_changed;
  table_stats->rows_changed_x_indexes+= (rows_changed *
                                         (table->s->keys ? table->s->keys :
                                          1));
  rows_read= rows_changed= 0;
end:
  mysql_mutex_unlock(&LOCK_global_table_stats);
}


/*
  Updates the global index stats with this handler's accumulated index reads.
*/

void handler::update_global_index_stats()
{
  DBUG_ASSERT(table->s);

  if (!table->in_use->userstat_running)
  {
    /* Reset all index read values */
    bzero(index_rows_read, sizeof(index_rows_read[0]) * table->s->keys);
    return;
  }

  for (uint index = 0; index < table->s->keys; index++)
  {
    if (index_rows_read[index])
    {
      INDEX_STATS* index_stats;
      uint key_length;
      KEY *key_info = &table->key_info[index];  // Rows were read using this

      DBUG_ASSERT(key_info->cache_name);
      if (!key_info->cache_name)
        continue;
      key_length= table->s->table_cache_key.length + key_info->name_length + 1;
      mysql_mutex_lock(&LOCK_global_index_stats);
      // Gets the global index stats, creating one if necessary.
      if (!(index_stats= (INDEX_STATS*) my_hash_search(&global_index_stats,
                                                    key_info->cache_name,
                                                    key_length)))
      {
        if (!(index_stats = ((INDEX_STATS*)
                             my_malloc(sizeof(INDEX_STATS),
                                       MYF(MY_WME | MY_ZEROFILL)))))
          goto end;                             // Error is already given

        memcpy(index_stats->index, key_info->cache_name, key_length);
        index_stats->index_name_length= key_length;
        if (my_hash_insert(&global_index_stats, (uchar*) index_stats))
        {
          my_free(index_stats);
          goto end;
        }
      }
      /* Updates the global index stats. */
      index_stats->rows_read+= index_rows_read[index];
      index_rows_read[index]= 0;
end:
      mysql_mutex_unlock(&LOCK_global_index_stats);
    }
  }
}


/****************************************************************************
** Some general functions that isn't in the handler class
****************************************************************************/

/**
  Initiates table-file and calls appropriate database-creator.

  @retval
   0  ok
  @retval
   1  error
*/
int ha_create_table(THD *thd, const char *path,
                    const char *db, const char *table_name,
                    HA_CREATE_INFO *create_info, LEX_CUSTRING *frm)
{
  int error= 1;
  TABLE table;
  char name_buff[FN_REFLEN];
  const char *name;
  TABLE_SHARE share;
  bool temp_table __attribute__((unused)) =
    create_info->options & (HA_LEX_CREATE_TMP_TABLE | HA_CREATE_TMP_ALTER);
                                 
  DBUG_ENTER("ha_create_table");

  init_tmp_table_share(thd, &share, db, 0, table_name, path);

  if (frm)
  {
    bool write_frm_now= !create_info->db_type->discover_table &&
                        !create_info->tmp_table();

    share.frm_image= frm;

    // open an frm image
    if (share.init_from_binary_frm_image(thd, write_frm_now,
                                         frm->str, frm->length))
      goto err;
  }
  else
  {
    // open an frm file
    share.db_plugin= ha_lock_engine(thd, create_info->db_type);

    if (open_table_def(thd, &share))
      goto err;
  }

  share.m_psi= PSI_CALL_get_table_share(temp_table, &share);

  if (open_table_from_share(thd, &share, "", 0, READ_ALL, 0, &table, true))
    goto err;

  update_create_info_from_table(create_info, &table);

  name= get_canonical_filename(table.file, share.path.str, name_buff);

  error= table.file->ha_create(name, &table, create_info);

  if (error)
  {
    if (!thd->is_error())
      my_error(ER_CANT_CREATE_TABLE, MYF(0), db, table_name, error);
    table.file->print_error(error, MYF(ME_JUST_WARNING));
    PSI_CALL_drop_table_share(temp_table, share.db.str, share.db.length,
                              share.table_name.str, share.table_name.length);
  }

  (void) closefrm(&table);
 
err:
  free_table_share(&share);
  DBUG_RETURN(error != 0);
}

void st_ha_check_opt::init()
{
  flags= sql_flags= 0;
  start_time= my_time(0);
}


/*****************************************************************************
  Key cache handling.

  This code is only relevant for ISAM/MyISAM tables

  key_cache->cache may be 0 only in the case where a key cache is not
  initialized or when we where not able to init the key cache in a previous
  call to ha_init_key_cache() (probably out of memory)
*****************************************************************************/

/**
  Init a key cache if it has not been initied before.
*/
int ha_init_key_cache(const char *name, KEY_CACHE *key_cache, void *unused
                      __attribute__((unused)))
{
  DBUG_ENTER("ha_init_key_cache");

  if (!key_cache->key_cache_inited)
  {
    mysql_mutex_lock(&LOCK_global_system_variables);
    size_t tmp_buff_size= (size_t) key_cache->param_buff_size;
    uint tmp_block_size= (uint) key_cache->param_block_size;
    uint division_limit= (uint)key_cache->param_division_limit;
    uint age_threshold=  (uint)key_cache->param_age_threshold;
    uint partitions=     (uint)key_cache->param_partitions;
    uint changed_blocks_hash_size=  (uint)key_cache->changed_blocks_hash_size;
    mysql_mutex_unlock(&LOCK_global_system_variables);
    DBUG_RETURN(!init_key_cache(key_cache,
				tmp_block_size,
				tmp_buff_size,
				division_limit, age_threshold,
                                changed_blocks_hash_size,
                                partitions));
  }
  DBUG_RETURN(0);
}


/**
  Resize key cache.
*/
int ha_resize_key_cache(KEY_CACHE *key_cache)
{
  DBUG_ENTER("ha_resize_key_cache");

  if (key_cache->key_cache_inited)
  {
    mysql_mutex_lock(&LOCK_global_system_variables);
    size_t tmp_buff_size= (size_t) key_cache->param_buff_size;
    long tmp_block_size= (long) key_cache->param_block_size;
    uint division_limit= (uint)key_cache->param_division_limit;
    uint age_threshold=  (uint)key_cache->param_age_threshold;
    uint changed_blocks_hash_size=  (uint)key_cache->changed_blocks_hash_size;
    mysql_mutex_unlock(&LOCK_global_system_variables);
    DBUG_RETURN(!resize_key_cache(key_cache, tmp_block_size,
				  tmp_buff_size,
				  division_limit, age_threshold,
                                  changed_blocks_hash_size));
  }
  DBUG_RETURN(0);
}


/**
  Change parameters for key cache (like division_limit)
*/
int ha_change_key_cache_param(KEY_CACHE *key_cache)
{
  DBUG_ENTER("ha_change_key_cache_param");

  if (key_cache->key_cache_inited)
  {
    mysql_mutex_lock(&LOCK_global_system_variables);
    uint division_limit= (uint)key_cache->param_division_limit;
    uint age_threshold=  (uint)key_cache->param_age_threshold;
    mysql_mutex_unlock(&LOCK_global_system_variables);
    change_key_cache_param(key_cache, division_limit, age_threshold);
  }
  DBUG_RETURN(0);
}


/**
  Repartition key cache 
*/
int ha_repartition_key_cache(KEY_CACHE *key_cache)
{
  DBUG_ENTER("ha_repartition_key_cache");

  if (key_cache->key_cache_inited)
  {
    mysql_mutex_lock(&LOCK_global_system_variables);
    size_t tmp_buff_size= (size_t) key_cache->param_buff_size;
    long tmp_block_size= (long) key_cache->param_block_size;
    uint division_limit= (uint)key_cache->param_division_limit;
    uint age_threshold=  (uint)key_cache->param_age_threshold;
    uint partitions=     (uint)key_cache->param_partitions;
    uint changed_blocks_hash_size=  (uint)key_cache->changed_blocks_hash_size;
    mysql_mutex_unlock(&LOCK_global_system_variables);
    DBUG_RETURN(!repartition_key_cache(key_cache, tmp_block_size,
				       tmp_buff_size,
				       division_limit, age_threshold,
                                       changed_blocks_hash_size,
                                       partitions));
  }
  DBUG_RETURN(0);
}


/**
  Move all tables from one key cache to another one.
*/
int ha_change_key_cache(KEY_CACHE *old_key_cache,
			KEY_CACHE *new_key_cache)
{
  mi_change_key_cache(old_key_cache, new_key_cache);
  return 0;
}


static my_bool discover_handlerton(THD *thd, plugin_ref plugin,
                                   void *arg)
{
  TABLE_SHARE *share= (TABLE_SHARE *)arg;
  handlerton *hton= plugin_hton(plugin);
  if (hton->state == SHOW_OPTION_YES && hton->discover_table)
  {
    share->db_plugin= plugin;
    int error= hton->discover_table(hton, thd, share);
    if (error != HA_ERR_NO_SUCH_TABLE)
    {
      if (error)
      {
        DBUG_ASSERT(share->error); // tdc_lock_share needs that
        /*
          report an error, unless it is "generic" and a more
          specific one was already reported
        */
        if (error != HA_ERR_GENERIC || !thd->is_error())
          my_error(ER_GET_ERRNO, MYF(0), error, plugin_name(plugin)->str);
        share->db_plugin= 0;
      }
      else
        share->error= OPEN_FRM_OK;

      status_var_increment(thd->status_var.ha_discover_count);
      return TRUE; // abort the search
    }
    share->db_plugin= 0;
  }

  DBUG_ASSERT(share->error == OPEN_FRM_OPEN_ERROR);
  return FALSE;    // continue with the next engine
}

int ha_discover_table(THD *thd, TABLE_SHARE *share)
{
  DBUG_ENTER("ha_discover_table");
  int found;

  DBUG_ASSERT(share->error == OPEN_FRM_OPEN_ERROR);   // share is not OK yet

  if (!engines_with_discover)
    found= FALSE;
  else if (share->db_plugin)
    found= discover_handlerton(thd, share->db_plugin, share);
  else
    found= plugin_foreach(thd, discover_handlerton,
                        MYSQL_STORAGE_ENGINE_PLUGIN, share);
  
  if (!found)
    open_table_error(share, OPEN_FRM_OPEN_ERROR, ENOENT); // not found

  DBUG_RETURN(share->error != OPEN_FRM_OK);
}

static my_bool file_ext_exists(char *path, size_t path_len, const char *ext)
{
  strmake(path + path_len, ext, FN_REFLEN - path_len);
  return !access(path, F_OK);
}

struct st_discover_existence_args
{
  char *path;
  size_t  path_len;
  const char *db, *table_name;
  handlerton *hton;
  bool frm_exists;
};

static my_bool discover_existence(THD *thd, plugin_ref plugin,
                                  void *arg)
{
  st_discover_existence_args *args= (st_discover_existence_args*)arg;
  handlerton *ht= plugin_hton(plugin);
  if (ht->state != SHOW_OPTION_YES || !ht->discover_table_existence)
    return args->frm_exists;

  args->hton= ht;

  if (ht->discover_table_existence == ext_based_existence)
    return file_ext_exists(args->path, args->path_len,
                           ht->tablefile_extensions[0]);

  return ht->discover_table_existence(ht, args->db, args->table_name);
}

class Table_exists_error_handler : public Internal_error_handler
{
public:
  Table_exists_error_handler()
    : m_handled_errors(0), m_unhandled_errors(0)
  {}

  bool handle_condition(THD *thd,
                        uint sql_errno,
                        const char* sqlstate,
                        Sql_condition::enum_warning_level *level,
                        const char* msg,
                        Sql_condition ** cond_hdl)
  {
    *cond_hdl= NULL;
    if (sql_errno == ER_NO_SUCH_TABLE ||
        sql_errno == ER_NO_SUCH_TABLE_IN_ENGINE ||
        sql_errno == ER_WRONG_OBJECT)
    {
      m_handled_errors++;
      return TRUE;
    }

    if (*level == Sql_condition::WARN_LEVEL_ERROR)
      m_unhandled_errors++;
    return FALSE;
  }

  bool safely_trapped_errors()
  {
    return ((m_handled_errors > 0) && (m_unhandled_errors == 0));
  }

private:
  int m_handled_errors;
  int m_unhandled_errors;
};

/**
  Check if a given table exists, without doing a full discover, if possible

  If the 'hton' is not NULL, it's set to the handlerton of the storage engine
  of this table, or to view_pseudo_hton if the frm belongs to a view.

  This function takes discovery correctly into account. If frm is found,
  it discovers the table to make sure it really exists in the engine.
  If no frm is found it discovers the table, in case it still exists in
  the engine.

  While it tries to cut corners (don't open .frm if no discovering engine is
  enabled, no full discovery if all discovering engines support
  discover_table_existence, etc), it still *may* be quite expensive
  and must be used sparingly.

  @retval true    Table exists (even if the error occurred, like bad frm)
  @retval false   Table does not exist (one can do CREATE TABLE table_name)

  @note if frm exists and the table in engine doesn't, *hton will be set,
        but the return value will be false.

  @note if frm file exists, but the table cannot be opened (engine not
        loaded, frm is invalid), the return value will be true, but
        *hton will be NULL.
*/
bool ha_table_exists(THD *thd, const char *db, const char *table_name,
                     handlerton **hton)
{
  handlerton *dummy;
  DBUG_ENTER("ha_table_exists");

  if (hton)
    *hton= 0;
  else if (engines_with_discover)
    hton= &dummy;

  TDC_element *element= tdc_lock_share(thd, db, table_name);
  if (element && element != MY_ERRPTR)
  {
    if (hton)
      *hton= element->share->db_type();
    tdc_unlock_share(element);
    DBUG_RETURN(TRUE);
  }

  char path[FN_REFLEN + 1];
  size_t path_len = build_table_filename(path, sizeof(path) - 1,
                                         db, table_name, "", 0);
  st_discover_existence_args args= {path, path_len, db, table_name, 0, true};

  if (file_ext_exists(path, path_len, reg_ext))
  {
    bool exists= true;
    if (hton)
    {
      char engine_buf[NAME_CHAR_LEN + 1];
      LEX_STRING engine= { engine_buf, 0 };

      if (dd_frm_type(thd, path, &engine) != FRMTYPE_VIEW)
      {
        plugin_ref p=  plugin_lock_by_name(thd, &engine,  MYSQL_STORAGE_ENGINE_PLUGIN);
        *hton= p ? plugin_hton(p) : NULL;
        if (*hton)
          // verify that the table really exists
          exists= discover_existence(thd, p, &args);
      }
      else
        *hton= view_pseudo_hton;
    }
    DBUG_RETURN(exists);
  }

  args.frm_exists= false;
  if (plugin_foreach(thd, discover_existence, MYSQL_STORAGE_ENGINE_PLUGIN,
                     &args))
  {
    if (hton)
      *hton= args.hton;
    DBUG_RETURN(TRUE);
  }


  if (need_full_discover_for_existence)
  {
    TABLE_LIST table;
    uint flags = GTS_TABLE | GTS_VIEW;

    if (!hton)
      flags|= GTS_NOLOCK;

    Table_exists_error_handler no_such_table_handler;
    thd->push_internal_handler(&no_such_table_handler);
    table.init_one_table(db, strlen(db), table_name, strlen(table_name),
                         table_name, TL_READ);
    TABLE_SHARE *share= tdc_acquire_share(thd, &table, flags);
    thd->pop_internal_handler();

    if (hton && share)
    {
      *hton= share->db_type();
      tdc_release_share(share);
    }

    // the table doesn't exist if we've caught ER_NO_SUCH_TABLE and nothing else
    DBUG_RETURN(!no_such_table_handler.safely_trapped_errors());
  }

  DBUG_RETURN(FALSE);
}

/**
  Discover all table names in a given database
*/
extern "C" {

static int cmp_file_names(const void *a, const void *b)
{
  CHARSET_INFO *cs= character_set_filesystem;
  char *aa= ((FILEINFO *)a)->name;
  char *bb= ((FILEINFO *)b)->name;
  return my_strnncoll(cs, (uchar*)aa, strlen(aa), (uchar*)bb, strlen(bb));
}

static int cmp_table_names(LEX_STRING * const *a, LEX_STRING * const *b)
{
  return my_strnncoll(&my_charset_bin, (uchar*)((*a)->str), (*a)->length,
                                       (uchar*)((*b)->str), (*b)->length);
}

}

Discovered_table_list::Discovered_table_list(THD *thd_arg,
                 Dynamic_array<LEX_STRING*> *tables_arg,
                 const LEX_STRING *wild_arg) :
  thd(thd_arg), with_temps(false), tables(tables_arg)
{
  if (wild_arg->str && wild_arg->str[0])
  {
    wild= wild_arg->str;
    wend= wild + wild_arg->length;
  }
  else
    wild= 0;
}

bool Discovered_table_list::add_table(const char *tname, size_t tlen)
{
  /*
    TODO Check with_temps and filter out temp tables.
    Implement the check, when we'll have at least one affected engine (with
    custom discover_table_names() method, that calls add_table() directly).
    Note: avoid comparing the same name twice (here and in add_file).
  */
  if (wild && my_wildcmp(table_alias_charset, tname, tname + tlen, wild, wend,
                         wild_prefix, wild_one, wild_many))
      return 0;

  LEX_STRING *name= thd->make_lex_string(tname, tlen);
  if (!name || tables->append(name))
    return 1;
  return 0;
}

bool Discovered_table_list::add_file(const char *fname)
{
  bool is_temp= strncmp(fname, STRING_WITH_LEN(tmp_file_prefix)) == 0;

  if (is_temp && !with_temps)
    return 0;

  char tname[SAFE_NAME_LEN + 1];
  size_t tlen= filename_to_tablename(fname, tname, sizeof(tname), is_temp);
  return add_table(tname, tlen);
}


void Discovered_table_list::sort()
{
  tables->sort(cmp_table_names);
}

void Discovered_table_list::remove_duplicates()
{
  LEX_STRING **src= tables->front();
  LEX_STRING **dst= src;
  while (++dst <= tables->back())
  {
    LEX_STRING *s= *src, *d= *dst;
    DBUG_ASSERT(strncmp(s->str, d->str, MY_MIN(s->length, d->length)) <= 0);
    if ((s->length != d->length || strncmp(s->str, d->str, d->length)))
    {
      src++;
      if (src != dst)
        *src= *dst;
    }
  }
  tables->elements(src - tables->front() + 1);
}

struct st_discover_names_args
{
  LEX_STRING *db;
  MY_DIR *dirp;
  Discovered_table_list *result;
  uint possible_duplicates;
};

static my_bool discover_names(THD *thd, plugin_ref plugin,
                              void *arg)
{
  st_discover_names_args *args= (st_discover_names_args *)arg;
  handlerton *ht= plugin_hton(plugin);

  if (ht->state == SHOW_OPTION_YES && ht->discover_table_names)
  {
    uint old_elements= args->result->tables->elements();
    if (ht->discover_table_names(ht, args->db, args->dirp, args->result))
      return 1;

    /*
      hton_ext_based_table_discovery never discovers a table that has
      a corresponding .frm file; but custom engine discover methods might
    */
    if (ht->discover_table_names != hton_ext_based_table_discovery)
      args->possible_duplicates+= args->result->tables->elements() - old_elements;
  }

  return 0;
}

/**
  Return the list of tables

  @param thd
  @param db         database to look into
  @param dirp       list of files in this database (as returned by my_dir())
  @param result     the object to return the list of files in
  @param reusable   if true, on return, 'dirp' will be a valid list of all
                    non-table files. If false, discovery will work much faster,
                    but it will leave 'dirp' corrupted and completely unusable,
                    only good for my_dirend().

  Normally, reusable=false for SHOW and INFORMATION_SCHEMA, and reusable=true
  for DROP DATABASE (as it needs to know and delete non-table files).
*/

int ha_discover_table_names(THD *thd, LEX_STRING *db, MY_DIR *dirp,
                            Discovered_table_list *result, bool reusable)
{
  int error;
  DBUG_ENTER("ha_discover_table_names");

  if (engines_with_discover_table_names == 0 && !reusable)
  {
    error= ext_table_discovery_simple(dirp, result);
    result->sort();
  }
  else
  {
    st_discover_names_args args= {db, dirp, result, 0};

    /* extension_based_table_discovery relies on dirp being sorted */
    my_qsort(dirp->dir_entry, dirp->number_of_files,
             sizeof(FILEINFO), cmp_file_names);

    error= extension_based_table_discovery(dirp, reg_ext, result) ||
           plugin_foreach(thd, discover_names,
                            MYSQL_STORAGE_ENGINE_PLUGIN, &args);
    result->sort();

    if (args.possible_duplicates > 0)
      result->remove_duplicates();
  }

  DBUG_RETURN(error);
}


/**
  Read first row between two ranges.
  Store ranges for future calls to read_range_next.

  @param start_key		Start key. Is 0 if no min range
  @param end_key		End key.  Is 0 if no max range
  @param eq_range_arg	        Set to 1 if start_key == end_key
  @param sorted		Set to 1 if result should be sorted per key

  @note
    Record is read into table->record[0]

  @retval
    0			Found row
  @retval
    HA_ERR_END_OF_FILE	No rows in range
  @retval
    \#			Error code
*/
int handler::read_range_first(const key_range *start_key,
			      const key_range *end_key,
			      bool eq_range_arg, bool sorted)
{
  int result;
  DBUG_ENTER("handler::read_range_first");

  eq_range= eq_range_arg;
  set_end_range(end_key);
  range_key_part= table->key_info[active_index].key_part;

  if (!start_key)			// Read first record
    result= ha_index_first(table->record[0]);
  else
    result= ha_index_read_map(table->record[0],
                              start_key->key,
                              start_key->keypart_map,
                              start_key->flag);
  if (result)
    DBUG_RETURN((result == HA_ERR_KEY_NOT_FOUND) 
		? HA_ERR_END_OF_FILE
		: result);

  if (compare_key(end_range) <= 0)
  {
    DBUG_RETURN(0);
  }
  else
  {
    /*
      The last read row does not fall in the range. So request
      storage engine to release row lock if possible.
    */
    unlock_row();
    DBUG_RETURN(HA_ERR_END_OF_FILE);
  }
}


/**
  Read next row between two ranges.

  @note
    Record is read into table->record[0]

  @retval
    0			Found row
  @retval
    HA_ERR_END_OF_FILE	No rows in range
  @retval
    \#			Error code
*/
int handler::read_range_next()
{
  int result;
  DBUG_ENTER("handler::read_range_next");

  if (eq_range)
  {
    /* We trust that index_next_same always gives a row in range */
    DBUG_RETURN(ha_index_next_same(table->record[0],
                                   end_range->key,
                                   end_range->length));
  }
  result= ha_index_next(table->record[0]);
  if (result)
    DBUG_RETURN(result);

  if (compare_key(end_range) <= 0)
  {
    DBUG_RETURN(0);
  }
  else
  {
    /*
      The last read row does not fall in the range. So request
      storage engine to release row lock if possible.
    */
    unlock_row();
    DBUG_RETURN(HA_ERR_END_OF_FILE);
  }
}


void handler::set_end_range(const key_range *end_key)
{
  end_range= 0;
  if (end_key)
  {
    end_range= &save_end_range;
    save_end_range= *end_key;
    key_compare_result_on_equal=
      ((end_key->flag == HA_READ_BEFORE_KEY) ? 1 :
       (end_key->flag == HA_READ_AFTER_KEY) ? -1 : 0);
  }
}


/**
  Compare if found key (in row) is over max-value.

  @param range		range to compare to row. May be 0 for no range

  @see also
    key.cc::key_cmp()

  @return
    The return value is SIGN(key_in_row - range_key):

    - 0   : Key is equal to range or 'range' == 0 (no range)
    - -1  : Key is less than range
    - 1   : Key is larger than range
*/
int handler::compare_key(key_range *range)
{
  int cmp;
  if (!range || in_range_check_pushed_down)
    return 0;					// No max range
  cmp= key_cmp(range_key_part, range->key, range->length);
  if (!cmp)
    cmp= key_compare_result_on_equal;
  return cmp;
}


/*
  Same as compare_key() but doesn't check have in_range_check_pushed_down.
  This is used by index condition pushdown implementation.
*/

int handler::compare_key2(key_range *range) const
{
  int cmp;
  if (!range)
    return 0;					// no max range
  cmp= key_cmp(range_key_part, range->key, range->length);
  if (!cmp)
    cmp= key_compare_result_on_equal;
  return cmp;
}


/**
  ICP callback - to be called by an engine to check the pushed condition
*/
extern "C" enum icp_result handler_index_cond_check(void* h_arg)
{
  handler *h= (handler*)h_arg;
  THD *thd= h->table->in_use;
  enum icp_result res;

  enum thd_kill_levels abort_at= h->has_transactions() ?
    THD_ABORT_SOFTLY : THD_ABORT_ASAP;
  if (thd_kill_level(thd) > abort_at)
    return ICP_ABORTED_BY_USER;

  if (h->end_range && h->compare_key2(h->end_range) > 0)
    return ICP_OUT_OF_RANGE;
  h->increment_statistics(&SSV::ha_icp_attempts);
  if ((res= h->pushed_idx_cond->val_int()? ICP_MATCH : ICP_NO_MATCH) ==
      ICP_MATCH)
    h->increment_statistics(&SSV::ha_icp_match);
  return res;
}

int handler::index_read_idx_map(uchar * buf, uint index, const uchar * key,
                                key_part_map keypart_map,
                                enum ha_rkey_function find_flag)
{
  int error, UNINIT_VAR(error1);

  error= ha_index_init(index, 0);
  if (!error)
  {
    error= index_read_map(buf, key, keypart_map, find_flag);
    error1= ha_index_end();
  }
  return error ?  error : error1;
}


/**
  Returns a list of all known extensions.

    No mutexes, worst case race is a minor surplus memory allocation
    We have to recreate the extension map if mysqld is restarted (for example
    within libmysqld)

  @retval
    pointer		pointer to TYPELIB structure
*/
static my_bool exts_handlerton(THD *unused, plugin_ref plugin,
                               void *arg)
{
  List<char> *found_exts= (List<char> *) arg;
  handlerton *hton= plugin_hton(plugin);
  List_iterator_fast<char> it(*found_exts);
  const char **ext, *old_ext;

  for (ext= hton->tablefile_extensions; *ext; ext++)
  {
    while ((old_ext= it++))
    {
      if (!strcmp(old_ext, *ext))
        break;
    }
    if (!old_ext)
      found_exts->push_back((char *) *ext);

    it.rewind();
  }
  return FALSE;
}

TYPELIB *ha_known_exts(void)
{
  if (!known_extensions.type_names || mysys_usage_id != known_extensions_id)
  {
    List<char> found_exts;
    const char **ext, *old_ext;

    known_extensions_id= mysys_usage_id;
    found_exts.push_back((char*) TRG_EXT);
    found_exts.push_back((char*) TRN_EXT);

    plugin_foreach(NULL, exts_handlerton,
                   MYSQL_STORAGE_ENGINE_PLUGIN, &found_exts);

    ext= (const char **) my_once_alloc(sizeof(char *)*
                                       (found_exts.elements+1),
                                       MYF(MY_WME | MY_FAE));

    DBUG_ASSERT(ext != 0);
    known_extensions.count= found_exts.elements;
    known_extensions.type_names= ext;

    List_iterator_fast<char> it(found_exts);
    while ((old_ext= it++))
      *ext++= old_ext;
    *ext= 0;
  }
  return &known_extensions;
}


static bool stat_print(THD *thd, const char *type, uint type_len,
                       const char *file, uint file_len,
                       const char *status, uint status_len)
{
  Protocol *protocol= thd->protocol;
  protocol->prepare_for_resend();
  protocol->store(type, type_len, system_charset_info);
  protocol->store(file, file_len, system_charset_info);
  protocol->store(status, status_len, system_charset_info);
  if (protocol->write())
    return TRUE;
  return FALSE;
}


static my_bool showstat_handlerton(THD *thd, plugin_ref plugin,
                                   void *arg)
{
  enum ha_stat_type stat= *(enum ha_stat_type *) arg;
  handlerton *hton= plugin_hton(plugin);
  if (hton->state == SHOW_OPTION_YES && hton->show_status &&
      hton->show_status(hton, thd, stat_print, stat))
    return TRUE;
  return FALSE;
}

bool ha_show_status(THD *thd, handlerton *db_type, enum ha_stat_type stat)
{
  List<Item> field_list;
  Protocol *protocol= thd->protocol;
  MEM_ROOT *mem_root= thd->mem_root;
  bool result;

  field_list.push_back(new (mem_root) Item_empty_string(thd, "Type", 10),
                       mem_root);
  field_list.push_back(new (mem_root)
                       Item_empty_string(thd, "Name", FN_REFLEN), mem_root);
  field_list.push_back(new (mem_root)
                       Item_empty_string(thd, "Status", 10),
                       mem_root);

  if (protocol->send_result_set_metadata(&field_list,
                            Protocol::SEND_NUM_ROWS | Protocol::SEND_EOF))
    return TRUE;

  if (db_type == NULL)
  {
    result= plugin_foreach(thd, showstat_handlerton,
                           MYSQL_STORAGE_ENGINE_PLUGIN, &stat);
  }
  else
  {
    if (db_type->state != SHOW_OPTION_YES)
    {
      const LEX_STRING *name= hton_name(db_type);
      result= stat_print(thd, name->str, name->length,
                         "", 0, "DISABLED", 8) ? 1 : 0;
    }
    else
    {
      result= db_type->show_status &&
              db_type->show_status(db_type, thd, stat_print, stat) ? 1 : 0;
    }
  }

  /*
    We also check thd->is_error() as Innodb may return 0 even if
    there was an error.
  */
  if (!result && !thd->is_error())
    my_eof(thd);
  else if (!thd->is_error())
    my_error(ER_GET_ERRNO, MYF(0), errno, hton_name(db_type)->str);
  return result;
}

/*
  Function to check if the conditions for row-based binlogging is
  correct for the table.

  A row in the given table should be replicated if:
  - It's not called by partition engine
  - Row-based replication is enabled in the current thread
  - The binlog is enabled
  - It is not a temporary table
  - The binary log is open
  - The database the table resides in shall be binlogged (binlog_*_db rules)
  - table is not mysql.event

  RETURN VALUE
    0  No binary logging in row format
    1  Row needs to be logged
*/

inline bool handler::check_table_binlog_row_based(bool binlog_row)
{
  if (unlikely((table->in_use->variables.sql_log_bin_off)))
    return 0;                            /* Called by partitioning engine */
  if (unlikely((!check_table_binlog_row_based_done)))
  {
    check_table_binlog_row_based_done= 1;
    check_table_binlog_row_based_result=
      check_table_binlog_row_based_internal(binlog_row);
  }
  return check_table_binlog_row_based_result;
}

bool handler::check_table_binlog_row_based_internal(bool binlog_row)
{
  THD *thd= table->in_use;

#ifdef WITH_WSREP
  /* only InnoDB tables will be replicated through binlog emulation */
  if (binlog_row &&
      ((WSREP_EMULATE_BINLOG(thd) &&
       table->file->partition_ht()->db_type != DB_TYPE_INNODB) ||
       (thd->wsrep_ignore_table == true)))
    return 0;
#endif

  return (table->s->cached_row_logging_check &&
          thd->is_current_stmt_binlog_format_row() &&
          /*
            Wsrep partially enables binary logging if it have not been
            explicitly turned on. As a result we return 'true' if we are in
            wsrep binlog emulation mode and the current thread is not a wsrep
            applier or replayer thread. This decision is not affected by
            @@sql_log_bin as we want the events to make into the binlog
            cache only to filter them later before they make into binary log
            file.

            However, we do return 'false' if binary logging was temporarily
            turned off (see tmp_disable_binlog(A)).

            Otherwise, return 'true' if binary logging is on.
          */
          IF_WSREP(((WSREP_EMULATE_BINLOG(thd) &&
                     (thd->wsrep_exec_mode != REPL_RECV)) ||
                    ((WSREP(thd) ||
                      (thd->variables.option_bits & OPTION_BIN_LOG)) &&
                     mysql_bin_log.is_open())),
                   (thd->variables.option_bits & OPTION_BIN_LOG) &&
                   mysql_bin_log.is_open()));
}


/** @brief
   Write table maps for all (manually or automatically) locked tables
   to the binary log. Also, if binlog_annotate_row_events is ON,
   write Annotate_rows event before the first table map.

   SYNOPSIS
     write_locked_table_maps()
       thd     Pointer to THD structure

   DESCRIPTION
       This function will generate and write table maps for all tables
       that are locked by the thread 'thd'.

   RETURN VALUE
       0   All OK
       1   Failed to write all table maps

   SEE ALSO
       THD::lock
*/

static int write_locked_table_maps(THD *thd)
{
  DBUG_ENTER("write_locked_table_maps");
  DBUG_PRINT("enter", ("thd: 0x%lx  thd->lock: 0x%lx "
                       "thd->extra_lock: 0x%lx",
                       (long) thd, (long) thd->lock, (long) thd->extra_lock));

  DBUG_PRINT("debug", ("get_binlog_table_maps(): %d", thd->get_binlog_table_maps()));

  MYSQL_LOCK *locks[2];
  locks[0]= thd->extra_lock;
  locks[1]= thd->lock;
  my_bool with_annotate= thd->variables.binlog_annotate_row_events &&
    thd->query() && thd->query_length();

  for (uint i= 0 ; i < sizeof(locks)/sizeof(*locks) ; ++i )
  {
    MYSQL_LOCK const *const lock= locks[i];
    if (lock == NULL)
      continue;

    TABLE **const end_ptr= lock->table + lock->table_count;
    for (TABLE **table_ptr= lock->table ; 
         table_ptr != end_ptr ;
         ++table_ptr)
    {
      TABLE *const table= *table_ptr;
      DBUG_PRINT("info", ("Checking table %s", table->s->table_name.str));
      if (table->current_lock == F_WRLCK &&
          table->file->check_table_binlog_row_based(0))
      {
        /*
          We need to have a transactional behavior for SQLCOM_CREATE_TABLE
          (e.g. CREATE TABLE... SELECT * FROM TABLE) in order to keep a
          compatible behavior with the STMT based replication even when
          the table is not transactional. In other words, if the operation
          fails while executing the insert phase nothing is written to the
          binlog.

          Note that at this point, we check the type of a set of tables to
          create the table map events. In the function binlog_log_row(),
          which calls the current function, we check the type of the table
          of the current row.
        */
        bool const has_trans= thd->lex->sql_command == SQLCOM_CREATE_TABLE ||
          table->file->has_transactions();
        int const error= thd->binlog_write_table_map(table, has_trans,
                                                     &with_annotate);
        /*
          If an error occurs, it is the responsibility of the caller to
          roll back the transaction.
        */
        if (unlikely(error))
          DBUG_RETURN(1);
      }
    }
  }
  DBUG_RETURN(0);
}


typedef bool Log_func(THD*, TABLE*, bool, const uchar*, const uchar*);

static int check_wsrep_max_ws_rows();

static int binlog_log_row_internal(TABLE* table,
                                   const uchar *before_record,
                                   const uchar *after_record,
                                   Log_func *log_func)
{
  bool error= 0;
  THD *const thd= table->in_use;

#ifdef WITH_WSREP
  /* only InnoDB tables will be replicated through binlog emulation */
  if (WSREP_EMULATE_BINLOG(thd) &&
      table->file->ht->db_type != DB_TYPE_INNODB &&
      !(table->file->ht->db_type == DB_TYPE_PARTITION_DB &&
        (((ha_partition*)(table->file))->wsrep_db_type() == DB_TYPE_INNODB)))
  {
      return 0;
  }
#endif /* WITH_WSREP */
  /*
    If there are no table maps written to the binary log, this is
    the first row handled in this statement. In that case, we need
    to write table maps for all locked tables to the binary log.
  */
  if (likely(!(error= ((thd->get_binlog_table_maps() == 0 &&
                        write_locked_table_maps(thd))))))
  {
    /*
      We need to have a transactional behavior for SQLCOM_CREATE_TABLE
      (i.e. CREATE TABLE... SELECT * FROM TABLE) in order to keep a
      compatible behavior with the STMT based replication even when
      the table is not transactional. In other words, if the operation
      fails while executing the insert phase nothing is written to the
      binlog.
    */
    bool const has_trans= thd->lex->sql_command == SQLCOM_CREATE_TABLE ||
      table->file->has_transactions();
    error= (*log_func)(thd, table, has_trans, before_record, after_record);

    /*
      Now that the record has been logged, increment wsrep_affected_rows and
      also check whether its within the allowable limits (wsrep_max_ws_rows).
    */
    if (error == 0)
      error= check_wsrep_max_ws_rows();
  }
  return error ? HA_ERR_RBR_LOGGING_FAILED : 0;
}

static inline int binlog_log_row(TABLE* table,
                                 const uchar *before_record,
                                 const uchar *after_record,
                                 Log_func *log_func)
{
  if (!table->file->check_table_binlog_row_based(1))
    return 0;
  return binlog_log_row_internal(table, before_record, after_record, log_func);
}


int handler::ha_external_lock(THD *thd, int lock_type)
{
  int error;
  DBUG_ENTER("handler::ha_external_lock");
  /*
    Whether this is lock or unlock, this should be true, and is to verify that
    if get_auto_increment() was called (thus may have reserved intervals or
    taken a table lock), ha_release_auto_increment() was too.
  */
  DBUG_ASSERT(next_insert_id == 0);
  /* Consecutive calls for lock without unlocking in between is not allowed */
  DBUG_ASSERT(table_share->tmp_table != NO_TMP_TABLE ||
              ((lock_type != F_UNLCK && m_lock_type == F_UNLCK) ||
               lock_type == F_UNLCK));
  /* SQL HANDLER call locks/unlock while scanning (RND/INDEX). */
  DBUG_ASSERT(inited == NONE || table->open_by_handler);

  if (MYSQL_HANDLER_RDLOCK_START_ENABLED() ||
      MYSQL_HANDLER_WRLOCK_START_ENABLED() ||
      MYSQL_HANDLER_UNLOCK_START_ENABLED())
  {
    if (lock_type == F_RDLCK)
    {
      MYSQL_HANDLER_RDLOCK_START(table_share->db.str,
                                 table_share->table_name.str);
    }
    else if (lock_type == F_WRLCK)
    {
      MYSQL_HANDLER_WRLOCK_START(table_share->db.str,
                                 table_share->table_name.str);
    }
    else if (lock_type == F_UNLCK)
    {
      MYSQL_HANDLER_UNLOCK_START(table_share->db.str,
                                 table_share->table_name.str);
    }
  }

  /*
    We cache the table flags if the locking succeeded. Otherwise, we
    keep them as they were when they were fetched in ha_open().
  */
  MYSQL_TABLE_LOCK_WAIT(m_psi, PSI_TABLE_EXTERNAL_LOCK, lock_type,
    { error= external_lock(thd, lock_type); })

  DBUG_EXECUTE_IF("external_lock_failure", error= HA_ERR_GENERIC;);

  if (error == 0)
  {
    m_lock_type= lock_type;
    cached_table_flags= table_flags();
    if (table_share->tmp_table == NO_TMP_TABLE)
      mysql_audit_external_lock(thd, table_share, lock_type);
  }

  if (MYSQL_HANDLER_RDLOCK_DONE_ENABLED() ||
      MYSQL_HANDLER_WRLOCK_DONE_ENABLED() ||
      MYSQL_HANDLER_UNLOCK_DONE_ENABLED())
  {
    if (lock_type == F_RDLCK)
    {
      MYSQL_HANDLER_RDLOCK_DONE(error);
    }
    else if (lock_type == F_WRLCK)
    {
      MYSQL_HANDLER_WRLOCK_DONE(error);
    }
    else if (lock_type == F_UNLCK)
    {
      MYSQL_HANDLER_UNLOCK_DONE(error);
    }
  }
  DBUG_RETURN(error);
}


/** @brief
  Check handler usage and reset state of file to after 'open'
*/
int handler::ha_reset()
{
  DBUG_ENTER("ha_reset");
  /* Check that we have called all proper deallocation functions */
  DBUG_ASSERT((uchar*) table->def_read_set.bitmap +
              table->s->column_bitmap_size ==
              (uchar*) table->def_write_set.bitmap);
  DBUG_ASSERT(bitmap_is_set_all(&table->s->all_set));
  DBUG_ASSERT(!table->file->keyread_enabled());
  /* ensure that ha_index_end / ha_rnd_end has been called */
  DBUG_ASSERT(inited == NONE);
  /* reset the bitmaps to point to defaults */
  table->default_column_bitmaps();
  pushed_cond= NULL;
  tracker= NULL;
  mark_trx_read_write_done= check_table_binlog_row_based_done=
    check_table_binlog_row_based_result= 0;
  /* Reset information about pushed engine conditions */
  cancel_pushed_idx_cond();
  /* Reset information about pushed index conditions */
  DBUG_RETURN(reset());
}

#ifdef WITH_WSREP
static int wsrep_after_row(THD *thd)
{
  DBUG_ENTER("wsrep_after_row");
  /* enforce wsrep_max_ws_rows */
  thd->wsrep_affected_rows++;
  if (wsrep_max_ws_rows &&
      thd->wsrep_exec_mode != REPL_RECV &&
      thd->wsrep_affected_rows > wsrep_max_ws_rows)
  {
    trans_rollback_stmt(thd) || trans_rollback(thd);
    my_message(ER_ERROR_DURING_COMMIT, "wsrep_max_ws_rows exceeded", MYF(0));
    DBUG_RETURN(ER_ERROR_DURING_COMMIT);
  }
  else if (RUN_HOOK(transaction, after_row, (thd, false)))
  {
    if (!thd->get_stmt_da()->is_error())
    {
      wsrep_override_error(thd, ER_LOCK_DEADLOCK);
    }
    DBUG_RETURN(ER_LOCK_DEADLOCK);
  }
  DBUG_RETURN(0);
}
#endif /* WITH_WSREP */

static int check_wsrep_max_ws_rows()
{
#ifdef WITH_WSREP
  if (wsrep_max_ws_rows)
  {
    THD *thd= current_thd;

    if (!WSREP(thd))
      return 0;

    thd->wsrep_affected_rows++;
    if (thd->wsrep_exec_mode != REPL_RECV &&
        thd->wsrep_affected_rows > wsrep_max_ws_rows)
    {
      trans_rollback_stmt(thd) || trans_rollback(thd);
      my_message(ER_ERROR_DURING_COMMIT, "wsrep_max_ws_rows exceeded", MYF(0));
      return ER_ERROR_DURING_COMMIT;
    }
  }
#endif /* WITH_WSREP */
  return 0;
}


int handler::ha_write_row(uchar *buf)
{
  int error;
  Log_func *log_func= Write_rows_log_event::binlog_row_logging_function;
  DBUG_ASSERT(table_share->tmp_table != NO_TMP_TABLE ||
              m_lock_type == F_WRLCK);
  DBUG_ENTER("handler::ha_write_row");
  DEBUG_SYNC_C("ha_write_row_start");

  MYSQL_INSERT_ROW_START(table_share->db.str, table_share->table_name.str);
  mark_trx_read_write();
  increment_statistics(&SSV::ha_write_count);

  TABLE_IO_WAIT(tracker, m_psi, PSI_TABLE_WRITE_ROW, MAX_KEY, 0,
                      { error= write_row(buf); })

  MYSQL_INSERT_ROW_DONE(error);
  if (likely(!error))
  {
    rows_changed++;
    error= binlog_log_row(table, 0, buf, log_func);
  }
#ifdef WITH_WSREP
  THD *thd= current_thd;
  if (table_share->tmp_table == NO_TMP_TABLE &&
      WSREP(thd) && (error= wsrep_after_row(thd)))
  {
    DBUG_RETURN(error);
  }
#endif /* WITH_WSREP */
  DEBUG_SYNC_C("ha_write_row_end");
  DBUG_RETURN(error);
}


int handler::ha_update_row(const uchar *old_data, uchar *new_data)
{
  int error;
  Log_func *log_func= Update_rows_log_event::binlog_row_logging_function;
  DBUG_ASSERT(table_share->tmp_table != NO_TMP_TABLE ||
              m_lock_type == F_WRLCK);

  /*
    Some storage engines require that the new record is in record[0]
    (and the old record is in record[1]).
   */
  DBUG_ASSERT(new_data == table->record[0]);
  DBUG_ASSERT(old_data == table->record[1]);

  MYSQL_UPDATE_ROW_START(table_share->db.str, table_share->table_name.str);
  mark_trx_read_write();
  increment_statistics(&SSV::ha_update_count);

  TABLE_IO_WAIT(tracker, m_psi, PSI_TABLE_UPDATE_ROW, active_index, 0,
                      { error= update_row(old_data, new_data);})

  MYSQL_UPDATE_ROW_DONE(error);
  if (likely(!error))
  {
    rows_changed++;
    error= binlog_log_row(table, old_data, new_data, log_func);
  }
<<<<<<< HEAD
#ifdef WITH_WSREP
  THD *thd= current_thd;
  if (table_share->tmp_table == NO_TMP_TABLE &&
      WSREP(thd) && (error= wsrep_after_row(thd)))
  {
    return error;
  }
#endif /* WITH_WSREP */
  return error ? error : check_wsrep_max_ws_rows();
=======
  return error;
>>>>>>> ebce6825
}

int handler::ha_delete_row(const uchar *buf)
{
  int error;
  Log_func *log_func= Delete_rows_log_event::binlog_row_logging_function;
  DBUG_ASSERT(table_share->tmp_table != NO_TMP_TABLE ||
              m_lock_type == F_WRLCK);
  /*
    Normally table->record[0] is used, but sometimes table->record[1] is used.
  */
  DBUG_ASSERT(buf == table->record[0] ||
              buf == table->record[1]);

  MYSQL_DELETE_ROW_START(table_share->db.str, table_share->table_name.str);
  mark_trx_read_write();
  increment_statistics(&SSV::ha_delete_count);

  TABLE_IO_WAIT(tracker, m_psi, PSI_TABLE_DELETE_ROW, active_index, 0,
    { error= delete_row(buf);})
  MYSQL_DELETE_ROW_DONE(error);
  if (likely(!error))
  {
    rows_changed++;
    error= binlog_log_row(table, buf, 0, log_func);
  }
<<<<<<< HEAD
#ifdef WITH_WSREP
  THD *thd= current_thd;
  if (table_share->tmp_table == NO_TMP_TABLE &&
      WSREP(thd) && (error= wsrep_after_row(thd)))
  {
    return error;
  }
#endif /* WITH_WSREP */
  return error ? error : check_wsrep_max_ws_rows();
=======
  return error;
>>>>>>> ebce6825
}



/** @brief
  use_hidden_primary_key() is called in case of an update/delete when
  (table_flags() and HA_PRIMARY_KEY_REQUIRED_FOR_DELETE) is defined
  but we don't have a primary key
*/
void handler::use_hidden_primary_key()
{
  /* fallback to use all columns in the table to identify row */
  table->column_bitmaps_set(&table->s->all_set, table->write_set);
}


/**
  Get an initialized ha_share.

  @return Initialized ha_share
    @retval NULL    ha_share is not yet initialized.
    @retval != NULL previous initialized ha_share.

  @note
  If not a temp table, then LOCK_ha_data must be held.
*/

Handler_share *handler::get_ha_share_ptr()
{
  DBUG_ENTER("handler::get_ha_share_ptr");
  DBUG_ASSERT(ha_share && table_share);

#ifndef DBUG_OFF
  if (table_share->tmp_table == NO_TMP_TABLE)
    mysql_mutex_assert_owner(&table_share->LOCK_ha_data);
#endif

  DBUG_RETURN(*ha_share);
}


/**
  Set ha_share to be used by all instances of the same table/partition.

  @param ha_share    Handler_share to be shared.

  @note
  If not a temp table, then LOCK_ha_data must be held.
*/

void handler::set_ha_share_ptr(Handler_share *arg_ha_share)
{
  DBUG_ENTER("handler::set_ha_share_ptr");
  DBUG_ASSERT(ha_share);
#ifndef DBUG_OFF
  if (table_share->tmp_table == NO_TMP_TABLE)
    mysql_mutex_assert_owner(&table_share->LOCK_ha_data);
#endif

  *ha_share= arg_ha_share;
  DBUG_VOID_RETURN;
}


/**
  Take a lock for protecting shared handler data.
*/

void handler::lock_shared_ha_data()
{
  DBUG_ASSERT(table_share);
  if (table_share->tmp_table == NO_TMP_TABLE)
    mysql_mutex_lock(&table_share->LOCK_ha_data);
}


/**
  Release lock for protecting ha_share.
*/

void handler::unlock_shared_ha_data()
{
  DBUG_ASSERT(table_share);
  if (table_share->tmp_table == NO_TMP_TABLE)
    mysql_mutex_unlock(&table_share->LOCK_ha_data);
}

/** @brief
  Dummy function which accept information about log files which is not need
  by handlers
*/
void signal_log_not_needed(struct handlerton, char *log_file)
{
  DBUG_ENTER("signal_log_not_needed");
  DBUG_PRINT("enter", ("logfile '%s'", log_file));
  DBUG_VOID_RETURN;
}

void handler::set_lock_type(enum thr_lock_type lock)
{
  table->reginfo.lock_type= lock;
}

#ifdef WITH_WSREP
/**
  @details
  This function makes the storage engine to force the victim transaction
  to abort. Currently, only innodb has this functionality, but any SE
  implementing the wsrep API should provide this service to support
  multi-master operation.

  @note Aborting the transaction does NOT end it, it still has to
  be rolled back with hton->rollback().

  @note It is safe to abort from one thread (bf_thd) the transaction,
  running in another thread (victim_thd), because InnoDB's lock_sys and
  trx_mutex guarantee the necessary protection. However, its not safe
  to access victim_thd->transaction, because it's not protected from
  concurrent accesses. And it's an overkill to take LOCK_plugin and
  iterate the whole installed_htons[] array every time.

  @param bf_thd       brute force THD asking for the abort
  @param victim_thd   victim THD to be aborted

  @return
    always 0
*/

int ha_abort_transaction(THD *bf_thd, THD *victim_thd, my_bool signal)
{
  DBUG_ENTER("ha_abort_transaction");
  if (!WSREP(bf_thd) &&
      !(bf_thd->variables.wsrep_OSU_method == WSREP_OSU_RSU &&
        bf_thd->wsrep_exec_mode == TOTAL_ORDER)) {
    DBUG_RETURN(0);
  }

  handlerton *hton= installed_htons[DB_TYPE_INNODB];
  if (hton && hton->abort_transaction)
  {
    /*
      Assign trx_id at this point if not assigned yet. Otherwise
      replication hooks for transaction process won't be fully executed.
     */
    if (victim_thd->wsrep_trx_id() == WSREP_UNDEFINED_TRX_ID)
    {
      (void)wsrep_ws_handle_for_trx(&victim_thd->wsrep_ws_handle,
                                    victim_thd->wsrep_next_trx_id());
    }
    hton->abort_transaction(hton, bf_thd, victim_thd, signal);
  }
  else
  {
    WSREP_WARN("Cannot abort InnoDB transaction");
  }

  DBUG_RETURN(0);
}

void ha_fake_trx_id(THD *thd)
{
  DBUG_ENTER("ha_fake_trx_id");

  bool no_fake_trx_id= true;

  if (!WSREP(thd))
  {
    DBUG_VOID_RETURN;
  }

  /* Try statement transaction if standard one is not set. */
  THD_TRANS *trans= (thd->transaction.all.ha_list) ?  &thd->transaction.all :
    &thd->transaction.stmt;

  Ha_trx_info *ha_info= trans->ha_list, *ha_info_next;

  for (; ha_info; ha_info= ha_info_next)
  {
    handlerton *hton= ha_info->ht();
    if (hton->fake_trx_id)
    {
      hton->fake_trx_id(hton, thd);

      /* Got a fake trx id. */
      no_fake_trx_id= false;

      /*
        We need transaction ID from just one storage engine providing
        fake_trx_id (which will most likely be the case).
      */
      break;
    }
    ha_info_next= ha_info->next();
  }

  if (unlikely(no_fake_trx_id))
    WSREP_WARN("Cannot get fake transaction ID from storage engine.");

  DBUG_VOID_RETURN;
}
#endif /* WITH_WSREP */


#ifdef TRANS_LOG_MGM_EXAMPLE_CODE
/*
  Example of transaction log management functions based on assumption that logs
  placed into a directory
*/
#include <my_dir.h>
#include <my_sys.h>
int example_of_iterator_using_for_logs_cleanup(handlerton *hton)
{
  void *buffer;
  int res= 1;
  struct handler_iterator iterator;
  struct handler_log_file_data data;

  if (!hton->create_iterator)
    return 1; /* iterator creator is not supported */

  if ((*hton->create_iterator)(hton, HA_TRANSACTLOG_ITERATOR, &iterator) !=
      HA_ITERATOR_OK)
  {
    /* error during creation of log iterator or iterator is not supported */
    return 1;
  }
  while((*iterator.next)(&iterator, (void*)&data) == 0)
  {
    printf("%s\n", data.filename.str);
    if (data.status == HA_LOG_STATUS_FREE &&
        mysql_file_delete(INSTRUMENT_ME,
                          data.filename.str, MYF(MY_WME)))
      goto err;
  }
  res= 0;
err:
  (*iterator.destroy)(&iterator);
  return res;
}


/*
  Here we should get info from handler where it save logs but here is
  just example, so we use constant.
  IMHO FN_ROOTDIR ("/") is safe enough for example, because nobody has
  rights on it except root and it consist of directories only at lest for
  *nix (sorry, can't find windows-safe solution here, but it is only example).
*/
#define fl_dir FN_ROOTDIR


/** @brief
  Dummy function to return log status should be replaced by function which
  really detect the log status and check that the file is a log of this
  handler.
*/
enum log_status fl_get_log_status(char *log)
{
  MY_STAT stat_buff;
  if (mysql_file_stat(INSTRUMENT_ME, log, &stat_buff, MYF(0)))
    return HA_LOG_STATUS_INUSE;
  return HA_LOG_STATUS_NOSUCHLOG;
}


struct fl_buff
{
  LEX_STRING *names;
  enum log_status *statuses;
  uint32 entries;
  uint32 current;
};


int fl_log_iterator_next(struct handler_iterator *iterator,
                          void *iterator_object)
{
  struct fl_buff *buff= (struct fl_buff *)iterator->buffer;
  struct handler_log_file_data *data=
    (struct handler_log_file_data *) iterator_object;
  if (buff->current >= buff->entries)
    return 1;
  data->filename= buff->names[buff->current];
  data->status= buff->statuses[buff->current];
  buff->current++;
  return 0;
}


void fl_log_iterator_destroy(struct handler_iterator *iterator)
{
  my_free(iterator->buffer);
}


/** @brief
  returns buffer, to be assigned in handler_iterator struct
*/
enum handler_create_iterator_result
fl_log_iterator_buffer_init(struct handler_iterator *iterator)
{
  MY_DIR *dirp;
  struct fl_buff *buff;
  char *name_ptr;
  uchar *ptr;
  FILEINFO *file;
  uint32 i;

  /* to be able to make my_free without crash in case of error */
  iterator->buffer= 0;

  if (!(dirp = my_dir(fl_dir, MYF(MY_THREAD_SPECIFIC))))
  {
    return HA_ITERATOR_ERROR;
  }
  if ((ptr= (uchar*)my_malloc(ALIGN_SIZE(sizeof(fl_buff)) +
                             ((ALIGN_SIZE(sizeof(LEX_STRING)) +
                               sizeof(enum log_status) +
                               + FN_REFLEN + 1) *
                              (uint) dirp->number_off_files),
                             MYF(MY_THREAD_SPECIFIC))) == 0)
  {
    return HA_ITERATOR_ERROR;
  }
  buff= (struct fl_buff *)ptr;
  buff->entries= buff->current= 0;
  ptr= ptr + (ALIGN_SIZE(sizeof(fl_buff)));
  buff->names= (LEX_STRING*) (ptr);
  ptr= ptr + ((ALIGN_SIZE(sizeof(LEX_STRING)) *
               (uint) dirp->number_off_files));
  buff->statuses= (enum log_status *)(ptr);
  name_ptr= (char *)(ptr + (sizeof(enum log_status) *
                            (uint) dirp->number_off_files));
  for (i=0 ; i < (uint) dirp->number_off_files  ; i++)
  {
    enum log_status st;
    file= dirp->dir_entry + i;
    if ((file->name[0] == '.' &&
         ((file->name[1] == '.' && file->name[2] == '\0') ||
            file->name[1] == '\0')))
      continue;
    if ((st= fl_get_log_status(file->name)) == HA_LOG_STATUS_NOSUCHLOG)
      continue;
    name_ptr= strxnmov(buff->names[buff->entries].str= name_ptr,
                       FN_REFLEN, fl_dir, file->name, NullS);
    buff->names[buff->entries].length= (name_ptr -
                                        buff->names[buff->entries].str);
    buff->statuses[buff->entries]= st;
    buff->entries++;
  }

  iterator->buffer= buff;
  iterator->next= &fl_log_iterator_next;
  iterator->destroy= &fl_log_iterator_destroy;
  my_dirend(dirp);
  return HA_ITERATOR_OK;
}


/* An example of a iterator creator */
enum handler_create_iterator_result
fl_create_iterator(enum handler_iterator_type type,
                   struct handler_iterator *iterator)
{
  switch(type) {
  case HA_TRANSACTLOG_ITERATOR:
    return fl_log_iterator_buffer_init(iterator);
  default:
    return HA_ITERATOR_UNSUPPORTED;
  }
}
#endif /*TRANS_LOG_MGM_EXAMPLE_CODE*/


bool HA_CREATE_INFO::check_conflicting_charset_declarations(CHARSET_INFO *cs)
{
  if ((used_fields & HA_CREATE_USED_DEFAULT_CHARSET) &&
      /* DEFAULT vs explicit, or explicit vs DEFAULT */
      (((default_table_charset == NULL) != (cs == NULL)) ||
      /* Two different explicit character sets */
       (default_table_charset && cs &&
        !my_charset_same(default_table_charset, cs))))
  {
    my_error(ER_CONFLICTING_DECLARATIONS, MYF(0),
             "CHARACTER SET ", default_table_charset ?
                               default_table_charset->csname : "DEFAULT",
             "CHARACTER SET ", cs ? cs->csname : "DEFAULT");
    return true;
  }
  return false;
}

/* Remove all indexes for a given table from global index statistics */

static
int del_global_index_stats_for_table(THD *thd, uchar* cache_key, uint cache_key_length)
{
  int res = 0;
  DBUG_ENTER("del_global_index_stats_for_table");

  mysql_mutex_lock(&LOCK_global_index_stats);

  for (uint i= 0; i < global_index_stats.records;)
  {
    INDEX_STATS *index_stats =
      (INDEX_STATS*) my_hash_element(&global_index_stats, i);

    /* We search correct db\0table_name\0 string */
    if (index_stats &&
	index_stats->index_name_length >= cache_key_length &&
	!memcmp(index_stats->index, cache_key, cache_key_length))
    {
      res= my_hash_delete(&global_index_stats, (uchar*)index_stats);
      /*
          In our HASH implementation on deletion one elements
          is moved into a place where a deleted element was,
          and the last element is moved into the empty space.
          Thus we need to re-examine the current element, but
          we don't have to restart the search from the beginning.
      */
    }
    else
      i++;
  }

  mysql_mutex_unlock(&LOCK_global_index_stats);
  DBUG_RETURN(res);
}

/* Remove a table from global table statistics */

int del_global_table_stat(THD *thd, LEX_STRING *db, LEX_STRING *table)
{
  TABLE_STATS *table_stats;
  int res = 0;
  uchar *cache_key;
  uint cache_key_length;
  DBUG_ENTER("del_global_table_stat");

  cache_key_length= db->length + 1 + table->length + 1;

  if(!(cache_key= (uchar *)my_malloc(cache_key_length,
                                     MYF(MY_WME | MY_ZEROFILL))))
  {
    /* Out of memory error already given */
    res = 1;
    goto end;
  }

  memcpy(cache_key, db->str, db->length);
  memcpy(cache_key + db->length + 1, table->str, table->length);

  res= del_global_index_stats_for_table(thd, cache_key, cache_key_length);

  mysql_mutex_lock(&LOCK_global_table_stats);

  if((table_stats= (TABLE_STATS*) my_hash_search(&global_table_stats,
                                                cache_key,
                                                cache_key_length)))
    res= my_hash_delete(&global_table_stats, (uchar*)table_stats);

  my_free(cache_key);
  mysql_mutex_unlock(&LOCK_global_table_stats);

end:
  DBUG_RETURN(res);
}

/* Remove a index from global index statistics */

int del_global_index_stat(THD *thd, TABLE* table, KEY* key_info)
{
  INDEX_STATS *index_stats;
  uint key_length= table->s->table_cache_key.length + key_info->name_length + 1;
  int res = 0;
  DBUG_ENTER("del_global_index_stat");
  mysql_mutex_lock(&LOCK_global_index_stats);

  if((index_stats= (INDEX_STATS*) my_hash_search(&global_index_stats,
                                                key_info->cache_name,
                                                key_length)))
    res= my_hash_delete(&global_index_stats, (uchar*)index_stats);

  mysql_mutex_unlock(&LOCK_global_index_stats);
  DBUG_RETURN(res);
}<|MERGE_RESOLUTION|>--- conflicted
+++ resolved
@@ -6142,7 +6142,6 @@
     rows_changed++;
     error= binlog_log_row(table, old_data, new_data, log_func);
   }
-<<<<<<< HEAD
 #ifdef WITH_WSREP
   THD *thd= current_thd;
   if (table_share->tmp_table == NO_TMP_TABLE &&
@@ -6152,9 +6151,6 @@
   }
 #endif /* WITH_WSREP */
   return error ? error : check_wsrep_max_ws_rows();
-=======
-  return error;
->>>>>>> ebce6825
 }
 
 int handler::ha_delete_row(const uchar *buf)
@@ -6181,7 +6177,6 @@
     rows_changed++;
     error= binlog_log_row(table, buf, 0, log_func);
   }
-<<<<<<< HEAD
 #ifdef WITH_WSREP
   THD *thd= current_thd;
   if (table_share->tmp_table == NO_TMP_TABLE &&
@@ -6191,9 +6186,6 @@
   }
 #endif /* WITH_WSREP */
   return error ? error : check_wsrep_max_ws_rows();
-=======
-  return error;
->>>>>>> ebce6825
 }
 
 
