/******************************************************
MariaBackup: hot backup tool for InnoDB
(c) 2009-2017 Percona LLC and/or its affiliates
Originally Created 3/3/2009 Yasufumi Kinoshita
Written by Alexey Kopytov, Aleksandr Kuzminsky, Stewart Smith, Vadim Tkachenko,
Yasufumi Kinoshita, Ignacio Nin and Baron Schwartz.
(c) 2017, 2018, MariaDB Corporation.
Portions written by Marko Mäkelä.

This program is free software; you can redistribute it and/or modify
it under the terms of the GNU General Public License as published by
the Free Software Foundation; version 2 of the License.

This program is distributed in the hope that it will be useful,
but WITHOUT ANY WARRANTY; without even the implied warranty of
MERCHANTABILITY or FITNESS FOR A PARTICULAR PURPOSE.  See the
GNU General Public License for more details.

You should have received a copy of the GNU General Public License
along with this program; if not, write to the Free Software
Foundation, Inc., 51 Franklin Street, Fifth Floor, Boston, MA  02110-1301, USA

*******************************************************

This file incorporates work covered by the following copyright and
permission notice:

Copyright (c) 2000, 2011, MySQL AB & Innobase Oy. All Rights Reserved.

This program is free software; you can redistribute it and/or modify it under
the terms of the GNU General Public License as published by the Free Software
Foundation; version 2 of the License.

This program is distributed in the hope that it will be useful, but WITHOUT
ANY WARRANTY; without even the implied warranty of MERCHANTABILITY or FITNESS
FOR A PARTICULAR PURPOSE. See the GNU General Public License for more details.

You should have received a copy of the GNU General Public License along with
this program; if not, write to the Free Software Foundation, Inc., 59 Temple
Place, Suite 330, Boston, MA 02111-1307 USA

*******************************************************/

//#define XTRABACKUP_TARGET_IS_PLUGIN

#include <my_global.h>
#include <my_config.h>
#include <unireg.h>
#include <mysql_version.h>
#include <my_base.h>
#include <my_getopt.h>
#include <mysql_com.h>
#include <my_default.h>
#include <mysqld.h>

#include <fcntl.h>
#include <string.h>

#ifdef __linux__
# include <sys/prctl.h>
#include <sys/resource.h>
#endif


#include <btr0sea.h>
#include <dict0priv.h>
#include <lock0lock.h>
#include <log0recv.h>
#include <log0crypt.h>
#include <row0mysql.h>
#include <row0quiesce.h>
#include <srv0start.h>
#include "trx0sys.h"
#include <buf0dblwr.h>

#include <list>
#include <sstream>
#include <set>
#include <mysql.h>

#define G_PTR uchar*

#include "common.h"
#include "datasink.h"

#include "xb_regex.h"
#include "fil_cur.h"
#include "write_filt.h"
#include "xtrabackup.h"
#include "ds_buffer.h"
#include "ds_tmpfile.h"
#include "xbstream.h"
#include "changed_page_bitmap.h"
#include "read_filt.h"
#include "backup_wsrep.h"
#include "innobackupex.h"
#include "backup_mysql.h"
#include "backup_copy.h"
#include "backup_mysql.h"
#include "encryption_plugin.h"
#include <sql_plugin.h>
#include <srv0srv.h>
#include <crc_glue.h>
#include <log.h>

int sys_var_init();

/* === xtrabackup specific options === */
char xtrabackup_real_target_dir[FN_REFLEN] = "./xtrabackup_backupfiles/";
char *xtrabackup_target_dir= xtrabackup_real_target_dir;
static my_bool xtrabackup_version;
my_bool xtrabackup_backup;
my_bool xtrabackup_prepare;
my_bool xtrabackup_copy_back;
my_bool xtrabackup_move_back;
my_bool xtrabackup_decrypt_decompress;
my_bool xtrabackup_print_param;

my_bool xtrabackup_export;

longlong xtrabackup_use_memory;

uint opt_protocol;
long xtrabackup_throttle; /* 0:unlimited */
static lint io_ticket;
static os_event_t wait_throttle;
static os_event_t log_copying_stop;

char *xtrabackup_incremental;
lsn_t incremental_lsn;
lsn_t incremental_to_lsn;
lsn_t incremental_last_lsn;
xb_page_bitmap *changed_page_bitmap;

char *xtrabackup_incremental_basedir; /* for --backup */
char *xtrabackup_extra_lsndir; /* for --backup with --extra-lsndir */
char *xtrabackup_incremental_dir; /* for --prepare */

char xtrabackup_real_incremental_basedir[FN_REFLEN];
char xtrabackup_real_extra_lsndir[FN_REFLEN];
char xtrabackup_real_incremental_dir[FN_REFLEN];


char *xtrabackup_tmpdir;

char *xtrabackup_tables;
char *xtrabackup_tables_file;
char *xtrabackup_tables_exclude;

typedef std::list<regex_t> regex_list_t;
static regex_list_t regex_include_list;
static regex_list_t regex_exclude_list;

static hash_table_t* tables_include_hash = NULL;
static hash_table_t* tables_exclude_hash = NULL;

char *xtrabackup_databases = NULL;
char *xtrabackup_databases_file = NULL;
char *xtrabackup_databases_exclude = NULL;
static hash_table_t* databases_include_hash = NULL;
static hash_table_t* databases_exclude_hash = NULL;

static hash_table_t* inc_dir_tables_hash;

struct xb_filter_entry_struct{
	char*		name;
	ibool		has_tables;
	hash_node_t	name_hash;
};
typedef struct xb_filter_entry_struct	xb_filter_entry_t;

lsn_t checkpoint_lsn_start;
lsn_t checkpoint_no_start;
static lsn_t log_copy_scanned_lsn;
static bool log_copying_running;
static bool io_watching_thread_running;

int xtrabackup_parallel;

char *xtrabackup_stream_str = NULL;
xb_stream_fmt_t xtrabackup_stream_fmt = XB_STREAM_FMT_NONE;
ibool xtrabackup_stream = FALSE;

const char *xtrabackup_compress_alg = NULL;
ibool xtrabackup_compress = FALSE;
uint xtrabackup_compress_threads;
ulonglong xtrabackup_compress_chunk_size = 0;

/* sleep interval beetween log copy iterations in log copying thread
in milliseconds (default is 1 second) */
ulint xtrabackup_log_copy_interval = 1000;
static ulong max_buf_pool_modified_pct;

/* Ignored option (--log) for MySQL option compatibility */
static char*	log_ignored_opt;


extern my_bool opt_use_ssl;
my_bool opt_ssl_verify_server_cert;

/* === metadata of backup === */
#define XTRABACKUP_METADATA_FILENAME "xtrabackup_checkpoints"
char metadata_type[30] = ""; /*[full-backuped|log-applied|incremental]*/
static lsn_t metadata_from_lsn;
lsn_t metadata_to_lsn;
static lsn_t metadata_last_lsn;

static ds_file_t*	dst_log_file;

static char mysql_data_home_buff[2];

const char *defaults_group = "mysqld";

/* === static parameters in ha_innodb.cc */

#define HA_INNOBASE_ROWS_IN_TABLE 10000 /* to get optimization right */
#define HA_INNOBASE_RANGE_COUNT	  100

ulong 	innobase_large_page_size = 0;

/* The default values for the following, type long or longlong, start-up
parameters are declared in mysqld.cc: */

long innobase_buffer_pool_awe_mem_mb = 0;
long innobase_file_io_threads = 4;
long innobase_read_io_threads = 4;
long innobase_write_io_threads = 4;

longlong innobase_page_size = (1LL << 14); /* 16KB */
char*	innobase_buffer_pool_filename = NULL;

longlong innobase_buffer_pool_size = 8*1024*1024L;

/* The default values for the following char* start-up parameters
are determined in innobase_init below: */

static char*	innobase_ignored_opt;
char*	innobase_data_home_dir;
char*	innobase_data_file_path;

my_bool innobase_use_doublewrite;
my_bool innobase_use_large_pages;
my_bool	innobase_file_per_table;
my_bool innobase_locks_unsafe_for_binlog;
my_bool innobase_rollback_on_timeout;
my_bool innobase_create_status_file;

/* The following counter is used to convey information to InnoDB
about server activity: in selects it is not sensible to call
srv_active_wake_master_thread after each fetch or search, we only do
it every INNOBASE_WAKE_INTERVAL'th step. */

#define INNOBASE_WAKE_INTERVAL	32
ulong	innobase_active_counter	= 0;

#ifndef _WIN32
static char *xtrabackup_debug_sync = NULL;
#endif

my_bool xtrabackup_incremental_force_scan = FALSE;

/* The flushed lsn which is read from data files */
lsn_t	flushed_lsn= 0;

ulong xb_open_files_limit= 0;
char *xb_plugin_dir;
char *xb_plugin_load;
my_bool xb_close_files;

/* Datasinks */
ds_ctxt_t       *ds_data     = NULL;
ds_ctxt_t       *ds_meta     = NULL;
ds_ctxt_t       *ds_redo     = NULL;

static bool	innobackupex_mode = false;

/* String buffer used by --print-param to accumulate server options as they are
parsed from the defaults file */
static std::ostringstream print_param_str;

/* Set of specified parameters */
std::set<std::string> param_set;

static ulonglong global_max_value;

extern "C" sig_handler handle_fatal_signal(int sig);
extern LOGGER logger;

my_bool opt_galera_info = FALSE;
my_bool opt_slave_info = FALSE;
my_bool opt_no_lock = FALSE;
my_bool opt_safe_slave_backup = FALSE;
my_bool opt_rsync = FALSE;
my_bool opt_force_non_empty_dirs = FALSE;
my_bool opt_noversioncheck = FALSE;
my_bool opt_no_backup_locks = FALSE;
my_bool opt_decompress = FALSE;
my_bool opt_remove_original;

my_bool opt_lock_ddl_per_table = FALSE;

extern const char *innodb_checksum_algorithm_names[];
extern TYPELIB innodb_checksum_algorithm_typelib;
extern const char *innodb_flush_method_names[];
extern TYPELIB innodb_flush_method_typelib;

static const char *binlog_info_values[] = {"off", "lockless", "on", "auto",
					   NullS};
static TYPELIB binlog_info_typelib = {array_elements(binlog_info_values)-1, "",
				      binlog_info_values, NULL};
ulong opt_binlog_info;

char *opt_incremental_history_name;
char *opt_incremental_history_uuid;

char *opt_user;
char *opt_password;
char *opt_host;
char *opt_defaults_group;
char *opt_socket;
uint opt_port;
char *opt_log_bin;

const char *query_type_names[] = { "ALL", "UPDATE", "SELECT", NullS};

TYPELIB query_type_typelib= {array_elements(query_type_names) - 1, "",
	query_type_names, NULL};

ulong opt_lock_wait_query_type;
ulong opt_kill_long_query_type;

uint opt_kill_long_queries_timeout = 0;
uint opt_lock_wait_timeout = 0;
uint opt_lock_wait_threshold = 0;
uint opt_debug_sleep_before_unlock = 0;
uint opt_safe_slave_backup_timeout = 0;

const char *opt_history = NULL;


char mariabackup_exe[FN_REFLEN];
char orig_argv1[FN_REFLEN];

/* Whether xtrabackup_binlog_info should be created on recovery */
static bool recover_binlog_info;

/* Simple datasink creation tracking...add datasinks in the reverse order you
want them destroyed. */
#define XTRABACKUP_MAX_DATASINKS	10
static	ds_ctxt_t	*datasinks[XTRABACKUP_MAX_DATASINKS];
static	uint		actual_datasinks = 0;
static inline
void
xtrabackup_add_datasink(ds_ctxt_t *ds)
{
	xb_ad(actual_datasinks < XTRABACKUP_MAX_DATASINKS);
	datasinks[actual_datasinks] = ds; actual_datasinks++;
}


typedef void (*process_single_tablespace_func_t)(const char *dirname, const char *filname, bool is_remote);
static dberr_t enumerate_ibd_files(process_single_tablespace_func_t callback);


/* ======== Datafiles iterator ======== */
struct datafiles_iter_t {
	fil_space_t	*space;
	fil_node_t	*node;
	ibool		started;
	pthread_mutex_t	mutex;
};

/* ======== Datafiles iterator ======== */
static
datafiles_iter_t *
datafiles_iter_new()
{
	datafiles_iter_t *it;

	it = static_cast<datafiles_iter_t *>(malloc(sizeof(datafiles_iter_t)));
	pthread_mutex_init(&it->mutex, NULL);

	it->space = NULL;
	it->node = NULL;
	it->started = FALSE;

	return it;
}

static
fil_node_t *
datafiles_iter_next(datafiles_iter_t *it)
{
	fil_node_t *new_node;

	pthread_mutex_lock(&it->mutex);

	if (it->node == NULL) {
		if (it->started)
			goto end;
		it->started = TRUE;
	} else {
		it->node = UT_LIST_GET_NEXT(chain, it->node);
		if (it->node != NULL)
			goto end;
	}

	it->space = (it->space == NULL) ?
		UT_LIST_GET_FIRST(fil_system.space_list) :
		UT_LIST_GET_NEXT(space_list, it->space);

	while (it->space != NULL &&
	       (it->space->purpose != FIL_TYPE_TABLESPACE ||
		UT_LIST_GET_LEN(it->space->chain) == 0))
		it->space = UT_LIST_GET_NEXT(space_list, it->space);
	if (it->space == NULL)
		goto end;

	it->node = UT_LIST_GET_FIRST(it->space->chain);

end:
	new_node = it->node;
	pthread_mutex_unlock(&it->mutex);

	return new_node;
}

static
void
datafiles_iter_free(datafiles_iter_t *it)
{
	pthread_mutex_destroy(&it->mutex);
	free(it);
}

#ifndef DBUG_OFF
struct dbug_thread_param_t
{
	MYSQL *con;
	const char *query;
	int expect_err;
	int expect_errno;
	os_event_t done_event;
};


/* Thread procedure used in dbug_start_query_thread. */
extern "C"
os_thread_ret_t
DECLARE_THREAD(dbug_execute_in_new_connection)(void *arg)
{
	mysql_thread_init();
	dbug_thread_param_t *par= (dbug_thread_param_t *)arg;
	int err = mysql_query(par->con, par->query);
	int err_no = mysql_errno(par->con);
	DBUG_ASSERT(par->expect_err == err);
	if (err && par->expect_errno)
		DBUG_ASSERT(err_no == par->expect_errno);
	mysql_close(par->con);
	mysql_thread_end();
	os_event_t done = par->done_event;
	delete par;
	os_event_set(done);
	os_thread_exit();
	return os_thread_ret_t(0);
}

/*
Execute query from a new connection, in own thread.

@param query - query to be executed
@param wait_state - if not NULL, wait until query from new connection
	reaches this state (value of column State in I_S.PROCESSLIST)
@param expected_err - if 0, query is supposed to finish successfully,
	otherwise query should return error.
@param expected_errno - if not 0, and query finished with error,
	expected mysql_errno()
*/
static os_event_t dbug_start_query_thread(
	const char *query,
	const char *wait_state,
	int expected_err,
	int expected_errno)

{
	dbug_thread_param_t *par = new dbug_thread_param_t;
	par->query = query;
	par->expect_err = expected_err;
	par->expect_errno = expected_errno;
	par->done_event = os_event_create(0);
	par->con =  xb_mysql_connect();
	os_thread_create(dbug_execute_in_new_connection, par, 0);

	if (!wait_state)
		return par->done_event;

	char q[256];
	snprintf(q, sizeof(q),
		"SELECT 1 FROM INFORMATION_SCHEMA.PROCESSLIST where ID=%lu"
		" AND Command='Query' AND State='%s'",
		mysql_thread_id(par->con), wait_state);
	for (;;) {
		MYSQL_RES *result = xb_mysql_query(mysql_connection,q, true, true);
		if (mysql_fetch_row(result)) {
			goto end;
		}
		msg_ts("Waiting for query '%s' on connection %lu to "
			" reach state '%s'", query, mysql_thread_id(par->con),
			wait_state);
		my_sleep(1000);
	}
end:
	msg_ts("query '%s' on connection %lu reached state '%s'", query,
	mysql_thread_id(par->con), wait_state);
	return par->done_event;
}

os_event_t dbug_alter_thread_done;
#endif

void mdl_lock_all()
{
	mdl_lock_init();
	datafiles_iter_t *it = datafiles_iter_new();
	if (!it)
		return;

	while (fil_node_t *node = datafiles_iter_next(it)){
		if (fil_is_user_tablespace_id(node->space->id)
			&& check_if_skip_table(node->space->name))
			continue;

		mdl_lock_table(node->space->id);
	}
	datafiles_iter_free(it);

	DBUG_EXECUTE_IF("check_mdl_lock_works",
		dbug_alter_thread_done =
		  dbug_start_query_thread("ALTER TABLE test.t ADD COLUMN mdl_lock_column int",
			 "Waiting for table metadata lock",1, ER_QUERY_INTERRUPTED););
}

/** Check if the space id belongs to the table which name should
be skipped based on the --tables, --tables-file and --table-exclude
options.
@param[in]	space_id	space id to check
@return true if the space id belongs to skip table/database list. */
static bool backup_includes(space_id_t space_id)
{
	datafiles_iter_t *it = datafiles_iter_new();
	if (!it)
		return true;

	while (fil_node_t *node = datafiles_iter_next(it)){
		if (space_id == 0
		    || (node->space->id == space_id
			&& !check_if_skip_table(node->space->name))) {

			msg("mariabackup: Unsupported redo log detected "
			"and it belongs to %s\n",
			space_id ? node->name: "the InnoDB system tablespace");

			msg("mariabackup: ALTER TABLE or OPTIMIZE TABLE "
			"was being executed during the backup.\n");

			if (!opt_lock_ddl_per_table) {
				msg("mariabackup: Use --lock-ddl-per-table "
				"parameter to lock all the table before "
				"backup operation.\n");
			}

			datafiles_iter_free(it);
			return false;
		}
	}

	datafiles_iter_free(it);
	return true;
}

/* ======== Date copying thread context ======== */

typedef struct {
	datafiles_iter_t 	*it;
	uint			num;
	uint			*count;
	pthread_mutex_t		count_mutex;
	os_thread_id_t		id;
} data_thread_ctxt_t;

/* ======== for option and variables ======== */
#include <../../client/client_priv.h>

enum options_xtrabackup
{
  OPT_XTRA_TARGET_DIR = 1000,     /* make sure it is larger
                                     than OPT_MAX_CLIENT_OPTION */
  OPT_XTRA_BACKUP,
  OPT_XTRA_PREPARE,
  OPT_XTRA_EXPORT,
  OPT_XTRA_PRINT_PARAM,
  OPT_XTRA_USE_MEMORY,
  OPT_XTRA_THROTTLE,
  OPT_XTRA_LOG_COPY_INTERVAL,
  OPT_XTRA_INCREMENTAL,
  OPT_XTRA_INCREMENTAL_BASEDIR,
  OPT_XTRA_EXTRA_LSNDIR,
  OPT_XTRA_INCREMENTAL_DIR,
  OPT_XTRA_TABLES,
  OPT_XTRA_TABLES_FILE,
  OPT_XTRA_DATABASES,
  OPT_XTRA_DATABASES_FILE,
  OPT_XTRA_PARALLEL,
  OPT_XTRA_STREAM,
  OPT_XTRA_COMPRESS,
  OPT_XTRA_COMPRESS_THREADS,
  OPT_XTRA_COMPRESS_CHUNK_SIZE,
  OPT_LOG,
  OPT_INNODB,
  OPT_INNODB_DATA_FILE_PATH,
  OPT_INNODB_DATA_HOME_DIR,
  OPT_INNODB_ADAPTIVE_HASH_INDEX,
  OPT_INNODB_DOUBLEWRITE,
  OPT_INNODB_FILE_PER_TABLE,
  OPT_INNODB_FLUSH_METHOD,
  OPT_INNODB_LOG_GROUP_HOME_DIR,
  OPT_INNODB_MAX_DIRTY_PAGES_PCT,
  OPT_INNODB_MAX_PURGE_LAG,
  OPT_INNODB_STATUS_FILE,
  OPT_INNODB_AUTOEXTEND_INCREMENT,
  OPT_INNODB_BUFFER_POOL_SIZE,
  OPT_INNODB_COMMIT_CONCURRENCY,
  OPT_INNODB_CONCURRENCY_TICKETS,
  OPT_INNODB_FILE_IO_THREADS,
  OPT_INNODB_IO_CAPACITY,
  OPT_INNODB_READ_IO_THREADS,
  OPT_INNODB_WRITE_IO_THREADS,
  OPT_INNODB_USE_NATIVE_AIO,
  OPT_INNODB_PAGE_SIZE,
  OPT_INNODB_BUFFER_POOL_FILENAME,
  OPT_INNODB_LOCK_WAIT_TIMEOUT,
  OPT_INNODB_LOG_BUFFER_SIZE,
  OPT_INNODB_LOG_FILE_SIZE,
  OPT_INNODB_LOG_FILES_IN_GROUP,
  OPT_INNODB_OPEN_FILES,
  OPT_XTRA_DEBUG_SYNC,
  OPT_INNODB_CHECKSUM_ALGORITHM,
  OPT_INNODB_UNDO_DIRECTORY,
  OPT_INNODB_UNDO_TABLESPACES,
  OPT_INNODB_LOG_CHECKSUMS,
  OPT_XTRA_INCREMENTAL_FORCE_SCAN,
  OPT_DEFAULTS_GROUP,
  OPT_PLUGIN_LOAD,
  OPT_INNODB_ENCRYPT_LOG,
  OPT_CLOSE_FILES,
  OPT_CORE_FILE,

  OPT_COPY_BACK,
  OPT_MOVE_BACK,
  OPT_GALERA_INFO,
  OPT_SLAVE_INFO,
  OPT_NO_LOCK,
  OPT_SAFE_SLAVE_BACKUP,
  OPT_RSYNC,
  OPT_FORCE_NON_EMPTY_DIRS,
  OPT_NO_VERSION_CHECK,
  OPT_NO_BACKUP_LOCKS,
  OPT_DECOMPRESS,
  OPT_INCREMENTAL_HISTORY_NAME,
  OPT_INCREMENTAL_HISTORY_UUID,
  OPT_REMOVE_ORIGINAL,
  OPT_LOCK_WAIT_QUERY_TYPE,
  OPT_KILL_LONG_QUERY_TYPE,
  OPT_HISTORY,
  OPT_KILL_LONG_QUERIES_TIMEOUT,
  OPT_LOCK_WAIT_TIMEOUT,
  OPT_LOCK_WAIT_THRESHOLD,
  OPT_DEBUG_SLEEP_BEFORE_UNLOCK,
  OPT_SAFE_SLAVE_BACKUP_TIMEOUT,
  OPT_BINLOG_INFO,
  OPT_XB_SECURE_AUTH,

  OPT_XTRA_TABLES_EXCLUDE,
  OPT_XTRA_DATABASES_EXCLUDE,
  OPT_PROTOCOL,
  OPT_LOCK_DDL_PER_TABLE
};

struct my_option xb_client_options[] =
{
  {"version", 'v', "print xtrabackup version information",
   (G_PTR *) &xtrabackup_version, (G_PTR *) &xtrabackup_version, 0, GET_BOOL,
   NO_ARG, 0, 0, 0, 0, 0, 0},
  {"target-dir", OPT_XTRA_TARGET_DIR, "destination directory", (G_PTR*) &xtrabackup_target_dir,
   (G_PTR*) &xtrabackup_target_dir, 0, GET_STR, REQUIRED_ARG, 0, 0, 0, 0, 0, 0},
  {"backup", OPT_XTRA_BACKUP, "take backup to target-dir",
   (G_PTR*) &xtrabackup_backup, (G_PTR*) &xtrabackup_backup,
   0, GET_BOOL, NO_ARG, 0, 0, 0, 0, 0, 0},
  {"prepare", OPT_XTRA_PREPARE, "prepare a backup for starting mysql server on the backup.",
   (G_PTR*) &xtrabackup_prepare, (G_PTR*) &xtrabackup_prepare,
   0, GET_BOOL, NO_ARG, 0, 0, 0, 0, 0, 0},
  {"export", OPT_XTRA_EXPORT, "create files to import to another database when prepare.",
   (G_PTR*) &xtrabackup_export, (G_PTR*) &xtrabackup_export,
   0, GET_BOOL, NO_ARG, 0, 0, 0, 0, 0, 0},
  {"print-param", OPT_XTRA_PRINT_PARAM, "print parameter of mysqld needed for copyback.",
   (G_PTR*) &xtrabackup_print_param, (G_PTR*) &xtrabackup_print_param,
   0, GET_BOOL, NO_ARG, 0, 0, 0, 0, 0, 0},
  {"use-memory", OPT_XTRA_USE_MEMORY, "The value is used instead of buffer_pool_size",
   (G_PTR*) &xtrabackup_use_memory, (G_PTR*) &xtrabackup_use_memory,
   0, GET_LL, REQUIRED_ARG, 100*1024*1024L, 1024*1024L, LONGLONG_MAX, 0,
   1024*1024L, 0},
  {"throttle", OPT_XTRA_THROTTLE, "limit count of IO operations (pairs of read&write) per second to IOS values (for '--backup')",
   (G_PTR*) &xtrabackup_throttle, (G_PTR*) &xtrabackup_throttle,
   0, GET_LONG, REQUIRED_ARG, 0, 0, LONG_MAX, 0, 1, 0},
  {"log", OPT_LOG, "Ignored option for MySQL option compatibility",
   (G_PTR*) &log_ignored_opt, (G_PTR*) &log_ignored_opt, 0,
   GET_STR, OPT_ARG, 0, 0, 0, 0, 0, 0},
  {"log-copy-interval", OPT_XTRA_LOG_COPY_INTERVAL, "time interval between checks done by log copying thread in milliseconds (default is 1 second).",
   (G_PTR*) &xtrabackup_log_copy_interval, (G_PTR*) &xtrabackup_log_copy_interval,
   0, GET_LONG, REQUIRED_ARG, 1000, 0, LONG_MAX, 0, 1, 0},
  {"extra-lsndir", OPT_XTRA_EXTRA_LSNDIR, "(for --backup): save an extra copy of the xtrabackup_checkpoints file in this directory.",
   (G_PTR*) &xtrabackup_extra_lsndir, (G_PTR*) &xtrabackup_extra_lsndir,
   0, GET_STR, REQUIRED_ARG, 0, 0, 0, 0, 0, 0},
  {"incremental-lsn", OPT_XTRA_INCREMENTAL, "(for --backup): copy only .ibd pages newer than specified LSN 'high:low'. ##ATTENTION##: If a wrong LSN value is specified, it is impossible to diagnose this, causing the backup to be unusable. Be careful!",
   (G_PTR*) &xtrabackup_incremental, (G_PTR*) &xtrabackup_incremental,
   0, GET_STR, REQUIRED_ARG, 0, 0, 0, 0, 0, 0},
  {"incremental-basedir", OPT_XTRA_INCREMENTAL_BASEDIR, "(for --backup): copy only .ibd pages newer than backup at specified directory.",
   (G_PTR*) &xtrabackup_incremental_basedir, (G_PTR*) &xtrabackup_incremental_basedir,
   0, GET_STR, REQUIRED_ARG, 0, 0, 0, 0, 0, 0},
  {"incremental-dir", OPT_XTRA_INCREMENTAL_DIR, "(for --prepare): apply .delta files and logfile in the specified directory.",
   (G_PTR*) &xtrabackup_incremental_dir, (G_PTR*) &xtrabackup_incremental_dir,
   0, GET_STR, REQUIRED_ARG, 0, 0, 0, 0, 0, 0},
  {"tables", OPT_XTRA_TABLES, "filtering by regexp for table names.",
   (G_PTR*) &xtrabackup_tables, (G_PTR*) &xtrabackup_tables,
   0, GET_STR, REQUIRED_ARG, 0, 0, 0, 0, 0, 0},
  {"tables_file", OPT_XTRA_TABLES_FILE, "filtering by list of the exact database.table name in the file.",
   (G_PTR*) &xtrabackup_tables_file, (G_PTR*) &xtrabackup_tables_file,
   0, GET_STR, REQUIRED_ARG, 0, 0, 0, 0, 0, 0},
  {"databases", OPT_XTRA_DATABASES, "filtering by list of databases.",
   (G_PTR*) &xtrabackup_databases, (G_PTR*) &xtrabackup_databases,
   0, GET_STR, REQUIRED_ARG, 0, 0, 0, 0, 0, 0},
  {"databases_file", OPT_XTRA_DATABASES_FILE,
   "filtering by list of databases in the file.",
   (G_PTR*) &xtrabackup_databases_file, (G_PTR*) &xtrabackup_databases_file,
   0, GET_STR, REQUIRED_ARG, 0, 0, 0, 0, 0, 0},
  {"tables-exclude", OPT_XTRA_TABLES_EXCLUDE, "filtering by regexp for table names. "
  "Operates the same way as --tables, but matched names are excluded from backup. "
  "Note that this option has a higher priority than --tables.",
    (G_PTR*) &xtrabackup_tables_exclude, (G_PTR*) &xtrabackup_tables_exclude,
    0, GET_STR, REQUIRED_ARG, 0, 0, 0, 0, 0, 0},
  {"databases-exclude", OPT_XTRA_DATABASES_EXCLUDE, "Excluding databases based on name, "
  "Operates the same way as --databases, but matched names are excluded from backup. "
  "Note that this option has a higher priority than --databases.",
    (G_PTR*) &xtrabackup_databases_exclude, (G_PTR*) &xtrabackup_databases_exclude,
    0, GET_STR, REQUIRED_ARG, 0, 0, 0, 0, 0, 0},

  {"stream", OPT_XTRA_STREAM, "Stream all backup files to the standard output "
   "in the specified format." 
   "Supported format is 'xbstream'."
   ,
   (G_PTR*) &xtrabackup_stream_str, (G_PTR*) &xtrabackup_stream_str, 0, GET_STR,
   REQUIRED_ARG, 0, 0, 0, 0, 0, 0},

  {"compress", OPT_XTRA_COMPRESS, "Compress individual backup files using the "
   "specified compression algorithm. Currently the only supported algorithm "
   "is 'quicklz'. It is also the default algorithm, i.e. the one used when "
   "--compress is used without an argument.",
   (G_PTR*) &xtrabackup_compress_alg, (G_PTR*) &xtrabackup_compress_alg, 0,
   GET_STR, OPT_ARG, 0, 0, 0, 0, 0, 0},

  {"compress-threads", OPT_XTRA_COMPRESS_THREADS,
   "Number of threads for parallel data compression. The default value is 1.",
   (G_PTR*) &xtrabackup_compress_threads, (G_PTR*) &xtrabackup_compress_threads,
   0, GET_UINT, REQUIRED_ARG, 1, 1, UINT_MAX, 0, 0, 0},

  {"compress-chunk-size", OPT_XTRA_COMPRESS_CHUNK_SIZE,
   "Size of working buffer(s) for compression threads in bytes. The default value is 64K.",
   (G_PTR*) &xtrabackup_compress_chunk_size, (G_PTR*) &xtrabackup_compress_chunk_size,
   0, GET_ULL, REQUIRED_ARG, (1 << 16), 1024, ULONGLONG_MAX, 0, 0, 0},

  {"incremental-force-scan", OPT_XTRA_INCREMENTAL_FORCE_SCAN,
   "Perform a full-scan incremental backup even in the presence of changed "
   "page bitmap data",
   (G_PTR*)&xtrabackup_incremental_force_scan,
   (G_PTR*)&xtrabackup_incremental_force_scan, 0, GET_BOOL, NO_ARG,
   0, 0, 0, 0, 0, 0},


  {"close_files", OPT_CLOSE_FILES, "do not keep files opened. Use at your own "
   "risk.", (G_PTR*) &xb_close_files, (G_PTR*) &xb_close_files, 0, GET_BOOL,
   NO_ARG, 0, 0, 0, 0, 0, 0},

  {"core-file", OPT_CORE_FILE, "Write core on fatal signals", 0, 0, 0,
   GET_NO_ARG, NO_ARG, 0, 0, 0, 0, 0, 0},


  {"copy-back", OPT_COPY_BACK, "Copy all the files in a previously made "
   "backup from the backup directory to their original locations.",
   (uchar *) &xtrabackup_copy_back, (uchar *) &xtrabackup_copy_back, 0,
   GET_BOOL, NO_ARG, 0, 0, 0, 0, 0, 0},

  {"move-back", OPT_MOVE_BACK, "Move all the files in a previously made "
   "backup from the backup directory to the actual datadir location. "
   "Use with caution, as it removes backup files.",
   (uchar *) &xtrabackup_move_back, (uchar *) &xtrabackup_move_back, 0,
   GET_BOOL, NO_ARG, 0, 0, 0, 0, 0, 0},

  {"galera-info", OPT_GALERA_INFO, "This options creates the "
   "xtrabackup_galera_info file which contains the local node state at "
   "the time of the backup. Option should be used when performing the "
   "backup of MariaDB Galera Cluster. Has no effect when backup locks "
   "are used to create the backup.",
   (uchar *) &opt_galera_info, (uchar *) &opt_galera_info, 0,
   GET_BOOL, NO_ARG, 0, 0, 0, 0, 0, 0},

  {"slave-info", OPT_SLAVE_INFO, "This option is useful when backing "
   "up a replication slave server. It prints the binary log position "
   "and name of the master server. It also writes this information to "
   "the \"xtrabackup_slave_info\" file as a \"CHANGE MASTER\" command. "
   "A new slave for this master can be set up by starting a slave server "
   "on this backup and issuing a \"CHANGE MASTER\" command with the "
   "binary log position saved in the \"xtrabackup_slave_info\" file.",
   (uchar *) &opt_slave_info, (uchar *) &opt_slave_info, 0,
   GET_BOOL, NO_ARG, 0, 0, 0, 0, 0, 0},

  {"no-lock", OPT_NO_LOCK, "Use this option to disable table lock "
   "with \"FLUSH TABLES WITH READ LOCK\". Use it only if ALL your "
   "tables are InnoDB and you DO NOT CARE about the binary log "
   "position of the backup. This option shouldn't be used if there "
   "are any DDL statements being executed or if any updates are "
   "happening on non-InnoDB tables (this includes the system MyISAM "
   "tables in the mysql database), otherwise it could lead to an "
   "inconsistent backup. If you are considering to use --no-lock "
   "because your backups are failing to acquire the lock, this could "
   "be because of incoming replication events preventing the lock "
   "from succeeding. Please try using --safe-slave-backup to "
   "momentarily stop the replication slave thread, this may help "
   "the backup to succeed and you then don't need to resort to "
   "using this option.",
   (uchar *) &opt_no_lock, (uchar *) &opt_no_lock, 0,
   GET_BOOL, NO_ARG, 0, 0, 0, 0, 0, 0},

  {"safe-slave-backup", OPT_SAFE_SLAVE_BACKUP, "Stop slave SQL thread "
   "and wait to start backup until Slave_open_temp_tables in "
   "\"SHOW STATUS\" is zero. If there are no open temporary tables, "
   "the backup will take place, otherwise the SQL thread will be "
   "started and stopped until there are no open temporary tables. "
   "The backup will fail if Slave_open_temp_tables does not become "
   "zero after --safe-slave-backup-timeout seconds. The slave SQL "
   "thread will be restarted when the backup finishes.",
   (uchar *) &opt_safe_slave_backup,
   (uchar *) &opt_safe_slave_backup,
   0, GET_BOOL, NO_ARG, 0, 0, 0, 0, 0, 0},

  {"rsync", OPT_RSYNC, "Uses the rsync utility to optimize local file "
   "transfers. When this option is specified, innobackupex uses rsync "
   "to copy all non-InnoDB files instead of spawning a separate cp for "
   "each file, which can be much faster for servers with a large number "
   "of databases or tables.  This option cannot be used together with "
   "--stream.",
   (uchar *) &opt_rsync, (uchar *) &opt_rsync,
   0, GET_BOOL, NO_ARG, 0, 0, 0, 0, 0, 0},

  {"force-non-empty-directories", OPT_FORCE_NON_EMPTY_DIRS, "This "
   "option, when specified, makes --copy-back or --move-back transfer "
   "files to non-empty directories. Note that no existing files will be "
   "overwritten. If --copy-back or --nove-back has to copy a file from "
   "the backup directory which already exists in the destination "
   "directory, it will still fail with an error.",
   (uchar *) &opt_force_non_empty_dirs,
   (uchar *) &opt_force_non_empty_dirs,
   0, GET_BOOL, NO_ARG, 0, 0, 0, 0, 0, 0},

  {"no-version-check", OPT_NO_VERSION_CHECK, "This option disables the "
   "version check which is enabled by the --version-check option.",
   (uchar *) &opt_noversioncheck,
   (uchar *) &opt_noversioncheck,
   0, GET_BOOL, NO_ARG, 0, 0, 0, 0, 0, 0},

  {"no-backup-locks", OPT_NO_BACKUP_LOCKS, "This option controls if "
   "backup locks should be used instead of FLUSH TABLES WITH READ LOCK "
   "on the backup stage. The option has no effect when backup locks are "
   "not supported by the server. This option is enabled by default, "
   "disable with --no-backup-locks.",
   (uchar *) &opt_no_backup_locks,
   (uchar *) &opt_no_backup_locks,
   0, GET_BOOL, NO_ARG, 0, 0, 0, 0, 0, 0},

  {"decompress", OPT_DECOMPRESS, "Decompresses all files with the .qp "
   "extension in a backup previously made with the --compress option.",
   (uchar *) &opt_decompress,
   (uchar *) &opt_decompress,
   0, GET_BOOL, NO_ARG, 0, 0, 0, 0, 0, 0},

  {"user", 'u', "This option specifies the MySQL username used "
   "when connecting to the server, if that's not the current user. "
   "The option accepts a string argument. See mysql --help for details.",
   (uchar*) &opt_user, (uchar*) &opt_user, 0, GET_STR,
   REQUIRED_ARG, 0, 0, 0, 0, 0, 0},

  {"host", 'H', "This option specifies the host to use when "
   "connecting to the database server with TCP/IP.  The option accepts "
   "a string argument. See mysql --help for details.",
   (uchar*) &opt_host, (uchar*) &opt_host, 0, GET_STR,
   REQUIRED_ARG, 0, 0, 0, 0, 0, 0},

  {"port", 'P', "This option specifies the port to use when "
   "connecting to the database server with TCP/IP.  The option accepts "
   "a string argument. See mysql --help for details.",
   &opt_port, &opt_port, 0, GET_UINT, REQUIRED_ARG,
   0, 0, 0, 0, 0, 0},

  {"password", 'p', "This option specifies the password to use "
   "when connecting to the database. It accepts a string argument.  "
   "See mysql --help for details.",
   0, 0, 0, GET_STR,
   REQUIRED_ARG, 0, 0, 0, 0, 0, 0},

  {"protocol", OPT_PROTOCOL, "The protocol to use for connection (tcp, socket, pipe, memory).",
   0, 0, 0, GET_STR, REQUIRED_ARG, 0, 0, 0, 0, 0, 0},

  {"socket", 'S', "This option specifies the socket to use when "
   "connecting to the local database server with a UNIX domain socket.  "
   "The option accepts a string argument. See mysql --help for details.",
   (uchar*) &opt_socket, (uchar*) &opt_socket, 0, GET_STR,
   REQUIRED_ARG, 0, 0, 0, 0, 0, 0},

  {"incremental-history-name", OPT_INCREMENTAL_HISTORY_NAME,
   "This option specifies the name of the backup series stored in the "
   "PERCONA_SCHEMA.xtrabackup_history history record to base an "
   "incremental backup on. Xtrabackup will search the history table "
   "looking for the most recent (highest innodb_to_lsn), successful "
   "backup in the series and take the to_lsn value to use as the "
   "starting lsn for the incremental backup. This will be mutually "
   "exclusive with --incremental-history-uuid, --incremental-basedir "
   "and --incremental-lsn. If no valid lsn can be found (no series by "
   "that name, no successful backups by that name) xtrabackup will "
   "return with an error. It is used with the --incremental option.",
   (uchar*) &opt_incremental_history_name,
   (uchar*) &opt_incremental_history_name, 0, GET_STR,
   REQUIRED_ARG, 0, 0, 0, 0, 0, 0},

  {"incremental-history-uuid", OPT_INCREMENTAL_HISTORY_UUID,
   "This option specifies the UUID of the specific history record "
   "stored in the PERCONA_SCHEMA.xtrabackup_history to base an "
   "incremental backup on. --incremental-history-name, "
   "--incremental-basedir and --incremental-lsn. If no valid lsn can be "
   "found (no success record with that uuid) xtrabackup will return "
   "with an error. It is used with the --incremental option.",
   (uchar*) &opt_incremental_history_uuid,
   (uchar*) &opt_incremental_history_uuid, 0, GET_STR,
   REQUIRED_ARG, 0, 0, 0, 0, 0, 0},

  {"remove-original", OPT_REMOVE_ORIGINAL, "Remove .qp files after decompression.",
   (uchar *) &opt_remove_original,
   (uchar *) &opt_remove_original,
   0, GET_BOOL, NO_ARG, 0, 0, 0, 0, 0, 0},

  {"ftwrl-wait-query-type", OPT_LOCK_WAIT_QUERY_TYPE,
   "This option specifies which types of queries are allowed to complete "
   "before innobackupex will issue the global lock. Default is all.",
   (uchar*) &opt_lock_wait_query_type,
   (uchar*) &opt_lock_wait_query_type, &query_type_typelib,
   GET_ENUM, REQUIRED_ARG, QUERY_TYPE_ALL, 0, 0, 0, 0, 0},

  {"kill-long-query-type", OPT_KILL_LONG_QUERY_TYPE,
   "This option specifies which types of queries should be killed to "
   "unblock the global lock. Default is \"all\".",
   (uchar*) &opt_kill_long_query_type,
   (uchar*) &opt_kill_long_query_type, &query_type_typelib,
   GET_ENUM, REQUIRED_ARG, QUERY_TYPE_SELECT, 0, 0, 0, 0, 0},

  {"history", OPT_HISTORY,
   "This option enables the tracking of backup history in the "
   "PERCONA_SCHEMA.xtrabackup_history table. An optional history "
   "series name may be specified that will be placed with the history "
   "record for the current backup being taken.",
   NULL, NULL, 0, GET_STR, OPT_ARG, 0, 0, 0, 0, 0, 0},

  {"kill-long-queries-timeout", OPT_KILL_LONG_QUERIES_TIMEOUT,
   "This option specifies the number of seconds innobackupex waits "
   "between starting FLUSH TABLES WITH READ LOCK and killing those "
   "queries that block it. Default is 0 seconds, which means "
   "innobackupex will not attempt to kill any queries.",
   (uchar*) &opt_kill_long_queries_timeout,
   (uchar*) &opt_kill_long_queries_timeout, 0, GET_UINT,
   REQUIRED_ARG, 0, 0, 0, 0, 0, 0},

  {"ftwrl-wait-timeout", OPT_LOCK_WAIT_TIMEOUT,
   "This option specifies time in seconds that innobackupex should wait "
   "for queries that would block FTWRL before running it. If there are "
   "still such queries when the timeout expires, innobackupex terminates "
   "with an error. Default is 0, in which case innobackupex does not "
   "wait for queries to complete and starts FTWRL immediately.",
   (uchar*) &opt_lock_wait_timeout,
   (uchar*) &opt_lock_wait_timeout, 0, GET_UINT,
   REQUIRED_ARG, 0, 0, 0, 0, 0, 0},

  {"ftwrl-wait-threshold", OPT_LOCK_WAIT_THRESHOLD,
   "This option specifies the query run time threshold which is used by "
   "innobackupex to detect long-running queries with a non-zero value "
   "of --ftwrl-wait-timeout. FTWRL is not started until such "
   "long-running queries exist. This option has no effect if "
   "--ftwrl-wait-timeout is 0. Default value is 60 seconds.",
   (uchar*) &opt_lock_wait_threshold,
   (uchar*) &opt_lock_wait_threshold, 0, GET_UINT,
   REQUIRED_ARG, 60, 0, 0, 0, 0, 0},

  {"debug-sleep-before-unlock", OPT_DEBUG_SLEEP_BEFORE_UNLOCK,
   "This is a debug-only option used by the XtraBackup test suite.",
   (uchar*) &opt_debug_sleep_before_unlock,
   (uchar*) &opt_debug_sleep_before_unlock, 0, GET_UINT,
   REQUIRED_ARG, 0, 0, 0, 0, 0, 0},

  {"safe-slave-backup-timeout", OPT_SAFE_SLAVE_BACKUP_TIMEOUT,
   "How many seconds --safe-slave-backup should wait for "
   "Slave_open_temp_tables to become zero. (default 300)",
   (uchar*) &opt_safe_slave_backup_timeout,
   (uchar*) &opt_safe_slave_backup_timeout, 0, GET_UINT,
   REQUIRED_ARG, 300, 0, 0, 0, 0, 0},

  {"binlog-info", OPT_BINLOG_INFO,
   "This option controls how XtraBackup should retrieve server's binary log "
   "coordinates corresponding to the backup. Possible values are OFF, ON, "
   "LOCKLESS and AUTO. See the XtraBackup manual for more information",
   &opt_binlog_info, &opt_binlog_info,
   &binlog_info_typelib, GET_ENUM, OPT_ARG, BINLOG_INFO_AUTO, 0, 0, 0, 0, 0},

  {"secure-auth", OPT_XB_SECURE_AUTH, "Refuse client connecting to server if it"
    " uses old (pre-4.1.1) protocol.", &opt_secure_auth,
    &opt_secure_auth, 0, GET_BOOL, NO_ARG, 1, 0, 0, 0, 0, 0},
#define MYSQL_CLIENT
#include "sslopt-longopts.h"
#undef MYSQL_CLIENT

  { 0, 0, 0, 0, 0, 0, GET_NO_ARG, NO_ARG, 0, 0, 0, 0, 0, 0}
};

uint xb_client_options_count = array_elements(xb_client_options);

#ifndef DBUG_OFF
/** Parameters to DBUG */
static const char *dbug_option;
#endif

struct my_option xb_server_options[] =
{
  {"datadir", 'h', "Path to the database root.", (G_PTR*) &mysql_data_home,
   (G_PTR*) &mysql_data_home, 0, GET_STR, REQUIRED_ARG, 0, 0, 0, 0, 0, 0},
  {"tmpdir", 't',
   "Path for temporary files. Several paths may be specified, separated by a "
#if defined(__WIN__) || defined(OS2) || defined(__NETWARE__)
   "semicolon (;)"
#else
   "colon (:)"
#endif
   ", in this case they are used in a round-robin fashion.",
   (G_PTR*) &opt_mysql_tmpdir,
   (G_PTR*) &opt_mysql_tmpdir, 0, GET_STR, REQUIRED_ARG, 0, 0, 0, 0, 0, 0},
  {"parallel", OPT_XTRA_PARALLEL,
   "Number of threads to use for parallel datafiles transfer. "
   "The default value is 1.",
   (G_PTR*) &xtrabackup_parallel, (G_PTR*) &xtrabackup_parallel, 0, GET_INT,
   REQUIRED_ARG, 1, 1, INT_MAX, 0, 0, 0},

   {"log", OPT_LOG, "Ignored option for MySQL option compatibility",
   (G_PTR*) &log_ignored_opt, (G_PTR*) &log_ignored_opt, 0,
   GET_STR, OPT_ARG, 0, 0, 0, 0, 0, 0},

   {"log_bin", OPT_LOG, "Base name for the log sequence",
   &opt_log_bin, &opt_log_bin, 0, GET_STR, OPT_ARG, 0, 0, 0, 0, 0, 0},

   {"innodb", OPT_INNODB, "Ignored option for MySQL option compatibility",
   (G_PTR*) &innobase_ignored_opt, (G_PTR*) &innobase_ignored_opt, 0,
   GET_STR, OPT_ARG, 0, 0, 0, 0, 0, 0},
#ifdef BTR_CUR_HASH_ADAPT
  {"innodb_adaptive_hash_index", OPT_INNODB_ADAPTIVE_HASH_INDEX,
   "Enable InnoDB adaptive hash index (enabled by default).  "
   "Disable with --skip-innodb-adaptive-hash-index.",
   &btr_search_enabled,
   &btr_search_enabled,
   0, GET_BOOL, NO_ARG, 1, 0, 0, 0, 0, 0},
#endif /* BTR_CUR_HASH_ADAPT */
  {"innodb_autoextend_increment", OPT_INNODB_AUTOEXTEND_INCREMENT,
   "Data file autoextend increment in megabytes",
   (G_PTR*) &sys_tablespace_auto_extend_increment,
   (G_PTR*) &sys_tablespace_auto_extend_increment,
   0, GET_ULONG, REQUIRED_ARG, 8L, 1L, 1000L, 0, 1L, 0},
  {"innodb_buffer_pool_size", OPT_INNODB_BUFFER_POOL_SIZE,
   "The size of the memory buffer InnoDB uses to cache data and indexes of its tables.",
   (G_PTR*) &innobase_buffer_pool_size, (G_PTR*) &innobase_buffer_pool_size, 0,
   GET_LL, REQUIRED_ARG, 8*1024*1024L, 1024*1024L, LONGLONG_MAX, 0,
   1024*1024L, 0},
  {"innodb_data_file_path", OPT_INNODB_DATA_FILE_PATH,
   "Path to individual files and their sizes.", &innobase_data_file_path,
   &innobase_data_file_path, 0, GET_STR, REQUIRED_ARG, 0, 0, 0, 0, 0, 0},
  {"innodb_data_home_dir", OPT_INNODB_DATA_HOME_DIR,
   "The common part for InnoDB table spaces.", &innobase_data_home_dir,
   &innobase_data_home_dir, 0, GET_STR, REQUIRED_ARG, 0, 0, 0, 0, 0, 0},
  {"innodb_doublewrite", OPT_INNODB_DOUBLEWRITE,
   "Enable InnoDB doublewrite buffer during --prepare.",
   (G_PTR*) &innobase_use_doublewrite,
   (G_PTR*) &innobase_use_doublewrite, 0, GET_BOOL, NO_ARG, 0, 0, 0, 0, 0, 0},
  {"innodb_io_capacity", OPT_INNODB_IO_CAPACITY,
   "Number of IOPs the server can do. Tunes the background IO rate",
   (G_PTR*) &srv_io_capacity, (G_PTR*) &srv_io_capacity,
   0, GET_ULONG, OPT_ARG, 200, 100, ~0UL, 0, 0, 0},
  {"innodb_file_io_threads", OPT_INNODB_FILE_IO_THREADS,
   "Number of file I/O threads in InnoDB.", (G_PTR*) &innobase_file_io_threads,
   (G_PTR*) &innobase_file_io_threads, 0, GET_LONG, REQUIRED_ARG, 4, 4, 64, 0,
   1, 0},
  {"innodb_read_io_threads", OPT_INNODB_READ_IO_THREADS,
   "Number of background read I/O threads in InnoDB.", (G_PTR*) &innobase_read_io_threads,
   (G_PTR*) &innobase_read_io_threads, 0, GET_LONG, REQUIRED_ARG, 4, 1, 64, 0,
   1, 0},
  {"innodb_write_io_threads", OPT_INNODB_WRITE_IO_THREADS,
   "Number of background write I/O threads in InnoDB.", (G_PTR*) &innobase_write_io_threads,
   (G_PTR*) &innobase_write_io_threads, 0, GET_LONG, REQUIRED_ARG, 4, 1, 64, 0,
   1, 0},
  {"innodb_file_per_table", OPT_INNODB_FILE_PER_TABLE,
   "Stores each InnoDB table to an .ibd file in the database dir.",
   (G_PTR*) &innobase_file_per_table,
   (G_PTR*) &innobase_file_per_table, 0, GET_BOOL, NO_ARG,
   FALSE, 0, 0, 0, 0, 0},

  {"innodb_flush_method", OPT_INNODB_FLUSH_METHOD,
   "With which method to flush data.",
   &srv_file_flush_method, &srv_file_flush_method,
   &innodb_flush_method_typelib, GET_ENUM, REQUIRED_ARG,
   IF_WIN(SRV_ALL_O_DIRECT_FSYNC, SRV_FSYNC), 0, 0, 0, 0, 0},

  {"innodb_log_buffer_size", OPT_INNODB_LOG_BUFFER_SIZE,
   "The size of the buffer which InnoDB uses to write log to the log files on disk.",
   (G_PTR*) &srv_log_buffer_size, (G_PTR*) &srv_log_buffer_size, 0,
   GET_ULONG, REQUIRED_ARG, 1024*1024L, 256*1024L, LONG_MAX, 0, 1024, 0},
  {"innodb_log_file_size", OPT_INNODB_LOG_FILE_SIZE,
   "Ignored for mysqld option compatibility",
   (G_PTR*) &srv_log_file_size, (G_PTR*) &srv_log_file_size, 0,
   GET_ULL, REQUIRED_ARG, 48 << 20, 1 << 20, 512ULL << 30, 0,
   UNIV_PAGE_SIZE_MAX, 0},
  {"innodb_log_files_in_group", OPT_INNODB_LOG_FILES_IN_GROUP,
   "Ignored for mysqld option compatibility",
   &srv_n_log_files, &srv_n_log_files,
   0, GET_LONG, REQUIRED_ARG, 1, 1, 100, 0, 1, 0},
  {"innodb_log_group_home_dir", OPT_INNODB_LOG_GROUP_HOME_DIR,
   "Path to InnoDB log files.", &srv_log_group_home_dir,
   &srv_log_group_home_dir, 0, GET_STR, REQUIRED_ARG, 0, 0, 0, 0, 0, 0},
  {"innodb_max_dirty_pages_pct", OPT_INNODB_MAX_DIRTY_PAGES_PCT,
   "Percentage of dirty pages allowed in bufferpool.", (G_PTR*) &srv_max_buf_pool_modified_pct,
   (G_PTR*) &srv_max_buf_pool_modified_pct, 0, GET_ULONG, REQUIRED_ARG, 90, 0, 100, 0, 0, 0},
  {"innodb_use_native_aio", OPT_INNODB_USE_NATIVE_AIO,
   "Use native AIO if supported on this platform.",
   (G_PTR*) &srv_use_native_aio,
   (G_PTR*) &srv_use_native_aio, 0, GET_BOOL, NO_ARG,
   FALSE, 0, 0, 0, 0, 0},
  {"innodb_page_size", OPT_INNODB_PAGE_SIZE,
   "The universal page size of the database.",
   (G_PTR*) &innobase_page_size, (G_PTR*) &innobase_page_size, 0,
   /* Use GET_LL to support numeric suffixes in 5.6 */
   GET_LL, REQUIRED_ARG,
   (1LL << 14), (1LL << 12), (1LL << UNIV_PAGE_SIZE_SHIFT_MAX), 0, 1L, 0},
  {"innodb_buffer_pool_filename", OPT_INNODB_BUFFER_POOL_FILENAME,
   "Ignored for mysqld option compatibility",
   (G_PTR*) &innobase_buffer_pool_filename,
   (G_PTR*) &innobase_buffer_pool_filename,
   0, GET_STR, REQUIRED_ARG, 0, 0, 0, 0, 0, 0},

#ifndef DBUG_OFF /* unfortunately "debug" collides with existing options */
  {"dbug", '#', "Built in DBUG debugger.",
   &dbug_option, &dbug_option, 0, GET_STR, OPT_ARG,
   0, 0, 0, 0, 0, 0},
#endif
#ifndef __WIN__
  {"debug-sync", OPT_XTRA_DEBUG_SYNC,
   "Debug sync point. This is only used by the xtrabackup test suite",
   (G_PTR*) &xtrabackup_debug_sync,
   (G_PTR*) &xtrabackup_debug_sync,
   0, GET_STR, REQUIRED_ARG, 0, 0, 0, 0, 0, 0},
#endif

  {"innodb_checksum_algorithm", OPT_INNODB_CHECKSUM_ALGORITHM,
  "The algorithm InnoDB uses for page checksumming. [CRC32, STRICT_CRC32, "
   "INNODB, STRICT_INNODB, NONE, STRICT_NONE]", &srv_checksum_algorithm,
   &srv_checksum_algorithm, &innodb_checksum_algorithm_typelib, GET_ENUM,
   REQUIRED_ARG, SRV_CHECKSUM_ALGORITHM_INNODB, 0, 0, 0, 0, 0},

  {"innodb_undo_directory", OPT_INNODB_UNDO_DIRECTORY,
   "Directory where undo tablespace files live, this path can be absolute.",
   &srv_undo_dir, &srv_undo_dir, 0, GET_STR, REQUIRED_ARG, 0, 0, 0, 0, 0,
   0},

  {"innodb_undo_tablespaces", OPT_INNODB_UNDO_TABLESPACES,
   "Number of undo tablespaces to use.",
   (G_PTR*)&srv_undo_tablespaces, (G_PTR*)&srv_undo_tablespaces,
   0, GET_ULONG, REQUIRED_ARG, 0, 0, 126, 0, 1, 0},

  {"defaults_group", OPT_DEFAULTS_GROUP, "defaults group in config file (default \"mysqld\").",
   (G_PTR*) &defaults_group, (G_PTR*) &defaults_group,
   0, GET_STR, REQUIRED_ARG, 0, 0, 0, 0, 0, 0},

  {"plugin-dir", OPT_PLUGIN_DIR,
  "Server plugin directory. Used to load encryption plugin during 'prepare' phase."
  "Has no effect in the 'backup' phase (plugin directory during backup is the same as server's)",
  &xb_plugin_dir, &xb_plugin_dir,
  0, GET_STR, REQUIRED_ARG, 0, 0, 0, 0, 0, 0 },

  { "plugin-load", OPT_PLUGIN_LOAD, "encrypton plugin to load during 'prepare' phase.",
  &xb_plugin_load, &xb_plugin_load,
  0, GET_STR, REQUIRED_ARG, 0, 0, 0, 0, 0, 0 },

  { "innodb-encrypt-log", OPT_INNODB_ENCRYPT_LOG, "encrypton plugin to load",
  &srv_encrypt_log, &srv_encrypt_log,
  0, GET_BOOL, REQUIRED_ARG, 0, 0, 0, 0, 0, 0 },

  {"innodb-log-checksums", OPT_INNODB_LOG_CHECKSUMS,
   "Whether to require checksums for InnoDB redo log blocks",
   &innodb_log_checksums, &innodb_log_checksums,
   0, GET_BOOL, REQUIRED_ARG, 1, 0, 0, 0, 0, 0 },

  {"open_files_limit", OPT_OPEN_FILES_LIMIT, "the maximum number of file "
   "descriptors to reserve with setrlimit().",
   (G_PTR*) &xb_open_files_limit, (G_PTR*) &xb_open_files_limit, 0, GET_ULONG,
   REQUIRED_ARG, 0, 0, UINT_MAX, 0, 1, 0},

  {"lock-ddl-per-table", OPT_LOCK_DDL_PER_TABLE, "Lock DDL for each table "
   "before xtrabackup starts to copy it and until the backup is completed.",
   (uchar*) &opt_lock_ddl_per_table, (uchar*) &opt_lock_ddl_per_table, 0,
   GET_BOOL, NO_ARG, 0, 0, 0, 0, 0, 0},

  { 0, 0, 0, 0, 0, 0, GET_NO_ARG, NO_ARG, 0, 0, 0, 0, 0, 0}
};

uint xb_server_options_count = array_elements(xb_server_options);

#ifndef __WIN__
static int debug_sync_resumed;

static void sigcont_handler(int sig);

static void sigcont_handler(int sig __attribute__((unused)))
{
	debug_sync_resumed= 1;
}
#endif

static inline
void
debug_sync_point(const char *name)
{
#ifndef __WIN__
	FILE	*fp;
	pid_t	pid;
	char	pid_path[FN_REFLEN];

	if (xtrabackup_debug_sync == NULL) {
		return;
	}

	if (strcmp(xtrabackup_debug_sync, name)) {
		return;
	}

	pid = getpid();

	snprintf(pid_path, sizeof(pid_path), "%s/xtrabackup_debug_sync",
		 xtrabackup_target_dir);
	fp = fopen(pid_path, "w");
	if (fp == NULL) {
		msg("mariabackup: Error: cannot open %s\n", pid_path);
		exit(EXIT_FAILURE);
	}
	fprintf(fp, "%u\n", (uint) pid);
	fclose(fp);

	msg("mariabackup: DEBUG: Suspending at debug sync point '%s'. "
	    "Resume with 'kill -SIGCONT %u'.\n", name, (uint) pid);

	debug_sync_resumed= 0;
	kill(pid, SIGSTOP);
	while (!debug_sync_resumed) {
		sleep(1);
	}

	/* On resume */
	msg("mariabackup: DEBUG: removing the pid file.\n");
	my_delete(pid_path, MYF(MY_WME));
#endif
}


static std::vector<std::string> tables_for_export;

static void append_export_table(const char *dbname, const char *tablename, bool is_remote)
{
  if(dbname && tablename && !is_remote)
  {
    char buf[3*FN_REFLEN];
    snprintf(buf,sizeof(buf),"%s/%s",dbname, tablename);
    // trim .ibd
    char *p=strrchr(buf, '.');
    if (p) *p=0;

    tables_for_export.push_back(ut_get_name(0,buf));
  }
}


#define BOOTSTRAP_FILENAME "mariabackup_prepare_for_export.sql"

static int create_bootstrap_file()
{
  FILE *f= fopen(BOOTSTRAP_FILENAME,"wb");
  if(!f)
   return -1;

  fputs("SET NAMES UTF8;\n",f);
  enumerate_ibd_files(append_export_table);
  for (size_t i= 0; i < tables_for_export.size(); i++)
  {
     const char *tab = tables_for_export[i].c_str();
     fprintf(f,
     "BEGIN NOT ATOMIC "
       "DECLARE CONTINUE HANDLER FOR NOT FOUND,SQLEXCEPTION BEGIN END;"
       "FLUSH TABLES %s FOR EXPORT;"
     "END;\n"
     "UNLOCK TABLES;\n",
      tab);
  }
  fclose(f);
  return 0;
}

static int prepare_export()
{
  int err= -1;

  char cmdline[2*FN_REFLEN];
  FILE *outf;

  if (create_bootstrap_file())
    return -1;

  // Process defaults-file , it can have some --lc-language stuff,
  // which is* unfortunately* still necessary to get mysqld up
  if (strncmp(orig_argv1,"--defaults-file=",16) == 0)
  {
    sprintf(cmdline, 
     IF_WIN("\"","") "\"%s\" --mysqld \"%s\" "
      " --defaults-extra-file=./backup-my.cnf --defaults-group-suffix=%s --datadir=."
      " --innodb --innodb-fast-shutdown=0"
      " --innodb_purge_rseg_truncate_frequency=1 --innodb-buffer-pool-size=%llu"
      " --console  --skip-log-error --bootstrap  < "  BOOTSTRAP_FILENAME IF_WIN("\"",""),
      mariabackup_exe, 
      orig_argv1, (my_defaults_group_suffix?my_defaults_group_suffix:""),
      xtrabackup_use_memory);
  }
  else
  {
    sprintf(cmdline,
     IF_WIN("\"","") "\"%s\" --mysqld"
      " --defaults-file=./backup-my.cnf --defaults-group-suffix=%s --datadir=."
      " --innodb --innodb-fast-shutdown=0"
      " --innodb_purge_rseg_truncate_frequency=1 --innodb-buffer-pool-size=%llu"
      " --console  --log-error= --bootstrap  < "  BOOTSTRAP_FILENAME IF_WIN("\"",""),
      mariabackup_exe,
      (my_defaults_group_suffix?my_defaults_group_suffix:""),
      xtrabackup_use_memory);
  }

  msg("Prepare export : executing %s\n", cmdline);
  fflush(stderr);

  outf= popen(cmdline,"r");
  if (!outf)
    goto end;
  
  char outline[FN_REFLEN];
  while(fgets(outline, sizeof(outline)-1, outf))
    fprintf(stderr,"%s",outline);

  err = pclose(outf);
end:
  unlink(BOOTSTRAP_FILENAME);
  return err;
}


static const char *xb_client_default_groups[]=
	{ "xtrabackup", "mariabackup", "client", 0, 0, 0 };

static const char *xb_server_default_groups[]=
	{ "xtrabackup", "mariabackup", "mysqld", 0, 0, 0 };

static void print_version(void)
{
  msg("%s based on MariaDB server %s %s (%s) \n",
      my_progname, MYSQL_SERVER_VERSION, SYSTEM_TYPE, MACHINE_TYPE);
}

static void usage(void)
{
  puts("Open source backup tool for InnoDB and XtraDB\n\
\n\
Copyright (C) 2009-2015 Percona LLC and/or its affiliates.\n\
Portions Copyright (C) 2000, 2011, MySQL AB & Innobase Oy. All Rights Reserved.\n\
\n\
This program is free software; you can redistribute it and/or\n\
modify it under the terms of the GNU General Public License\n\
as published by the Free Software Foundation version 2\n\
of the License.\n\
\n\
This program is distributed in the hope that it will be useful,\n\
but WITHOUT ANY WARRANTY; without even the implied warranty of\n\
MERCHANTABILITY or FITNESS FOR A PARTICULAR PURPOSE.  See the\n\
GNU General Public License for more details.\n\
\n\
You can download full text of the license on http://www.gnu.org/licenses/gpl-2.0.txt\n");

  printf("Usage: %s [--defaults-file=#] [--backup | --prepare | --copy-back | --move-back] [OPTIONS]\n",my_progname);
  print_defaults("my", xb_server_default_groups);
  my_print_help(xb_client_options);
  my_print_help(xb_server_options);
  my_print_variables(xb_server_options);
  my_print_variables(xb_client_options);
}

#define ADD_PRINT_PARAM_OPT(value)              \
  { \
    print_param_str << opt->name << "=" << value << "\n"; \
    param_set.insert(opt->name); \
  }

/************************************************************************
Check if parameter is set in defaults file or via command line argument
@return true if parameter is set. */
bool
check_if_param_set(const char *param)
{
	return param_set.find(param) != param_set.end();
}

my_bool
xb_get_one_option(int optid,
		  const struct my_option *opt __attribute__((unused)),
		  char *argument)
{
  switch(optid) {
  case 'h':
    strmake(mysql_real_data_home,argument, FN_REFLEN - 1);
    mysql_data_home= mysql_real_data_home;

    ADD_PRINT_PARAM_OPT(mysql_real_data_home);
    break;

  case 't':

    ADD_PRINT_PARAM_OPT(opt_mysql_tmpdir);
    break;

  case OPT_INNODB_DATA_HOME_DIR:

    ADD_PRINT_PARAM_OPT(innobase_data_home_dir);
    break;

  case OPT_INNODB_DATA_FILE_PATH:

    ADD_PRINT_PARAM_OPT(innobase_data_file_path);
    break;

  case OPT_INNODB_LOG_GROUP_HOME_DIR:

    ADD_PRINT_PARAM_OPT(srv_log_group_home_dir);
    break;

  case OPT_INNODB_LOG_FILES_IN_GROUP:
  case OPT_INNODB_LOG_FILE_SIZE:
    break;

  case OPT_INNODB_FLUSH_METHOD:
    ut_a(srv_file_flush_method
	 <= IF_WIN(SRV_ALL_O_DIRECT_FSYNC, SRV_O_DIRECT_NO_FSYNC));
    ADD_PRINT_PARAM_OPT(innodb_flush_method_names[srv_file_flush_method]);
    break;

  case OPT_INNODB_PAGE_SIZE:

    ADD_PRINT_PARAM_OPT(innobase_page_size);
    break;

  case OPT_INNODB_UNDO_DIRECTORY:

    ADD_PRINT_PARAM_OPT(srv_undo_dir);
    break;

  case OPT_INNODB_UNDO_TABLESPACES:

    ADD_PRINT_PARAM_OPT(srv_undo_tablespaces);
    break;

  case OPT_INNODB_CHECKSUM_ALGORITHM:

    ut_a(srv_checksum_algorithm <= SRV_CHECKSUM_ALGORITHM_STRICT_NONE);

    ADD_PRINT_PARAM_OPT(innodb_checksum_algorithm_names[srv_checksum_algorithm]);
    break;

  case OPT_INNODB_BUFFER_POOL_FILENAME:

    ADD_PRINT_PARAM_OPT(innobase_buffer_pool_filename);
    break;

  case OPT_XTRA_TARGET_DIR:
    strmake(xtrabackup_real_target_dir,argument, sizeof(xtrabackup_real_target_dir)-1);
    xtrabackup_target_dir= xtrabackup_real_target_dir;
    break;
  case OPT_XTRA_STREAM:
    if (!strcasecmp(argument, "xbstream"))
      xtrabackup_stream_fmt = XB_STREAM_FMT_XBSTREAM;
    else
    {
      msg("Invalid --stream argument: %s\n", argument);
      return 1;
    }
    xtrabackup_stream = TRUE;
    break;
  case OPT_XTRA_COMPRESS:
    if (argument == NULL)
      xtrabackup_compress_alg = "quicklz";
    else if (strcasecmp(argument, "quicklz"))
    {
      msg("Invalid --compress argument: %s\n", argument);
      return 1;
    }
    xtrabackup_compress = TRUE;
    break;
  case OPT_DECOMPRESS:
    opt_decompress = TRUE;
    xtrabackup_decrypt_decompress = true;
    break;
  case (int) OPT_CORE_FILE:
    test_flags |= TEST_CORE_ON_SIGNAL;
    break;
  case OPT_HISTORY:
    if (argument) {
      opt_history = argument;
    } else {
      opt_history = "";
    }
    break;
  case 'p':
    if (argument)
    {
      char *start= argument;
      my_free(opt_password);
      opt_password= my_strdup(argument, MYF(MY_FAE));
      while (*argument) *argument++= 'x';               // Destroy argument
      if (*start)
        start[1]=0 ;
    }
    break;
  case OPT_PROTOCOL:
    if (argument)
    {
      if ((opt_protocol= find_type_with_warning(argument, &sql_protocol_typelib,
                                                opt->name)) <= 0)
      {
        sf_leaking_memory= 1; /* no memory leak reports here */
        exit(1);
      }
    }
    break;
#define MYSQL_CLIENT
#include "sslopt-case.h"
#undef MYSQL_CLIENT

  case '?':
    usage();
    exit(EXIT_SUCCESS);
    break;
  case 'v':
    print_version();
    exit(EXIT_SUCCESS);
    break;
  default:
    break;
  }
  return 0;
}

static bool innodb_init_param()
{
	srv_is_being_started = TRUE;
	/* === some variables from mysqld === */
	memset((G_PTR) &mysql_tmpdir_list, 0, sizeof(mysql_tmpdir_list));

	if (init_tmpdir(&mysql_tmpdir_list, opt_mysql_tmpdir))
		return true;
	xtrabackup_tmpdir = my_tmpdir(&mysql_tmpdir_list);
	/* dummy for initialize all_charsets[] */
	get_charset_name(0);

	srv_page_size = 0;
	srv_page_size_shift = 0;
#ifdef BTR_CUR_HASH_ADAPT
	btr_ahi_parts = 1;
#endif /* BTR_CUR_HASH_ADAPT */

	if (innobase_page_size != (1LL << 14)) {
		size_t n_shift = get_bit_shift(size_t(innobase_page_size));

		if (n_shift >= 12 && n_shift <= UNIV_PAGE_SIZE_SHIFT_MAX) {
			srv_page_size_shift = ulong(n_shift);
			srv_page_size = 1U << n_shift;
			msg("InnoDB: The universal page size of the "
			    "database is set to %lu.\n", srv_page_size);
		} else {
			msg("InnoDB: Error: invalid value of "
			    "innobase_page_size: %lld", innobase_page_size);
			goto error;
		}
	} else {
		srv_page_size_shift = 14;
		srv_page_size = 1U << 14;
	}

	/* Check that values don't overflow on 32-bit systems. */
	if (sizeof(ulint) == 4) {
		if (xtrabackup_use_memory > UINT_MAX32) {
			msg("mariabackup: use-memory can't be over 4GB"
			    " on 32-bit systems\n");
		}

		if (innobase_buffer_pool_size > UINT_MAX32) {
			msg("mariabackup: innobase_buffer_pool_size can't be "
			    "over 4GB on 32-bit systems\n");

			goto error;
		}
	}

	static char default_path[2] = { FN_CURLIB, 0 };
	fil_path_to_mysql_datadir = default_path;

	/* Set InnoDB initialization parameters according to the values
	read from MySQL .cnf file */

	if (xtrabackup_backup) {
		msg("mariabackup: using the following InnoDB configuration:\n");
	} else {
		msg("mariabackup: using the following InnoDB configuration "
		    "for recovery:\n");
	}

	/*--------------- Data files -------------------------*/

	/* The default dir for data files is the datadir of MySQL */

	srv_data_home = (xtrabackup_backup && innobase_data_home_dir
			 ? innobase_data_home_dir : default_path);
	msg("mariabackup:   innodb_data_home_dir = %s\n", srv_data_home);

	/* Set default InnoDB data file size to 10 MB and let it be
  	auto-extending. Thus users can use InnoDB in >= 4.0 without having
	to specify any startup options. */

	if (!innobase_data_file_path) {
  		innobase_data_file_path = (char*) "ibdata1:10M:autoextend";
	}
	msg("mariabackup:   innodb_data_file_path = %s\n",
	    innobase_data_file_path);

	/* This is the first time univ_page_size is used.
	It was initialized to 16k pages before srv_page_size was set */
	univ_page_size.copy_from(
		page_size_t(srv_page_size, srv_page_size, false));

	srv_sys_space.set_space_id(TRX_SYS_SPACE);
	srv_sys_space.set_name("innodb_system");
	srv_sys_space.set_path(srv_data_home);
	srv_sys_space.set_flags(FSP_FLAGS_PAGE_SSIZE());

	if (!srv_sys_space.parse_params(innobase_data_file_path, true)) {
		goto error;
	}

	srv_sys_space.normalize_size();
	srv_lock_table_size = 5 * (srv_buf_pool_size >> srv_page_size_shift);

	/* -------------- Log files ---------------------------*/

	/* The default dir for log files is the datadir of MySQL */

	if (!(xtrabackup_backup && srv_log_group_home_dir)) {
		srv_log_group_home_dir = default_path;
	}
	if (xtrabackup_prepare && xtrabackup_incremental_dir) {
		srv_log_group_home_dir = xtrabackup_incremental_dir;
	}
	msg("mariabackup:   innodb_log_group_home_dir = %s\n",
	    srv_log_group_home_dir);

	os_normalize_path(srv_log_group_home_dir);

	if (strchr(srv_log_group_home_dir, ';')) {

		msg("syntax error in innodb_log_group_home_dir, ");
		goto error;
	}

	srv_adaptive_flushing = FALSE;

        /* We set srv_pool_size here in units of 1 kB. InnoDB internally
        changes the value so that it becomes the number of database pages. */

	srv_buf_pool_size = (ulint) xtrabackup_use_memory;
	srv_buf_pool_chunk_unit = (ulong)srv_buf_pool_size;
	srv_buf_pool_instances = 1;
	srv_n_page_cleaners = 1;

	srv_n_file_io_threads = (ulint) innobase_file_io_threads;
	srv_n_read_io_threads = (ulint) innobase_read_io_threads;
	srv_n_write_io_threads = (ulint) innobase_write_io_threads;

	srv_use_doublewrite_buf = (ibool) innobase_use_doublewrite;

	os_use_large_pages = (ibool) innobase_use_large_pages;
	os_large_page_size = (ulint) innobase_large_page_size;
	row_rollback_on_timeout = (ibool) innobase_rollback_on_timeout;

	srv_file_per_table = (my_bool) innobase_file_per_table;

        srv_locks_unsafe_for_binlog = (ibool) innobase_locks_unsafe_for_binlog;

	srv_max_n_open_files = ULINT_UNDEFINED - 5;
	srv_innodb_status = (ibool) innobase_create_status_file;

	srv_print_verbose_log = 1;

	/* Store the default charset-collation number of this MySQL
	installation */

	/* We cannot treat characterset here for now!! */
	data_mysql_default_charset_coll = (ulint)default_charset_info->number;

	ut_ad(DATA_MYSQL_BINARY_CHARSET_COLL == my_charset_bin.number);

#ifdef _WIN32
	srv_use_native_aio = TRUE;

#elif defined(LINUX_NATIVE_AIO)

	if (srv_use_native_aio) {
		ut_print_timestamp(stderr);
		msg(" InnoDB: Using Linux native AIO\n");
	}
#else
	/* Currently native AIO is supported only on windows and linux
	and that also when the support is compiled in. In all other
	cases, we ignore the setting of innodb_use_native_aio. */
	srv_use_native_aio = FALSE;

#endif

	/* Assign the default value to srv_undo_dir if it's not specified, as
	my_getopt does not support default values for string options. We also
	ignore the option and override innodb_undo_directory on --prepare,
	because separate undo tablespaces are copied to the root backup
	directory. */

	if (!srv_undo_dir || !xtrabackup_backup) {
		srv_undo_dir = (char*) ".";
	}

	log_checksum_algorithm_ptr = innodb_log_checksums || srv_encrypt_log
		? log_block_calc_checksum_crc32
		: log_block_calc_checksum_none;

#ifdef _WIN32
	srv_use_native_aio = TRUE;
#endif
	return false;

error:
	msg("mariabackup: innodb_init_param(): Error occured.\n");
	return true;
}

static bool innodb_init()
{
	bool create_new_db = false;
	/* Check if the data files exist or not. */
	dberr_t err = srv_sys_space.check_file_spec(&create_new_db, 5U << 20);

	if (err == DB_SUCCESS) {
		err = srv_start(create_new_db);
	}

	if (err != DB_SUCCESS) {
		msg("mariabackup: innodb_init() returned %d (%s).\n",
		    err, ut_strerr(err));
		innodb_shutdown();
		return(TRUE);
	}

	return(FALSE);
}

/* ================= common ================= */

/***********************************************************************
Read backup meta info.
@return TRUE on success, FALSE on failure. */
static
my_bool
xtrabackup_read_metadata(char *filename)
{
	FILE	*fp;
	my_bool	 r = TRUE;
	int	 t;

	fp = fopen(filename,"r");
	if(!fp) {
		msg("mariabackup: Error: cannot open %s\n", filename);
		return(FALSE);
	}

	if (fscanf(fp, "backup_type = %29s\n", metadata_type)
	    != 1) {
		r = FALSE;
		goto end;
	}
	/* Use UINT64PF instead of LSN_PF here, as we have to maintain the file
	format. */
	if (fscanf(fp, "from_lsn = " UINT64PF "\n", &metadata_from_lsn)
			!= 1) {
		r = FALSE;
		goto end;
	}
	if (fscanf(fp, "to_lsn = " UINT64PF "\n", &metadata_to_lsn)
			!= 1) {
		r = FALSE;
		goto end;
	}
	if (fscanf(fp, "last_lsn = " UINT64PF "\n", &metadata_last_lsn)
			!= 1) {
		metadata_last_lsn = 0;
	}
	/* Optional fields */

	if (fscanf(fp, "recover_binlog_info = %d\n", &t) == 1) {
		recover_binlog_info = (t == 1);
	}
end:
	fclose(fp);

	return(r);
}

/***********************************************************************
Print backup meta info to a specified buffer. */
static
void
xtrabackup_print_metadata(char *buf, size_t buf_len)
{
	/* Use UINT64PF instead of LSN_PF here, as we have to maintain the file
	format. */
	snprintf(buf, buf_len,
		 "backup_type = %s\n"
		 "from_lsn = " UINT64PF "\n"
		 "to_lsn = " UINT64PF "\n"
		 "last_lsn = " UINT64PF "\n"
		 "recover_binlog_info = %d\n",
		 metadata_type,
		 metadata_from_lsn,
		 metadata_to_lsn,
		 metadata_last_lsn,
		 MY_TEST(opt_binlog_info == BINLOG_INFO_LOCKLESS));
}

/***********************************************************************
Stream backup meta info to a specified datasink.
@return TRUE on success, FALSE on failure. */
static
my_bool
xtrabackup_stream_metadata(ds_ctxt_t *ds_ctxt)
{
	char		buf[1024];
	size_t		len;
	ds_file_t	*stream;
	MY_STAT		mystat;
	my_bool		rc = TRUE;

	xtrabackup_print_metadata(buf, sizeof(buf));

	len = strlen(buf);

	mystat.st_size = len;
	mystat.st_mtime = my_time(0);

	stream = ds_open(ds_ctxt, XTRABACKUP_METADATA_FILENAME, &mystat);
	if (stream == NULL) {
		msg("mariabackup: Error: cannot open output stream "
		    "for %s\n", XTRABACKUP_METADATA_FILENAME);
		return(FALSE);
	}

	if (ds_write(stream, buf, len)) {
		rc = FALSE;
	}

	if (ds_close(stream)) {
		rc = FALSE;
	}

	return(rc);
}

/***********************************************************************
Write backup meta info to a specified file.
@return TRUE on success, FALSE on failure. */
static
my_bool
xtrabackup_write_metadata(const char *filepath)
{
	char		buf[1024];
	size_t		len;
	FILE		*fp;

	xtrabackup_print_metadata(buf, sizeof(buf));

	len = strlen(buf);

	fp = fopen(filepath, "w");
	if(!fp) {
		msg("mariabackup: Error: cannot open %s\n", filepath);
		return(FALSE);
	}
	if (fwrite(buf, len, 1, fp) < 1) {
		fclose(fp);
		return(FALSE);
	}

	fclose(fp);

	return(TRUE);
}

/***********************************************************************
Read meta info for an incremental delta.
@return TRUE on success, FALSE on failure. */
static my_bool
xb_read_delta_metadata(const char *filepath, xb_delta_info_t *info)
{
	FILE*	fp;
	char	key[51];
	char	value[51];
	my_bool	r			= TRUE;

	/* set defaults */
	ulint page_size = ULINT_UNDEFINED, zip_size = 0;
	info->space_id = ULINT_UNDEFINED;

	fp = fopen(filepath, "r");
	if (!fp) {
		/* Meta files for incremental deltas are optional */
		return(TRUE);
	}

	while (!feof(fp)) {
		if (fscanf(fp, "%50s = %50s\n", key, value) == 2) {
			if (strcmp(key, "page_size") == 0) {
				page_size = strtoul(value, NULL, 10);
			} else if (strcmp(key, "zip_size") == 0) {
				zip_size = strtoul(value, NULL, 10);
			} else if (strcmp(key, "space_id") == 0) {
				info->space_id = strtoul(value, NULL, 10);
			}
		}
	}

	fclose(fp);

	if (page_size == ULINT_UNDEFINED) {
		msg("mariabackup: page_size is required in %s\n", filepath);
		r = FALSE;
	} else {
		info->page_size = page_size_t(zip_size ? zip_size : page_size,
					      page_size, zip_size != 0);
	}

	if (info->space_id == ULINT_UNDEFINED) {
		msg("mariabackup: Warning: This backup was taken with XtraBackup 2.0.1 "
			"or earlier, some DDL operations between full and incremental "
			"backups may be handled incorrectly\n");
	}

	return(r);
}

/***********************************************************************
Write meta info for an incremental delta.
@return TRUE on success, FALSE on failure. */
my_bool
xb_write_delta_metadata(const char *filename, const xb_delta_info_t *info)
{
	ds_file_t	*f;
	char		buf[64];
	my_bool		ret;
	size_t		len;
	MY_STAT		mystat;

	snprintf(buf, sizeof(buf),
		 "page_size = " ULINTPF "\n"
		 "zip_size = " ULINTPF " \n"
		 "space_id = " ULINTPF "\n",
		 info->page_size.logical(),
		 info->page_size.is_compressed()
		 ? info->page_size.physical() : 0,
		 info->space_id);
	len = strlen(buf);

	mystat.st_size = len;
	mystat.st_mtime = my_time(0);

	f = ds_open(ds_meta, filename, &mystat);
	if (f == NULL) {
		msg("mariabackup: Error: cannot open output stream for %s\n",
		    filename);
		return(FALSE);
	}

	ret = (ds_write(f, buf, len) == 0);

	if (ds_close(f)) {
		ret = FALSE;
	}

	return(ret);
}

/* ================= backup ================= */
void
xtrabackup_io_throttling(void)
{
	if (xtrabackup_backup && xtrabackup_throttle && (io_ticket--) < 0) {
		os_event_reset(wait_throttle);
		os_event_wait(wait_throttle);
	}
}

static
my_bool regex_list_check_match(
	const regex_list_t& list,
	const char* name)
{
	regmatch_t tables_regmatch[1];
	for (regex_list_t::const_iterator i = list.begin(), end = list.end();
	     i != end; ++i) {
		const regex_t& regex = *i;
		int regres = regexec(&regex, name, 1, tables_regmatch, 0);

		if (regres != REG_NOMATCH) {
			return(TRUE);
		}
	}
	return(FALSE);
}

static
my_bool
find_filter_in_hashtable(
	const char* name,
	hash_table_t* table,
	xb_filter_entry_t** result
)
{
	xb_filter_entry_t* found = NULL;
	HASH_SEARCH(name_hash, table, ut_fold_string(name),
		    xb_filter_entry_t*,
		    found, (void) 0,
		    !strcmp(found->name, name));

	if (found && result) {
		*result = found;
	}
	return (found != NULL);
}

/************************************************************************
Checks if a given table name matches any of specifications given in
regex_list or tables_hash.

@return TRUE on match or both regex_list and tables_hash are empty.*/
static my_bool
check_if_table_matches_filters(const char *name,
	const regex_list_t& regex_list,
	hash_table_t* tables_hash)
{
	if (regex_list.empty() && !tables_hash) {
		return(FALSE);
	}

	if (regex_list_check_match(regex_list, name)) {
		return(TRUE);
	}

	if (tables_hash && find_filter_in_hashtable(name, tables_hash, NULL)) {
		return(TRUE);
	}

	return FALSE;
}

enum skip_database_check_result {
	DATABASE_SKIP,
	DATABASE_SKIP_SOME_TABLES,
	DATABASE_DONT_SKIP,
	DATABASE_DONT_SKIP_UNLESS_EXPLICITLY_EXCLUDED,
};

/************************************************************************
Checks if a database specified by name should be skipped from backup based on
the --databases, --databases_file or --databases_exclude options.

@return TRUE if entire database should be skipped,
	FALSE otherwise.
*/
static
skip_database_check_result
check_if_skip_database(
	const char* name  /*!< in: path to the database */
)
{
	/* There are some filters for databases, check them */
	xb_filter_entry_t*	database = NULL;

	if (databases_exclude_hash &&
		find_filter_in_hashtable(name, databases_exclude_hash,
					 &database) &&
		!database->has_tables) {
		/* Database is found and there are no tables specified,
		   skip entire db. */
		return DATABASE_SKIP;
	}

	if (databases_include_hash) {
		if (!find_filter_in_hashtable(name, databases_include_hash,
					      &database)) {
		/* Database isn't found, skip the database */
			return DATABASE_SKIP;
		} else if (database->has_tables) {
			return DATABASE_SKIP_SOME_TABLES;
		} else {
			return DATABASE_DONT_SKIP_UNLESS_EXPLICITLY_EXCLUDED;
		}
	}

	return DATABASE_DONT_SKIP;
}

/************************************************************************
Checks if a database specified by path should be skipped from backup based on
the --databases, --databases_file or --databases_exclude options.

@return TRUE if the table should be skipped. */
my_bool
check_if_skip_database_by_path(
	const char* path /*!< in: path to the db directory. */
)
{
	if (databases_include_hash == NULL &&
		databases_exclude_hash == NULL) {
		return(FALSE);
	}

	const char* db_name = strrchr(path, OS_PATH_SEPARATOR);
	if (db_name == NULL) {
		db_name = path;
	} else {
		++db_name;
	}

	return check_if_skip_database(db_name) == DATABASE_SKIP;
}

/************************************************************************
Checks if a table specified as a name in the form "database/name" (InnoDB 5.6)
or "./database/name.ibd" (InnoDB 5.5-) should be skipped from backup based on
the --tables or --tables-file options.

@return TRUE if the table should be skipped. */
my_bool
check_if_skip_table(
/******************/
	const char*	name)	/*!< in: path to the table */
{
	char buf[FN_REFLEN];
	const char *dbname, *tbname;
	const char *ptr;
	char *eptr;

	if (regex_exclude_list.empty() &&
		regex_include_list.empty() &&
		tables_include_hash == NULL &&
		tables_exclude_hash == NULL &&
		databases_include_hash == NULL &&
		databases_exclude_hash == NULL) {
		return(FALSE);
	}

	dbname = NULL;
	tbname = name;
	while ((ptr = strchr(tbname, '/')) != NULL) {
		dbname = tbname;
		tbname = ptr + 1;
	}

	if (dbname == NULL) {
		return(FALSE);
	}

	strncpy(buf, dbname, FN_REFLEN);
	buf[tbname - 1 - dbname] = 0;

	const skip_database_check_result skip_database =
			check_if_skip_database(buf);
	if (skip_database == DATABASE_SKIP) {
		return (TRUE);
	}

	buf[FN_REFLEN - 1] = '\0';
	buf[tbname - 1 - dbname] = '.';

	/* Check if there's a suffix in the table name. If so, truncate it. We
	rely on the fact that a dot cannot be a part of a table name (it is
	encoded by the server with the @NNNN syntax). */
	if ((eptr = strchr(&buf[tbname - dbname], '.')) != NULL) {

		*eptr = '\0';
	}

	/* For partitioned tables first try to match against the regexp
	without truncating the #P#... suffix so we can backup individual
	partitions with regexps like '^test[.]t#P#p5' */
	if (check_if_table_matches_filters(buf, regex_exclude_list,
					   tables_exclude_hash)) {
		return(TRUE);
	}
	if (check_if_table_matches_filters(buf, regex_include_list,
					   tables_include_hash)) {
		return(FALSE);
	}
	if ((eptr = strstr(buf, "#P#")) != NULL) {
		*eptr = 0;

		if (check_if_table_matches_filters(buf, regex_exclude_list,
						   tables_exclude_hash)) {
			return (TRUE);
		}
		if (check_if_table_matches_filters(buf, regex_include_list,
						   tables_include_hash)) {
			return(FALSE);
		}
	}

	if (skip_database == DATABASE_DONT_SKIP_UNLESS_EXPLICITLY_EXCLUDED) {
		/* Database is in include-list, and qualified name wasn't
		   found in any of exclusion filters.*/
		return (FALSE);
	}

	if (skip_database == DATABASE_SKIP_SOME_TABLES ||
		!regex_include_list.empty() ||
		tables_include_hash) {

		/* Include lists are present, but qualified name
		   failed to match any.*/
		return(TRUE);
	}

	return(FALSE);
}

const char*
xb_get_copy_action(const char *dflt)
{
	const char *action;

	if (xtrabackup_stream) {
		if (xtrabackup_compress) {
			action = "Compressing and streaming";
		} else {
			action = "Streaming";
		}
	} else {
		if (xtrabackup_compress) {
			action = "Compressing";
		} else {
			action = dflt;
		}
	}

	return(action);
}

/* TODO: We may tune the behavior (e.g. by fil_aio)*/

static
my_bool
xtrabackup_copy_datafile(fil_node_t* node, uint thread_n)
{
	char			 dst_name[FN_REFLEN];
	ds_file_t		*dstfile = NULL;
	xb_fil_cur_t		 cursor;
	xb_fil_cur_result_t	 res;
	xb_write_filt_t		*write_filter = NULL;
	xb_write_filt_ctxt_t	 write_filt_ctxt;
	const char		*action;
	xb_read_filt_t		*read_filter;
	my_bool			rc = FALSE;

	/* Get the name and the path for the tablespace. node->name always
	contains the path (which may be absolute for remote tablespaces in
	5.6+). space->name contains the tablespace name in the form
	"./database/table.ibd" (in 5.5-) or "database/table" (in 5.6+). For a
	multi-node shared tablespace, space->name contains the name of the first
	node, but that's irrelevant, since we only need node_name to match them
	against filters, and the shared tablespace is always copied regardless
	of the filters value. */

	const char* const node_name = node->space->name;
	const char* const node_path = node->name;

	if (fil_is_user_tablespace_id(node->space->id)
	    && check_if_skip_table(node_name)) {
		msg("[%02u] Skipping %s.\n", thread_n, node_name);
		return(FALSE);
	}

	if (!changed_page_bitmap) {
		read_filter = &rf_pass_through;
	}
	else {
		read_filter = &rf_bitmap;
	}
	res = xb_fil_cur_open(&cursor, read_filter, node, thread_n);
	if (res == XB_FIL_CUR_SKIP) {
		goto skip;
	} else if (res == XB_FIL_CUR_ERROR) {
		goto error;
	}

	strncpy(dst_name, cursor.rel_path, sizeof(dst_name));

	/* Setup the page write filter */
	if (xtrabackup_incremental) {
		write_filter = &wf_incremental;
	} else {
		write_filter = &wf_write_through;
	}

	memset(&write_filt_ctxt, 0, sizeof(xb_write_filt_ctxt_t));
	ut_a(write_filter->process != NULL);

	if (write_filter->init != NULL &&
	    !write_filter->init(&write_filt_ctxt, dst_name, &cursor)) {
		msg("[%02u] mariabackup: error: "
		    "failed to initialize page write filter.\n", thread_n);
		goto error;
	}

	dstfile = ds_open(ds_data, dst_name, &cursor.statinfo);
	if (dstfile == NULL) {
		msg("[%02u] mariabackup: error: "
		    "cannot open the destination stream for %s\n",
		    thread_n, dst_name);
		goto error;
	}

	action = xb_get_copy_action();

	if (xtrabackup_stream) {
		msg_ts("[%02u] %s %s\n", thread_n, action, node_path);
	} else {
		msg_ts("[%02u] %s %s to %s\n", thread_n, action,
		       node_path, dstfile->path);
	}

	/* The main copy loop */
	while ((res = xb_fil_cur_read(&cursor)) == XB_FIL_CUR_SUCCESS) {
		if (!write_filter->process(&write_filt_ctxt, dstfile)) {
			goto error;
		}
	}

	if (res == XB_FIL_CUR_ERROR) {
		goto error;
	}

	if (write_filter->finalize
	    && !write_filter->finalize(&write_filt_ctxt, dstfile)) {
		goto error;
	}

	/* close */
	msg_ts("[%02u]        ...done\n", thread_n);
	xb_fil_cur_close(&cursor);
	if (ds_close(dstfile)) {
		rc = TRUE;
	}
	if (write_filter && write_filter->deinit) {
		write_filter->deinit(&write_filt_ctxt);
	}
	return(rc);

error:
	xb_fil_cur_close(&cursor);
	if (dstfile != NULL) {
		ds_close(dstfile);
	}
	if (write_filter && write_filter->deinit) {
		write_filter->deinit(&write_filt_ctxt);;
	}
	msg("[%02u] mariabackup: Error: "
	    "xtrabackup_copy_datafile() failed.\n", thread_n);
	return(TRUE); /*ERROR*/

skip:

	if (dstfile != NULL) {
		ds_close(dstfile);
	}
	if (write_filter && write_filter->deinit) {
		write_filter->deinit(&write_filt_ctxt);
	}
	msg("[%02u] mariabackup: Warning: We assume the "
	    "table was dropped during xtrabackup execution "
	    "and ignore the file.\n", thread_n);
	msg("[%02u] mariabackup: Warning: skipping tablespace %s.\n",
	    thread_n, node_name);
	return(FALSE);
}

/** Copy redo log blocks to the data sink.
@param start_lsn	buffer start LSN
@param end_lsn		buffer end LSN
@return	last scanned LSN
@retval	0	on failure */
static lsn_t xtrabackup_copy_log(lsn_t start_lsn, lsn_t end_lsn)
{
	lsn_t	scanned_lsn	= start_lsn;
	const byte* log_block = log_sys.buf;
	bool more_data = false;

	for (ulint scanned_checkpoint = 0;
	     scanned_lsn < end_lsn;
	     log_block += OS_FILE_LOG_BLOCK_SIZE) {
		ulint checkpoint = log_block_get_checkpoint_no(log_block);

		if (scanned_checkpoint > checkpoint
		    && scanned_checkpoint - checkpoint >= 0x80000000UL) {
			/* Garbage from a log buffer flush which was made
			before the most recent database recovery */
			msg("mariabackup: checkpoint wrap: "
			    LSN_PF ",%zx,%zx\n",
			    scanned_lsn, scanned_checkpoint, checkpoint);
			break;
		}

		scanned_checkpoint = checkpoint;

		ulint	data_len = log_block_get_data_len(log_block);

		more_data = recv_sys_add_to_parsing_buf(
				log_block,
				scanned_lsn + data_len);

		recv_sys->scanned_lsn = scanned_lsn + data_len;

		if (data_len == OS_FILE_LOG_BLOCK_SIZE) {
			/* We got a full log block. */
			scanned_lsn += data_len;
		} else if (data_len
			   >= OS_FILE_LOG_BLOCK_SIZE - LOG_BLOCK_TRL_SIZE
			   || data_len <= LOG_BLOCK_HDR_SIZE) {
			/* We got a garbage block (abrupt end of the log). */
			msg("mariabackup: garbage block: " LSN_PF ",%zu\n",
			    scanned_lsn, data_len);
			break;
		} else {
			/* We got a partial block (abrupt end of the log). */
			scanned_lsn += data_len;
			break;
		}
	}

	if (more_data && recv_parse_log_recs(0, STORE_NO, false)) {

		msg("mariabackup: copying the log failed \n");

		return(0);
	}

	recv_sys_justify_left_parsing_buf();

	log_sys.log.scanned_lsn = scanned_lsn;

	end_lsn = metadata_to_lsn
		? ut_uint64_align_up(scanned_lsn, OS_FILE_LOG_BLOCK_SIZE)
		: scanned_lsn & ~lsn_t(OS_FILE_LOG_BLOCK_SIZE - 1);

	if (ulint write_size = ulint(end_lsn - start_lsn)) {
		if (srv_encrypt_log) {
			log_crypt(log_sys.buf, start_lsn, write_size);
		}

		if (ds_write(dst_log_file, log_sys.buf, write_size)) {
			msg("mariabackup: Error: "
			    "write to logfile failed\n");
			return(0);
		}
	}

	return(scanned_lsn);
}

/** Copy redo log until the current end of the log is reached
@return	whether the operation failed */
static bool xtrabackup_copy_logfile()
{
	ut_a(dst_log_file != NULL);
	ut_ad(recv_sys != NULL);

	lsn_t	start_lsn;
	lsn_t	end_lsn;

	recv_sys->parse_start_lsn = log_copy_scanned_lsn;
	recv_sys->scanned_lsn = log_copy_scanned_lsn;

	start_lsn = ut_uint64_align_down(log_copy_scanned_lsn,
					 OS_FILE_LOG_BLOCK_SIZE);
	do {
		end_lsn = start_lsn + RECV_SCAN_SIZE;

		xtrabackup_io_throttling();

		log_mutex_enter();
		lsn_t lsn= start_lsn;
<<<<<<< HEAD
		for(int retries= 0; retries < 100; retries++) {
			if (log_sys.log.read_log_seg(&lsn, end_lsn)) {
=======
		for (int retries= 0; retries < 100; retries++) {
			if (log_group_read_log_seg(log_sys->buf, &log_sys->log,
						   &lsn, end_lsn)
			    || lsn != start_lsn) {
>>>>>>> dc9c5554
				break;
			}
			msg("Retrying read of log at LSN=" LSN_PF "\n", lsn);
			my_sleep(1000);
		}

		start_lsn = (lsn == start_lsn)
			? 0 : xtrabackup_copy_log(start_lsn, lsn);

		log_mutex_exit();

		if (!start_lsn) {
			msg("mariabackup: Error: xtrabackup_copy_logfile()"
			    " failed.\n");
			return(true);
		}
	} while (start_lsn == end_lsn);

	ut_ad(start_lsn == log_sys.log.scanned_lsn);

	msg_ts(">> log scanned up to (" LSN_PF ")\n", start_lsn);

	/* update global variable*/
	log_copy_scanned_lsn = start_lsn;

	debug_sync_point("xtrabackup_copy_logfile_pause");
	return(false);
}

static os_thread_ret_t DECLARE_THREAD(log_copying_thread)(void*)
{
	/*
	  Initialize mysys thread-specific memory so we can
	  use mysys functions in this thread.
	*/
	my_thread_init();

	for (;;) {
		os_event_reset(log_copying_stop);
		os_event_wait_time_low(log_copying_stop,
				       xtrabackup_log_copy_interval * 1000ULL,
				       0);
		if (xtrabackup_copy_logfile()) {
			break;
		}

		log_mutex_enter();
		bool completed = metadata_to_lsn
			&& metadata_to_lsn < log_copy_scanned_lsn;
		log_mutex_exit();
		if (completed) {
			break;
		}
	}

	log_copying_running = false;
	my_thread_end();
	os_thread_exit();

	return(0);
}

/* io throttle watching (rough) */
static os_thread_ret_t DECLARE_THREAD(io_watching_thread)(void*)
{
	/* currently, for --backup only */
	ut_a(xtrabackup_backup);

	while (log_copying_running && !metadata_to_lsn) {
		os_thread_sleep(1000000); /*1 sec*/
		io_ticket = xtrabackup_throttle;
		os_event_set(wait_throttle);
	}

	/* stop io throttle */
	xtrabackup_throttle = 0;
	os_event_set(wait_throttle);

	io_watching_thread_running = false;

	os_thread_exit();

	return(0);
}

/**************************************************************************
Datafiles copying thread.*/
static
os_thread_ret_t
DECLARE_THREAD(data_copy_thread_func)(
/*==================*/
	void *arg) /* thread context */
{
	data_thread_ctxt_t	*ctxt = (data_thread_ctxt_t *) arg;
	uint			num = ctxt->num;
	fil_node_t*		node;

	/*
	  Initialize mysys thread-specific memory so we can
	  use mysys functions in this thread.
	*/
	my_thread_init();

	debug_sync_point("data_copy_thread_func");

	while ((node = datafiles_iter_next(ctxt->it)) != NULL) {

		/* copy the datafile */
		if(xtrabackup_copy_datafile(node, num)) {
			msg("[%02u] mariabackup: Error: "
			    "failed to copy datafile.\n", num);
			exit(EXIT_FAILURE);
		}
	}

	pthread_mutex_lock(&ctxt->count_mutex);
	(*ctxt->count)--;
	pthread_mutex_unlock(&ctxt->count_mutex);

	my_thread_end();
	os_thread_exit();
	OS_THREAD_DUMMY_RETURN;
}

/************************************************************************
Initialize the appropriate datasink(s). Both local backups and streaming in the
'xbstream' format allow parallel writes so we can write directly.

Otherwise (i.e. when streaming in the 'tar' format) we need 2 separate datasinks
for the data stream (and don't allow parallel data copying) and for metainfo
files (including ib_logfile0). The second datasink writes to temporary
files first, and then streams them in a serialized way when closed. */
static void
xtrabackup_init_datasinks(void)
{
	/* Start building out the pipelines from the terminus back */
	if (xtrabackup_stream) {
		/* All streaming goes to stdout */
		ds_data = ds_meta = ds_redo = ds_create(xtrabackup_target_dir,
						        DS_TYPE_STDOUT);
	} else {
		/* Local filesystem */
		ds_data = ds_meta = ds_redo = ds_create(xtrabackup_target_dir,
						        DS_TYPE_LOCAL);
	}

	/* Track it for destruction */
	xtrabackup_add_datasink(ds_data);

	/* Stream formatting */
	if (xtrabackup_stream) {
		ds_ctxt_t	*ds;

	 ut_a(xtrabackup_stream_fmt == XB_STREAM_FMT_XBSTREAM);
	 ds = ds_create(xtrabackup_target_dir, DS_TYPE_XBSTREAM);

		xtrabackup_add_datasink(ds);

		ds_set_pipe(ds, ds_data);
		ds_data = ds;


		ds_redo = ds_meta = ds_data;
	}

	/* Compression for ds_data and ds_redo */
	if (xtrabackup_compress) {
		ds_ctxt_t	*ds;

		/* Use a 1 MB buffer for compressed output stream */
		ds = ds_create(xtrabackup_target_dir, DS_TYPE_BUFFER);
		ds_buffer_set_size(ds, 1024 * 1024);
		xtrabackup_add_datasink(ds);
		ds_set_pipe(ds, ds_data);
		if (ds_data != ds_redo) {
			ds_data = ds;
			ds = ds_create(xtrabackup_target_dir, DS_TYPE_BUFFER);
			ds_buffer_set_size(ds, 1024 * 1024);
			xtrabackup_add_datasink(ds);
			ds_set_pipe(ds, ds_redo);
			ds_redo = ds;
		} else {
			ds_redo = ds_data = ds;
		}

		ds = ds_create(xtrabackup_target_dir, DS_TYPE_COMPRESS);
		xtrabackup_add_datasink(ds);
		ds_set_pipe(ds, ds_data);
		if (ds_data != ds_redo) {
			ds_data = ds;
			ds = ds_create(xtrabackup_target_dir, DS_TYPE_COMPRESS);
			xtrabackup_add_datasink(ds);
			ds_set_pipe(ds, ds_redo);
			ds_redo = ds;
		} else {
			ds_redo = ds_data = ds;
		}
	}
}

/************************************************************************
Destroy datasinks.

Destruction is done in the specific order to not violate their order in the
pipeline so that each datasink is able to flush data down the pipeline. */
static void xtrabackup_destroy_datasinks(void)
{
	for (uint i = actual_datasinks; i > 0; i--) {
		ds_destroy(datasinks[i-1]);
		datasinks[i-1] = NULL;
	}
	ds_data = NULL;
	ds_meta = NULL;
	ds_redo = NULL;
}

#define SRV_MAX_N_PENDING_SYNC_IOS	100

/** Initialize the tablespace cache subsystem. */
static
void
xb_fil_io_init()
{
	fil_system.create(srv_file_per_table ? 50000 : 5000);
}

static
Datafile*
xb_new_datafile(const char *name, bool is_remote)
{
	if (is_remote) {
		RemoteDatafile *remote_file = new RemoteDatafile();
		remote_file->set_name(name);
		return(remote_file);
	} else {
		Datafile *file = new Datafile();
		file->set_name(name);
		file->make_filepath(".", name, IBD);
		return(file);
	}
}


static
void
xb_load_single_table_tablespace(
	const char *dirname,
	const char *filname,
	bool is_remote)
{
	ut_ad(srv_operation == SRV_OPERATION_BACKUP
	      || srv_operation == SRV_OPERATION_RESTORE_DELTA);
	/* Ignore .isl files on XtraBackup recovery. All tablespaces must be
	local. */
	if (is_remote && srv_operation == SRV_OPERATION_RESTORE_DELTA) {
		return;
	}
	if (check_if_skip_table(filname)) {
		return;
	}

	/* The name ends in .ibd or .isl;
	try opening the file */
	char*	name;
	size_t	dirlen		= dirname == NULL ? 0 : strlen(dirname);
	size_t	namelen		= strlen(filname);
	ulint	pathlen		= dirname == NULL ? namelen + 1: dirlen + namelen + 2;
	lsn_t	flush_lsn;
	dberr_t	err;
	fil_space_t	*space;

	name = static_cast<char*>(ut_malloc_nokey(pathlen));

	if (dirname != NULL) {
		snprintf(name, pathlen, "%s/%s", dirname, filname);
		name[pathlen - 5] = 0;
	} else {
		snprintf(name, pathlen, "%s", filname);
		name[pathlen - 5] = 0;
	}

	Datafile *file = xb_new_datafile(name, is_remote);

	if (file->open_read_only(true) != DB_SUCCESS) {
		ut_free(name);
		exit(EXIT_FAILURE);
	}

	err = file->validate_first_page(&flush_lsn);

	if (err == DB_SUCCESS && file->space_id() != SRV_TMP_SPACE_ID) {
		os_offset_t	node_size = os_file_get_size(file->handle());
		os_offset_t	n_pages;

		ut_a(node_size != (os_offset_t) -1);

		n_pages = node_size / page_size_t(file->flags()).physical();

		space = fil_space_create(
			name, file->space_id(), file->flags(),
			FIL_TYPE_TABLESPACE, NULL/* TODO: crypt_data */);

		ut_a(space != NULL);

		if (!fil_node_create(file->filepath(), ulint(n_pages), space,
				     false, false)) {
			ut_error;
		}

		/* by opening the tablespace we forcing node and space objects
		in the cache to be populated with fields from space header */
		space->open();

		if (srv_operation == SRV_OPERATION_RESTORE_DELTA
		    || xb_close_files) {
			space->close();
		}
	}

	ut_free(name);

	delete file;

	if (err != DB_SUCCESS && err != DB_CORRUPTION && xtrabackup_backup) {
		/* allow corrupted first page for xtrabackup, it could be just
		zero-filled page, which we restore from redo log later */
		exit(EXIT_FAILURE);
	}
}

/** Scan the database directories under the MySQL datadir, looking for
.ibd files and determining the space id in each of them.
@return	DB_SUCCESS or error number */

static dberr_t enumerate_ibd_files(process_single_tablespace_func_t callback)
{
	int		ret;
	char*		dbpath		= NULL;
	ulint		dbpath_len	= 100;
	os_file_dir_t	dir;
	os_file_dir_t	dbdir;
	os_file_stat_t	dbinfo;
	os_file_stat_t	fileinfo;
	dberr_t		err		= DB_SUCCESS;
	size_t len;

	/* The datadir of MySQL is always the default directory of mysqld */

	dir = os_file_opendir(fil_path_to_mysql_datadir, true);

	if (dir == NULL) {

		return(DB_ERROR);
	}

	dbpath = static_cast<char*>(ut_malloc_nokey(dbpath_len));

	/* Scan all directories under the datadir. They are the database
	directories of MySQL. */

	ret = fil_file_readdir_next_file(&err, fil_path_to_mysql_datadir, dir,
					 &dbinfo);
	while (ret == 0) {

		/* General tablespaces are always at the first level of the
		data home dir */
		if (dbinfo.type == OS_FILE_TYPE_FILE) {
			bool is_isl = ends_with(dbinfo.name, ".isl");
			bool is_ibd = !is_isl && ends_with(dbinfo.name,".ibd");

			if (is_isl || is_ibd) {
				(*callback)(NULL, dbinfo.name, is_isl);
			}
		}

		if (dbinfo.type == OS_FILE_TYPE_FILE
		    || dbinfo.type == OS_FILE_TYPE_UNKNOWN) {

			goto next_datadir_item;
		}

		/* We found a symlink or a directory; try opening it to see
		if a symlink is a directory */

		len = strlen(fil_path_to_mysql_datadir)
			+ strlen (dbinfo.name) + 2;
		if (len > dbpath_len) {
			dbpath_len = len;

			if (dbpath) {
				ut_free(dbpath);
			}

			dbpath = static_cast<char*>(ut_malloc_nokey(dbpath_len));
		}
		snprintf(dbpath, dbpath_len,
			 "%s/%s", fil_path_to_mysql_datadir, dbinfo.name);
		os_normalize_path(dbpath);

		if (check_if_skip_database_by_path(dbpath)) {
			fprintf(stderr, "Skipping db: %s\n", dbpath);
			goto next_datadir_item;
		}

		/* We want wrong directory permissions to be a fatal error for
		XtraBackup. */
		dbdir = os_file_opendir(dbpath, true);

		if (dbdir != NULL) {

			/* We found a database directory; loop through it,
			looking for possible .ibd files in it */

			for (ret = fil_file_readdir_next_file(&err, dbpath,
							      dbdir,
							      &fileinfo);
			     ret == 0;
			     ret = fil_file_readdir_next_file(&err, dbpath,
							      dbdir,
							      &fileinfo)) {
				if (fileinfo.type == OS_FILE_TYPE_DIR) {
					continue;
				}

				/* We found a symlink or a file */
				if (strlen(fileinfo.name) > 4) {
					bool is_isl= false;
					if (ends_with(fileinfo.name, ".ibd") || ((is_isl = ends_with(fileinfo.name, ".isl"))))
						(*callback)(dbinfo.name, fileinfo.name, is_isl);
				}
			}

			if (0 != os_file_closedir(dbdir)) {
				fprintf(stderr, "InnoDB: Warning: could not"
				 " close database directory %s\n",
					dbpath);

				err = DB_ERROR;
			}

		} else {

			err = DB_ERROR;
			break;

		}

next_datadir_item:
		ret = fil_file_readdir_next_file(&err,
						 fil_path_to_mysql_datadir,
						 dir, &dbinfo);
	}

	ut_free(dbpath);

	if (0 != os_file_closedir(dir)) {
		fprintf(stderr,
			"InnoDB: Error: could not close MySQL datadir\n");

		return(DB_ERROR);
	}

	return(err);
}

/** Assign srv_undo_space_id_start variable if there are undo tablespace present.
Read the TRX_SYS page from ibdata1 file and get the minimum space id from
the first slot rollback segments of TRX_SYS_PAGE_NO.
@retval DB_ERROR if file open or page read failed.
@retval DB_SUCCESS if srv_undo_space_id assigned successfully. */
static dberr_t xb_assign_undo_space_start()
{
	ulint		dirnamelen;
	char		name[1000];
	pfs_os_file_t	file;
	byte*		buf;
	byte*		page;
	bool		ret;
	dberr_t		error = DB_SUCCESS;
	ulint		space, page_no __attribute__((unused));

	if (srv_undo_tablespaces == 0) {
		return error;
	}

	os_normalize_path(srv_data_home);
	dirnamelen = strlen(srv_data_home);
	memcpy(name, srv_data_home, dirnamelen);

	if (dirnamelen && name[dirnamelen - 1] != OS_PATH_SEPARATOR) {
		name[dirnamelen++] = OS_PATH_SEPARATOR;
	}

	snprintf(name + dirnamelen, (sizeof name) - dirnamelen,
		 "%s", "ibdata1");

	file = os_file_create(0, name, OS_FILE_OPEN,
			      OS_FILE_NORMAL, OS_DATA_FILE, true, &ret);

	if (!ret) {
		msg("mariabackup: Error in opening %s\n", name);
		return DB_ERROR;
	}

	buf = static_cast<byte*>(ut_malloc_nokey(2U << srv_page_size_shift));
	page = static_cast<byte*>(ut_align(buf, srv_page_size));

retry:
	if (!os_file_read(IORequestRead, file, page,
			  TRX_SYS_PAGE_NO << srv_page_size_shift,
			  srv_page_size)) {
		msg("mariabackup: Reading TRX_SYS page failed.\n");
		error = DB_ERROR;
		goto func_exit;
	}

	/* TRX_SYS page can't be compressed or encrypted. */
	if (buf_page_is_corrupted(false, page, univ_page_size)) {
		goto retry;
	}

	/* 0th slot always points to system tablespace.
	1st slot should point to first undotablespace which is minimum. */

	page_no = mach_read_ulint(TRX_SYS + TRX_SYS_RSEGS
				  + TRX_SYS_RSEG_SLOT_SIZE
				  + TRX_SYS_RSEG_PAGE_NO + page, MLOG_4BYTES);
	ut_ad(page_no != FIL_NULL);

	space = mach_read_ulint(TRX_SYS + TRX_SYS_RSEGS
				+ TRX_SYS_RSEG_SLOT_SIZE
				+ TRX_SYS_RSEG_SPACE + page, MLOG_4BYTES);

	srv_undo_space_id_start = space;

func_exit:
	ut_free(buf);
	ret = os_file_close(file);
	ut_a(ret);

	return error;
}

/****************************************************************************
Populates the tablespace memory cache by scanning for and opening data files.
@returns DB_SUCCESS or error code.*/
static
dberr_t
xb_load_tablespaces()
{
	bool	create_new_db;
	dberr_t	err;
	ulint   sum_of_new_sizes;
        lsn_t	flush_lsn;

	ut_ad(srv_operation == SRV_OPERATION_BACKUP
	      || srv_operation == SRV_OPERATION_RESTORE_DELTA);

	err = srv_sys_space.check_file_spec(&create_new_db, 0);

	/* create_new_db must not be true. */
	if (err != DB_SUCCESS || create_new_db) {
		msg("mariabackup: could not find data files at the "
		    "specified datadir\n");
		return(DB_ERROR);
	}

	err = srv_sys_space.open_or_create(false, false, &sum_of_new_sizes,
					   &flush_lsn);

	if (err != DB_SUCCESS) {
		msg("mariabackup: Could not open data files.\n");
		return(err);
	}

	/* Add separate undo tablespaces to fil_system */

	err = xb_assign_undo_space_start();

	if (err != DB_SUCCESS) {
		return err;
	}

	err = srv_undo_tablespaces_init(false);

	if (err != DB_SUCCESS) {
		return(err);
	}

	/* It is important to call xb_load_single_table_tablespaces() after
	srv_undo_tablespaces_init(), because fil_is_user_tablespace_id() *
	relies on srv_undo_tablespaces_open to be properly initialized */

	msg("mariabackup: Generating a list of tablespaces\n");

	err = enumerate_ibd_files(xb_load_single_table_tablespace);
	if (err != DB_SUCCESS) {
		return(err);
	}

	debug_sync_point("xtrabackup_load_tablespaces_pause");

	return(DB_SUCCESS);
}

/************************************************************************
Initialize the tablespace memory cache and populate it by scanning for and
opening data files.
@returns DB_SUCCESS or error code.*/
static
dberr_t
xb_data_files_init()
{
	xb_fil_io_init();

	return(xb_load_tablespaces());
}

/************************************************************************
Destroy the tablespace memory cache. */
static
void
xb_data_files_close()
{
	ut_ad(!os_thread_count);
	fil_close_all_files();
	if (buf_dblwr) {
		buf_dblwr_free();
	}
}

/***********************************************************************
Allocate and initialize the entry for databases and tables filtering
hash tables. If memory allocation is not successful, terminate program.
@return pointer to the created entry.  */
static
xb_filter_entry_t *
xb_new_filter_entry(
/*================*/
	const char*	name)	/*!< in: name of table/database */
{
	xb_filter_entry_t	*entry;
	ulint namelen = strlen(name);

	ut_a(namelen <= NAME_LEN * 2 + 1);

	entry = static_cast<xb_filter_entry_t *>
		(malloc(sizeof(xb_filter_entry_t) + namelen + 1));
	memset(entry, '\0', sizeof(xb_filter_entry_t) + namelen + 1);
	entry->name = ((char*)entry) + sizeof(xb_filter_entry_t);
	strcpy(entry->name, name);
	entry->has_tables = FALSE;

	return entry;
}

/***********************************************************************
Add entry to hash table. If hash table is NULL, allocate and initialize
new hash table */
static
xb_filter_entry_t*
xb_add_filter(
/*========================*/
	const char*	name,	/*!< in: name of table/database */
	hash_table_t**	hash)	/*!< in/out: hash to insert into */
{
	xb_filter_entry_t*	entry;

	entry = xb_new_filter_entry(name);

	if (UNIV_UNLIKELY(*hash == NULL)) {
		*hash = hash_create(1000);
	}
	HASH_INSERT(xb_filter_entry_t,
		name_hash, *hash,
		ut_fold_string(entry->name),
		entry);

	return entry;
}

/***********************************************************************
Validate name of table or database. If name is invalid, program will
be finished with error code */
static
void
xb_validate_name(
/*=============*/
	const char*	name,	/*!< in: name */
	size_t		len)	/*!< in: length of name */
{
	const char*	p;

	/* perform only basic validation. validate length and
	path symbols */
	if (len > NAME_LEN) {
		msg("mariabackup: name `%s` is too long.\n", name);
		exit(EXIT_FAILURE);
	}
	p = strpbrk(name, "/\\~");
	if (p && (uint) (p - name) < NAME_LEN) {
		msg("mariabackup: name `%s` is not valid.\n", name);
		exit(EXIT_FAILURE);
	}
}

/***********************************************************************
Register new filter entry which can be either database
or table name.  */
static
void
xb_register_filter_entry(
/*=====================*/
	const char*	name,	/*!< in: name */
	hash_table_t** databases_hash,
	hash_table_t** tables_hash
	)
{
	const char*		p;
	size_t			namelen;
	xb_filter_entry_t*	db_entry = NULL;

	namelen = strlen(name);
	if ((p = strchr(name, '.')) != NULL) {
		char dbname[NAME_LEN + 1];

		xb_validate_name(name, p - name);
		xb_validate_name(p + 1, namelen - (p - name));

		strncpy(dbname, name, p - name);
		dbname[p - name] = 0;

		if (*databases_hash) {
			HASH_SEARCH(name_hash, (*databases_hash),
					ut_fold_string(dbname),
					xb_filter_entry_t*,
					db_entry, (void) 0,
					!strcmp(db_entry->name, dbname));
		}
		if (!db_entry) {
			db_entry = xb_add_filter(dbname, databases_hash);
		}
		db_entry->has_tables = TRUE;
		xb_add_filter(name, tables_hash);
	} else {
		xb_validate_name(name, namelen);

		xb_add_filter(name, databases_hash);
	}
}

static
void
xb_register_include_filter_entry(
	const char* name
)
{
	xb_register_filter_entry(name, &databases_include_hash,
				 &tables_include_hash);
}

static
void
xb_register_exclude_filter_entry(
	const char* name
)
{
	xb_register_filter_entry(name, &databases_exclude_hash,
				 &tables_exclude_hash);
}

/***********************************************************************
Register new table for the filter.  */
static
void
xb_register_table(
/*==============*/
	const char* name)	/*!< in: name of table */
{
	if (strchr(name, '.') == NULL) {
		msg("mariabackup: `%s` is not fully qualified name.\n", name);
		exit(EXIT_FAILURE);
	}

	xb_register_include_filter_entry(name);
}

static
void
xb_add_regex_to_list(
	const char* regex,  /*!< in: regex */
	const char* error_context,  /*!< in: context to error message */
	regex_list_t* list) /*! in: list to put new regex to */
{
	char			errbuf[100];
	int			ret;

	regex_t compiled_regex;
	ret = regcomp(&compiled_regex, regex, REG_EXTENDED);

	if (ret != 0) {
		regerror(ret, &compiled_regex, errbuf, sizeof(errbuf));
		msg("mariabackup: error: %s regcomp(%s): %s\n",
			error_context, regex, errbuf);
		exit(EXIT_FAILURE);
	}

	list->push_back(compiled_regex);
}

/***********************************************************************
Register new regex for the include filter.  */
static
void
xb_register_include_regex(
/*==============*/
	const char* regex)	/*!< in: regex */
{
	xb_add_regex_to_list(regex, "tables", &regex_include_list);
}

/***********************************************************************
Register new regex for the exclude filter.  */
static
void
xb_register_exclude_regex(
/*==============*/
	const char* regex)	/*!< in: regex */
{
	xb_add_regex_to_list(regex, "tables-exclude", &regex_exclude_list);
}

typedef void (*insert_entry_func_t)(const char*);

/***********************************************************************
Scan string and load filter entries from it.  */
static
void
xb_load_list_string(
/*================*/
	char* list,			/*!< in: string representing a list */
	const char* delimiters,		/*!< in: delimiters of entries */
	insert_entry_func_t ins)	/*!< in: callback to add entry */
{
	char*	p;
	char*	saveptr;

	p = strtok_r(list, delimiters, &saveptr);
	while (p) {

		ins(p);

		p = strtok_r(NULL, delimiters, &saveptr);
	}
}

/***********************************************************************
Scan file and load filter entries from it.  */
static
void
xb_load_list_file(
/*==============*/
	const char* filename,		/*!< in: name of file */
	insert_entry_func_t ins)	/*!< in: callback to add entry */
{
	char	name_buf[NAME_LEN*2+2];
	FILE*	fp;

	/* read and store the filenames */
	fp = fopen(filename, "r");
	if (!fp) {
		msg("mariabackup: cannot open %s\n",
		    filename);
		exit(EXIT_FAILURE);
	}
	while (fgets(name_buf, sizeof(name_buf), fp) != NULL) {
		char*	p = strchr(name_buf, '\n');
		if (p) {
			*p = '\0';
		} else {
			msg("mariabackup: `%s...` name is too long", name_buf);
			exit(EXIT_FAILURE);
		}

		ins(name_buf);
	}

	fclose(fp);
}


static
void
xb_filters_init()
{
	if (xtrabackup_databases) {
		xb_load_list_string(xtrabackup_databases, " \t",
				    xb_register_include_filter_entry);
	}

	if (xtrabackup_databases_file) {
		xb_load_list_file(xtrabackup_databases_file,
				  xb_register_include_filter_entry);
	}

	if (xtrabackup_databases_exclude) {
		xb_load_list_string(xtrabackup_databases_exclude, " \t",
				    xb_register_exclude_filter_entry);
	}

	if (xtrabackup_tables) {
		xb_load_list_string(xtrabackup_tables, ",",
				    xb_register_include_regex);
	}

	if (xtrabackup_tables_file) {
		xb_load_list_file(xtrabackup_tables_file, xb_register_table);
	}

	if (xtrabackup_tables_exclude) {
		xb_load_list_string(xtrabackup_tables_exclude, ",",
				    xb_register_exclude_regex);
	}
}

static
void
xb_filter_hash_free(hash_table_t* hash)
{
	ulint	i;

	/* free the hash elements */
	for (i = 0; i < hash_get_n_cells(hash); i++) {
		xb_filter_entry_t*	table;

		table = static_cast<xb_filter_entry_t *>
			(HASH_GET_FIRST(hash, i));

		while (table) {
			xb_filter_entry_t*	prev_table = table;

			table = static_cast<xb_filter_entry_t *>
				(HASH_GET_NEXT(name_hash, prev_table));

			HASH_DELETE(xb_filter_entry_t, name_hash, hash,
				ut_fold_string(prev_table->name), prev_table);
			free(prev_table);
		}
	}

	/* free hash */
	hash_table_free(hash);
}

static void xb_regex_list_free(regex_list_t* list)
{
	while (list->size() > 0) {
		xb_regfree(&list->front());
		list->pop_front();
	}
}

/************************************************************************
Destroy table filters for partial backup. */
static
void
xb_filters_free()
{
	xb_regex_list_free(&regex_include_list);
	xb_regex_list_free(&regex_exclude_list);

	if (tables_include_hash) {
		xb_filter_hash_free(tables_include_hash);
	}

	if (tables_exclude_hash) {
		xb_filter_hash_free(tables_exclude_hash);
	}

	if (databases_include_hash) {
		xb_filter_hash_free(databases_include_hash);
	}

	if (databases_exclude_hash) {
		xb_filter_hash_free(databases_exclude_hash);
	}
}

/*********************************************************************//**
Creates or opens the log files and closes them.
@return	DB_SUCCESS or error code */
static
ulint
open_or_create_log_file(
/*====================*/
	fil_space_t* space,
	ibool*	log_file_created,	/*!< out: TRUE if new log file
					created */
	ulint	i)			/*!< in: log file number in group */
{
	char	name[10000];
	ulint	dirnamelen;

	*log_file_created = FALSE;

	os_normalize_path(srv_log_group_home_dir);

	dirnamelen = strlen(srv_log_group_home_dir);
	ut_a(dirnamelen < (sizeof name) - 10 - sizeof "ib_logfile");
	memcpy(name, srv_log_group_home_dir, dirnamelen);

	/* Add a path separator if needed. */
	if (dirnamelen && name[dirnamelen - 1] != OS_PATH_SEPARATOR) {
		name[dirnamelen++] = OS_PATH_SEPARATOR;
	}

	sprintf(name + dirnamelen, "%s%lu", "ib_logfile", (ulong) i);

	ut_a(fil_validate());

	ut_a(fil_node_create(name, ulint(srv_log_file_size >> srv_page_size_shift),
			     space, false, false));

	return(DB_SUCCESS);
}

/***********************************************************************
Set the open files limit. Based on set_max_open_files().

@return the resulting open files limit. May be less or more than the requested
value.  */
static uint
xb_set_max_open_files(
/*==================*/
	uint max_file_limit)	/*!<in: open files limit */
{
#if defined(RLIMIT_NOFILE)
	struct rlimit rlimit;
	uint old_cur;

	if (getrlimit(RLIMIT_NOFILE, &rlimit)) {

		goto end;
	}

	old_cur = (uint) rlimit.rlim_cur;

	if (rlimit.rlim_cur == RLIM_INFINITY) {

		rlimit.rlim_cur = max_file_limit;
	}

	if (rlimit.rlim_cur >= max_file_limit) {

		max_file_limit = rlimit.rlim_cur;
		goto end;
	}

	rlimit.rlim_cur = rlimit.rlim_max = max_file_limit;

	if (setrlimit(RLIMIT_NOFILE, &rlimit)) {

		max_file_limit = old_cur;	/* Use original value */
	} else {

		rlimit.rlim_cur = 0;	/* Safety if next call fails */

		(void) getrlimit(RLIMIT_NOFILE, &rlimit);

		if (rlimit.rlim_cur) {

			/* If call didn't fail */
			max_file_limit = (uint) rlimit.rlim_cur;
		}
	}

end:
	return(max_file_limit);
#else
	return(0);
#endif
}

static void stop_backup_threads()
{
	if (log_copying_stop && log_copying_running) {
		os_event_set(log_copying_stop);
		fputs("mariabackup: Stopping log copying thread", stderr);
		fflush(stderr);
		while (log_copying_running) {
			putc('.', stderr);
			fflush(stderr);
			os_thread_sleep(200000); /*0.2 sec*/
		}
		putc('\n', stderr);
		os_event_destroy(log_copying_stop);
	}

	if (wait_throttle) {
		/* wait for io_watching_thread completion */
		while (io_watching_thread_running) {
			os_thread_sleep(1000000);
		}
		os_event_destroy(wait_throttle);
	}
}

/** Implement the core of --backup
@return	whether the operation succeeded */
static bool xtrabackup_backup_low()
{
	ut_ad(!metadata_to_lsn);

	/* read the latest checkpoint lsn */
	{
		ulint	max_cp_field;

		log_mutex_enter();

		if (recv_find_max_checkpoint(&max_cp_field) == DB_SUCCESS
<<<<<<< HEAD
		    && log_sys.log.format != 0) {
=======
		    && log_sys->log.format != 0) {
			if (max_cp_field == LOG_CHECKPOINT_1) {
				log_group_header_read(&log_sys->log,
						      max_cp_field);
			}
>>>>>>> dc9c5554
			metadata_to_lsn = mach_read_from_8(
				log_sys.checkpoint_buf + LOG_CHECKPOINT_LSN);
			msg("mariabackup: The latest check point"
			    " (for incremental): '" LSN_PF "'\n",
			    metadata_to_lsn);
		} else {
			msg("mariabackup: Error: recv_find_max_checkpoint() failed.\n");
		}
		log_mutex_exit();
	}

	stop_backup_threads();

	if (ds_close(dst_log_file) || !metadata_to_lsn) {
		dst_log_file = NULL;
		return false;
	}

	dst_log_file = NULL;

	if(!xtrabackup_incremental) {
		strcpy(metadata_type, "full-backuped");
		metadata_from_lsn = 0;
	} else {
		strcpy(metadata_type, "incremental");
		metadata_from_lsn = incremental_lsn;
	}
	metadata_last_lsn = log_copy_scanned_lsn;

	if (!xtrabackup_stream_metadata(ds_meta)) {
		msg("mariabackup: Error: failed to stream metadata.\n");
		return false;
	}
	if (xtrabackup_extra_lsndir) {
		char	filename[FN_REFLEN];

		sprintf(filename, "%s/%s", xtrabackup_extra_lsndir,
			XTRABACKUP_METADATA_FILENAME);
		if (!xtrabackup_write_metadata(filename)) {
			msg("mariabackup: Error: failed to write metadata "
			    "to '%s'.\n", filename);
			return false;
		}
		sprintf(filename, "%s/%s", xtrabackup_extra_lsndir,
			XTRABACKUP_INFO);
		if (!write_xtrabackup_info(mysql_connection, filename, false)) {
			msg("mariabackup: Error: failed to write info "
			 "to '%s'.\n", filename);
			return false;
		}
	}

	return true;
}

/** Implement --backup
@return	whether the operation succeeded */
static
bool
xtrabackup_backup_func()
{
	MY_STAT			 stat_info;
	uint			 i;
	uint			 count;
	pthread_mutex_t		 count_mutex;
	data_thread_ctxt_t 	*data_threads;

#ifdef USE_POSIX_FADVISE
	msg("mariabackup: uses posix_fadvise().\n");
#endif

	/* cd to datadir */

	if (my_setwd(mysql_real_data_home,MYF(MY_WME)))
	{
		msg("mariabackup: cannot my_setwd %s\n", mysql_real_data_home);
		return(false);
	}
	msg("mariabackup: cd to %s\n", mysql_real_data_home);

	msg("mariabackup: open files limit requested %u, set to %u\n",
	    (uint) xb_open_files_limit,
	    xb_set_max_open_files(xb_open_files_limit));

	mysql_data_home= mysql_data_home_buff;
	mysql_data_home[0]=FN_CURLIB;		// all paths are relative from here
	mysql_data_home[1]=0;

	srv_n_purge_threads = 1;
	srv_read_only_mode = TRUE;

	srv_operation = SRV_OPERATION_BACKUP;
	metadata_to_lsn = 0;

	if (xb_close_files)
		msg("mariabackup: warning: close-files specified. Use it "
		    "at your own risk. If there are DDL operations like table DROP TABLE "
		    "or RENAME TABLE during the backup, inconsistent backup will be "
		    "produced.\n");

	/* initialize components */
        if(innodb_init_param()) {
fail:
		metadata_to_lsn = log_copying_running;
		stop_backup_threads();
<<<<<<< HEAD
		if (fil_system.is_initialised()) {
=======
		if (dst_log_file) {
			ds_close(dst_log_file);
			dst_log_file = NULL;
		}
		if (fil_system) {
>>>>>>> dc9c5554
			innodb_shutdown();
		}
		return(false);
	}

<<<<<<< HEAD
=======
	xb_normalize_init_values();

	if (srv_file_flush_method_str == NULL) {
		/* These are the default options */
		srv_file_flush_method = SRV_FSYNC;
	} else if (0 == ut_strcmp(srv_file_flush_method_str, "fsync")) {
		srv_file_flush_method = SRV_FSYNC;
	} else if (0 == ut_strcmp(srv_file_flush_method_str, "O_DSYNC")) {
		srv_file_flush_method = SRV_O_DSYNC;

	} else if (0 == ut_strcmp(srv_file_flush_method_str, "O_DIRECT")) {
		srv_file_flush_method = SRV_O_DIRECT;
		msg("mariabackup: using O_DIRECT\n");
	} else if (0 == ut_strcmp(srv_file_flush_method_str, "littlesync")) {
		srv_file_flush_method = SRV_LITTLESYNC;
	} else if (0 == ut_strcmp(srv_file_flush_method_str, "nosync")) {
		srv_file_flush_method = SRV_NOSYNC;
	} else if (0 == ut_strcmp(srv_file_flush_method_str, "ALL_O_DIRECT")) {
		srv_file_flush_method = SRV_ALL_O_DIRECT_FSYNC;
		msg("mariabackup: using ALL_O_DIRECT\n");
	} else if (0 == ut_strcmp(srv_file_flush_method_str,
				  "O_DIRECT_NO_FSYNC")) {
		srv_file_flush_method = SRV_O_DIRECT_NO_FSYNC;
		msg("mariabackup: using O_DIRECT_NO_FSYNC\n");
	} else {
		msg("mariabackup: Unrecognized value %s for "
		    "innodb_flush_method\n", srv_file_flush_method_str);
		goto fail;
	}

#ifdef _WIN32
  srv_file_flush_method = SRV_ALL_O_DIRECT_FSYNC;
	srv_use_native_aio = TRUE;
#endif

>>>>>>> dc9c5554
	if (srv_buf_pool_size >= 1000 * 1024 * 1024) {
                                  /* Here we still have srv_pool_size counted
                                  in kilobytes (in 4.0 this was in bytes)
				  srv_boot() converts the value to
                                  pages; if buffer pool is less than 1000 MB,
                                  assume fewer threads. */
                srv_max_n_threads = 50000;

	} else if (srv_buf_pool_size >= 8 * 1024 * 1024) {

                srv_max_n_threads = 10000;
        } else {
		srv_max_n_threads = 1000;       /* saves several MB of memory,
                                                especially in 64-bit
                                                computers */
        }

	sync_check_init();
	ut_d(sync_check_enable());
	/* Reset the system variables in the recovery module. */
	recv_sys_var_init();
	trx_pool_init();

	ut_crc32_init();
	crc_init();
	recv_sys_init();

#ifdef WITH_INNODB_DISALLOW_WRITES
	srv_allow_writes_event = os_event_create(0);
	os_event_set(srv_allow_writes_event);
#endif

	xb_filters_init();

	{
	ibool	log_file_created;
	ibool	log_created	= FALSE;
	ibool	log_opened	= FALSE;
	ulint	err;
	ulint	i;

	xb_fil_io_init();
	srv_n_file_io_threads = srv_n_read_io_threads;

	os_aio_init(srv_n_read_io_threads, srv_n_write_io_threads,
		    SRV_MAX_N_PENDING_SYNC_IOS);

	log_sys.create();
	log_sys.log.create(srv_n_log_files);
	fil_space_t*	space = fil_space_create(
		"innodb_redo_log", SRV_LOG_SPACE_FIRST_ID, 0,
		FIL_TYPE_LOG, NULL);

	for (i = 0; i < srv_n_log_files; i++) {
		err = open_or_create_log_file(space, &log_file_created, i);
		if (err != DB_SUCCESS) {
			goto fail;
		}

		if (log_file_created) {
			log_created = TRUE;
		} else {
			log_opened = TRUE;
		}
		if ((log_opened && log_created)) {
			msg(
	"mariabackup: Error: all log files must be created at the same time.\n"
	"mariabackup: All log files must be created also in database creation.\n"
	"mariabackup: If you want bigger or smaller log files, shut down the\n"
	"mariabackup: database and make sure there were no errors in shutdown.\n"
	"mariabackup: Then delete the existing log files. Edit the .cnf file\n"
	"mariabackup: and start the database again.\n");

			goto fail;
		}
	}

	/* log_file_created must not be TRUE, if online */
	if (log_file_created) {
		msg("mariabackup: Something wrong with source files...\n");
		goto fail;
	}

	}

	/* create extra LSN dir if it does not exist. */
	if (xtrabackup_extra_lsndir
		&&!my_stat(xtrabackup_extra_lsndir,&stat_info,MYF(0))
		&& (my_mkdir(xtrabackup_extra_lsndir,0777,MYF(0)) < 0)) {
		msg("mariabackup: Error: cannot mkdir %d: %s\n",
		    my_errno, xtrabackup_extra_lsndir);
		goto fail;
	}

	/* create target dir if not exist */
	if (!xtrabackup_stream_str && !my_stat(xtrabackup_target_dir,&stat_info,MYF(0))
		&& (my_mkdir(xtrabackup_target_dir,0777,MYF(0)) < 0)){
		msg("mariabackup: Error: cannot mkdir %d: %s\n",
		    my_errno, xtrabackup_target_dir);
		goto fail;
	}

        {
	/* definition from recv_recovery_from_checkpoint_start() */
	ulint		max_cp_field;

	/* start back ground thread to copy newer log */
	os_thread_id_t log_copying_thread_id;
	datafiles_iter_t *it;

	/* get current checkpoint_lsn */
	/* Look for the latest checkpoint from any of the log groups */

	log_mutex_enter();

	dberr_t err = recv_find_max_checkpoint(&max_cp_field);

	if (err != DB_SUCCESS) {
log_fail:
		log_mutex_exit();
		goto fail;
	}

	if (log_sys.log.format == 0) {
old_format:
		msg("mariabackup: Error: cannot process redo log"
		    " before MariaDB 10.2.2\n");
		log_mutex_exit();
		goto log_fail;
	}

	ut_ad(!((log_sys.log.format ^ LOG_HEADER_FORMAT_CURRENT)
		& ~LOG_HEADER_FORMAT_ENCRYPTED));

	const byte* buf = log_sys.checkpoint_buf;

reread_log_header:
	checkpoint_lsn_start = log_sys.log.lsn;
	checkpoint_no_start = log_sys.next_checkpoint_no;

	err = recv_find_max_checkpoint(&max_cp_field);

	if (err != DB_SUCCESS) {
		goto log_fail;
	}

	if (log_sys.log.format == 0) {
		goto old_format;
	}

	ut_ad(!((log_sys.log.format ^ LOG_HEADER_FORMAT_CURRENT)
		& ~LOG_HEADER_FORMAT_ENCRYPTED));

	log_header_read(max_cp_field);

	if (checkpoint_no_start != mach_read_from_8(buf + LOG_CHECKPOINT_NO)) {
		goto reread_log_header;
	}

	log_mutex_exit();

	xtrabackup_init_datasinks();

	if (!select_history()) {
		goto fail;
	}

	/* open the log file */
	memset(&stat_info, 0, sizeof(MY_STAT));
	dst_log_file = ds_open(ds_redo, "ib_logfile0", &stat_info);
	if (dst_log_file == NULL) {
		msg("mariabackup: error: failed to open the target stream for "
		    "'ib_logfile0'.\n");
		goto fail;
	}

	/* label it */
	byte MY_ALIGNED(OS_FILE_LOG_BLOCK_SIZE) log_hdr[OS_FILE_LOG_BLOCK_SIZE];
	memset(log_hdr, 0, sizeof log_hdr);
	mach_write_to_4(LOG_HEADER_FORMAT + log_hdr, log_sys.log.format);
	mach_write_to_8(LOG_HEADER_START_LSN + log_hdr, checkpoint_lsn_start);
	strcpy(reinterpret_cast<char*>(LOG_HEADER_CREATOR + log_hdr),
	       "Backup " MYSQL_SERVER_VERSION);
	log_block_set_checksum(log_hdr,
			       log_block_calc_checksum_crc32(log_hdr));

	/* Write the log header. */
	if (ds_write(dst_log_file, log_hdr, sizeof log_hdr)) {
	log_write_fail:
		msg("mariabackup: error: write to logfile failed\n");
		goto fail;
	}
	/* Adjust the checkpoint page. */
	memcpy(log_hdr, buf, OS_FILE_LOG_BLOCK_SIZE);
	mach_write_to_8(log_hdr + LOG_CHECKPOINT_OFFSET,
			(checkpoint_lsn_start & (OS_FILE_LOG_BLOCK_SIZE - 1))
			| LOG_FILE_HDR_SIZE);
	log_block_set_checksum(log_hdr,
			       log_block_calc_checksum_crc32(log_hdr));
	/* Write checkpoint page 1 and two empty log pages before the
	payload. */
	if (ds_write(dst_log_file, log_hdr, OS_FILE_LOG_BLOCK_SIZE)
	    || !memset(log_hdr, 0, sizeof log_hdr)
	    || ds_write(dst_log_file, log_hdr, sizeof log_hdr)
	    || ds_write(dst_log_file, log_hdr, sizeof log_hdr)) {
		goto log_write_fail;
	}

	log_copying_running = true;
	/* start io throttle */
	if(xtrabackup_throttle) {
		os_thread_id_t io_watching_thread_id;

		io_ticket = xtrabackup_throttle;
		wait_throttle = os_event_create(0);
		io_watching_thread_running = true;

		os_thread_create(io_watching_thread, NULL,
				 &io_watching_thread_id);
	}

	/* Populate fil_system with tablespaces to copy */
	err = xb_load_tablespaces();
	if (err != DB_SUCCESS) {
		msg("mariabackup: error: xb_load_tablespaces() failed with"
		    " error %s.\n", ut_strerr(err));
fail_before_log_copying_thread_start:
		log_copying_running = false;
		goto fail;
	}

	/* copy log file by current position */
	log_copy_scanned_lsn = checkpoint_lsn_start;
	recv_sys->recovered_lsn = log_copy_scanned_lsn;

	if (xtrabackup_copy_logfile())
		goto fail_before_log_copying_thread_start;

	log_copying_stop = os_event_create(0);
	os_thread_create(log_copying_thread, NULL, &log_copying_thread_id);

	/* FLUSH CHANGED_PAGE_BITMAPS call */
	if (!flush_changed_page_bitmaps()) {
		goto fail;
	}
	debug_sync_point("xtrabackup_suspend_at_start");

	if (xtrabackup_incremental) {
		if (!xtrabackup_incremental_force_scan) {
			changed_page_bitmap = xb_page_bitmap_init();
		}
		if (!changed_page_bitmap) {
			msg("mariabackup: using the full scan for incremental "
			    "backup\n");
		} else if (incremental_lsn != checkpoint_lsn_start) {
			/* Do not print that bitmaps are used when dummy bitmap
			is build for an empty LSN range. */
			msg("mariabackup: using the changed page bitmap\n");
		}
	}

	ut_a(xtrabackup_parallel > 0);

	if (xtrabackup_parallel > 1) {
		msg("mariabackup: Starting %u threads for parallel data "
		    "files transfer\n", xtrabackup_parallel);
	}

	if (opt_lock_ddl_per_table) {
		mdl_lock_all();
	}

	it = datafiles_iter_new();
	if (it == NULL) {
		msg("mariabackup: Error: datafiles_iter_new() failed.\n");
		goto fail;
	}

	/* Create data copying threads */
	data_threads = (data_thread_ctxt_t *)
		malloc(sizeof(data_thread_ctxt_t) * xtrabackup_parallel);
	count = xtrabackup_parallel;
	pthread_mutex_init(&count_mutex, NULL);

	for (i = 0; i < (uint) xtrabackup_parallel; i++) {
		data_threads[i].it = it;
		data_threads[i].num = i+1;
		data_threads[i].count = &count;
		data_threads[i].count_mutex = count_mutex;
		os_thread_create(data_copy_thread_func, data_threads + i,
				 &data_threads[i].id);
	}

	/* Wait for threads to exit */
	while (1) {
		os_thread_sleep(1000000);
		pthread_mutex_lock(&count_mutex);
		bool stop = count == 0;
		pthread_mutex_unlock(&count_mutex);
		if (stop) {
			break;
		}
	}

	pthread_mutex_destroy(&count_mutex);
	free(data_threads);
	datafiles_iter_free(it);

	if (changed_page_bitmap) {
		xb_page_bitmap_deinit(changed_page_bitmap);
	}
	}

	bool ok = backup_start();

	if (ok) {
		ok = xtrabackup_backup_low();

		backup_release();

		DBUG_EXECUTE_IF("check_mdl_lock_works",
			os_event_wait(dbug_alter_thread_done);
			os_event_destroy(dbug_alter_thread_done);
		);

		if (ok) {
			backup_finish();
		}
	}

	if (!ok) {
		goto fail;
	}

	xtrabackup_destroy_datasinks();

	msg("mariabackup: Redo log (from LSN " LSN_PF " to " LSN_PF
	    ") was copied.\n", checkpoint_lsn_start, log_copy_scanned_lsn);
	xb_filters_free();

	xb_data_files_close();

	/* Make sure that the latest checkpoint was included */
	if (metadata_to_lsn > log_copy_scanned_lsn) {
		msg("mariabackup: error: failed to copy enough redo log ("
		    "LSN=" LSN_PF "; checkpoint LSN=" LSN_PF ").\n",
		    log_copy_scanned_lsn, metadata_to_lsn);
		goto fail;
	}

	innodb_shutdown();
	return(true);
}

/* ================= prepare ================= */

/***********************************************************************
Generates path to the meta file path from a given path to an incremental .delta
by replacing trailing ".delta" with ".meta", or returns error if 'delta_path'
does not end with the ".delta" character sequence.
@return TRUE on success, FALSE on error. */
static
ibool
get_meta_path(
	const char	*delta_path,	/* in: path to a .delta file */
	char 		*meta_path)	/* out: path to the corresponding .meta
					file */
{
	size_t		len = strlen(delta_path);

	if (len <= 6 || strcmp(delta_path + len - 6, ".delta")) {
		return FALSE;
	}
	memcpy(meta_path, delta_path, len - 6);
	strcpy(meta_path + len - 6, XB_DELTA_INFO_SUFFIX);

	return TRUE;
}

/****************************************************************//**
Create a new tablespace on disk and return the handle to its opened
file. Code adopted from fil_create_new_single_table_tablespace with
the main difference that only disk file is created without updating
the InnoDB in-memory dictionary data structures.

@return true on success, false on error.  */
static
bool
xb_space_create_file(
/*==================*/
	const char*	path,		/*!<in: path to tablespace */
	ulint		space_id,	/*!<in: space id */
	ulint		flags,		/*!<in: tablespace flags */
	pfs_os_file_t*	file)		/*!<out: file handle */
{
	bool		ret;
	byte*		buf;
	byte*		page;

	*file = os_file_create_simple_no_error_handling(
		0, path, OS_FILE_CREATE, OS_FILE_READ_WRITE, false, &ret);
	if (!ret) {
		msg("mariabackup: cannot create file %s\n", path);
		return ret;
	}

	ret = os_file_set_size(path, *file,
			       FIL_IBD_FILE_INITIAL_SIZE
			       << srv_page_size_shift);
	if (!ret) {
		msg("mariabackup: cannot set size for file %s\n", path);
		os_file_close(*file);
		os_file_delete(0, path);
		return ret;
	}

	buf = static_cast<byte *>(malloc(3U << srv_page_size_shift));
	/* Align the memory for file i/o if we might have O_DIRECT set */
	page = static_cast<byte *>(ut_align(buf, srv_page_size));

	memset(page, '\0', srv_page_size);

	fsp_header_init_fields(page, space_id, flags);
	mach_write_to_4(page + FIL_PAGE_ARCH_LOG_NO_OR_SPACE_ID, space_id);

	const page_size_t page_size(flags);

	if (!page_size.is_compressed()) {
		buf_flush_init_for_writing(NULL, page, NULL, 0);

		ret = os_file_write(IORequestWrite, path, *file, page, 0,
				    srv_page_size);
	} else {
		page_zip_des_t	page_zip;
		ulint zip_size = page_size.physical();
		page_zip_set_size(&page_zip, zip_size);
		page_zip.data = page + srv_page_size;
		fprintf(stderr, "zip_size = " ULINTPF "\n", zip_size);

#ifdef UNIV_DEBUG
		page_zip.m_start =
#endif /* UNIV_DEBUG */
			page_zip.m_end = page_zip.m_nonempty =
			page_zip.n_blobs = 0;

		buf_flush_init_for_writing(NULL, page, &page_zip, 0);

		ret = os_file_write(IORequestWrite, path, *file,
				    page_zip.data, 0, zip_size);
	}

	free(buf);

	if (!ret) {
		msg("mariabackup: could not write the first page to %s\n",
		    path);
		os_file_close(*file);
		os_file_delete(0, path);
		return ret;
	}

	return TRUE;
}

static fil_space_t* fil_space_get_by_name(const char* name)
{
	ut_ad(mutex_own(&fil_system.mutex));
	for (fil_space_t* space = UT_LIST_GET_FIRST(fil_system.space_list);
	     space != NULL;
	     space = UT_LIST_GET_NEXT(space_list, space))
		if (!strcmp(space->name, name)) return space;
	return NULL;
}

/***********************************************************************
Searches for matching tablespace file for given .delta file and space_id
in given directory. When matching tablespace found, renames it to match the
name of .delta file. If there was a tablespace with matching name and
mismatching ID, renames it to xtrabackup_tmp_#ID.ibd. If there was no
matching file, creates a new tablespace.
@return file handle of matched or created file */
static
pfs_os_file_t
xb_delta_open_matching_space(
	const char*	dbname,		/* in: path to destination database dir */
	const char*	name,		/* in: name of delta file (without .delta) */
	const xb_delta_info_t& info,
	char*		real_name,	/* out: full path of destination file */
	size_t		real_name_len,	/* out: buffer size for real_name */
	bool* 		success)	/* out: indicates error. true = success */
{
	char			dest_dir[FN_REFLEN];
	char			dest_space_name[FN_REFLEN];
	fil_space_t*		fil_space;
	pfs_os_file_t		file;
	xb_filter_entry_t*	table;

	ut_a(dbname != NULL ||
	     !fil_is_user_tablespace_id(info.space_id) ||
	     info.space_id == ULINT_UNDEFINED);

	*success = false;

	if (dbname) {
		snprintf(dest_dir, FN_REFLEN, "%s/%s",
			xtrabackup_target_dir, dbname);
		os_normalize_path(dest_dir);

		snprintf(dest_space_name, FN_REFLEN, "%s/%s", dbname, name);
	} else {
		snprintf(dest_dir, FN_REFLEN, "%s", xtrabackup_target_dir);
		os_normalize_path(dest_dir);

		snprintf(dest_space_name, FN_REFLEN, "%s", name);
	}

	snprintf(real_name, real_name_len,
		 "%s/%s",
		 xtrabackup_target_dir, dest_space_name);
	os_normalize_path(real_name);
	/* Truncate ".ibd" */
	dest_space_name[strlen(dest_space_name) - 4] = '\0';

	/* Create the database directory if it doesn't exist yet */
	if (!os_file_create_directory(dest_dir, FALSE)) {
		msg("mariabackup: error: cannot create dir %s\n", dest_dir);
		return file;
	}

	log_mutex_enter();
	if (!fil_is_user_tablespace_id(info.space_id)) {
found:
		/* open the file and return its handle */

		file = os_file_create_simple_no_error_handling(
			0, real_name,
			OS_FILE_OPEN, OS_FILE_READ_WRITE, false, success);

		if (!*success) {
			msg("mariabackup: Cannot open file %s\n", real_name);
		}
exit:
		log_mutex_exit();
		return file;
	}

	/* remember space name for further reference */
	table = static_cast<xb_filter_entry_t *>
		(malloc(sizeof(xb_filter_entry_t) +
			strlen(dest_space_name) + 1));

	table->name = ((char*)table) + sizeof(xb_filter_entry_t);
	strcpy(table->name, dest_space_name);
	HASH_INSERT(xb_filter_entry_t, name_hash, inc_dir_tables_hash,
			ut_fold_string(table->name), table);

	mutex_enter(&fil_system.mutex);
	fil_space = fil_space_get_by_name(dest_space_name);
	mutex_exit(&fil_system.mutex);

	if (fil_space != NULL) {
		if (fil_space->id == info.space_id
		    || info.space_id == ULINT_UNDEFINED) {
			/* we found matching space */
			goto found;
		} else {

			char	tmpname[FN_REFLEN];

			snprintf(tmpname, FN_REFLEN, "%s/xtrabackup_tmp_#" ULINTPF,
				 dbname, fil_space->id);

			msg("mariabackup: Renaming %s to %s.ibd\n",
				fil_space->name, tmpname);

			if (fil_space->rename(tmpname, NULL, false)
			    != DB_SUCCESS) {
				msg("mariabackup: Cannot rename %s to %s\n",
					fil_space->name, tmpname);
				goto exit;
			}
		}
	}

	if (info.space_id == ULINT_UNDEFINED)
	{
		msg("mariabackup: Error: Cannot handle DDL operation on tablespace "
		    "%s\n", dest_space_name);
		exit(EXIT_FAILURE);
	}
	mutex_enter(&fil_system.mutex);
	fil_space = fil_space_get_by_id(info.space_id);
	mutex_exit(&fil_system.mutex);
	if (fil_space != NULL) {
		char	tmpname[FN_REFLEN];

		strncpy(tmpname, dest_space_name, FN_REFLEN);

		msg("mariabackup: Renaming %s to %s\n",
		    fil_space->name, dest_space_name);

		if (fil_space->rename(tmpname, NULL, false) != DB_SUCCESS)
		{
			msg("mariabackup: Cannot rename %s to %s\n",
				fil_space->name, dest_space_name);
			goto exit;
		}

		goto found;
	}

	/* No matching space found. create the new one.  */
	const ulint flags = info.page_size.is_compressed()
		? get_bit_shift(info.page_size.physical()
				>> (UNIV_ZIP_SIZE_SHIFT_MIN - 1))
		<< FSP_FLAGS_POS_ZIP_SSIZE
		| FSP_FLAGS_MASK_POST_ANTELOPE
		| FSP_FLAGS_MASK_ATOMIC_BLOBS
		| (info.page_size.logical() == UNIV_PAGE_SIZE_ORIG
		   ? 0
		   : get_bit_shift(info.page_size.logical()
				   >> (UNIV_ZIP_SIZE_SHIFT_MIN - 1))
		   << FSP_FLAGS_POS_PAGE_SSIZE)
		: FSP_FLAGS_PAGE_SSIZE();
	ut_ad(page_size_t(flags).equals_to(info.page_size));

	if (fil_space_create(dest_space_name, info.space_id, flags,
			      FIL_TYPE_TABLESPACE, 0)) {
		*success = xb_space_create_file(real_name, info.space_id,
						flags, &file);
	} else {
		msg("mariabackup: Cannot create tablespace %s\n",
		    dest_space_name);
	}

	goto exit;
}

/************************************************************************
Applies a given .delta file to the corresponding data file.
@return TRUE on success */
static
ibool
xtrabackup_apply_delta(
	const char*	dirname,	/* in: dir name of incremental */
	const char*	dbname,		/* in: database name (ibdata: NULL) */
	const char*	filename,	/* in: file name (not a path),
					including the .delta extension */
	void*		/*data*/)
{
	pfs_os_file_t	src_file;
	pfs_os_file_t	dst_file;
	char	src_path[FN_REFLEN];
	char	dst_path[FN_REFLEN];
	char	meta_path[FN_REFLEN];
	char	space_name[FN_REFLEN];
	bool	success;

	ibool	last_buffer = FALSE;
	ulint	page_in_buffer;
	ulint	incremental_buffers = 0;

	xb_delta_info_t info(univ_page_size, SRV_TMP_SPACE_ID);
	ulint		page_size;
	ulint		page_size_shift;
	byte*		incremental_buffer_base = NULL;
	byte*		incremental_buffer;

	size_t		offset;

	ut_a(xtrabackup_incremental);

	if (dbname) {
		snprintf(src_path, sizeof(src_path), "%s/%s/%s",
			 dirname, dbname, filename);
		snprintf(dst_path, sizeof(dst_path), "%s/%s/%s",
			 xtrabackup_real_target_dir, dbname, filename);
	} else {
		snprintf(src_path, sizeof(src_path), "%s/%s",
			 dirname, filename);
		snprintf(dst_path, sizeof(dst_path), "%s/%s",
			 xtrabackup_real_target_dir, filename);
	}
	dst_path[strlen(dst_path) - 6] = '\0';

	strncpy(space_name, filename, FN_REFLEN);
	space_name[strlen(space_name) -  6] = 0;

	if (!get_meta_path(src_path, meta_path)) {
		goto error;
	}

	os_normalize_path(dst_path);
	os_normalize_path(src_path);
	os_normalize_path(meta_path);

	if (!xb_read_delta_metadata(meta_path, &info)) {
		goto error;
	}

	page_size = info.page_size.physical();
	page_size_shift = get_bit_shift(page_size);
	msg("mariabackup: page size for %s is %zu bytes\n",
	    src_path, page_size);
	if (page_size_shift < 10 ||
	    page_size_shift > UNIV_PAGE_SIZE_SHIFT_MAX) {
		msg("mariabackup: error: invalid value of page_size "
		    "(%zu bytes) read from %s\n", page_size, meta_path);
		goto error;
	}

	src_file = os_file_create_simple_no_error_handling(
		0, src_path,
		OS_FILE_OPEN, OS_FILE_READ_WRITE, false, &success);
	if (!success) {
		os_file_get_last_error(TRUE);
		msg("mariabackup: error: cannot open %s\n", src_path);
		goto error;
	}

	posix_fadvise(src_file, 0, 0, POSIX_FADV_SEQUENTIAL);

	dst_file = xb_delta_open_matching_space(
			dbname, space_name, info,
			dst_path, sizeof(dst_path), &success);
	if (!success) {
		msg("mariabackup: error: cannot open %s\n", dst_path);
		goto error;
	}

	posix_fadvise(dst_file, 0, 0, POSIX_FADV_DONTNEED);

	/* allocate buffer for incremental backup (4096 pages) */
	incremental_buffer_base = static_cast<byte *>
		(malloc((page_size / 4 + 1) * page_size));
	incremental_buffer = static_cast<byte *>
		(ut_align(incremental_buffer_base,
			  page_size));

	msg("Applying %s to %s...\n", src_path, dst_path);

	while (!last_buffer) {
		ulint cluster_header;

		/* read to buffer */
		/* first block of block cluster */
		offset = ((incremental_buffers * (page_size / 4))
			 << page_size_shift);
		success = os_file_read(IORequestRead, src_file,
				       incremental_buffer, offset, page_size);
		if (!success) {
			goto error;
		}

		cluster_header = mach_read_from_4(incremental_buffer);
		switch(cluster_header) {
			case 0x78747261UL: /*"xtra"*/
				break;
			case 0x58545241UL: /*"XTRA"*/
				last_buffer = TRUE;
				break;
			default:
				msg("mariabackup: error: %s seems not "
				    ".delta file.\n", src_path);
				goto error;
		}

		/* FIXME: If the .delta modifies FSP_SIZE on page 0,
		extend the file to that size. */

		for (page_in_buffer = 1; page_in_buffer < page_size / 4;
		     page_in_buffer++) {
			if (mach_read_from_4(incremental_buffer + page_in_buffer * 4)
			    == 0xFFFFFFFFUL)
				break;
		}

		ut_a(last_buffer || page_in_buffer == page_size / 4);

		/* read whole of the cluster */
		success = os_file_read(IORequestRead, src_file,
				       incremental_buffer,
				       offset, page_in_buffer * page_size);
		if (!success) {
			goto error;
		}

		posix_fadvise(src_file, offset, page_in_buffer * page_size,
			      POSIX_FADV_DONTNEED);

		for (page_in_buffer = 1; page_in_buffer < page_size / 4;
		     page_in_buffer++) {
			ulint offset_on_page;

			offset_on_page = mach_read_from_4(incremental_buffer + page_in_buffer * 4);

			if (offset_on_page == 0xFFFFFFFFUL)
				break;

			uchar *buf = incremental_buffer + page_in_buffer * page_size;
			const os_offset_t off = os_offset_t(offset_on_page)*page_size;

			if (off == 0) {
				/* Read tablespace size from page 0,
				and extend the file to specified size.*/
				os_offset_t n_pages = mach_read_from_4(
					buf + FSP_HEADER_OFFSET + FSP_SIZE);
				if (mach_read_from_4(buf
						     + FIL_PAGE_SPACE_ID)) {
					if (!os_file_set_size(
						    dst_path, dst_file,
						    n_pages * page_size))
						goto error;
				} else if (fil_space_t* space
					   = fil_system.sys_space) {
					/* The system tablespace can
					consist of multiple files. The
					first one has full tablespace
					size in page 0, but only the last
					file should be extended. */
					fil_node_t* n = UT_LIST_GET_FIRST(
						space->chain);
					bool fail = !strcmp(n->name, dst_path)
						&& !fil_space_extend(
							space, (ulint)n_pages);
					if (fail) goto error;
				}
			}

			success = os_file_write(IORequestWrite,
						dst_path, dst_file, buf, off, page_size);
			if (!success) {
				goto error;
			}
		}

		/* Free file system buffer cache after the batch was written. */
#ifdef __linux__
		os_file_flush_func(dst_file);
#endif
		posix_fadvise(dst_file, 0, 0, POSIX_FADV_DONTNEED);


		incremental_buffers++;
	}

	free(incremental_buffer_base);
	if (src_file != OS_FILE_CLOSED) {
		os_file_close(src_file);
		os_file_delete(0,src_path);
	}
	if (dst_file != OS_FILE_CLOSED)
		os_file_close(dst_file);
	return TRUE;

error:
	free(incremental_buffer_base);
	if (src_file != OS_FILE_CLOSED)
		os_file_close(src_file);
	if (dst_file != OS_FILE_CLOSED)
		os_file_close(dst_file);
	msg("mariabackup: Error: xtrabackup_apply_delta(): "
	    "failed to apply %s to %s.\n", src_path, dst_path);
	return FALSE;
}

/************************************************************************
Callback to handle datadir entry. Function of this type will be called
for each entry which matches the mask by xb_process_datadir.
@return should return TRUE on success */
typedef ibool (*handle_datadir_entry_func_t)(
/*=========================================*/
	const char*	data_home_dir,		/*!<in: path to datadir */
	const char*	db_name,		/*!<in: database name */
	const char*	file_name,		/*!<in: file name with suffix */
	void*		arg);			/*!<in: caller-provided data */

/************************************************************************
Callback to handle datadir entry. Deletes entry if it has no matching
fil_space in fil_system directory.
@return FALSE if delete attempt was unsuccessful */
static
ibool
rm_if_not_found(
	const char*	data_home_dir,		/*!<in: path to datadir */
	const char*	db_name,		/*!<in: database name */
	const char*	file_name,		/*!<in: file name with suffix */
	void*		arg __attribute__((unused)))
{
	char			name[FN_REFLEN];
	xb_filter_entry_t*	table;

	snprintf(name, FN_REFLEN, "%s/%s", db_name, file_name);
	/* Truncate ".ibd" */
	name[strlen(name) - 4] = '\0';

	HASH_SEARCH(name_hash, inc_dir_tables_hash, ut_fold_string(name),
		    xb_filter_entry_t*,
		    table, (void) 0,
		    !strcmp(table->name, name));

	if (!table) {
		snprintf(name, FN_REFLEN, "%s/%s/%s", data_home_dir,
						      db_name, file_name);
		return os_file_delete(0, name);
	}

	return(TRUE);
}

/************************************************************************
Function enumerates files in datadir (provided by path) which are matched
by provided suffix. For each entry callback is called.
@return FALSE if callback for some entry returned FALSE */
static
ibool
xb_process_datadir(
	const char*			path,	/*!<in: datadir path */
	const char*			suffix,	/*!<in: suffix to match
						against */
	handle_datadir_entry_func_t	func)	/*!<in: callback */
{
	ulint		ret;
	char		dbpath[OS_FILE_MAX_PATH+1];
	os_file_dir_t	dir;
	os_file_dir_t	dbdir;
	os_file_stat_t	dbinfo;
	os_file_stat_t	fileinfo;
	ulint		suffix_len;
	dberr_t		err 		= DB_SUCCESS;
	static char	current_dir[2];

	current_dir[0] = FN_CURLIB;
	current_dir[1] = 0;
	srv_data_home = current_dir;

	suffix_len = strlen(suffix);

	/* datafile */
	dbdir = os_file_opendir(path, FALSE);

	if (dbdir != NULL) {
		ret = fil_file_readdir_next_file(&err, path, dbdir,
							&fileinfo);
		while (ret == 0) {
			if (fileinfo.type == OS_FILE_TYPE_DIR) {
				goto next_file_item_1;
			}

			if (strlen(fileinfo.name) > suffix_len
			    && 0 == strcmp(fileinfo.name + 
					strlen(fileinfo.name) - suffix_len,
					suffix)) {
				if (!func(
					    path, NULL,
					    fileinfo.name, NULL))
				{
					return(FALSE);
				}
			}
next_file_item_1:
			ret = fil_file_readdir_next_file(&err,
							path, dbdir,
							&fileinfo);
		}

		os_file_closedir(dbdir);
	} else {
		msg("mariabackup: Cannot open dir %s\n",
		    path);
	}

	/* single table tablespaces */
	dir = os_file_opendir(path, FALSE);

	if (dir == NULL) {
		msg("mariabackup: Cannot open dir %s\n",
		    path);
	}

		ret = fil_file_readdir_next_file(&err, path, dir,
								&dbinfo);
	while (ret == 0) {
		if (dbinfo.type == OS_FILE_TYPE_FILE
		    || dbinfo.type == OS_FILE_TYPE_UNKNOWN) {

		        goto next_datadir_item;
		}

		snprintf(dbpath, sizeof(dbpath)-1, "%s/%s", path, dbinfo.name);

		os_normalize_path(dbpath);

		dbdir = os_file_opendir(dbpath, FALSE);

		if (dbdir != NULL) {

			ret = fil_file_readdir_next_file(&err, dbpath, dbdir,
								&fileinfo);
			while (ret == 0) {

			        if (fileinfo.type == OS_FILE_TYPE_DIR) {

				        goto next_file_item_2;
				}

				if (strlen(fileinfo.name) > suffix_len
				    && 0 == strcmp(fileinfo.name + 
						strlen(fileinfo.name) -
								suffix_len,
						suffix)) {
					/* The name ends in suffix; process
					the file */
					if (!func(
						    path,
						    dbinfo.name,
						    fileinfo.name, NULL))
					{
						return(FALSE);
					}
				}
next_file_item_2:
				ret = fil_file_readdir_next_file(&err,
								dbpath, dbdir,
								&fileinfo);
			}

			os_file_closedir(dbdir);
		}
next_datadir_item:
		ret = fil_file_readdir_next_file(&err,
						path,
								dir, &dbinfo);
	}

	os_file_closedir(dir);

	return(TRUE);
}

/************************************************************************
Applies all .delta files from incremental_dir to the full backup.
@return TRUE on success. */
static
ibool
xtrabackup_apply_deltas()
{
	return xb_process_datadir(xtrabackup_incremental_dir, ".delta",
		xtrabackup_apply_delta);
}


static
void
innodb_free_param()
{
	srv_sys_space.shutdown();
	free_tmpdir(&mysql_tmpdir_list);
}


/** Store the current binary log coordinates in a specified file.
@param[in]	filename	file name
@param[in]	name		binary log file name
@param[in]	pos		binary log file position
@return whether the operation succeeded */
static bool
store_binlog_info(const char* filename, const char* name, ulonglong pos)
{
	FILE *fp = fopen(filename, "w");

	if (!fp) {
		msg("mariabackup: failed to open '%s'\n", filename);
		return(false);
	}

	fprintf(fp, "%s\t%llu\n", name, pos);
	fclose(fp);

	return(true);
}

/** Implement --prepare
@return	whether the operation succeeded */
static bool
xtrabackup_prepare_func(char** argv)
{
	char			 metadata_path[FN_REFLEN];

	/* cd to target-dir */

	if (my_setwd(xtrabackup_real_target_dir,MYF(MY_WME)))
	{
		msg("mariabackup: cannot my_setwd %s\n",
		    xtrabackup_real_target_dir);
		return(false);
	}
	msg("mariabackup: cd to %s\n", xtrabackup_real_target_dir);

	int argc; for (argc = 0; argv[argc]; argc++) {}
	encryption_plugin_prepare_init(argc, argv);

	xtrabackup_target_dir= mysql_data_home_buff;
	xtrabackup_target_dir[0]=FN_CURLIB;		// all paths are relative from here
	xtrabackup_target_dir[1]=0;
	const lsn_t target_lsn = xtrabackup_incremental
		? incremental_to_lsn : metadata_to_lsn;

	/*
	  read metadata of target
	*/
	sprintf(metadata_path, "%s/%s", xtrabackup_target_dir,
		XTRABACKUP_METADATA_FILENAME);

	if (!xtrabackup_read_metadata(metadata_path)) {
		msg("mariabackup: Error: failed to read metadata from '%s'\n",
		    metadata_path);
		return(false);
	}

	if (!strcmp(metadata_type, "full-backuped")) {
		if (xtrabackup_incremental) {
			msg("mariabackup: error: applying incremental backup "
			    "needs a prepared target.\n");
			return(false);
		}
		msg("mariabackup: This target seems to be not prepared yet.\n");
	} else if (!strcmp(metadata_type, "log-applied")) {
		msg("mariabackup: This target seems to be already prepared.\n");
	} else {
		msg("mariabackup: This target does not have correct metadata.\n");
		return(false);
	}

	bool ok = !xtrabackup_incremental
		|| metadata_to_lsn == incremental_lsn;
	if (!ok) {
		msg("mariabackup: error: This incremental backup seems "
		    "not to be proper for the target.\n"
		    "mariabackup:  Check 'to_lsn' of the target and "
		    "'from_lsn' of the incremental.\n");
		return(false);
	}

	srv_max_n_threads = 1000;
	srv_undo_logs = 1;
	srv_n_purge_threads = 1;

	xb_filters_init();

	srv_log_group_home_dir = NULL;
	srv_thread_concurrency = 1;

	if (xtrabackup_incremental) {
		srv_operation = SRV_OPERATION_RESTORE_DELTA;

		if (innodb_init_param()) {
			goto error_cleanup;
		}

		sync_check_init();
		ut_d(sync_check_enable());
		ut_crc32_init();
		recv_sys_init();
		log_sys.create();
		recv_recovery_on = true;

#ifdef WITH_INNODB_DISALLOW_WRITES
		srv_allow_writes_event = os_event_create(0);
		os_event_set(srv_allow_writes_event);
#endif
		dberr_t err = xb_data_files_init();
		if (err != DB_SUCCESS) {
			msg("mariabackup: error: xb_data_files_init() failed "
			    "with error %s\n", ut_strerr(err));
			goto error_cleanup;
		}

		inc_dir_tables_hash = hash_create(1000);

		ok = xtrabackup_apply_deltas();

		xb_data_files_close();

		if (ok) {
			/* Cleanup datadir from tablespaces deleted
			between full and incremental backups */

			xb_process_datadir("./", ".ibd", rm_if_not_found);
		}

		xb_filter_hash_free(inc_dir_tables_hash);

		fil_system.close();
#ifdef WITH_INNODB_DISALLOW_WRITES
		os_event_destroy(srv_allow_writes_event);
#endif
		innodb_free_param();
		log_sys.close();
		sync_check_close();
		if (!ok) goto error_cleanup;
	}

	srv_operation = xtrabackup_export
		? SRV_OPERATION_RESTORE_EXPORT : SRV_OPERATION_RESTORE;

	if (innodb_init_param()) {
		goto error_cleanup;
	}

	/* increase IO threads */
	if (srv_n_file_io_threads < 10) {
		srv_n_read_io_threads = 4;
		srv_n_write_io_threads = 4;
	}

	msg("mariabackup: Starting InnoDB instance for recovery.\n"
	    "mariabackup: Using %lld bytes for buffer pool "
	    "(set by --use-memory parameter)\n", xtrabackup_use_memory);

	srv_max_buf_pool_modified_pct = (double)max_buf_pool_modified_pct;

	if (srv_max_dirty_pages_pct_lwm > srv_max_buf_pool_modified_pct) {
		srv_max_dirty_pages_pct_lwm = srv_max_buf_pool_modified_pct;
	}

	if (innodb_init()) {
		goto error_cleanup;
	}

	if (ok) {
		msg("Last binlog file %s, position %lld\n",
		    trx_sys.recovered_binlog_filename,
		    longlong(trx_sys.recovered_binlog_offset));

		/* output to xtrabackup_binlog_pos_innodb and
		   (if backup_safe_binlog_info was available on
		   the server) to xtrabackup_binlog_info. In the
		   latter case xtrabackup_binlog_pos_innodb
		   becomes redundant and is created only for
		   compatibility. */
		ok = store_binlog_info("xtrabackup_binlog_pos_innodb",
				       trx_sys.recovered_binlog_filename,
				       trx_sys.recovered_binlog_offset)
		  && (!recover_binlog_info
		      || store_binlog_info(XTRABACKUP_BINLOG_INFO,
					   trx_sys.recovered_binlog_filename,
					   trx_sys.recovered_binlog_offset));
	}

	/* Check whether the log is applied enough or not. */
	if ((srv_start_lsn || fil_space_get(SRV_LOG_SPACE_FIRST_ID))
	    && srv_start_lsn < target_lsn) {
		msg("mariabackup: error: "
		    "The log was only applied up to LSN " LSN_PF
		    ", instead of " LSN_PF "\n",
		    srv_start_lsn, target_lsn);
		ok = false;
	}
#ifdef WITH_WSREP
	else if (ok) xb_write_galera_info(xtrabackup_incremental);
#endif

	innodb_shutdown();
	innodb_free_param();

	/* output to metadata file */
	if (ok) {
		char	filename[FN_REFLEN];

		strcpy(metadata_type, "log-applied");

		if(xtrabackup_incremental
		   && metadata_to_lsn < incremental_to_lsn)
		{
			metadata_to_lsn = incremental_to_lsn;
			metadata_last_lsn = incremental_last_lsn;
		}

		sprintf(filename, "%s/%s", xtrabackup_target_dir, XTRABACKUP_METADATA_FILENAME);
		if (!xtrabackup_write_metadata(filename)) {

			msg("mariabackup: Error: failed to write metadata "
			    "to '%s'\n", filename);
			ok = false;
		} else if (xtrabackup_extra_lsndir) {
			sprintf(filename, "%s/%s", xtrabackup_extra_lsndir, XTRABACKUP_METADATA_FILENAME);
			if (!xtrabackup_write_metadata(filename)) {
				msg("mariabackup: Error: failed to write "
				    "metadata to '%s'\n", filename);
				ok = false;
			}
		}
	}

	if (ok) ok = apply_log_finish();

	if (ok && xtrabackup_export)
		ok= (prepare_export() == 0);

error_cleanup:
	xb_filters_free();
	return ok;
}

/**************************************************************************
Append group name to xb_load_default_groups list. */
static
void
append_defaults_group(const char *group, const char *default_groups[],
		      size_t default_groups_size)
{
	uint i;
	bool appended = false;
	for (i = 0; i < default_groups_size - 1; i++) {
		if (default_groups[i] == NULL) {
			default_groups[i] = group;
			appended = true;
			break;
		}
	}
	ut_a(appended);
}

bool
xb_init()
{
	const char *mixed_options[4] = {NULL, NULL, NULL, NULL};
	int n_mixed_options;

	/* sanity checks */

	if (opt_slave_info
		&& opt_no_lock
		&& !opt_safe_slave_backup) {
		msg("Error: --slave-info is used with --no-lock but "
			"without --safe-slave-backup. The binlog position "
			"cannot be consistent with the backup data.\n");
		return(false);
	}

	if (xtrabackup_backup && opt_rsync)
	{
		if (xtrabackup_stream_fmt)
		{
			msg("Error: --rsync doesn't work with --stream\n");
			return(false);
		}
		bool have_rsync = IF_WIN(false, (system("rsync --version > /dev/null 2>&1") == 0));
		if (!have_rsync)
		{
			msg("Error: rsync executable not found, cannot run backup with --rsync\n");
			return false;
		}
	}

	n_mixed_options = 0;

	if (opt_decompress) {
		mixed_options[n_mixed_options++] = "--decompress";
	}

	if (xtrabackup_copy_back) {
		mixed_options[n_mixed_options++] = "--copy-back";
	}

	if (xtrabackup_move_back) {
		mixed_options[n_mixed_options++] = "--move-back";
	}

	if (xtrabackup_prepare) {
		mixed_options[n_mixed_options++] = "--apply-log";
	}

	if (n_mixed_options > 1) {
		msg("Error: %s and %s are mutually exclusive\n",
			mixed_options[0], mixed_options[1]);
		return(false);
	}

	if (xtrabackup_backup) {
		if ((mysql_connection = xb_mysql_connect()) == NULL) {
			return(false);
		}

		if (!get_mysql_vars(mysql_connection)) {
			return(false);
		}

		encryption_plugin_backup_init(mysql_connection);
		history_start_time = time(NULL);

	}

	return(true);
}


extern void init_signals(void);

#include <sql_locale.h>

/* Messages . Avoid loading errmsg.sys file */
void setup_error_messages()
{
  static const char *my_msgs[ERRORS_PER_RANGE];
  static const char **all_msgs[] = { my_msgs, my_msgs, my_msgs, my_msgs };
  my_default_lc_messages = &my_locale_en_US;
  my_default_lc_messages->errmsgs->errmsgs = all_msgs;

  /* Populate the necessary error messages */
  struct {
    int id;
    const char *fmt;
  }
  xb_msgs[] =
  {
  { ER_DATABASE_NAME,"Database" },
  { ER_TABLE_NAME,"Table"},
  { ER_PARTITION_NAME, "Partition" },
  { ER_SUBPARTITION_NAME, "Subpartition" },
  { ER_TEMPORARY_NAME, "Temporary"},
  { ER_RENAMED_NAME, "Renamed"},
  { ER_CANT_FIND_DL_ENTRY, "Can't find symbol '%-.128s' in library"},
  { ER_CANT_OPEN_LIBRARY, "Can't open shared library '%-.192s' (errno: %d, %-.128s)" },
  { ER_OUTOFMEMORY, "Out of memory; restart server and try again (needed %d bytes)" },
  { ER_CANT_OPEN_LIBRARY, "Can't open shared library '%-.192s' (errno: %d, %-.128s)" },
  { ER_UDF_NO_PATHS, "No paths allowed for shared library" },
  { ER_CANT_INITIALIZE_UDF,"Can't initialize function '%-.192s'; %-.80s"},
  { ER_PLUGIN_IS_NOT_LOADED,"Plugin '%-.192s' is not loaded" }
  };

  for (int i = 0; i < (int)array_elements(all_msgs); i++)
    all_msgs[0][i] = "Unknown error";

  for (int i = 0; i < (int)array_elements(xb_msgs); i++)
    all_msgs[0][xb_msgs[i].id - ER_ERROR_FIRST] = xb_msgs[i].fmt;
}

void
handle_options(int argc, char **argv, char ***argv_client, char ***argv_server)
{
	/* Setup some variables for Innodb.*/

	srv_operation = SRV_OPERATION_RESTORE;

	files_charset_info = &my_charset_utf8_general_ci;
	check_if_backup_includes = backup_includes;

	setup_error_messages();
	sys_var_init();
	plugin_mutex_init();
	mysql_prlock_init(key_rwlock_LOCK_system_variables_hash, &LOCK_system_variables_hash);
	opt_stack_trace = 1;
	test_flags |=  TEST_SIGINT;
	init_signals();
#ifndef _WIN32
	/* Exit process on SIGINT. */
	my_sigset(SIGINT, SIG_DFL);
#endif

	sf_leaking_memory = 1; /* don't report memory leaks on early exist */

	int i;
	int ho_error;

	char*	target_dir = NULL;
	bool	prepare = false;

	char	conf_file[FN_REFLEN];
	int	argc_client = argc;
	int	argc_server = argc;

	/* scan options for group and config file to load defaults from */
	for (i = 1; i < argc; i++) {

		char *optend = strcend(argv[i], '=');

		if (strncmp(argv[i], "--defaults-group",
			    optend - argv[i]) == 0) {
			defaults_group = optend + 1;
			append_defaults_group(defaults_group,
				xb_server_default_groups,
				array_elements(xb_server_default_groups));
		}

		if (strncmp(argv[i], "--login-path",
			    optend - argv[i]) == 0) {
			append_defaults_group(optend + 1,
				xb_client_default_groups,
				array_elements(xb_client_default_groups));
		}

		if (!strncmp(argv[i], "--prepare",
			     optend - argv[i])) {
			prepare = true;
		}

		if (!strncmp(argv[i], "--apply-log",
			     optend - argv[i])) {
			prepare = true;
		}

		if (!strncmp(argv[i], "--target-dir",
			     optend - argv[i]) && *optend) {
			target_dir = optend + 1;
		}

		if (!*optend && argv[i][0] != '-') {
			target_dir = argv[i];
		}
	}

	snprintf(conf_file, sizeof(conf_file), "my");

	if (prepare && target_dir) {
		snprintf(conf_file, sizeof(conf_file),
			 "%s/backup-my.cnf", target_dir);
			if (!strncmp(argv[1], "--defaults-file=", 16)) {
				/* Remove defaults-file*/
				for (int i = 2; ; i++) {
					if ((argv[i-1]= argv[i]) == 0)
						break;
				}
				argc--;
			}
	}

	*argv_client = argv;
	*argv_server = argv;
	load_defaults_or_exit(conf_file, xb_server_default_groups,
			      &argc_server, argv_server);

	int n;
	for (n = 0; (*argv_server)[n]; n++) {};
	argc_server = n;

	print_param_str <<
		"# This MySQL options file was generated by XtraBackup.\n"
		"[" << defaults_group << "]\n";

	/* We want xtrabackup to ignore unknown options, because it only
	recognizes a small subset of server variables */
	my_getopt_skip_unknown = TRUE;

	/* Reset u_max_value for all options, as we don't want the
	--maximum-... modifier to set the actual option values */
	for (my_option *optp= xb_server_options; optp->name; optp++) {
		optp->u_max_value = (G_PTR *) &global_max_value;
	}


	/* Throw a descriptive error if --defaults-file or --defaults-extra-file
	is not the first command line argument */
	for (int i = 2 ; i < argc ; i++) {
		char *optend = strcend((argv)[i], '=');

		if (optend - argv[i] == 15 &&
                    !strncmp(argv[i], "--defaults-file", optend - argv[i])) {

			msg("mariabackup: Error: --defaults-file "
			    "must be specified first on the command "
			    "line\n");
			exit(EXIT_FAILURE);
		}
                if (optend - argv[i] == 21 &&
		    !strncmp(argv[i], "--defaults-extra-file",
			     optend - argv[i])) {

			msg("mariabackup: Error: --defaults-extra-file "
			    "must be specified first on the command "
			    "line\n");
			exit(EXIT_FAILURE);
		}
	}

	if (argc_server > 0
	    && (ho_error=handle_options(&argc_server, argv_server,
					xb_server_options, xb_get_one_option)))
		exit(ho_error);

	load_defaults_or_exit(conf_file, xb_client_default_groups,
			      &argc_client, argv_client);

	for (n = 0; (*argv_client)[n]; n++) {};
 	argc_client = n;

	if (innobackupex_mode && argc_client > 0) {
		/* emulate innobackupex script */
		innobackupex_mode = true;
		if (!ibx_handle_options(&argc_client, argv_client)) {
			exit(EXIT_FAILURE);
		}
	}

	if (argc_client > 0
	    && (ho_error=handle_options(&argc_client, argv_client,
					xb_client_options, xb_get_one_option)))
		exit(ho_error);

	/* Reject command line arguments that don't look like options, i.e. are
	not of the form '-X' (single-character options) or '--option' (long
	options) */
	for (int i = 0 ; i < argc_client ; i++) {
		const char * const opt = (*argv_client)[i];

		if (strncmp(opt, "--", 2) &&
		    !(strlen(opt) == 2 && opt[0] == '-')) {
			bool server_option = true;

			for (int j = 0; j < argc_server; j++) {
				if (opt == (*argv_server)[j]) {
					server_option = false;
					break;
				}
			}

			if (!server_option) {
				msg("mariabackup: Error:"
				    " unknown argument: '%s'\n", opt);
				exit(EXIT_FAILURE);
			}
		}
	}
}

static int main_low(char** argv);
static int get_exepath(char *buf, size_t size, const char *argv0);

/* ================= main =================== */
int main(int argc, char **argv)
{
	char **client_defaults, **server_defaults;

	if (get_exepath(mariabackup_exe,FN_REFLEN, argv[0]))
    strncpy(mariabackup_exe,argv[0], FN_REFLEN-1);


	if (argc > 1 )
	{
		/* In "prepare export", we need  to start mysqld 
		Since it is not always be installed on the machine,
		we start "mariabackup --mysqld", which acts as mysqld
		*/
		if (strcmp(argv[1], "--mysqld") == 0)
		{
			extern int mysqld_main(int argc, char **argv);
			argc--;
			argv++;
			argv[0]+=2;
			return mysqld_main(argc, argv);
		}
		if(strcmp(argv[1], "--innobackupex") == 0)
		{
			argv++;
			argc--;
			innobackupex_mode = true;
		}
	}
  
	if (argc > 1)
		strncpy(orig_argv1,argv[1],sizeof(orig_argv1) -1);

	init_signals();
	MY_INIT(argv[0]);

	pthread_key_create(&THR_THD, NULL);
	my_pthread_setspecific_ptr(THR_THD, NULL);

	xb_regex_init();

	capture_tool_command(argc, argv);

	if (mysql_server_init(-1, NULL, NULL))
	{
		exit(EXIT_FAILURE);
	}

	system_charset_info = &my_charset_utf8_general_ci;
	key_map_full.set_all();

	logger.init_base();
	logger.set_handlers(LOG_FILE, LOG_NONE, LOG_NONE);
	mysql_mutex_init(key_LOCK_error_log, &LOCK_error_log,
			 MY_MUTEX_INIT_FAST);

	handle_options(argc, argv, &client_defaults, &server_defaults);

#ifndef DBUG_OFF
	if (dbug_option) {
		DBUG_SET_INITIAL(dbug_option);
		DBUG_SET(dbug_option);
	}
#endif

	int status = main_low(server_defaults);

	backup_cleanup();

	if (innobackupex_mode) {
		ibx_cleanup();
	}

	free_defaults(client_defaults);
	free_defaults(server_defaults);

#ifndef DBUG_OFF
	if (dbug_option) {
		DBUG_END();
	}
#endif

	if (THR_THD)
		(void) pthread_key_delete(THR_THD);

	logger.cleanup_base();
	mysql_mutex_destroy(&LOCK_error_log);

	if (status == EXIT_SUCCESS) {
		msg_ts("completed OK!\n");
	}

	return status;
}

static int main_low(char** argv)
{
	if (innobackupex_mode) {
		if (!ibx_init()) {
			return(EXIT_FAILURE);
		}
	}

	if (!xtrabackup_print_param && !xtrabackup_prepare
	    && !strcmp(mysql_data_home, "./")) {
		if (!xtrabackup_print_param)
			usage();
		msg("\nmariabackup: Error: Please set parameter 'datadir'\n");
		return(EXIT_FAILURE);
	}

	/* Expand target-dir, incremental-basedir, etc. */

	char cwd[FN_REFLEN];
	my_getwd(cwd, sizeof(cwd), MYF(0));

	my_load_path(xtrabackup_real_target_dir,
		     xtrabackup_target_dir, cwd);
	unpack_dirname(xtrabackup_real_target_dir,
		       xtrabackup_real_target_dir);
	xtrabackup_target_dir= xtrabackup_real_target_dir;

	if (xtrabackup_incremental_basedir) {
		my_load_path(xtrabackup_real_incremental_basedir,
			     xtrabackup_incremental_basedir, cwd);
		unpack_dirname(xtrabackup_real_incremental_basedir,
			       xtrabackup_real_incremental_basedir);
		xtrabackup_incremental_basedir =
			xtrabackup_real_incremental_basedir;
	}

	if (xtrabackup_incremental_dir) {
		my_load_path(xtrabackup_real_incremental_dir,
			     xtrabackup_incremental_dir, cwd);
		unpack_dirname(xtrabackup_real_incremental_dir,
			       xtrabackup_real_incremental_dir);
		xtrabackup_incremental_dir = xtrabackup_real_incremental_dir;
	}

	if (xtrabackup_extra_lsndir) {
		my_load_path(xtrabackup_real_extra_lsndir,
			     xtrabackup_extra_lsndir, cwd);
		unpack_dirname(xtrabackup_real_extra_lsndir,
			       xtrabackup_real_extra_lsndir);
		xtrabackup_extra_lsndir = xtrabackup_real_extra_lsndir;
	}

	/* get default temporary directory */
	if (!opt_mysql_tmpdir || !opt_mysql_tmpdir[0]) {
		opt_mysql_tmpdir = getenv("TMPDIR");
#if defined(__WIN__)
		if (!opt_mysql_tmpdir) {
			opt_mysql_tmpdir = getenv("TEMP");
		}
		if (!opt_mysql_tmpdir) {
			opt_mysql_tmpdir = getenv("TMP");
		}
#endif
		if (!opt_mysql_tmpdir || !opt_mysql_tmpdir[0]) {
			opt_mysql_tmpdir = const_cast<char*>(DEFAULT_TMPDIR);
		}
	}

	/* temporary setting of enough size */
	srv_page_size_shift = UNIV_PAGE_SIZE_SHIFT_MAX;
	srv_page_size = UNIV_PAGE_SIZE_MAX;
	if (xtrabackup_backup && xtrabackup_incremental) {
		/* direct specification is only for --backup */
		/* and the lsn is prior to the other option */

		char* endchar;
		int error = 0;
		incremental_lsn = strtoll(xtrabackup_incremental, &endchar, 10);
		if (*endchar != '\0')
			error = 1;

		if (error) {
			msg("mariabackup: value '%s' may be wrong format for "
			    "incremental option.\n", xtrabackup_incremental);
			return(EXIT_FAILURE);
		}
	} else if (xtrabackup_backup && xtrabackup_incremental_basedir) {
		char	filename[FN_REFLEN];

		sprintf(filename, "%s/%s", xtrabackup_incremental_basedir, XTRABACKUP_METADATA_FILENAME);

		if (!xtrabackup_read_metadata(filename)) {
			msg("mariabackup: error: failed to read metadata from "
			    "%s\n", filename);
			return(EXIT_FAILURE);
		}

		incremental_lsn = metadata_to_lsn;
		xtrabackup_incremental = xtrabackup_incremental_basedir; //dummy
	} else if (xtrabackup_prepare && xtrabackup_incremental_dir) {
		char	filename[FN_REFLEN];

		sprintf(filename, "%s/%s", xtrabackup_incremental_dir, XTRABACKUP_METADATA_FILENAME);

		if (!xtrabackup_read_metadata(filename)) {
			msg("mariabackup: error: failed to read metadata from "
			    "%s\n", filename);
			return(EXIT_FAILURE);
		}

		incremental_lsn = metadata_from_lsn;
		incremental_to_lsn = metadata_to_lsn;
		incremental_last_lsn = metadata_last_lsn;
		xtrabackup_incremental = xtrabackup_incremental_dir; //dummy

	} else if (opt_incremental_history_name) {
		xtrabackup_incremental = opt_incremental_history_name;
	} else if (opt_incremental_history_uuid) {
		xtrabackup_incremental = opt_incremental_history_uuid;
	} else {
		xtrabackup_incremental = NULL;
	}

	if (xtrabackup_stream && !xtrabackup_backup) {
		msg("Warning: --stream parameter is ignored, it only works together with --backup.\n");
	}

	if (!xb_init()) {
		return(EXIT_FAILURE);
	}

	/* --print-param */
	if (xtrabackup_print_param) {
		printf("%s", print_param_str.str().c_str());
		return(EXIT_SUCCESS);
	}

	print_version();
	if (xtrabackup_incremental) {
		msg("incremental backup from " LSN_PF " is enabled.\n",
		    incremental_lsn);
	}

	if (xtrabackup_export && innobase_file_per_table == FALSE) {
		msg("mariabackup: auto-enabling --innodb-file-per-table due to "
		    "the --export option\n");
		innobase_file_per_table = TRUE;
	}

	/* cannot execute both for now */
	{
		int num = 0;

		if (xtrabackup_backup) num++;
		if (xtrabackup_prepare) num++;
		if (xtrabackup_copy_back) num++;
		if (xtrabackup_move_back) num++;
		if (xtrabackup_decrypt_decompress) num++;
		if (num != 1) { /* !XOR (for now) */
			usage();
			return(EXIT_FAILURE);
		}
	}

#ifndef __WIN__
	if (xtrabackup_debug_sync) {
		signal(SIGCONT, sigcont_handler);
	}
#endif

	/* --backup */
	if (xtrabackup_backup && !xtrabackup_backup_func()) {
		return(EXIT_FAILURE);
	}

	/* --prepare */
	if (xtrabackup_prepare
	    && !xtrabackup_prepare_func(argv)) {
		return(EXIT_FAILURE);
	}

	if (xtrabackup_copy_back || xtrabackup_move_back) {
		if (!check_if_param_set("datadir")) {
			msg("Error: datadir must be specified.\n");
			return(EXIT_FAILURE);
		}
		if (!copy_back())
			return(EXIT_FAILURE);
	}

	if (xtrabackup_decrypt_decompress && !decrypt_decompress()) {
		return(EXIT_FAILURE);
	}

	return(EXIT_SUCCESS);
}


static int get_exepath(char *buf, size_t size, const char *argv0)
{
#ifdef _WIN32
  DWORD ret = GetModuleFileNameA(NULL, buf, (DWORD)size);
  if (ret > 0)
    return 0;
#elif defined(__linux__)
  ssize_t ret = readlink("/proc/self/exe", buf, size-1);
  if(ret > 0)
    return 0;
#endif

  return my_realpath(buf, argv0, 0);
}<|MERGE_RESOLUTION|>--- conflicted
+++ resolved
@@ -2546,15 +2546,9 @@
 
 		log_mutex_enter();
 		lsn_t lsn= start_lsn;
-<<<<<<< HEAD
-		for(int retries= 0; retries < 100; retries++) {
-			if (log_sys.log.read_log_seg(&lsn, end_lsn)) {
-=======
 		for (int retries= 0; retries < 100; retries++) {
-			if (log_group_read_log_seg(log_sys->buf, &log_sys->log,
-						   &lsn, end_lsn)
+			if (log_sys.log.read_log_seg(&lsn, end_lsn)
 			    || lsn != start_lsn) {
->>>>>>> dc9c5554
 				break;
 			}
 			msg("Retrying read of log at LSN=" LSN_PF "\n", lsn);
@@ -3675,15 +3669,10 @@
 		log_mutex_enter();
 
 		if (recv_find_max_checkpoint(&max_cp_field) == DB_SUCCESS
-<<<<<<< HEAD
 		    && log_sys.log.format != 0) {
-=======
-		    && log_sys->log.format != 0) {
 			if (max_cp_field == LOG_CHECKPOINT_1) {
-				log_group_header_read(&log_sys->log,
-						      max_cp_field);
+				log_header_read(max_cp_field);
 			}
->>>>>>> dc9c5554
 			metadata_to_lsn = mach_read_from_8(
 				log_sys.checkpoint_buf + LOG_CHECKPOINT_LSN);
 			msg("mariabackup: The latest check point"
@@ -3789,58 +3778,16 @@
 fail:
 		metadata_to_lsn = log_copying_running;
 		stop_backup_threads();
-<<<<<<< HEAD
-		if (fil_system.is_initialised()) {
-=======
 		if (dst_log_file) {
 			ds_close(dst_log_file);
 			dst_log_file = NULL;
 		}
-		if (fil_system) {
->>>>>>> dc9c5554
+		if (fil_system.is_initialised()) {
 			innodb_shutdown();
 		}
 		return(false);
 	}
 
-<<<<<<< HEAD
-=======
-	xb_normalize_init_values();
-
-	if (srv_file_flush_method_str == NULL) {
-		/* These are the default options */
-		srv_file_flush_method = SRV_FSYNC;
-	} else if (0 == ut_strcmp(srv_file_flush_method_str, "fsync")) {
-		srv_file_flush_method = SRV_FSYNC;
-	} else if (0 == ut_strcmp(srv_file_flush_method_str, "O_DSYNC")) {
-		srv_file_flush_method = SRV_O_DSYNC;
-
-	} else if (0 == ut_strcmp(srv_file_flush_method_str, "O_DIRECT")) {
-		srv_file_flush_method = SRV_O_DIRECT;
-		msg("mariabackup: using O_DIRECT\n");
-	} else if (0 == ut_strcmp(srv_file_flush_method_str, "littlesync")) {
-		srv_file_flush_method = SRV_LITTLESYNC;
-	} else if (0 == ut_strcmp(srv_file_flush_method_str, "nosync")) {
-		srv_file_flush_method = SRV_NOSYNC;
-	} else if (0 == ut_strcmp(srv_file_flush_method_str, "ALL_O_DIRECT")) {
-		srv_file_flush_method = SRV_ALL_O_DIRECT_FSYNC;
-		msg("mariabackup: using ALL_O_DIRECT\n");
-	} else if (0 == ut_strcmp(srv_file_flush_method_str,
-				  "O_DIRECT_NO_FSYNC")) {
-		srv_file_flush_method = SRV_O_DIRECT_NO_FSYNC;
-		msg("mariabackup: using O_DIRECT_NO_FSYNC\n");
-	} else {
-		msg("mariabackup: Unrecognized value %s for "
-		    "innodb_flush_method\n", srv_file_flush_method_str);
-		goto fail;
-	}
-
-#ifdef _WIN32
-  srv_file_flush_method = SRV_ALL_O_DIRECT_FSYNC;
-	srv_use_native_aio = TRUE;
-#endif
-
->>>>>>> dc9c5554
 	if (srv_buf_pool_size >= 1000 * 1024 * 1024) {
                                   /* Here we still have srv_pool_size counted
                                   in kilobytes (in 4.0 this was in bytes)
