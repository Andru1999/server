/*
   Copyright (c) 2000, 2011, Oracle and/or its affiliates. All rights reserved.

   This program is free software; you can redistribute it and/or modify
   it under the terms of the GNU General Public License as published by
   the Free Software Foundation; version 2 of the License.

   This program is distributed in the hope that it will be useful,
   but WITHOUT ANY WARRANTY; without even the implied warranty of
   MERCHANTABILITY or FITNESS FOR A PARTICULAR PURPOSE.  See the
   GNU General Public License for more details.

   You should have received a copy of the GNU General Public License
   along with this program; if not, write to the Free Software
   Foundation, Inc., 51 Franklin St, Fifth Floor, Boston, MA 02110-1301  USA
*/

/* mysql command tool
 * Commands compatible with mSQL by David J. Hughes
 *
 * Written by:
 *   Michael 'Monty' Widenius
 *   Andi Gutmans  <andi@zend.com>
 *   Zeev Suraski  <zeev@zend.com>
 *   Jani Tolonen  <jani@mysql.com>
 *   Matt Wagner   <matt@mysql.com>
 *   Jeremy Cole   <jcole@mysql.com>
 *   Tonu Samuel   <tonu@mysql.com>
 *   Harrison Fisk <harrison@mysql.com>
 *
 **/

#include "client_priv.h"
#include <m_ctype.h>
#include <stdarg.h>
#include <my_dir.h>
#ifndef __GNU_LIBRARY__
#define __GNU_LIBRARY__		      // Skip warnings in getopt.h
#endif
#include "my_readline.h"
#include <signal.h>
#include <violite.h>

#if defined(USE_LIBEDIT_INTERFACE) && defined(HAVE_LOCALE_H)
#include <locale.h>
#endif

const char *VER= "14.14";

/* Don't try to make a nice table if the data is too big */
#define MAX_COLUMN_LENGTH	     1024

/* Buffer to hold 'version' and 'version_comment' */
static char *server_version= NULL;

/* Array of options to pass to libemysqld */
#define MAX_SERVER_ARGS               64

#include "sql_string.h"

extern "C" {
#if defined(HAVE_CURSES_H) && defined(HAVE_TERM_H)
#include <curses.h>
#include <term.h>
#else
#if defined(HAVE_TERMIOS_H)
#include <termios.h>
#include <unistd.h>
#elif defined(HAVE_TERMBITS_H)
#include <termbits.h>
#elif defined(HAVE_ASM_TERMBITS_H) && (!defined __GLIBC__ || !(__GLIBC__ > 2 || __GLIBC__ == 2 && __GLIBC_MINOR__ > 0))
#include <asm/termbits.h>		// Standard linux
#endif
#undef VOID
#if defined(HAVE_TERMCAP_H)
#include <termcap.h>
#else
#ifdef HAVE_CURSES_H
#include <curses.h>
#endif
#undef SYSV				// hack to avoid syntax error
#ifdef HAVE_TERM_H
#include <term.h>
#endif
#endif
#endif

#if defined(__WIN__)
#include <conio.h>
#else
#include <readline/readline.h>
#define HAVE_READLINE
#define USE_POPEN
#endif
  //int vidattr(long unsigned int attrs);	// Was missing in sun curses
}

#if !defined(HAVE_VIDATTR)
#undef vidattr
#define vidattr(A) {}			// Can't get this to work
#endif

#ifdef FN_NO_CASE_SENSE
#define cmp_database(cs,A,B) my_strcasecmp((cs), (A), (B))
#else
#define cmp_database(cs,A,B) strcmp((A),(B))
#endif

#include "completion_hash.h"
#include <welcome_copyright_notice.h> // ORACLE_WELCOME_COPYRIGHT_NOTICE

#define PROMPT_CHAR '\\'
#define DEFAULT_DELIMITER ";"

#define MAX_BATCH_BUFFER_SIZE (1024L * 1024L * 1024L)

typedef struct st_status
{
  int exit_status;
  ulong query_start_line;
  char *file_name;
  LINE_BUFFER *line_buff;
  bool batch,add_to_history;
} STATUS;


static HashTable ht;
static char **defaults_argv;

enum enum_info_type { INFO_INFO,INFO_ERROR,INFO_RESULT};
typedef enum enum_info_type INFO_TYPE;

static MYSQL mysql;			/* The connection */
static my_bool ignore_errors=0,wait_flag=0,quick=0,
               connected=0,opt_raw_data=0,unbuffered=0,output_tables=0,
	       opt_rehash=1,skip_updates=0,safe_updates=0,one_database=0,
	       opt_compress=0, using_opt_local_infile=0,
	       vertical=0, line_numbers=1, column_names=1,opt_html=0,
               opt_xml=0,opt_nopager=1, opt_outfile=0, named_cmds= 0,
	       tty_password= 0, opt_nobeep=0, opt_reconnect=1,
	       opt_secure_auth= 0,
               default_pager_set= 0, opt_sigint_ignore= 0,
               auto_vertical_output= 0,
               show_warnings= 0, executing_query= 0, interrupted_query= 0,
               ignore_spaces= 0;
static my_bool debug_info_flag, debug_check_flag;
static my_bool column_types_flag;
static my_bool preserve_comments= 0;
static ulong opt_max_allowed_packet, opt_net_buffer_length;
static uint verbose=0,opt_silent=0,opt_mysql_port=0, opt_local_infile=0;
static uint my_end_arg;
static char * opt_mysql_unix_port=0;
static int connect_flag=CLIENT_INTERACTIVE;
static char *current_host,*current_db,*current_user=0,*opt_password=0,
            *current_prompt=0, *delimiter_str= 0,
            *default_charset= (char*) MYSQL_AUTODETECT_CHARSET_NAME,
            *opt_init_command= 0;
static char *histfile;
static char *histfile_tmp;
static String glob_buffer,old_buffer;
static String processed_prompt;
static char *full_username=0,*part_username=0,*default_prompt=0;
static int wait_time = 5;
static STATUS status;
static ulong select_limit,max_join_size,opt_connect_timeout=0;
static char mysql_charsets_dir[FN_REFLEN+1];
static char *opt_plugin_dir= 0, *opt_default_auth= 0;
static const char *xmlmeta[] = {
  "&", "&amp;",
  "<", "&lt;",
  ">", "&gt;",
  "\"", "&quot;",
  /* Turn \0 into a space. Why not &#0;? That's not valid XML or HTML. */
  "\0", " ",
  0, 0
};
static const char *day_names[]={"Sun","Mon","Tue","Wed","Thu","Fri","Sat"};
static const char *month_names[]={"Jan","Feb","Mar","Apr","May","Jun","Jul",
			    "Aug","Sep","Oct","Nov","Dec"};
static char default_pager[FN_REFLEN];
static char pager[FN_REFLEN], outfile[FN_REFLEN];
static FILE *PAGER, *OUTFILE;
static MEM_ROOT hash_mem_root;
static uint prompt_counter;
static char delimiter[16]= DEFAULT_DELIMITER;
static uint delimiter_length= 1;
unsigned short terminal_width= 80;

#ifdef HAVE_SMEM
static char *shared_memory_base_name=0;
#endif
static uint opt_protocol=0;
static CHARSET_INFO *charset_info= &my_charset_latin1;

#include "sslopt-vars.h"

const char *default_dbug_option="d:t:o,/tmp/mysql.trace";

void tee_fprintf(FILE *file, const char *fmt, ...);
void tee_fputs(const char *s, FILE *file);
void tee_puts(const char *s, FILE *file);
void tee_putc(int c, FILE *file);
static void tee_print_sized_data(const char *, unsigned int, unsigned int, bool);
/* The names of functions that actually do the manipulation. */
static int get_options(int argc,char **argv);
extern "C" my_bool get_one_option(int optid, const struct my_option *opt,
                                  char *argument);
static int com_quit(String *str,char*),
	   com_go(String *str,char*), com_ego(String *str,char*),
	   com_print(String *str,char*),
	   com_help(String *str,char*), com_clear(String *str,char*),
	   com_connect(String *str,char*), com_status(String *str,char*),
	   com_use(String *str,char*), com_source(String *str, char*),
	   com_rehash(String *str, char*), com_tee(String *str, char*),
           com_notee(String *str, char*), com_charset(String *str,char*),
           com_prompt(String *str, char*), com_delimiter(String *str, char*),
     com_warnings(String *str, char*), com_nowarnings(String *str, char*);

#ifdef USE_POPEN
static int com_nopager(String *str, char*), com_pager(String *str, char*),
           com_edit(String *str,char*), com_shell(String *str, char *);
#endif

static int read_and_execute(bool interactive);
static int sql_connect(char *host,char *database,char *user,char *password,
		       uint silent);
static const char *server_version_string(MYSQL *mysql);
static int put_info(const char *str,INFO_TYPE info,uint error=0,
		    const char *sql_state=0);
static int put_error(MYSQL *mysql);
static void safe_put_field(const char *pos,ulong length);
static void xmlencode_print(const char *src, uint length);
static void init_pager();
static void end_pager();
static void init_tee(const char *);
static void end_tee();
static const char* construct_prompt();
static char *get_arg(char *line, my_bool get_next_arg);
static void init_username();
static void add_int_to_prompt(int toadd);
static int get_result_width(MYSQL_RES *res);
static int get_field_disp_length(MYSQL_FIELD * field);

/* A structure which contains information on the commands this program
   can understand. */

typedef struct {
  const char *name;		/* User printable name of the function. */
  char cmd_char;		/* msql command character */
  int (*func)(String *str,char *); /* Function to call to do the job. */
  bool takes_params;		/* Max parameters for command */
  const char *doc;		/* Documentation for this function.  */
} COMMANDS;

static COMMANDS commands[] = {
  { "?",      '?', com_help,   1, "Synonym for `help'." },
  { "clear",  'c', com_clear,  0, "Clear the current input statement."},
  { "connect",'r', com_connect,1,
    "Reconnect to the server. Optional arguments are db and host." },
  { "delimiter", 'd', com_delimiter,    1,
    "Set statement delimiter." },
#ifdef USE_POPEN
  { "edit",   'e', com_edit,   0, "Edit command with $EDITOR."},
#endif
  { "ego",    'G', com_ego,    0,
    "Send command to mysql server, display result vertically."},
  { "exit",   'q', com_quit,   0, "Exit mysql. Same as quit."},
  { "go",     'g', com_go,     0, "Send command to mysql server." },
  { "help",   'h', com_help,   1, "Display this help." },
#ifdef USE_POPEN
  { "nopager",'n', com_nopager,0, "Disable pager, print to stdout." },
#endif
  { "notee",  't', com_notee,  0, "Don't write into outfile." },
#ifdef USE_POPEN
  { "pager",  'P', com_pager,  1, 
    "Set PAGER [to_pager]. Print the query results via PAGER." },
#endif
  { "print",  'p', com_print,  0, "Print current command." },
  { "prompt", 'R', com_prompt, 1, "Change your mysql prompt."},
  { "quit",   'q', com_quit,   0, "Quit mysql." },
  { "rehash", '#', com_rehash, 0, "Rebuild completion hash." },
  { "source", '.', com_source, 1,
    "Execute an SQL script file. Takes a file name as an argument."},
  { "status", 's', com_status, 0, "Get status information from the server."},
#ifdef USE_POPEN
  { "system", '!', com_shell,  1, "Execute a system shell command."},
#endif
  { "tee",    'T', com_tee,    1, 
    "Set outfile [to_outfile]. Append everything into given outfile." },
  { "use",    'u', com_use,    1,
    "Use another database. Takes database name as argument." },
  { "charset",    'C', com_charset,    1,
    "Switch to another charset. Might be needed for processing binlog with multi-byte charsets." },
  { "warnings", 'W', com_warnings,  0,
    "Show warnings after every statement." },
  { "nowarning", 'w', com_nowarnings, 0,
    "Don't show warnings after every statement." },
  /* Get bash-like expansion for some commands */
  { "create table",     0, 0, 0, ""},
  { "create database",  0, 0, 0, ""},
  { "show databases",   0, 0, 0, ""},
  { "show fields from", 0, 0, 0, ""},
  { "show keys from",   0, 0, 0, ""},
  { "show tables",      0, 0, 0, ""},
  { "load data from",   0, 0, 0, ""},
  { "alter table",      0, 0, 0, ""},
  { "set option",       0, 0, 0, ""},
  { "lock tables",      0, 0, 0, ""},
  { "unlock tables",    0, 0, 0, ""},
  /* generated 2006-12-28.  Refresh occasionally from lexer. */
  { "ACTION", 0, 0, 0, ""},
  { "ADD", 0, 0, 0, ""},
  { "AFTER", 0, 0, 0, ""},
  { "AGAINST", 0, 0, 0, ""},
  { "AGGREGATE", 0, 0, 0, ""},
  { "ALL", 0, 0, 0, ""},
  { "ALGORITHM", 0, 0, 0, ""},
  { "ALTER", 0, 0, 0, ""},
  { "ANALYZE", 0, 0, 0, ""},
  { "AND", 0, 0, 0, ""},
  { "ANY", 0, 0, 0, ""},
  { "AS", 0, 0, 0, ""},
  { "ASC", 0, 0, 0, ""},
  { "ASCII", 0, 0, 0, ""},
  { "ASENSITIVE", 0, 0, 0, ""},
  { "AUTO_INCREMENT", 0, 0, 0, ""},
  { "AVG", 0, 0, 0, ""},
  { "AVG_ROW_LENGTH", 0, 0, 0, ""},
  { "BACKUP", 0, 0, 0, ""},
  { "BDB", 0, 0, 0, ""},
  { "BEFORE", 0, 0, 0, ""},
  { "BEGIN", 0, 0, 0, ""},
  { "BERKELEYDB", 0, 0, 0, ""},
  { "BETWEEN", 0, 0, 0, ""},
  { "BIGINT", 0, 0, 0, ""},
  { "BINARY", 0, 0, 0, ""},
  { "BINLOG", 0, 0, 0, ""},
  { "BIT", 0, 0, 0, ""},
  { "BLOB", 0, 0, 0, ""},
  { "BOOL", 0, 0, 0, ""},
  { "BOOLEAN", 0, 0, 0, ""},
  { "BOTH", 0, 0, 0, ""},
  { "BTREE", 0, 0, 0, ""},
  { "BY", 0, 0, 0, ""},
  { "BYTE", 0, 0, 0, ""},
  { "CACHE", 0, 0, 0, ""},
  { "CALL", 0, 0, 0, ""},
  { "CASCADE", 0, 0, 0, ""},
  { "CASCADED", 0, 0, 0, ""},
  { "CASE", 0, 0, 0, ""},
  { "CHAIN", 0, 0, 0, ""},
  { "CHANGE", 0, 0, 0, ""},
  { "CHANGED", 0, 0, 0, ""},
  { "CHAR", 0, 0, 0, ""},
  { "CHARACTER", 0, 0, 0, ""},
  { "CHARSET", 0, 0, 0, ""},
  { "CHECK", 0, 0, 0, ""},
  { "CHECKSUM", 0, 0, 0, ""},
  { "CIPHER", 0, 0, 0, ""},
  { "CLIENT", 0, 0, 0, ""},
  { "CLOSE", 0, 0, 0, ""},
  { "CODE", 0, 0, 0, ""},
  { "COLLATE", 0, 0, 0, ""},
  { "COLLATION", 0, 0, 0, ""},
  { "COLUMN", 0, 0, 0, ""},
  { "COLUMNS", 0, 0, 0, ""},
  { "COMMENT", 0, 0, 0, ""},
  { "COMMIT", 0, 0, 0, ""},
  { "COMMITTED", 0, 0, 0, ""},
  { "COMPACT", 0, 0, 0, ""},
  { "COMPRESSED", 0, 0, 0, ""},
  { "CONCURRENT", 0, 0, 0, ""},
  { "CONDITION", 0, 0, 0, ""},
  { "CONNECTION", 0, 0, 0, ""},
  { "CONSISTENT", 0, 0, 0, ""},
  { "CONSTRAINT", 0, 0, 0, ""},
  { "CONTAINS", 0, 0, 0, ""},
  { "CONTINUE", 0, 0, 0, ""},
  { "CONVERT", 0, 0, 0, ""},
  { "CREATE", 0, 0, 0, ""},
  { "CROSS", 0, 0, 0, ""},
  { "CUBE", 0, 0, 0, ""},
  { "CURRENT_DATE", 0, 0, 0, ""},
  { "CURRENT_TIME", 0, 0, 0, ""},
  { "CURRENT_TIMESTAMP", 0, 0, 0, ""},
  { "CURRENT_USER", 0, 0, 0, ""},
  { "CURSOR", 0, 0, 0, ""},
  { "DATA", 0, 0, 0, ""},
  { "DATABASE", 0, 0, 0, ""},
  { "DATABASES", 0, 0, 0, ""},
  { "DATE", 0, 0, 0, ""},
  { "DATETIME", 0, 0, 0, ""},
  { "DAY", 0, 0, 0, ""},
  { "DAY_HOUR", 0, 0, 0, ""},
  { "DAY_MICROSECOND", 0, 0, 0, ""},
  { "DAY_MINUTE", 0, 0, 0, ""},
  { "DAY_SECOND", 0, 0, 0, ""},
  { "DEALLOCATE", 0, 0, 0, ""},     
  { "DEC", 0, 0, 0, ""},
  { "DECIMAL", 0, 0, 0, ""},
  { "DECLARE", 0, 0, 0, ""},
  { "DEFAULT", 0, 0, 0, ""},
  { "DEFINER", 0, 0, 0, ""},
  { "DELAYED", 0, 0, 0, ""},
  { "DELAY_KEY_WRITE", 0, 0, 0, ""},
  { "DELETE", 0, 0, 0, ""},
  { "DESC", 0, 0, 0, ""},
  { "DESCRIBE", 0, 0, 0, ""},
  { "DES_KEY_FILE", 0, 0, 0, ""},
  { "DETERMINISTIC", 0, 0, 0, ""},
  { "DIRECTORY", 0, 0, 0, ""},
  { "DISABLE", 0, 0, 0, ""},
  { "DISCARD", 0, 0, 0, ""},
  { "DISTINCT", 0, 0, 0, ""},
  { "DISTINCTROW", 0, 0, 0, ""},
  { "DIV", 0, 0, 0, ""},
  { "DO", 0, 0, 0, ""},
  { "DOUBLE", 0, 0, 0, ""},
  { "DROP", 0, 0, 0, ""},
  { "DUAL", 0, 0, 0, ""},
  { "DUMPFILE", 0, 0, 0, ""},
  { "DUPLICATE", 0, 0, 0, ""},
  { "DYNAMIC", 0, 0, 0, ""},
  { "EACH", 0, 0, 0, ""},
  { "ELSE", 0, 0, 0, ""},
  { "ELSEIF", 0, 0, 0, ""},
  { "ENABLE", 0, 0, 0, ""},
  { "ENCLOSED", 0, 0, 0, ""},
  { "END", 0, 0, 0, ""},
  { "ENGINE", 0, 0, 0, ""},
  { "ENGINES", 0, 0, 0, ""},
  { "ENUM", 0, 0, 0, ""},
  { "ERRORS", 0, 0, 0, ""},
  { "ESCAPE", 0, 0, 0, ""},
  { "ESCAPED", 0, 0, 0, ""},
  { "EVENTS", 0, 0, 0, ""},
  { "EXECUTE", 0, 0, 0, ""},
  { "EXISTS", 0, 0, 0, ""},
  { "EXIT", 0, 0, 0, ""},
  { "EXPANSION", 0, 0, 0, ""},
  { "EXPLAIN", 0, 0, 0, ""},
  { "EXTENDED", 0, 0, 0, ""},
  { "FALSE", 0, 0, 0, ""},
  { "FAST", 0, 0, 0, ""},
  { "FETCH", 0, 0, 0, ""},
  { "FIELDS", 0, 0, 0, ""},
  { "FILE", 0, 0, 0, ""},
  { "FIRST", 0, 0, 0, ""},
  { "FIXED", 0, 0, 0, ""},
  { "FLOAT", 0, 0, 0, ""},
  { "FLOAT4", 0, 0, 0, ""},
  { "FLOAT8", 0, 0, 0, ""},
  { "FLUSH", 0, 0, 0, ""},
  { "FOR", 0, 0, 0, ""},
  { "FORCE", 0, 0, 0, ""},
  { "FOREIGN", 0, 0, 0, ""},
  { "FOUND", 0, 0, 0, ""},
  { "FROM", 0, 0, 0, ""},
  { "FULL", 0, 0, 0, ""},
  { "FULLTEXT", 0, 0, 0, ""},
  { "FUNCTION", 0, 0, 0, ""},
  { "GEOMETRY", 0, 0, 0, ""},
  { "GEOMETRYCOLLECTION", 0, 0, 0, ""},
  { "GET_FORMAT", 0, 0, 0, ""},
  { "GLOBAL", 0, 0, 0, ""},
  { "GRANT", 0, 0, 0, ""},
  { "GRANTS", 0, 0, 0, ""},
  { "GROUP", 0, 0, 0, ""},
  { "HANDLER", 0, 0, 0, ""},
  { "HASH", 0, 0, 0, ""},
  { "HAVING", 0, 0, 0, ""},
  { "HELP", 0, 0, 0, ""},
  { "HIGH_PRIORITY", 0, 0, 0, ""},
  { "HOSTS", 0, 0, 0, ""},
  { "HOUR", 0, 0, 0, ""},
  { "HOUR_MICROSECOND", 0, 0, 0, ""},
  { "HOUR_MINUTE", 0, 0, 0, ""},
  { "HOUR_SECOND", 0, 0, 0, ""},
  { "IDENTIFIED", 0, 0, 0, ""},
  { "IF", 0, 0, 0, ""},
  { "IGNORE", 0, 0, 0, ""},
  { "IMPORT", 0, 0, 0, ""},
  { "IN", 0, 0, 0, ""},
  { "INDEX", 0, 0, 0, ""},
  { "INDEXES", 0, 0, 0, ""},
  { "INFILE", 0, 0, 0, ""},
  { "INNER", 0, 0, 0, ""},
  { "INNOBASE", 0, 0, 0, ""},
  { "INNODB", 0, 0, 0, ""},
  { "INOUT", 0, 0, 0, ""},
  { "INSENSITIVE", 0, 0, 0, ""},
  { "INSERT", 0, 0, 0, ""},
  { "INSERT_METHOD", 0, 0, 0, ""},
  { "INT", 0, 0, 0, ""},
  { "INT1", 0, 0, 0, ""},
  { "INT2", 0, 0, 0, ""},
  { "INT3", 0, 0, 0, ""},
  { "INT4", 0, 0, 0, ""},
  { "INT8", 0, 0, 0, ""},
  { "INTEGER", 0, 0, 0, ""},
  { "INTERVAL", 0, 0, 0, ""},
  { "INTO", 0, 0, 0, ""},
  { "IO_THREAD", 0, 0, 0, ""},
  { "IS", 0, 0, 0, ""},
  { "ISOLATION", 0, 0, 0, ""},
  { "ISSUER", 0, 0, 0, ""},
  { "ITERATE", 0, 0, 0, ""},
  { "INVOKER", 0, 0, 0, ""},
  { "JOIN", 0, 0, 0, ""},
  { "KEY", 0, 0, 0, ""},
  { "KEYS", 0, 0, 0, ""},
  { "KILL", 0, 0, 0, ""},
  { "LANGUAGE", 0, 0, 0, ""},
  { "LAST", 0, 0, 0, ""},
  { "LEADING", 0, 0, 0, ""},
  { "LEAVE", 0, 0, 0, ""},
  { "LEAVES", 0, 0, 0, ""},
  { "LEFT", 0, 0, 0, ""},
  { "LEVEL", 0, 0, 0, ""},
  { "LIKE", 0, 0, 0, ""},
  { "LIMIT", 0, 0, 0, ""},
  { "LINES", 0, 0, 0, ""},
  { "LINESTRING", 0, 0, 0, ""},
  { "LOAD", 0, 0, 0, ""},
  { "LOCAL", 0, 0, 0, ""},
  { "LOCALTIME", 0, 0, 0, ""},
  { "LOCALTIMESTAMP", 0, 0, 0, ""},
  { "LOCK", 0, 0, 0, ""},
  { "LOCKS", 0, 0, 0, ""},
  { "LOGS", 0, 0, 0, ""},
  { "LONG", 0, 0, 0, ""},
  { "LONGBLOB", 0, 0, 0, ""},
  { "LONGTEXT", 0, 0, 0, ""},
  { "LOOP", 0, 0, 0, ""},
  { "LOW_PRIORITY", 0, 0, 0, ""},
  { "MASTER", 0, 0, 0, ""},
  { "MASTER_CONNECT_RETRY", 0, 0, 0, ""},
  { "MASTER_HOST", 0, 0, 0, ""},
  { "MASTER_LOG_FILE", 0, 0, 0, ""},
  { "MASTER_LOG_POS", 0, 0, 0, ""},
  { "MASTER_PASSWORD", 0, 0, 0, ""},
  { "MASTER_PORT", 0, 0, 0, ""},
  { "MASTER_SERVER_ID", 0, 0, 0, ""},
  { "MASTER_SSL", 0, 0, 0, ""},
  { "MASTER_SSL_CA", 0, 0, 0, ""},
  { "MASTER_SSL_CAPATH", 0, 0, 0, ""},
  { "MASTER_SSL_CERT", 0, 0, 0, ""},
  { "MASTER_SSL_CIPHER", 0, 0, 0, ""},
  { "MASTER_SSL_KEY", 0, 0, 0, ""},
  { "MASTER_USER", 0, 0, 0, ""},
  { "MATCH", 0, 0, 0, ""},
  { "MAX_CONNECTIONS_PER_HOUR", 0, 0, 0, ""},
  { "MAX_QUERIES_PER_HOUR", 0, 0, 0, ""},
  { "MAX_ROWS", 0, 0, 0, ""},
  { "MAX_UPDATES_PER_HOUR", 0, 0, 0, ""},
  { "MAX_USER_CONNECTIONS", 0, 0, 0, ""},
  { "MEDIUM", 0, 0, 0, ""},
  { "MEDIUMBLOB", 0, 0, 0, ""},
  { "MEDIUMINT", 0, 0, 0, ""},
  { "MEDIUMTEXT", 0, 0, 0, ""},
  { "MERGE", 0, 0, 0, ""},
  { "MICROSECOND", 0, 0, 0, ""},
  { "MIDDLEINT", 0, 0, 0, ""},
  { "MIGRATE", 0, 0, 0, ""},
  { "MINUTE", 0, 0, 0, ""},
  { "MINUTE_MICROSECOND", 0, 0, 0, ""},
  { "MINUTE_SECOND", 0, 0, 0, ""},
  { "MIN_ROWS", 0, 0, 0, ""},
  { "MOD", 0, 0, 0, ""},
  { "MODE", 0, 0, 0, ""},
  { "MODIFIES", 0, 0, 0, ""},
  { "MODIFY", 0, 0, 0, ""},
  { "MONTH", 0, 0, 0, ""},
  { "MULTILINESTRING", 0, 0, 0, ""},
  { "MULTIPOINT", 0, 0, 0, ""},
  { "MULTIPOLYGON", 0, 0, 0, ""},
  { "MUTEX", 0, 0, 0, ""},
  { "NAME", 0, 0, 0, ""},
  { "NAMES", 0, 0, 0, ""},
  { "NATIONAL", 0, 0, 0, ""},
  { "NATURAL", 0, 0, 0, ""},
  { "NDB", 0, 0, 0, ""},
  { "NDBCLUSTER", 0, 0, 0, ""},
  { "NCHAR", 0, 0, 0, ""},
  { "NEW", 0, 0, 0, ""},
  { "NEXT", 0, 0, 0, ""},
  { "NO", 0, 0, 0, ""},
  { "NONE", 0, 0, 0, ""},
  { "NOT", 0, 0, 0, ""},
  { "NO_WRITE_TO_BINLOG", 0, 0, 0, ""},
  { "NULL", 0, 0, 0, ""},
  { "NUMERIC", 0, 0, 0, ""},
  { "NVARCHAR", 0, 0, 0, ""},
  { "OFFSET", 0, 0, 0, ""},
  { "OLD_PASSWORD", 0, 0, 0, ""},
  { "ON", 0, 0, 0, ""},
  { "ONE", 0, 0, 0, ""},
  { "ONE_SHOT", 0, 0, 0, ""},
  { "OPEN", 0, 0, 0, ""},
  { "OPTIMIZE", 0, 0, 0, ""},
  { "OPTION", 0, 0, 0, ""},
  { "OPTIONALLY", 0, 0, 0, ""},
  { "OR", 0, 0, 0, ""},
  { "ORDER", 0, 0, 0, ""},
  { "OUT", 0, 0, 0, ""},
  { "OUTER", 0, 0, 0, ""},
  { "OUTFILE", 0, 0, 0, ""},
  { "PACK_KEYS", 0, 0, 0, ""},
  { "PARTIAL", 0, 0, 0, ""},
  { "PASSWORD", 0, 0, 0, ""},
  { "PHASE", 0, 0, 0, ""},
  { "POINT", 0, 0, 0, ""},
  { "POLYGON", 0, 0, 0, ""},
  { "PRECISION", 0, 0, 0, ""},
  { "PREPARE", 0, 0, 0, ""},
  { "PREV", 0, 0, 0, ""},
  { "PRIMARY", 0, 0, 0, ""},
  { "PRIVILEGES", 0, 0, 0, ""},
  { "PROCEDURE", 0, 0, 0, ""},
  { "PROCESS", 0, 0, 0, ""},
  { "PROCESSLIST", 0, 0, 0, ""},
  { "PURGE", 0, 0, 0, ""},
  { "QUARTER", 0, 0, 0, ""},
  { "QUERY", 0, 0, 0, ""},
  { "QUICK", 0, 0, 0, ""},
  { "READ", 0, 0, 0, ""},
  { "READS", 0, 0, 0, ""},
  { "REAL", 0, 0, 0, ""},
  { "RECOVER", 0, 0, 0, ""},
  { "REDUNDANT", 0, 0, 0, ""},
  { "REFERENCES", 0, 0, 0, ""},
  { "REGEXP", 0, 0, 0, ""},
  { "RELAY_LOG_FILE", 0, 0, 0, ""},
  { "RELAY_LOG_POS", 0, 0, 0, ""},
  { "RELAY_THREAD", 0, 0, 0, ""},
  { "RELEASE", 0, 0, 0, ""},
  { "RELOAD", 0, 0, 0, ""},
  { "RENAME", 0, 0, 0, ""},
  { "REPAIR", 0, 0, 0, ""},
  { "REPEATABLE", 0, 0, 0, ""},
  { "REPLACE", 0, 0, 0, ""},
  { "REPLICATION", 0, 0, 0, ""},
  { "REPEAT", 0, 0, 0, ""},
  { "REQUIRE", 0, 0, 0, ""},
  { "RESET", 0, 0, 0, ""},
  { "RESTORE", 0, 0, 0, ""},
  { "RESTRICT", 0, 0, 0, ""},
  { "RESUME", 0, 0, 0, ""},
  { "RETURN", 0, 0, 0, ""},
  { "RETURNS", 0, 0, 0, ""},
  { "REVOKE", 0, 0, 0, ""},
  { "RIGHT", 0, 0, 0, ""},
  { "RLIKE", 0, 0, 0, ""},
  { "ROLLBACK", 0, 0, 0, ""},
  { "ROLLUP", 0, 0, 0, ""},
  { "ROUTINE", 0, 0, 0, ""},
  { "ROW", 0, 0, 0, ""},
  { "ROWS", 0, 0, 0, ""},
  { "ROW_FORMAT", 0, 0, 0, ""},
  { "RTREE", 0, 0, 0, ""},
  { "SAVEPOINT", 0, 0, 0, ""},
  { "SCHEMA", 0, 0, 0, ""},
  { "SCHEMAS", 0, 0, 0, ""},
  { "SECOND", 0, 0, 0, ""},
  { "SECOND_MICROSECOND", 0, 0, 0, ""},
  { "SECURITY", 0, 0, 0, ""},
  { "SELECT", 0, 0, 0, ""},
  { "SENSITIVE", 0, 0, 0, ""},
  { "SEPARATOR", 0, 0, 0, ""},
  { "SERIAL", 0, 0, 0, ""},
  { "SERIALIZABLE", 0, 0, 0, ""},
  { "SESSION", 0, 0, 0, ""},
  { "SET", 0, 0, 0, ""},
  { "SHARE", 0, 0, 0, ""},
  { "SHOW", 0, 0, 0, ""},
  { "SHUTDOWN", 0, 0, 0, ""},
  { "SIGNED", 0, 0, 0, ""},
  { "SIMPLE", 0, 0, 0, ""},
  { "SLAVE", 0, 0, 0, ""},
  { "SNAPSHOT", 0, 0, 0, ""},
  { "SMALLINT", 0, 0, 0, ""},
  { "SOME", 0, 0, 0, ""},
  { "SONAME", 0, 0, 0, ""},
  { "SOUNDS", 0, 0, 0, ""},
  { "SPATIAL", 0, 0, 0, ""},
  { "SPECIFIC", 0, 0, 0, ""},
  { "SQL", 0, 0, 0, ""},
  { "SQLEXCEPTION", 0, 0, 0, ""},
  { "SQLSTATE", 0, 0, 0, ""},
  { "SQLWARNING", 0, 0, 0, ""},
  { "SQL_BIG_RESULT", 0, 0, 0, ""},
  { "SQL_BUFFER_RESULT", 0, 0, 0, ""},
  { "SQL_CACHE", 0, 0, 0, ""},
  { "SQL_CALC_FOUND_ROWS", 0, 0, 0, ""},
  { "SQL_NO_CACHE", 0, 0, 0, ""},
  { "SQL_SMALL_RESULT", 0, 0, 0, ""},
  { "SQL_THREAD", 0, 0, 0, ""},
  { "SQL_TSI_SECOND", 0, 0, 0, ""},
  { "SQL_TSI_MINUTE", 0, 0, 0, ""},
  { "SQL_TSI_HOUR", 0, 0, 0, ""},
  { "SQL_TSI_DAY", 0, 0, 0, ""},
  { "SQL_TSI_WEEK", 0, 0, 0, ""},
  { "SQL_TSI_MONTH", 0, 0, 0, ""},
  { "SQL_TSI_QUARTER", 0, 0, 0, ""},
  { "SQL_TSI_YEAR", 0, 0, 0, ""},
  { "SSL", 0, 0, 0, ""},
  { "START", 0, 0, 0, ""},
  { "STARTING", 0, 0, 0, ""},
  { "STATUS", 0, 0, 0, ""},
  { "STOP", 0, 0, 0, ""},
  { "STORAGE", 0, 0, 0, ""},
  { "STRAIGHT_JOIN", 0, 0, 0, ""},
  { "STRING", 0, 0, 0, ""},
  { "STRIPED", 0, 0, 0, ""},
  { "SUBJECT", 0, 0, 0, ""},
  { "SUPER", 0, 0, 0, ""},
  { "SUSPEND", 0, 0, 0, ""},
  { "TABLE", 0, 0, 0, ""},
  { "TABLES", 0, 0, 0, ""},
  { "TABLESPACE", 0, 0, 0, ""},
  { "TEMPORARY", 0, 0, 0, ""},
  { "TEMPTABLE", 0, 0, 0, ""},
  { "TERMINATED", 0, 0, 0, ""},
  { "TEXT", 0, 0, 0, ""},
  { "THEN", 0, 0, 0, ""},
  { "TIME", 0, 0, 0, ""},
  { "TIMESTAMP", 0, 0, 0, ""},
  { "TIMESTAMPADD", 0, 0, 0, ""},
  { "TIMESTAMPDIFF", 0, 0, 0, ""},
  { "TINYBLOB", 0, 0, 0, ""},
  { "TINYINT", 0, 0, 0, ""},
  { "TINYTEXT", 0, 0, 0, ""},
  { "TO", 0, 0, 0, ""},
  { "TRAILING", 0, 0, 0, ""},
  { "TRANSACTION", 0, 0, 0, ""},
  { "TRIGGER", 0, 0, 0, ""},
  { "TRIGGERS", 0, 0, 0, ""},
  { "TRUE", 0, 0, 0, ""},
  { "TRUNCATE", 0, 0, 0, ""},
  { "TYPE", 0, 0, 0, ""},
  { "TYPES", 0, 0, 0, ""},
  { "UNCOMMITTED", 0, 0, 0, ""},
  { "UNDEFINED", 0, 0, 0, ""},
  { "UNDO", 0, 0, 0, ""},
  { "UNICODE", 0, 0, 0, ""},
  { "UNION", 0, 0, 0, ""},
  { "UNIQUE", 0, 0, 0, ""},
  { "UNKNOWN", 0, 0, 0, ""},
  { "UNLOCK", 0, 0, 0, ""},
  { "UNSIGNED", 0, 0, 0, ""},
  { "UNTIL", 0, 0, 0, ""},
  { "UPDATE", 0, 0, 0, ""},
  { "UPGRADE", 0, 0, 0, ""},
  { "USAGE", 0, 0, 0, ""},
  { "USE", 0, 0, 0, ""},
  { "USER", 0, 0, 0, ""},
  { "USER_RESOURCES", 0, 0, 0, ""},
  { "USE_FRM", 0, 0, 0, ""},
  { "USING", 0, 0, 0, ""},
  { "UTC_DATE", 0, 0, 0, ""},
  { "UTC_TIME", 0, 0, 0, ""},
  { "UTC_TIMESTAMP", 0, 0, 0, ""},
  { "VALUE", 0, 0, 0, ""},
  { "VALUES", 0, 0, 0, ""},
  { "VARBINARY", 0, 0, 0, ""},
  { "VARCHAR", 0, 0, 0, ""},
  { "VARCHARACTER", 0, 0, 0, ""},
  { "VARIABLES", 0, 0, 0, ""},
  { "VARYING", 0, 0, 0, ""},
  { "WARNINGS", 0, 0, 0, ""},
  { "WEEK", 0, 0, 0, ""},
  { "WHEN", 0, 0, 0, ""},
  { "WHERE", 0, 0, 0, ""},
  { "WHILE", 0, 0, 0, ""},
  { "VIEW", 0, 0, 0, ""},
  { "WITH", 0, 0, 0, ""},
  { "WORK", 0, 0, 0, ""},
  { "WRITE", 0, 0, 0, ""},
  { "X509", 0, 0, 0, ""},
  { "XOR", 0, 0, 0, ""},
  { "XA", 0, 0, 0, ""},
  { "YEAR", 0, 0, 0, ""},
  { "YEAR_MONTH", 0, 0, 0, ""},
  { "ZEROFILL", 0, 0, 0, ""},
  { "ABS", 0, 0, 0, ""},
  { "ACOS", 0, 0, 0, ""},
  { "ADDDATE", 0, 0, 0, ""},
  { "ADDTIME", 0, 0, 0, ""},
  { "AES_ENCRYPT", 0, 0, 0, ""},
  { "AES_DECRYPT", 0, 0, 0, ""},
  { "AREA", 0, 0, 0, ""},
  { "ASIN", 0, 0, 0, ""},
  { "ASBINARY", 0, 0, 0, ""},
  { "ASTEXT", 0, 0, 0, ""},
  { "ASWKB", 0, 0, 0, ""},
  { "ASWKT", 0, 0, 0, ""},
  { "ATAN", 0, 0, 0, ""},
  { "ATAN2", 0, 0, 0, ""},
  { "BENCHMARK", 0, 0, 0, ""},
  { "BIN", 0, 0, 0, ""},
  { "BIT_COUNT", 0, 0, 0, ""},
  { "BIT_OR", 0, 0, 0, ""},
  { "BIT_AND", 0, 0, 0, ""},
  { "BIT_XOR", 0, 0, 0, ""},
  { "CAST", 0, 0, 0, ""},
  { "CEIL", 0, 0, 0, ""},
  { "CEILING", 0, 0, 0, ""},
  { "BIT_LENGTH", 0, 0, 0, ""},
  { "CENTROID", 0, 0, 0, ""},
  { "CHAR_LENGTH", 0, 0, 0, ""},
  { "CHARACTER_LENGTH", 0, 0, 0, ""},
  { "COALESCE", 0, 0, 0, ""},
  { "COERCIBILITY", 0, 0, 0, ""},
  { "COMPRESS", 0, 0, 0, ""},
  { "CONCAT", 0, 0, 0, ""},
  { "CONCAT_WS", 0, 0, 0, ""},
  { "CONNECTION_ID", 0, 0, 0, ""},
  { "CONV", 0, 0, 0, ""},
  { "CONVERT_TZ", 0, 0, 0, ""},
  { "COUNT", 0, 0, 0, ""},
  { "COS", 0, 0, 0, ""},
  { "COT", 0, 0, 0, ""},
  { "CRC32", 0, 0, 0, ""},
  { "CROSSES", 0, 0, 0, ""},
  { "CURDATE", 0, 0, 0, ""},
  { "CURTIME", 0, 0, 0, ""},
  { "DATE_ADD", 0, 0, 0, ""},
  { "DATEDIFF", 0, 0, 0, ""},
  { "DATE_FORMAT", 0, 0, 0, ""},
  { "DATE_SUB", 0, 0, 0, ""},
  { "DAYNAME", 0, 0, 0, ""},
  { "DAYOFMONTH", 0, 0, 0, ""},
  { "DAYOFWEEK", 0, 0, 0, ""},
  { "DAYOFYEAR", 0, 0, 0, ""},
  { "DECODE", 0, 0, 0, ""},
  { "DEGREES", 0, 0, 0, ""},
  { "DES_ENCRYPT", 0, 0, 0, ""},
  { "DES_DECRYPT", 0, 0, 0, ""},
  { "DIMENSION", 0, 0, 0, ""},
  { "DISJOINT", 0, 0, 0, ""},
  { "ELT", 0, 0, 0, ""},
  { "ENCODE", 0, 0, 0, ""},
  { "ENCRYPT", 0, 0, 0, ""},
  { "ENDPOINT", 0, 0, 0, ""},
  { "ENVELOPE", 0, 0, 0, ""},
  { "EQUALS", 0, 0, 0, ""},
  { "EXTERIORRING", 0, 0, 0, ""},
  { "EXTRACT", 0, 0, 0, ""},
  { "EXP", 0, 0, 0, ""},
  { "EXPORT_SET", 0, 0, 0, ""},
  { "FIELD", 0, 0, 0, ""},
  { "FIND_IN_SET", 0, 0, 0, ""},
  { "FLOOR", 0, 0, 0, ""},
  { "FORMAT", 0, 0, 0, ""},
  { "FOUND_ROWS", 0, 0, 0, ""},
  { "FROM_DAYS", 0, 0, 0, ""},
  { "FROM_UNIXTIME", 0, 0, 0, ""},
  { "GET_LOCK", 0, 0, 0, ""},
  { "GEOMETRYN", 0, 0, 0, ""},
  { "GEOMETRYTYPE", 0, 0, 0, ""},
  { "GEOMCOLLFROMTEXT", 0, 0, 0, ""},
  { "GEOMCOLLFROMWKB", 0, 0, 0, ""},
  { "GEOMETRYCOLLECTIONFROMTEXT", 0, 0, 0, ""},
  { "GEOMETRYCOLLECTIONFROMWKB", 0, 0, 0, ""},
  { "GEOMETRYFROMTEXT", 0, 0, 0, ""},
  { "GEOMETRYFROMWKB", 0, 0, 0, ""},
  { "GEOMFROMTEXT", 0, 0, 0, ""},
  { "GEOMFROMWKB", 0, 0, 0, ""},
  { "GLENGTH", 0, 0, 0, ""},
  { "GREATEST", 0, 0, 0, ""},
  { "GROUP_CONCAT", 0, 0, 0, ""},
  { "GROUP_UNIQUE_USERS", 0, 0, 0, ""},
  { "HEX", 0, 0, 0, ""},
  { "IFNULL", 0, 0, 0, ""},
  { "INET_ATON", 0, 0, 0, ""},
  { "INET_NTOA", 0, 0, 0, ""},
  { "INSTR", 0, 0, 0, ""},
  { "INTERIORRINGN", 0, 0, 0, ""},
  { "INTERSECTS", 0, 0, 0, ""},
  { "ISCLOSED", 0, 0, 0, ""},
  { "ISEMPTY", 0, 0, 0, ""},
  { "ISNULL", 0, 0, 0, ""},
  { "IS_FREE_LOCK", 0, 0, 0, ""},
  { "IS_USED_LOCK", 0, 0, 0, ""},
  { "LAST_INSERT_ID", 0, 0, 0, ""},
  { "ISSIMPLE", 0, 0, 0, ""},
  { "LAST_DAY", 0, 0, 0, ""},
  { "LCASE", 0, 0, 0, ""},
  { "LEAST", 0, 0, 0, ""},
  { "LENGTH", 0, 0, 0, ""},
  { "LN", 0, 0, 0, ""},
  { "LINEFROMTEXT", 0, 0, 0, ""},
  { "LINEFROMWKB", 0, 0, 0, ""},
  { "LINESTRINGFROMTEXT", 0, 0, 0, ""},
  { "LINESTRINGFROMWKB", 0, 0, 0, ""},
  { "LOAD_FILE", 0, 0, 0, ""},
  { "LOCATE", 0, 0, 0, ""},
  { "LOG", 0, 0, 0, ""},
  { "LOG2", 0, 0, 0, ""},
  { "LOG10", 0, 0, 0, ""},
  { "LOWER", 0, 0, 0, ""},
  { "LPAD", 0, 0, 0, ""},
  { "LTRIM", 0, 0, 0, ""},
  { "MAKE_SET", 0, 0, 0, ""},
  { "MAKEDATE", 0, 0, 0, ""},
  { "MAKETIME", 0, 0, 0, ""},
  { "MASTER_POS_WAIT", 0, 0, 0, ""},
  { "MAX", 0, 0, 0, ""},
  { "MBRCONTAINS", 0, 0, 0, ""},
  { "MBRDISJOINT", 0, 0, 0, ""},
  { "MBREQUAL", 0, 0, 0, ""},
  { "MBRINTERSECTS", 0, 0, 0, ""},
  { "MBROVERLAPS", 0, 0, 0, ""},
  { "MBRTOUCHES", 0, 0, 0, ""},
  { "MBRWITHIN", 0, 0, 0, ""},
  { "MD5", 0, 0, 0, ""},
  { "MID", 0, 0, 0, ""},
  { "MIN", 0, 0, 0, ""},
  { "MLINEFROMTEXT", 0, 0, 0, ""},
  { "MLINEFROMWKB", 0, 0, 0, ""},
  { "MPOINTFROMTEXT", 0, 0, 0, ""},
  { "MPOINTFROMWKB", 0, 0, 0, ""},
  { "MPOLYFROMTEXT", 0, 0, 0, ""},
  { "MPOLYFROMWKB", 0, 0, 0, ""},
  { "MONTHNAME", 0, 0, 0, ""},
  { "MULTILINESTRINGFROMTEXT", 0, 0, 0, ""},
  { "MULTILINESTRINGFROMWKB", 0, 0, 0, ""},
  { "MULTIPOINTFROMTEXT", 0, 0, 0, ""},
  { "MULTIPOINTFROMWKB", 0, 0, 0, ""},
  { "MULTIPOLYGONFROMTEXT", 0, 0, 0, ""},
  { "MULTIPOLYGONFROMWKB", 0, 0, 0, ""},
  { "NAME_CONST", 0, 0, 0, ""},
  { "NOW", 0, 0, 0, ""},
  { "NULLIF", 0, 0, 0, ""},
  { "NUMGEOMETRIES", 0, 0, 0, ""},
  { "NUMINTERIORRINGS", 0, 0, 0, ""},
  { "NUMPOINTS", 0, 0, 0, ""},
  { "OCTET_LENGTH", 0, 0, 0, ""},
  { "OCT", 0, 0, 0, ""},
  { "ORD", 0, 0, 0, ""},
  { "OVERLAPS", 0, 0, 0, ""},
  { "PERIOD_ADD", 0, 0, 0, ""},
  { "PERIOD_DIFF", 0, 0, 0, ""},
  { "PI", 0, 0, 0, ""},
  { "POINTFROMTEXT", 0, 0, 0, ""},
  { "POINTFROMWKB", 0, 0, 0, ""},
  { "POINTN", 0, 0, 0, ""},
  { "POLYFROMTEXT", 0, 0, 0, ""},
  { "POLYFROMWKB", 0, 0, 0, ""},
  { "POLYGONFROMTEXT", 0, 0, 0, ""},
  { "POLYGONFROMWKB", 0, 0, 0, ""},
  { "POSITION", 0, 0, 0, ""},
  { "POW", 0, 0, 0, ""},
  { "POWER", 0, 0, 0, ""},
  { "QUOTE", 0, 0, 0, ""},
  { "RADIANS", 0, 0, 0, ""},
  { "RAND", 0, 0, 0, ""},
  { "RELEASE_LOCK", 0, 0, 0, ""},
  { "REVERSE", 0, 0, 0, ""},
  { "ROUND", 0, 0, 0, ""},
  { "ROW_COUNT", 0, 0, 0, ""},
  { "RPAD", 0, 0, 0, ""},
  { "RTRIM", 0, 0, 0, ""},
  { "SEC_TO_TIME", 0, 0, 0, ""},
  { "SESSION_USER", 0, 0, 0, ""},
  { "SUBDATE", 0, 0, 0, ""},
  { "SIGN", 0, 0, 0, ""},
  { "SIN", 0, 0, 0, ""},
  { "SHA", 0, 0, 0, ""},
  { "SHA1", 0, 0, 0, ""},
  { "SLEEP", 0, 0, 0, ""},
  { "SOUNDEX", 0, 0, 0, ""},
  { "SPACE", 0, 0, 0, ""},
  { "SQRT", 0, 0, 0, ""},
  { "SRID", 0, 0, 0, ""},
  { "STARTPOINT", 0, 0, 0, ""},
  { "STD", 0, 0, 0, ""},
  { "STDDEV", 0, 0, 0, ""},
  { "STDDEV_POP", 0, 0, 0, ""},
  { "STDDEV_SAMP", 0, 0, 0, ""},
  { "STR_TO_DATE", 0, 0, 0, ""},
  { "STRCMP", 0, 0, 0, ""},
  { "SUBSTR", 0, 0, 0, ""},
  { "SUBSTRING", 0, 0, 0, ""},
  { "SUBSTRING_INDEX", 0, 0, 0, ""},
  { "SUBTIME", 0, 0, 0, ""},
  { "SUM", 0, 0, 0, ""},
  { "SYSDATE", 0, 0, 0, ""},
  { "SYSTEM_USER", 0, 0, 0, ""},
  { "TAN", 0, 0, 0, ""},
  { "TIME_FORMAT", 0, 0, 0, ""},
  { "TIME_TO_SEC", 0, 0, 0, ""},
  { "TIMEDIFF", 0, 0, 0, ""},
  { "TO_DAYS", 0, 0, 0, ""},
  { "TOUCHES", 0, 0, 0, ""},
  { "TRIM", 0, 0, 0, ""},
  { "UCASE", 0, 0, 0, ""},
  { "UNCOMPRESS", 0, 0, 0, ""},
  { "UNCOMPRESSED_LENGTH", 0, 0, 0, ""},
  { "UNHEX", 0, 0, 0, ""},
  { "UNIQUE_USERS", 0, 0, 0, ""},
  { "UNIX_TIMESTAMP", 0, 0, 0, ""},
  { "UPPER", 0, 0, 0, ""},
  { "UUID", 0, 0, 0, ""},
  { "VARIANCE", 0, 0, 0, ""},
  { "VAR_POP", 0, 0, 0, ""},
  { "VAR_SAMP", 0, 0, 0, ""},
  { "VERSION", 0, 0, 0, ""},
  { "WEEKDAY", 0, 0, 0, ""},
  { "WEEKOFYEAR", 0, 0, 0, ""},
  { "WITHIN", 0, 0, 0, ""},
  { "X", 0, 0, 0, ""},
  { "Y", 0, 0, 0, ""},
  { "YEARWEEK", 0, 0, 0, ""},
  /* end sentinel */
  { (char *)NULL,       0, 0, 0, ""}
};

static const char *load_default_groups[]= { "mysql","client",0 };

static int         embedded_server_arg_count= 0;
static char       *embedded_server_args[MAX_SERVER_ARGS];
static const char *embedded_server_groups[]=
{ "server", "embedded", "mysql_SERVER", 0 };

#ifdef HAVE_READLINE
/*
 HIST_ENTRY is defined for libedit, but not for the real readline
 Need to redefine it for real readline to find it
*/
#if !defined(HAVE_HIST_ENTRY)
typedef struct _hist_entry {
  const char      *line;
  const char      *data;
} HIST_ENTRY; 
#endif

extern "C" int add_history(const char *command); /* From readline directory */
extern "C" int read_history(const char *command);
extern "C" int write_history(const char *command);
extern "C" HIST_ENTRY *history_get(int num);
extern "C" int history_length;
static int not_in_history(const char *line);
static void initialize_readline (char *name);
static void fix_history(String *final_command);
#endif

static COMMANDS *find_command(char *name,char cmd_name);
static bool add_line(String &buffer,char *line,char *in_string,
                     bool *ml_comment, bool truncated);
static void remove_cntrl(String &buffer);
static void print_table_data(MYSQL_RES *result);
static void print_table_data_html(MYSQL_RES *result);
static void print_table_data_xml(MYSQL_RES *result);
static void print_tab_data(MYSQL_RES *result);
static void print_table_data_vertically(MYSQL_RES *result);
static void print_warnings(void);
static ulong start_timer(void);
static void end_timer(ulong start_time,char *buff);
static void mysql_end_timer(ulong start_time,char *buff);
static void nice_time(double sec,char *buff,bool part_second);
extern "C" sig_handler mysql_end(int sig);
extern "C" sig_handler handle_sigint(int sig);
#if defined(HAVE_TERMIOS_H) && defined(GWINSZ_IN_SYS_IOCTL)
static sig_handler window_resize(int sig);
#endif


int main(int argc,char *argv[])
{
  char buff[80];

  MY_INIT(argv[0]);
  DBUG_ENTER("main");
  DBUG_PROCESS(argv[0]);
  
  delimiter_str= delimiter;
  default_prompt = my_strdup(getenv("MYSQL_PS1") ? 
			     getenv("MYSQL_PS1") : 
			     "mysql> ",MYF(MY_WME));
  current_prompt = my_strdup(default_prompt,MYF(MY_WME));
  prompt_counter=0;

  outfile[0]=0;			// no (default) outfile
  strmov(pager, "stdout");	// the default, if --pager wasn't given
  {
    char *tmp=getenv("PAGER");
    if (tmp && strlen(tmp))
    {
      default_pager_set= 1;
      strmov(default_pager, tmp);
    }
  }
  if (!isatty(0) || !isatty(1))
  {
    status.batch=1; opt_silent=1;
    ignore_errors=0;
  }
  else
    status.add_to_history=1;
  status.exit_status=1;

  {
    /* 
     The file descriptor-layer may be out-of-sync with the file-number layer,
     so we make sure that "stdout" is really open.  If its file is closed then
     explicitly close the FD layer. 
    */
    int stdout_fileno_copy;
    stdout_fileno_copy= dup(fileno(stdout)); /* Okay if fileno fails. */
    if (stdout_fileno_copy == -1)
      fclose(stdout);
    else
      close(stdout_fileno_copy);             /* Clean up dup(). */
  }

  if (load_defaults("my",load_default_groups,&argc,&argv))
  {
    my_end(0);
    exit(1);
  }
  defaults_argv=argv;
  if (get_options(argc, (char **) argv))
  {
    free_defaults(defaults_argv);
    my_end(0);
    exit(1);
  }
  if (status.batch && !status.line_buff &&
      !(status.line_buff= batch_readline_init(MAX_BATCH_BUFFER_SIZE, stdin)))
  {
    put_info("Can't initialize batch_readline - may be the input source is "
             "a directory or a block device.", INFO_ERROR, 0);
    free_defaults(defaults_argv);
    my_end(0);
    exit(1);
  }
  if (mysql_server_init(embedded_server_arg_count, embedded_server_args, 
                        (char**) embedded_server_groups))
  {
    put_error(NULL);
    free_defaults(defaults_argv);
    my_end(0);
    exit(1);
  }
  glob_buffer.realloc(512);
  completion_hash_init(&ht, 128);
  init_alloc_root(&hash_mem_root, 16384, 0);
  bzero((char*) &mysql, sizeof(mysql));
  if (sql_connect(current_host,current_db,current_user,opt_password,
		  opt_silent))
  {
    quick= 1;					// Avoid history
    status.exit_status= 1;
    mysql_end(-1);
  }
  if (!status.batch)
    ignore_errors=1;				// Don't abort monitor

  if (opt_sigint_ignore)
    signal(SIGINT, SIG_IGN);
  else
    signal(SIGINT, handle_sigint);              // Catch SIGINT to clean up
  signal(SIGQUIT, mysql_end);			// Catch SIGQUIT to clean up

#if defined(HAVE_TERMIOS_H) && defined(GWINSZ_IN_SYS_IOCTL)
  /* Readline will call this if it installs a handler */
  signal(SIGWINCH, window_resize);
  /* call the SIGWINCH handler to get the default term width */
  window_resize(0);
#endif

  put_info("Welcome to the MySQL monitor.  Commands end with ; or \\g.",
	   INFO_INFO);
  sprintf((char*) glob_buffer.ptr(),
	  "Your MySQL connection id is %lu\nServer version: %s\n",
	  mysql_thread_id(&mysql), server_version_string(&mysql));
  put_info((char*) glob_buffer.ptr(),INFO_INFO);

<<<<<<< HEAD
  put_info(ORACLE_WELCOME_COPYRIGHT_NOTICE("2000, 2010"), INFO_INFO);
=======
  put_info(ORACLE_WELCOME_COPYRIGHT_NOTICE("2000, 2011"), INFO_INFO);
>>>>>>> 9bb51735

#ifdef HAVE_READLINE
  initialize_readline((char*) my_progname);
  if (!status.batch && !quick && !opt_html && !opt_xml)
  {
    /* read-history from file, default ~/.mysql_history*/
    if (getenv("MYSQL_HISTFILE"))
      histfile=my_strdup(getenv("MYSQL_HISTFILE"),MYF(MY_WME));
    else if (getenv("HOME"))
    {
      histfile=(char*) my_malloc((uint) strlen(getenv("HOME"))
				 + (uint) strlen("/.mysql_history")+2,
				 MYF(MY_WME));
      if (histfile)
	sprintf(histfile,"%s/.mysql_history",getenv("HOME"));
      char link_name[FN_REFLEN];
      if (my_readlink(link_name, histfile, 0) == 0 &&
          strncmp(link_name, "/dev/null", 10) == 0)
      {
        /* The .mysql_history file is a symlink to /dev/null, don't use it */
        my_free(histfile);
        histfile= 0;
      }
    }

    /* We used to suggest setting MYSQL_HISTFILE=/dev/null. */
    if (histfile && strncmp(histfile, "/dev/null", 10) == 0)
      histfile= NULL;

    if (histfile && histfile[0])
    {
      if (verbose)
	tee_fprintf(stdout, "Reading history-file %s\n",histfile);
      read_history(histfile);
      if (!(histfile_tmp= (char*) my_malloc((uint) strlen(histfile) + 5,
					    MYF(MY_WME))))
      {
	fprintf(stderr, "Couldn't allocate memory for temp histfile!\n");
	exit(1);
      }
      sprintf(histfile_tmp, "%s.TMP", histfile);
    }
  }

#endif

  sprintf(buff, "%s",
	  "Type 'help;' or '\\h' for help. Type '\\c' to clear the current input statement.\n");
  put_info(buff,INFO_INFO);
  status.exit_status= read_and_execute(!status.batch);
  if (opt_outfile)
    end_tee();
  mysql_end(0);
#ifndef _lint
  DBUG_RETURN(0);				// Keep compiler happy
#endif
}

sig_handler mysql_end(int sig)
{
  mysql_close(&mysql);
#ifdef HAVE_READLINE
  if (!status.batch && !quick && !opt_html && !opt_xml &&
      histfile && histfile[0])
  {
    /* write-history */
    if (verbose)
      tee_fprintf(stdout, "Writing history-file %s\n",histfile);
    if (!write_history(histfile_tmp))
      my_rename(histfile_tmp, histfile, MYF(MY_WME));
  }
  batch_readline_end(status.line_buff);
  completion_hash_free(&ht);
  free_root(&hash_mem_root,MYF(0));

#endif
  if (sig >= 0)
    put_info(sig ? "Aborted" : "Bye", INFO_RESULT);
  glob_buffer.free();
  old_buffer.free();
  processed_prompt.free();
  my_free(server_version);
  my_free(opt_password);
  my_free(opt_mysql_unix_port);
  my_free(histfile);
  my_free(histfile_tmp);
  my_free(current_db);
  my_free(current_host);
  my_free(current_user);
  my_free(full_username);
  my_free(part_username);
  my_free(default_prompt);
#ifdef HAVE_SMEM
  my_free(shared_memory_base_name);
#endif
  my_free(current_prompt);
  while (embedded_server_arg_count > 1)
    my_free(embedded_server_args[--embedded_server_arg_count]);
  mysql_server_end();
  free_defaults(defaults_argv);
  my_end(my_end_arg);
  exit(status.exit_status);
}


/*
  This function handles sigint calls
  If query is in process, kill query
  no query in process, terminate like previous behavior
 */
sig_handler handle_sigint(int sig)
{
  char kill_buffer[40];
  MYSQL *kill_mysql= NULL;

  /* terminate if no query being executed, or we already tried interrupting */
  /* terminate if no query being executed, or we already tried interrupting */
  if (!executing_query || (interrupted_query == 2))
  {
    tee_fprintf(stdout, "Ctrl-C -- exit!\n");
    goto err;
  }

  kill_mysql= mysql_init(kill_mysql);
  if (!mysql_real_connect(kill_mysql,current_host, current_user, opt_password,
                          "", opt_mysql_port, opt_mysql_unix_port,0))
  {
    tee_fprintf(stdout, "Ctrl-C -- sorry, cannot connect to server to kill query, giving up ...\n");
    goto err;
  }

  interrupted_query++;

  /* mysqld < 5 does not understand KILL QUERY, skip to KILL CONNECTION */
  if ((interrupted_query == 1) && (mysql_get_server_version(&mysql) < 50000))
    interrupted_query= 2;

  /* kill_buffer is always big enough because max length of %lu is 15 */
  sprintf(kill_buffer, "KILL %s%lu",
          (interrupted_query == 1) ? "QUERY " : "",
          mysql_thread_id(&mysql));
  tee_fprintf(stdout, "Ctrl-C -- sending \"%s\" to server ...\n", kill_buffer);
  mysql_real_query(kill_mysql, kill_buffer, (uint) strlen(kill_buffer));
  mysql_close(kill_mysql);
  tee_fprintf(stdout, "Ctrl-C -- query aborted.\n");

  return;

err:
#ifdef _WIN32
  /*
   When SIGINT is raised on Windows, the OS creates a new thread to handle the
   interrupt. Once that thread completes, the main thread continues running 
   only to find that it's resources have already been free'd when the sigint 
   handler called mysql_end(). 
  */
  mysql_thread_end();
  return;
#else
  mysql_end(sig);
#endif  
}


#if defined(HAVE_TERMIOS_H) && defined(GWINSZ_IN_SYS_IOCTL)
sig_handler window_resize(int sig)
{
  struct winsize window_size;

  if (ioctl(fileno(stdin), TIOCGWINSZ, &window_size) == 0)
    terminal_width= window_size.ws_col;
}
#endif

static struct my_option my_long_options[] =
{
  {"help", '?', "Display this help and exit.", 0, 0, 0, GET_NO_ARG, NO_ARG, 0,
   0, 0, 0, 0, 0},
  {"help", 'I', "Synonym for -?", 0, 0, 0, GET_NO_ARG, NO_ARG, 0,
   0, 0, 0, 0, 0},
  {"auto-rehash", OPT_AUTO_REHASH,
   "Enable automatic rehashing. One doesn't need to use 'rehash' to get table "
   "and field completion, but startup and reconnecting may take a longer time. "
   "Disable with --disable-auto-rehash.",
   &opt_rehash, &opt_rehash, 0, GET_BOOL, NO_ARG, 1, 0, 0, 0,
   0, 0},
  {"no-auto-rehash", 'A',
   "No automatic rehashing. One has to use 'rehash' to get table and field "
   "completion. This gives a quicker start of mysql and disables rehashing "
   "on reconnect.",
   0, 0, 0, GET_NO_ARG, NO_ARG, 0, 0, 0, 0, 0, 0},
   {"auto-vertical-output", OPT_AUTO_VERTICAL_OUTPUT,
    "Automatically switch to vertical output mode if the result is wider "
    "than the terminal width.",
    &auto_vertical_output, &auto_vertical_output, 0, GET_BOOL, NO_ARG, 0,
    0, 0, 0, 0, 0},
  {"batch", 'B',
   "Don't use history file. Disable interactive behavior. (Enables --silent.)",
   0, 0, 0, GET_NO_ARG, NO_ARG, 0, 0, 0, 0, 0, 0},
  {"character-sets-dir", OPT_CHARSETS_DIR,
   "Directory for character set files.", &charsets_dir,
   &charsets_dir, 0, GET_STR, REQUIRED_ARG, 0, 0, 0, 0, 0, 0},
  {"column-type-info", OPT_COLUMN_TYPES, "Display column type information.",
   &column_types_flag, &column_types_flag,
   0, GET_BOOL, NO_ARG, 0, 0, 0, 0, 0, 0},
  {"comments", 'c', "Preserve comments. Send comments to the server."
   " The default is --skip-comments (discard comments), enable with --comments.",
   &preserve_comments, &preserve_comments,
   0, GET_BOOL, NO_ARG, 0, 0, 0, 0, 0, 0},
  {"compress", 'C', "Use compression in server/client protocol.",
   &opt_compress, &opt_compress, 0, GET_BOOL, NO_ARG, 0, 0, 0,
   0, 0, 0},
#ifdef DBUG_OFF
  {"debug", '#', "This is a non-debug version. Catch this and exit.",
   0,0, 0, GET_DISABLED, OPT_ARG, 0, 0, 0, 0, 0, 0},
#else
  {"debug", '#', "Output debug log.", &default_dbug_option,
   &default_dbug_option, 0, GET_STR, OPT_ARG, 0, 0, 0, 0, 0, 0},
#endif
  {"debug-check", OPT_DEBUG_CHECK, "Check memory and open file usage at exit.",
   &debug_check_flag, &debug_check_flag, 0,
   GET_BOOL, NO_ARG, 0, 0, 0, 0, 0, 0},
  {"debug-info", 'T', "Print some debug info at exit.", &debug_info_flag,
   &debug_info_flag, 0, GET_BOOL, NO_ARG, 0, 0, 0, 0, 0, 0},
  {"database", 'D', "Database to use.", &current_db,
   &current_db, 0, GET_STR_ALLOC, REQUIRED_ARG, 0, 0, 0, 0, 0, 0},
  {"default-character-set", OPT_DEFAULT_CHARSET,
   "Set the default character set.", &default_charset,
   &default_charset, 0, GET_STR, REQUIRED_ARG, 0, 0, 0, 0, 0, 0},
  {"delimiter", OPT_DELIMITER, "Delimiter to be used.", &delimiter_str,
   &delimiter_str, 0, GET_STR, REQUIRED_ARG, 0, 0, 0, 0, 0, 0},
  {"execute", 'e', "Execute command and quit. (Disables --force and history file.)", 0,
   0, 0, GET_STR, REQUIRED_ARG, 0, 0, 0, 0, 0, 0},
  {"vertical", 'E', "Print the output of a query (rows) vertically.",
   &vertical, &vertical, 0, GET_BOOL, NO_ARG, 0, 0, 0, 0, 0,
   0},
  {"force", 'f', "Continue even if we get an SQL error.",
   &ignore_errors, &ignore_errors, 0, GET_BOOL, NO_ARG, 0, 0,
   0, 0, 0, 0},
  {"named-commands", 'G',
   "Enable named commands. Named commands mean this program's internal "
   "commands; see mysql> help . When enabled, the named commands can be "
   "used from any line of the query, otherwise only from the first line, "
   "before an enter. Disable with --disable-named-commands. This option "
   "is disabled by default.",
   &named_cmds, &named_cmds, 0, GET_BOOL, NO_ARG, 0, 0, 0, 0,
   0, 0},
  {"ignore-spaces", 'i', "Ignore space after function names.",
   &ignore_spaces, &ignore_spaces, 0, GET_BOOL, NO_ARG, 0, 0,
   0, 0, 0, 0},
  {"init-command", OPT_INIT_COMMAND,
   "SQL Command to execute when connecting to MySQL server. Will "
   "automatically be re-executed when reconnecting.",
   &opt_init_command, &opt_init_command, 0,
   GET_STR, REQUIRED_ARG, 0, 0, 0, 0, 0, 0},
  {"local-infile", OPT_LOCAL_INFILE, "Enable/disable LOAD DATA LOCAL INFILE.",
   &opt_local_infile, &opt_local_infile, 0, GET_BOOL, OPT_ARG, 0, 0, 0, 0, 0, 0},
  {"no-beep", 'b', "Turn off beep on error.", &opt_nobeep,
   &opt_nobeep, 0, GET_BOOL, NO_ARG, 0, 0, 0, 0, 0, 0},
  {"host", 'h', "Connect to host.", &current_host,
   &current_host, 0, GET_STR_ALLOC, REQUIRED_ARG, 0, 0, 0, 0, 0, 0},
  {"html", 'H', "Produce HTML output.", &opt_html, &opt_html,
   0, GET_BOOL, NO_ARG, 0, 0, 0, 0, 0, 0},
  {"xml", 'X', "Produce XML output.", &opt_xml, &opt_xml, 0,
   GET_BOOL, NO_ARG, 0, 0, 0, 0, 0, 0},
  {"line-numbers", OPT_LINE_NUMBERS, "Write line numbers for errors.",
   &line_numbers, &line_numbers, 0, GET_BOOL,
   NO_ARG, 1, 0, 0, 0, 0, 0},
  {"skip-line-numbers", 'L', "Don't write line number for errors.", 0, 0, 0, GET_NO_ARG,
   NO_ARG, 0, 0, 0, 0, 0, 0},
  {"unbuffered", 'n', "Flush buffer after each query.", &unbuffered,
   &unbuffered, 0, GET_BOOL, NO_ARG, 0, 0, 0, 0, 0, 0},
  {"column-names", OPT_COLUMN_NAMES, "Write column names in results.",
   &column_names, &column_names, 0, GET_BOOL,
   NO_ARG, 1, 0, 0, 0, 0, 0},
  {"skip-column-names", 'N',
   "Don't write column names in results.",
   0, 0, 0, GET_NO_ARG, NO_ARG, 0, 0, 0, 0, 0, 0},
  {"sigint-ignore", OPT_SIGINT_IGNORE, "Ignore SIGINT (CTRL-C).",
   &opt_sigint_ignore,  &opt_sigint_ignore, 0, GET_BOOL,
   NO_ARG, 0, 0, 0, 0, 0, 0},
  {"one-database", 'o',
   "Ignore statements except those that occur while the default "
   "database is the one named at the command line.",
   0, 0, 0, GET_NO_ARG, NO_ARG, 0, 0, 0, 0, 0, 0},
#ifdef USE_POPEN
  {"pager", OPT_PAGER,
   "Pager to use to display results. If you don't supply an option, the "
   "default pager is taken from your ENV variable PAGER. Valid pagers are "
   "less, more, cat [> filename], etc. See interactive help (\\h) also. "
   "This option does not work in batch mode. Disable with --disable-pager. "
   "This option is disabled by default.",
   0, 0, 0, GET_STR, OPT_ARG, 0, 0, 0, 0, 0, 0},
#endif
  {"password", 'p',
   "Password to use when connecting to server. If password is not given it's asked from the tty.",
   0, 0, 0, GET_STR, OPT_ARG, 0, 0, 0, 0, 0, 0},
#ifdef __WIN__
  {"pipe", 'W', "Use named pipes to connect to server.", 0, 0, 0, GET_NO_ARG,
   NO_ARG, 0, 0, 0, 0, 0, 0},
#endif
  {"port", 'P', "Port number to use for connection or 0 for default to, in "
   "order of preference, my.cnf, $MYSQL_TCP_PORT, "
#if MYSQL_PORT_DEFAULT == 0
   "/etc/services, "
#endif
   "built-in default (" STRINGIFY_ARG(MYSQL_PORT) ").",
   &opt_mysql_port,
   &opt_mysql_port, 0, GET_UINT, REQUIRED_ARG, 0, 0, 0, 0, 0,  0},
  {"prompt", OPT_PROMPT, "Set the mysql prompt to this value.",
   &current_prompt, &current_prompt, 0, GET_STR_ALLOC,
   REQUIRED_ARG, 0, 0, 0, 0, 0, 0},
  {"protocol", OPT_MYSQL_PROTOCOL, "The protocol to use for connection (tcp, socket, pipe, memory).",
   0, 0, 0, GET_STR,  REQUIRED_ARG, 0, 0, 0, 0, 0, 0},
  {"quick", 'q',
   "Don't cache result, print it row by row. This may slow down the server "
   "if the output is suspended. Doesn't use history file.",
   &quick, &quick, 0, GET_BOOL, NO_ARG, 0, 0, 0, 0, 0, 0},
  {"raw", 'r', "Write fields without conversion. Used with --batch.",
   &opt_raw_data, &opt_raw_data, 0, GET_BOOL, NO_ARG, 0, 0, 0,
   0, 0, 0},
  {"reconnect", OPT_RECONNECT, "Reconnect if the connection is lost. Disable "
   "with --disable-reconnect. This option is enabled by default.",
   &opt_reconnect, &opt_reconnect, 0, GET_BOOL, NO_ARG, 1, 0, 0, 0, 0, 0},
  {"silent", 's', "Be more silent. Print results with a tab as separator, "
   "each row on new line.", 0, 0, 0, GET_NO_ARG, NO_ARG, 0, 0, 0, 0, 0, 0},
#ifdef HAVE_SMEM
  {"shared-memory-base-name", OPT_SHARED_MEMORY_BASE_NAME,
   "Base name of shared memory.", &shared_memory_base_name,
   &shared_memory_base_name, 0, GET_STR_ALLOC, REQUIRED_ARG, 0, 0, 0, 0, 0, 0},
#endif
  {"socket", 'S', "The socket file to use for connection.",
   &opt_mysql_unix_port, &opt_mysql_unix_port, 0, GET_STR_ALLOC,
   REQUIRED_ARG, 0, 0, 0, 0, 0, 0},
#include "sslopt-longopts.h"
  {"table", 't', "Output in table format.", &output_tables,
   &output_tables, 0, GET_BOOL, NO_ARG, 0, 0, 0, 0, 0, 0},
  {"tee", OPT_TEE,
   "Append everything into outfile. See interactive help (\\h) also. "
   "Does not work in batch mode. Disable with --disable-tee. "
   "This option is disabled by default.",
   0, 0, 0, GET_STR, REQUIRED_ARG, 0, 0, 0, 0, 0, 0},
#ifndef DONT_ALLOW_USER_CHANGE
  {"user", 'u', "User for login if not current user.", &current_user,
   &current_user, 0, GET_STR_ALLOC, REQUIRED_ARG, 0, 0, 0, 0, 0, 0},
#endif
  {"safe-updates", 'U', "Only allow UPDATE and DELETE that uses keys.",
   &safe_updates, &safe_updates, 0, GET_BOOL, NO_ARG, 0, 0,
   0, 0, 0, 0},
  {"i-am-a-dummy", 'U', "Synonym for option --safe-updates, -U.",
   &safe_updates, &safe_updates, 0, GET_BOOL, NO_ARG, 0, 0,
   0, 0, 0, 0},
  {"verbose", 'v', "Write more. (-v -v -v gives the table output format).", 0,
   0, 0, GET_NO_ARG, NO_ARG, 0, 0, 0, 0, 0, 0},
  {"version", 'V', "Output version information and exit.", 0, 0, 0,
   GET_NO_ARG, NO_ARG, 0, 0, 0, 0, 0, 0},
  {"wait", 'w', "Wait and retry if connection is down.", 0, 0, 0, GET_NO_ARG,
   NO_ARG, 0, 0, 0, 0, 0, 0},
  {"connect_timeout", OPT_CONNECT_TIMEOUT,
   "Number of seconds before connection timeout.",
   &opt_connect_timeout, &opt_connect_timeout, 0, GET_ULONG, REQUIRED_ARG,
   0, 0, 3600*12, 0, 0, 0},
  {"max_allowed_packet", OPT_MAX_ALLOWED_PACKET,
   "The maximum packet length to send to or receive from server.",
   &opt_max_allowed_packet, &opt_max_allowed_packet, 0,
   GET_ULONG, REQUIRED_ARG, 16 *1024L*1024L, 4096,
   (longlong) 2*1024L*1024L*1024L, MALLOC_OVERHEAD, 1024, 0},
  {"net_buffer_length", OPT_NET_BUFFER_LENGTH,
   "The buffer size for TCP/IP and socket communication.",
   &opt_net_buffer_length, &opt_net_buffer_length, 0, GET_ULONG,
   REQUIRED_ARG, 16384, 1024, 512*1024*1024L, MALLOC_OVERHEAD, 1024, 0},
  {"select_limit", OPT_SELECT_LIMIT,
   "Automatic limit for SELECT when using --safe-updates.",
   &select_limit, &select_limit, 0, GET_ULONG, REQUIRED_ARG, 1000L,
   1, ULONG_MAX, 0, 1, 0},
  {"max_join_size", OPT_MAX_JOIN_SIZE,
   "Automatic limit for rows in a join when using --safe-updates.",
   &max_join_size, &max_join_size, 0, GET_ULONG, REQUIRED_ARG, 1000000L,
   1, ULONG_MAX, 0, 1, 0},
  {"secure-auth", OPT_SECURE_AUTH, "Refuse client connecting to server if it"
    " uses old (pre-4.1.1) protocol.", &opt_secure_auth,
    &opt_secure_auth, 0, GET_BOOL, NO_ARG, 0, 0, 0, 0, 0, 0},
  {"server-arg", OPT_SERVER_ARG, "Send embedded server this as a parameter.",
   0, 0, 0, GET_STR, REQUIRED_ARG, 0, 0, 0, 0, 0, 0},
  {"show-warnings", OPT_SHOW_WARNINGS, "Show warnings after every statement.",
    &show_warnings, &show_warnings, 0, GET_BOOL, NO_ARG,
    0, 0, 0, 0, 0, 0},
  {"plugin_dir", OPT_PLUGIN_DIR, "Directory for client-side plugins.",
    &opt_plugin_dir, &opt_plugin_dir, 0,
   GET_STR, REQUIRED_ARG, 0, 0, 0, 0, 0, 0},
  {"default_auth", OPT_DEFAULT_AUTH,
    "Default authentication client-side plugin to use.",
    &opt_default_auth, &opt_default_auth, 0,
   GET_STR, REQUIRED_ARG, 0, 0, 0, 0, 0, 0},
  { 0, 0, 0, 0, 0, 0, GET_NO_ARG, NO_ARG, 0, 0, 0, 0, 0, 0}
};


static void usage(int version)
{
#if defined(USE_LIBEDIT_INTERFACE)
  const char* readline= "";
#else
  const char* readline= "readline";
#endif

#ifdef HAVE_READLINE
  printf("%s  Ver %s Distrib %s, for %s (%s) using %s %s\n",
	 my_progname, VER, MYSQL_SERVER_VERSION, SYSTEM_TYPE, MACHINE_TYPE,
         readline, rl_library_version);
#else
  printf("%s  Ver %s Distrib %s, for %s (%s)\n", my_progname, VER,
	MYSQL_SERVER_VERSION, SYSTEM_TYPE, MACHINE_TYPE);
#endif

  if (version)
    return;
<<<<<<< HEAD
  puts(ORACLE_WELCOME_COPYRIGHT_NOTICE("2000, 2010"));
=======
  puts(ORACLE_WELCOME_COPYRIGHT_NOTICE("2000, 2011"));
>>>>>>> 9bb51735
  printf("Usage: %s [OPTIONS] [database]\n", my_progname);
  my_print_help(my_long_options);
  print_defaults("my", load_default_groups);
  my_print_variables(my_long_options);
}


my_bool
get_one_option(int optid, const struct my_option *opt __attribute__((unused)),
	       char *argument)
{
  switch(optid) {
  case OPT_CHARSETS_DIR:
    strmake(mysql_charsets_dir, argument, sizeof(mysql_charsets_dir) - 1);
    charsets_dir = mysql_charsets_dir;
    break;
  case OPT_DELIMITER:
    if (argument == disabled_my_option) 
    {
      strmov(delimiter, DEFAULT_DELIMITER);
    }
    else 
    {
      /* Check that delimiter does not contain a backslash */
      if (!strstr(argument, "\\")) 
      {
        strmake(delimiter, argument, sizeof(delimiter) - 1);
      }
      else 
      {
        put_info("DELIMITER cannot contain a backslash character", INFO_ERROR);
        return 0;
      } 
    }
    delimiter_length= (uint)strlen(delimiter);
    delimiter_str= delimiter;
    break;
  case OPT_LOCAL_INFILE:
    using_opt_local_infile=1;
    break;
  case OPT_TEE:
    if (argument == disabled_my_option)
    {
      if (opt_outfile)
	end_tee();
    }
    else
      init_tee(argument);
    break;
  case OPT_PAGER:
    if (argument == disabled_my_option)
      opt_nopager= 1;
    else
    {
      opt_nopager= 0;
      if (argument && strlen(argument))
      {
	default_pager_set= 1;
	strmake(pager, argument, sizeof(pager) - 1);
	strmov(default_pager, pager);
      }
      else if (default_pager_set)
	strmov(pager, default_pager);
      else
	opt_nopager= 1;
    }
    break;
  case OPT_MYSQL_PROTOCOL:
#ifndef EMBEDDED_LIBRARY
    opt_protocol= find_type_or_exit(argument, &sql_protocol_typelib,
                                    opt->name);
#endif
    break;
  case OPT_SERVER_ARG:
#ifdef EMBEDDED_LIBRARY
    /*
      When the embedded server is being tested, the client needs to be
      able to pass command-line arguments to the embedded server so it can
      locate the language files and data directory.
    */
    if (!embedded_server_arg_count)
    {
      embedded_server_arg_count= 1;
      embedded_server_args[0]= (char*) "";
    }
    if (embedded_server_arg_count == MAX_SERVER_ARGS-1 ||
        !(embedded_server_args[embedded_server_arg_count++]=
          my_strdup(argument, MYF(MY_FAE))))
    {
        put_info("Can't use server argument", INFO_ERROR);
        return 0;
    }
#else /*EMBEDDED_LIBRARY */
    printf("WARNING: --server-arg option not supported in this configuration.\n");
#endif
    break;
  case 'A':
    opt_rehash= 0;
    break;
  case 'N':
    column_names= 0;
    break;
  case 'e':
    status.batch= 1;
    status.add_to_history= 0;
    if (!status.line_buff)
      ignore_errors= 0;                         // do it for the first -e only
    if (!(status.line_buff= batch_readline_command(status.line_buff, argument)))
      return 1;
    break;
  case 'o':
    if (argument == disabled_my_option)
      one_database= 0;
    else
      one_database= skip_updates= 1;
    break;
  case 'p':
    if (argument == disabled_my_option)
      argument= (char*) "";			// Don't require password
    if (argument)
    {
      char *start= argument;
      my_free(opt_password);
      opt_password= my_strdup(argument, MYF(MY_FAE));
      while (*argument) *argument++= 'x';		// Destroy argument
      if (*start)
	start[1]=0 ;
      tty_password= 0;
    }
    else
      tty_password= 1;
    break;
  case '#':
    DBUG_PUSH(argument ? argument : default_dbug_option);
    debug_info_flag= 1;
    break;
  case 's':
    if (argument == disabled_my_option)
      opt_silent= 0;
    else
      opt_silent++;
    break;
  case 'v':
    if (argument == disabled_my_option)
      verbose= 0;
    else
      verbose++;
    break;
  case 'B':
    status.batch= 1;
    status.add_to_history= 0;
    set_if_bigger(opt_silent,1);                         // more silent
    break;
  case 'W':
#ifdef __WIN__
    opt_protocol = MYSQL_PROTOCOL_PIPE;
#endif
    break;
#include <sslopt-case.h>
  case 'V':
    usage(1);
    exit(0);
  case 'I':
  case '?':
    usage(0);
    exit(0);
  }
  return 0;
}


static int get_options(int argc, char **argv)
{
  char *tmp, *pagpoint;
  int ho_error;
  MYSQL_PARAMETERS *mysql_params= mysql_get_parameters();

  tmp= (char *) getenv("MYSQL_HOST");
  if (tmp)
    current_host= my_strdup(tmp, MYF(MY_WME));

  pagpoint= getenv("PAGER");
  if (!((char*) (pagpoint)))
  {
    strmov(pager, "stdout");
    opt_nopager= 1;
  }
  else
    strmov(pager, pagpoint);
  strmov(default_pager, pager);

  opt_max_allowed_packet= *mysql_params->p_max_allowed_packet;
  opt_net_buffer_length= *mysql_params->p_net_buffer_length;

  if ((ho_error=handle_options(&argc, &argv, my_long_options, get_one_option)))
    exit(ho_error);

  *mysql_params->p_max_allowed_packet= opt_max_allowed_packet;
  *mysql_params->p_net_buffer_length= opt_net_buffer_length;

  if (status.batch) /* disable pager and outfile in this case */
  {
    strmov(default_pager, "stdout");
    strmov(pager, "stdout");
    opt_nopager= 1;
    default_pager_set= 0;
    opt_outfile= 0;
    opt_reconnect= 0;
    connect_flag= 0; /* Not in interactive mode */
  }
  
  if (argc > 1)
  {
    usage(0);
    exit(1);
  }
  if (argc == 1)
  {
    skip_updates= 0;
    my_free(current_db);
    current_db= my_strdup(*argv, MYF(MY_WME));
  }
  if (tty_password)
    opt_password= get_tty_password(NullS);
  if (debug_info_flag)
    my_end_arg= MY_CHECK_ERROR | MY_GIVE_INFO;
  if (debug_check_flag)
    my_end_arg= MY_CHECK_ERROR;

  if (ignore_spaces)
    connect_flag|= CLIENT_IGNORE_SPACE;

  return(0);
}

static int read_and_execute(bool interactive)
{
#if defined(__WIN__)
  String tmpbuf;
  String buffer;
#endif

  char	*line;
  char	in_string=0;
  ulong line_number=0;
  bool ml_comment= 0;  
  COMMANDS *com;
  status.exit_status=1;

  for (;;)
  {
    if (!interactive)
    {
      line=batch_readline(status.line_buff);
      /*
        Skip UTF8 Byte Order Marker (BOM) 0xEFBBBF.
        Editors like "notepad" put this marker in
        the very beginning of a text file when
        you save the file using "Unicode UTF-8" format.
      */
      if (line && !line_number &&
           (uchar) line[0] == 0xEF &&
           (uchar) line[1] == 0xBB &&
           (uchar) line[2] == 0xBF)
        line+= 3;
      line_number++;
      if (!glob_buffer.length())
	status.query_start_line=line_number;
    }
    else
    {
      char *prompt= (char*) (ml_comment ? "   /*> " :
                             glob_buffer.is_empty() ?  construct_prompt() :
			     !in_string ? "    -> " :
			     in_string == '\'' ?
			     "    '> " : (in_string == '`' ?
			     "    `> " :
			     "    \"> "));
      if (opt_outfile && glob_buffer.is_empty())
	fflush(OUTFILE);

#if defined(__WIN__)
      tee_fputs(prompt, stdout);
      if (!tmpbuf.is_alloced())
        tmpbuf.alloc(65535);
      tmpbuf.length(0);
      buffer.length(0);
      size_t clen;
      do
      {
	line= my_cgets((char*)tmpbuf.ptr(), tmpbuf.alloced_length()-1, &clen);
        buffer.append(line, clen);
        /* 
           if we got buffer fully filled than there is a chance that
           something else is still in console input buffer
        */
      } while (tmpbuf.alloced_length() <= clen);
      /* 
        An empty line is returned from my_cgets when there's error reading :
        Ctrl-c for example
      */
      if (line)
        line= buffer.c_ptr();
#else
      if (opt_outfile)
	fputs(prompt, OUTFILE);
      line= readline(prompt);
#endif /* defined(__WIN__) */

      /*
        When Ctrl+d or Ctrl+z is pressed, the line may be NULL on some OS
        which may cause coredump.
      */
      if (opt_outfile && line)
	fprintf(OUTFILE, "%s\n", line);
    }
    // End of file or system error
    if (!line)
    {
      if (status.line_buff && status.line_buff->error)
        status.exit_status= 1;
      else
        status.exit_status= 0;
      break;
    }

    /*
      Check if line is a mysql command line
      (We want to allow help, print and clear anywhere at line start
    */
    if ((named_cmds || glob_buffer.is_empty())
	&& !ml_comment && !in_string && (com=find_command(line,0)))
    {
      if ((*com->func)(&glob_buffer,line) > 0)
	break;
      if (glob_buffer.is_empty())		// If buffer was emptied
	in_string=0;
#ifdef HAVE_READLINE
      if (interactive && status.add_to_history && not_in_history(line))
	add_history(line);
#endif
      continue;
    }
    if (add_line(glob_buffer, line, &in_string, &ml_comment,
                 status.line_buff ? status.line_buff->truncated : 0))
      break;
  }
  /* if in batch mode, send last query even if it doesn't end with \g or go */

  if (!interactive && !status.exit_status)
  {
    remove_cntrl(glob_buffer);
    if (!glob_buffer.is_empty())
    {
      status.exit_status=1;
      if (com_go(&glob_buffer,line) <= 0)
	status.exit_status=0;
    }
  }

#if defined(__WIN__)
  buffer.free();
  tmpbuf.free();
#endif

  return status.exit_status;
}


static COMMANDS *find_command(char *name,char cmd_char)
{
  uint len;
  char *end;
  DBUG_ENTER("find_command");
  DBUG_PRINT("enter",("name: '%s'  char: %d", name ? name : "NULL", cmd_char));

  if (!name)
  {
    len=0;
    end=0;
  }
  else
  {
    while (my_isspace(charset_info,*name))
      name++;
    /*
      If there is an \\g in the row or if the row has a delimiter but
      this is not a delimiter command, let add_line() take care of
      parsing the row and calling find_command()
    */
    if (strstr(name, "\\g") || (strstr(name, delimiter) &&
                                !(strlen(name) >= 9 &&
                                  !my_strnncoll(&my_charset_latin1,
                                                (uchar*) name, 9,
                                                (const uchar*) "delimiter",
                                                9))))
      DBUG_RETURN((COMMANDS *) 0);
    if ((end=strcont(name," \t")))
    {
      len=(uint) (end - name);
      while (my_isspace(charset_info,*end))
	end++;
      if (!*end)
	end=0;					// no arguments to function
    }
    else
      len=(uint) strlen(name);
  }

  for (uint i= 0; commands[i].name; i++)
  {
    if (commands[i].func &&
	((name &&
	  !my_strnncoll(&my_charset_latin1, (uchar*)name, len,
				     (uchar*)commands[i].name,len) &&
	  !commands[i].name[len] &&
	  (!end || (end && commands[i].takes_params))) ||
	 (!name && commands[i].cmd_char == cmd_char)))
    {
      DBUG_PRINT("exit",("found command: %s", commands[i].name));
      DBUG_RETURN(&commands[i]);
    }
  }
  DBUG_RETURN((COMMANDS *) 0);
}


static bool add_line(String &buffer,char *line,char *in_string,
                     bool *ml_comment, bool truncated)
{
  uchar inchar;
  char buff[80], *pos, *out;
  COMMANDS *com;
  bool need_space= 0;
  bool ss_comment= 0;
  DBUG_ENTER("add_line");

  if (!line[0] && buffer.is_empty())
    DBUG_RETURN(0);
#ifdef HAVE_READLINE
  if (status.add_to_history && line[0] && not_in_history(line))
    add_history(line);
#endif
  char *end_of_line=line+(uint) strlen(line);

  for (pos=out=line ; (inchar= (uchar) *pos) ; pos++)
  {
    if (!preserve_comments)
    {
      // Skip spaces at the beginning of a statement
      if (my_isspace(charset_info,inchar) && (out == line) &&
          buffer.is_empty())
        continue;
    }
        
#ifdef USE_MB
    // Accept multi-byte characters as-is
    int length;
    if (use_mb(charset_info) &&
        (length= my_ismbchar(charset_info, pos, end_of_line)))
    {
      if (!*ml_comment || preserve_comments)
      {
        while (length--)
          *out++ = *pos++;
        pos--;
      }
      else
        pos+= length - 1;
      continue;
    }
#endif
    if (!*ml_comment && inchar == '\\' &&
        !(*in_string && 
          (mysql.server_status & SERVER_STATUS_NO_BACKSLASH_ESCAPES)))
    {
      // Found possbile one character command like \c

      if (!(inchar = (uchar) *++pos))
	break;				// readline adds one '\'
      if (*in_string || inchar == 'N')	// \N is short for NULL
      {					// Don't allow commands in string
	*out++='\\';
	*out++= (char) inchar;
	continue;
      }
      if ((com=find_command(NullS,(char) inchar)))
      {
        // Flush previously accepted characters
        if (out != line)
        {
          buffer.append(line, (uint) (out-line));
          out= line;
        }
        
        if ((*com->func)(&buffer,pos-1) > 0)
          DBUG_RETURN(1);                       // Quit
        if (com->takes_params)
        {
          if (ss_comment)
          {
            /*
              If a client-side macro appears inside a server-side comment,
              discard all characters in the comment after the macro (that is,
              until the end of the comment rather than the next delimiter)
            */
            for (pos++; *pos && (*pos != '*' || *(pos + 1) != '/'); pos++)
              ;
            pos--;
          }
          else
          {
            for (pos++ ;
                 *pos && (*pos != *delimiter ||
                          !is_prefix(pos + 1, delimiter + 1)) ; pos++)
              ;	// Remove parameters
            if (!*pos)
              pos--;
            else 
              pos+= delimiter_length - 1; // Point at last delim char
          }
        }
      }
      else
      {
	sprintf(buff,"Unknown command '\\%c'.",inchar);
	if (put_info(buff,INFO_ERROR) > 0)
	  DBUG_RETURN(1);
	*out++='\\';
	*out++=(char) inchar;
	continue;
      }
    }
    else if (!*ml_comment && !*in_string && is_prefix(pos, delimiter))
    {
      // Found a statement. Continue parsing after the delimiter
      pos+= delimiter_length;

      if (preserve_comments)
      {
        while (my_isspace(charset_info, *pos))
          *out++= *pos++;
      }
      // Flush previously accepted characters
      if (out != line)
      {
        buffer.append(line, (uint32) (out-line));
        out= line;
      }

      if (preserve_comments && ((*pos == '#') ||
                                ((*pos == '-') &&
                                 (pos[1] == '-') &&
                                 my_isspace(charset_info, pos[2]))))
      {
        // Add trailing single line comments to this statement
        buffer.append(pos);
        pos+= strlen(pos);
      }

      pos--;

      if ((com= find_command(buffer.c_ptr(), 0)))
      {
          
        if ((*com->func)(&buffer, buffer.c_ptr()) > 0)
          DBUG_RETURN(1);                       // Quit 
      }
      else
      {
        if (com_go(&buffer, 0) > 0)             // < 0 is not fatal
          DBUG_RETURN(1);
      }
      buffer.length(0);
    }
    else if (!*ml_comment && (!*in_string && (inchar == '#' ||
                                              (inchar == '-' && pos[1] == '-' &&
                              /*
                                The third byte is either whitespace or is the
                                end of the line -- which would occur only
                                because of the user sending newline -- which is
                                itself whitespace and should also match.
                              */
			      (my_isspace(charset_info,pos[2]) ||
                               !pos[2])))))
    {
      // Flush previously accepted characters
      if (out != line)
      {
        buffer.append(line, (uint32) (out - line));
        out= line;
      }

      // comment to end of line
      if (preserve_comments)
      {
        bool started_with_nothing= !buffer.length();

        buffer.append(pos);

        /*
          A single-line comment by itself gets sent immediately so that
          client commands (delimiter, status, etc) will be interpreted on
          the next line.
        */
        if (started_with_nothing)
        {
          if (com_go(&buffer, 0) > 0)             // < 0 is not fatal
            DBUG_RETURN(1);
          buffer.length(0);
        }
      }

      break;
    }
    else if (!*in_string && inchar == '/' && *(pos+1) == '*' &&
	     *(pos+2) != '!')
    {
      if (preserve_comments)
      {
        *out++= *pos++;                       // copy '/'
        *out++= *pos;                         // copy '*'
      }
      else
        pos++;
      *ml_comment= 1;
      if (out != line)
      {
        buffer.append(line,(uint) (out-line));
        out=line;
      }
    }
    else if (*ml_comment && !ss_comment && inchar == '*' && *(pos + 1) == '/')
    {
      if (preserve_comments)
      {
        *out++= *pos++;                       // copy '*'
        *out++= *pos;                         // copy '/'
      }
      else
        pos++;
      *ml_comment= 0;
      if (out != line)
      {
        buffer.append(line, (uint32) (out - line));
        out= line;
      }
      // Consumed a 2 chars or more, and will add 1 at most,
      // so using the 'line' buffer to edit data in place is ok.
      need_space= 1;
    }      
    else
    {						// Add found char to buffer
      if (!*in_string && inchar == '/' && *(pos + 1) == '*' &&
          *(pos + 2) == '!')
        ss_comment= 1;
      else if (!*in_string && ss_comment && inchar == '*' && *(pos + 1) == '/')
        ss_comment= 0;
      if (inchar == *in_string)
	*in_string= 0;
      else if (!*ml_comment && !*in_string &&
	       (inchar == '\'' || inchar == '"' || inchar == '`'))
	*in_string= (char) inchar;
      if (!*ml_comment || preserve_comments)
      {
        if (need_space && !my_isspace(charset_info, (char)inchar))
          *out++= ' ';
        need_space= 0;
        *out++= (char) inchar;
      }
    }
  }
  if (out != line || !buffer.is_empty())
  {
    uint length=(uint) (out-line);

    if (!truncated &&
        (length < 9 || 
         my_strnncoll (charset_info, 
                       (uchar *)line, 9, (const uchar *) "delimiter", 9)))
    {
      /* 
        Don't add a new line in case there's a DELIMITER command to be 
        added to the glob buffer (e.g. on processing a line like 
        "<command>;DELIMITER <non-eof>") : similar to how a new line is 
        not added in the case when the DELIMITER is the first command 
        entered with an empty glob buffer. 
      */
      *out++='\n';
      length++;
    }
    if (buffer.length() + length >= buffer.alloced_length())
      buffer.realloc(buffer.length()+length+IO_SIZE);
    if ((!*ml_comment || preserve_comments) && buffer.append(line, length))
      DBUG_RETURN(1);
  }
  DBUG_RETURN(0);
}

/*****************************************************************
	    Interface to Readline Completion
******************************************************************/

#ifdef HAVE_READLINE

C_MODE_START
static char *new_command_generator(const char *text, int);
static char **new_mysql_completion(const char *text, int start, int end);
C_MODE_END

/*
  Tell the GNU Readline library how to complete.  We want to try to complete
  on command names if this is the first word in the line, or on filenames
  if not.
*/

#if defined(USE_NEW_READLINE_INTERFACE) 
static int fake_magic_space(int, int);
extern "C" char *no_completion(const char*,int)
#elif defined(USE_LIBEDIT_INTERFACE)
static int fake_magic_space(const char *, int);
extern "C" int no_completion(const char*,int)
#else
extern "C" char *no_completion()
#endif
{
  return 0;					/* No filename completion */
}

/*	glues pieces of history back together if in pieces   */
static void fix_history(String *final_command) 
{
  int total_lines = 1;
  char *ptr = final_command->c_ptr();
  String fixed_buffer; 	/* Converted buffer */
  char str_char = '\0';  /* Character if we are in a string or not */
  
  /* find out how many lines we have and remove newlines */
  while (*ptr != '\0') 
  {
    switch (*ptr) {
      /* string character */
    case '"':
    case '\'':
    case '`':
      if (str_char == '\0')	/* open string */
	str_char = *ptr;
      else if (str_char == *ptr)   /* close string */
	str_char = '\0';
      fixed_buffer.append(ptr,1);
      break;
    case '\n':
      /* 
	 not in string, change to space
	 if in string, leave it alone 
      */
      fixed_buffer.append(str_char == '\0' ? " " : "\n");
      total_lines++;
      break;
    case '\\':
      fixed_buffer.append('\\');
      /* need to see if the backslash is escaping anything */
      if (str_char) 
      {
	ptr++;
	/* special characters that need escaping */
	if (*ptr == '\'' || *ptr == '"' || *ptr == '\\')
	  fixed_buffer.append(ptr,1);
	else
	  ptr--;
      }
      break;
      
    default:
      fixed_buffer.append(ptr,1);
    }
    ptr++;
  }
  if (total_lines > 1)			
    add_history(fixed_buffer.ptr());
}

/*	
  returns 0 if line matches the previous history entry
  returns 1 if the line doesn't match the previous history entry
*/
static int not_in_history(const char *line) 
{
  HIST_ENTRY *oldhist = history_get(history_length);
  
  if (oldhist == 0)
    return 1;
  if (strcmp(oldhist->line,line) == 0)
    return 0;
  return 1;
}


#if defined(USE_NEW_READLINE_INTERFACE)
static int fake_magic_space(int, int)
#else
static int fake_magic_space(const char *, int)
#endif
{
  rl_insert(1, ' ');
  return 0;
}


static void initialize_readline (char *name)
{
  /* Allow conditional parsing of the ~/.inputrc file. */
  rl_readline_name = name;

  /* Tell the completer that we want a crack first. */
#if defined(USE_NEW_READLINE_INTERFACE)
  rl_attempted_completion_function= (rl_completion_func_t*)&new_mysql_completion;
  rl_completion_entry_function= (rl_compentry_func_t*)&no_completion;

  rl_add_defun("magic-space", (rl_command_func_t *)&fake_magic_space, -1);
#elif defined(USE_LIBEDIT_INTERFACE)
#ifdef HAVE_LOCALE_H
  setlocale(LC_ALL,""); /* so as libedit use isprint */
#endif
  rl_attempted_completion_function= (CPPFunction*)&new_mysql_completion;
  rl_completion_entry_function= &no_completion;
  rl_add_defun("magic-space", (Function*)&fake_magic_space, -1);
#else
  rl_attempted_completion_function= (CPPFunction*)&new_mysql_completion;
  rl_completion_entry_function= &no_completion;
#endif
}

/*
  Attempt to complete on the contents of TEXT.  START and END show the
  region of TEXT that contains the word to complete.  We can use the
  entire line in case we want to do some simple parsing.  Return the
  array of matches, or NULL if there aren't any.
*/

static char **new_mysql_completion(const char *text,
                                   int start __attribute__((unused)),
                                   int end __attribute__((unused)))
{
  if (!status.batch && !quick)
#if defined(USE_NEW_READLINE_INTERFACE)
    return rl_completion_matches(text, new_command_generator);
#else
    return completion_matches((char *)text, (CPFunction *)new_command_generator);
#endif
  else
    return (char**) 0;
}

static char *new_command_generator(const char *text,int state)
{
  static int textlen;
  char *ptr;
  static Bucket *b;
  static entry *e;
  static uint i;

  if (!state)
    textlen=(uint) strlen(text);

  if (textlen>0)
  {						/* lookup in the hash */
    if (!state)
    {
      uint len;

      b = find_all_matches(&ht,text,(uint) strlen(text),&len);
      if (!b)
	return NullS;
      e = b->pData;
    }

    if (e)
    {
      ptr= strdup(e->str);
      e = e->pNext;
      return ptr;
    }
  }
  else
  { /* traverse the entire hash, ugly but works */

    if (!state)
    {
      /* find the first used bucket */
      for (i=0 ; i < ht.nTableSize ; i++)
      {
	if (ht.arBuckets[i])
	{
	  b = ht.arBuckets[i];
	  e = b->pData;
	  break;
	}
      }
    }
    ptr= NullS;
    while (e && !ptr)
    {					/* find valid entry in bucket */
      if ((uint) strlen(e->str) == b->nKeyLength)
	ptr = strdup(e->str);
      /* find the next used entry */
      e = e->pNext;
      if (!e)
      { /* find the next used bucket */
	b = b->pNext;
	if (!b)
	{
	  for (i++ ; i<ht.nTableSize; i++)
	  {
	    if (ht.arBuckets[i])
	    {
	      b = ht.arBuckets[i];
	      e = b->pData;
	      break;
	    }
	  }
	}
	else
	  e = b->pData;
      }
    }
    if (ptr)
      return ptr;
  }
  return NullS;
}


/* Build up the completion hash */

static void build_completion_hash(bool rehash, bool write_info)
{
  COMMANDS *cmd=commands;
  MYSQL_RES *databases=0,*tables=0;
  MYSQL_RES *fields;
  static char ***field_names= 0;
  MYSQL_ROW database_row,table_row;
  MYSQL_FIELD *sql_field;
  char buf[NAME_LEN*2+2];		 // table name plus field name plus 2
  int i,j,num_fields;
  DBUG_ENTER("build_completion_hash");

  if (status.batch || quick || !current_db)
    DBUG_VOID_RETURN;			// We don't need completion in batches
  if (!rehash)
    DBUG_VOID_RETURN;

  /* Free old used memory */
  if (field_names)
    field_names=0;
  completion_hash_clean(&ht);
  free_root(&hash_mem_root,MYF(0));

  /* hash this file's known subset of SQL commands */
  while (cmd->name) {
    add_word(&ht,(char*) cmd->name);
    cmd++;
  }

  /* hash MySQL functions (to be implemented) */

  /* hash all database names */
  if (mysql_query(&mysql,"show databases") == 0)
  {
    if (!(databases = mysql_store_result(&mysql)))
      put_info(mysql_error(&mysql),INFO_INFO);
    else
    {
      while ((database_row=mysql_fetch_row(databases)))
      {
	char *str=strdup_root(&hash_mem_root, (char*) database_row[0]);
	if (str)
	  add_word(&ht,(char*) str);
      }
      mysql_free_result(databases);
    }
  }
  /* hash all table names */
  if (mysql_query(&mysql,"show tables")==0)
  {
    if (!(tables = mysql_store_result(&mysql)))
      put_info(mysql_error(&mysql),INFO_INFO);
    else
    {
      if (mysql_num_rows(tables) > 0 && !opt_silent && write_info)
      {
	tee_fprintf(stdout, "\
Reading table information for completion of table and column names\n\
You can turn off this feature to get a quicker startup with -A\n\n");
      }
      while ((table_row=mysql_fetch_row(tables)))
      {
	char *str=strdup_root(&hash_mem_root, (char*) table_row[0]);
	if (str &&
	    !completion_hash_exists(&ht,(char*) str, (uint) strlen(str)))
	  add_word(&ht,str);
      }
    }
  }

  /* hash all field names, both with the table prefix and without it */
  if (!tables)					/* no tables */
  {
    DBUG_VOID_RETURN;
  }
  mysql_data_seek(tables,0);
  if (!(field_names= (char ***) alloc_root(&hash_mem_root,sizeof(char **) *
					   (uint) (mysql_num_rows(tables)+1))))
  {
    mysql_free_result(tables);
    DBUG_VOID_RETURN;
  }
  i=0;
  while ((table_row=mysql_fetch_row(tables)))
  {
    if ((fields=mysql_list_fields(&mysql,(const char*) table_row[0],NullS)))
    {
      num_fields=mysql_num_fields(fields);
      if (!(field_names[i] = (char **) alloc_root(&hash_mem_root,
						  sizeof(char *) *
						  (num_fields*2+1))))
      {
        mysql_free_result(fields);
        break;
      }
      field_names[i][num_fields*2]= '\0';
      j=0;
      while ((sql_field=mysql_fetch_field(fields)))
      {
	sprintf(buf,"%.64s.%.64s",table_row[0],sql_field->name);
	field_names[i][j] = strdup_root(&hash_mem_root,buf);
	add_word(&ht,field_names[i][j]);
	field_names[i][num_fields+j] = strdup_root(&hash_mem_root,
						   sql_field->name);
	if (!completion_hash_exists(&ht,field_names[i][num_fields+j],
				    (uint) strlen(field_names[i][num_fields+j])))
	  add_word(&ht,field_names[i][num_fields+j]);
	j++;
      }
      mysql_free_result(fields);
    }
    else
      field_names[i]= 0;

    i++;
  }
  mysql_free_result(tables);
  field_names[i]=0;				// End pointer
  DBUG_VOID_RETURN;
}

	/* for gnu readline */

#ifndef HAVE_INDEX
extern "C" {
extern char *index(const char *,int c),*rindex(const char *,int);

char *index(const char *s,int c)
{
  for (;;)
  {
     if (*s == (char) c) return (char*) s;
     if (!*s++) return NullS;
  }
}

char *rindex(const char *s,int c)
{
  reg3 char *t;

  t = NullS;
  do if (*s == (char) c) t = (char*) s; while (*s++);
  return (char*) t;
}
}
#endif
#endif /* HAVE_READLINE */


static int reconnect(void)
{
  /* purecov: begin tested */
  if (opt_reconnect)
  {
    put_info("No connection. Trying to reconnect...",INFO_INFO);
    (void) com_connect((String *) 0, 0);
    if (opt_rehash)
      com_rehash(NULL, NULL);
  }
  if (!connected)
    return put_info("Can't connect to the server\n",INFO_ERROR);
  /* purecov: end */
  return 0;
}

static void get_current_db()
{
  MYSQL_RES *res;

  /* If one_database is set, current_db is not supposed to change. */
  if (one_database)
    return;

  my_free(current_db);
  current_db= NULL;
  /* In case of error below current_db will be NULL */
  if (!mysql_query(&mysql, "SELECT DATABASE()") &&
      (res= mysql_use_result(&mysql)))
  {
    MYSQL_ROW row= mysql_fetch_row(res);
    if (row && row[0])
      current_db= my_strdup(row[0], MYF(MY_WME));
    mysql_free_result(res);
  }
}

/***************************************************************************
 The different commands
***************************************************************************/

int mysql_real_query_for_lazy(const char *buf, int length)
{
  for (uint retry=0;; retry++)
  {
    int error;
    if (!mysql_real_query(&mysql,buf,length))
      return 0;
    error= put_error(&mysql);
    if (mysql_errno(&mysql) != CR_SERVER_GONE_ERROR || retry > 1 ||
        !opt_reconnect)
      return error;
    if (reconnect())
      return error;
  }
}

int mysql_store_result_for_lazy(MYSQL_RES **result)
{
  if ((*result=mysql_store_result(&mysql)))
    return 0;

  if (mysql_error(&mysql)[0])
    return put_error(&mysql);
  return 0;
}

static void print_help_item(MYSQL_ROW *cur, int num_name, int num_cat, char *last_char)
{
  char ccat= (*cur)[num_cat][0];
  if (*last_char != ccat)
  {
    put_info(ccat == 'Y' ? "categories:" : "topics:", INFO_INFO);
    *last_char= ccat;
  }
  tee_fprintf(PAGER, "   %s\n", (*cur)[num_name]);
}


static int com_server_help(String *buffer __attribute__((unused)),
			   char *line __attribute__((unused)), char *help_arg)
{
  MYSQL_ROW cur;
  const char *server_cmd= buffer->ptr();
  char cmd_buf[100 + 1];
  MYSQL_RES *result;
  int error;
  
  if (help_arg[0] != '\'')
  {
	char *end_arg= strend(help_arg);
	if(--end_arg)
	{
		while (my_isspace(charset_info,*end_arg))
          end_arg--;
		*++end_arg= '\0';
	}
	(void) strxnmov(cmd_buf, sizeof(cmd_buf), "help '", help_arg, "'", NullS);
    server_cmd= cmd_buf;
  }
  
  if (!status.batch)
  {
    old_buffer= *buffer;
    old_buffer.copy();
  }

  if (!connected && reconnect())
    return 1;

  if ((error= mysql_real_query_for_lazy(server_cmd,(int)strlen(server_cmd))) ||
      (error= mysql_store_result_for_lazy(&result)))
    return error;

  if (result)
  {
    unsigned int num_fields= mysql_num_fields(result);
    my_ulonglong num_rows= mysql_num_rows(result);
    mysql_fetch_fields(result);
    if (num_fields==3 && num_rows==1)
    {
      if (!(cur= mysql_fetch_row(result)))
      {
	error= -1;
	goto err;
      }

      init_pager();
      tee_fprintf(PAGER,   "Name: \'%s\'\n", cur[0]);
      tee_fprintf(PAGER,   "Description:\n%s", cur[1]);
      if (cur[2] && *((char*)cur[2]))
	tee_fprintf(PAGER, "Examples:\n%s", cur[2]);
      tee_fprintf(PAGER,   "\n");
      end_pager();
    }
    else if (num_fields >= 2 && num_rows)
    {
      init_pager();
      char last_char= 0;

      int num_name= 0, num_cat= 0;
      LINT_INIT(num_name);
      LINT_INIT(num_cat);

      if (num_fields == 2)
      {
	put_info("Many help items for your request exist.", INFO_INFO);
	put_info("To make a more specific request, please type 'help <item>',\nwhere <item> is one of the following", INFO_INFO);
	num_name= 0;
	num_cat= 1;
      }
      else if ((cur= mysql_fetch_row(result)))
      {
	tee_fprintf(PAGER, "You asked for help about help category: \"%s\"\n", cur[0]);
	put_info("For more information, type 'help <item>', where <item> is one of the following", INFO_INFO);
	num_name= 1;
	num_cat= 2;
	print_help_item(&cur,1,2,&last_char);
      }

      while ((cur= mysql_fetch_row(result)))
	print_help_item(&cur,num_name,num_cat,&last_char);
      tee_fprintf(PAGER, "\n");
      end_pager();
    }
    else
    {
      put_info("\nNothing found", INFO_INFO);
      put_info("Please try to run 'help contents' for a list of all accessible topics\n", INFO_INFO);
    }
  }

err:
  mysql_free_result(result);
  return error;
}

static int
com_help(String *buffer __attribute__((unused)),
	 char *line __attribute__((unused)))
{
  reg1 int i, j;
  char * help_arg= strchr(line,' '), buff[32], *end;
  if (help_arg)
  {
    while (my_isspace(charset_info,*help_arg))
      help_arg++;
	if (*help_arg)	  
	  return com_server_help(buffer,line,help_arg);
  }

  put_info("\nFor information about MySQL products and services, visit:\n"
           "   http://www.mysql.com/\n"
           "For developer information, including the MySQL Reference Manual, "
           "visit:\n"
           "   http://dev.mysql.com/\n"
           "To buy MySQL Enterprise support, training, or other products, visit:\n"
           "   https://shop.mysql.com/\n", INFO_INFO);
  put_info("List of all MySQL commands:", INFO_INFO);
  if (!named_cmds)
    put_info("Note that all text commands must be first on line and end with ';'",INFO_INFO);
  for (i = 0; commands[i].name; i++)
  {
    end= strmov(buff, commands[i].name);
    for (j= (int)strlen(commands[i].name); j < 10; j++)
      end= strmov(end, " ");
    if (commands[i].func)
      tee_fprintf(stdout, "%s(\\%c) %s\n", buff,
		  commands[i].cmd_char, commands[i].doc);
  }
  if (connected && mysql_get_server_version(&mysql) >= 40100)
    put_info("\nFor server side help, type 'help contents'\n", INFO_INFO);
  return 0;
}


	/* ARGSUSED */
static int
com_clear(String *buffer,char *line __attribute__((unused)))
{
#ifdef HAVE_READLINE
  if (status.add_to_history)
    fix_history(buffer);
#endif
  buffer->length(0);
  return 0;
}

	/* ARGSUSED */
static int
com_charset(String *buffer __attribute__((unused)), char *line)
{
  char buff[256], *param;
  CHARSET_INFO * new_cs;
  strmake(buff, line, sizeof(buff) - 1);
  param= get_arg(buff, 0);
  if (!param || !*param)
  {
    return put_info("Usage: \\C charset_name | charset charset_name", 
		    INFO_ERROR, 0);
  }
  new_cs= get_charset_by_csname(param, MY_CS_PRIMARY, MYF(MY_WME));
  if (new_cs)
  {
    charset_info= new_cs;
    mysql_set_character_set(&mysql, charset_info->csname);
    default_charset= (char *)charset_info->csname;
    put_info("Charset changed", INFO_INFO);
  }
  else put_info("Charset is not found", INFO_INFO);
  return 0;
}

/*
  Execute command
  Returns: 0  if ok
          -1 if not fatal error
	  1  if fatal error
*/


static int
com_go(String *buffer,char *line __attribute__((unused)))
{
  char		buff[200]; /* about 110 chars used so far */
  char		time_buff[52+3+1]; /* time max + space&parens + NUL */
  MYSQL_RES	*result;
  ulong		timer, warnings= 0;
  uint		error= 0;
  int           err= 0;

  interrupted_query= 0;
  if (!status.batch)
  {
    old_buffer= *buffer;			// Save for edit command
    old_buffer.copy();
  }

  /* Remove garbage for nicer messages */
  LINT_INIT(buff[0]);
  remove_cntrl(*buffer);

  if (buffer->is_empty())
  {
    if (status.batch)				// Ignore empty quries
      return 0;
    return put_info("No query specified\n",INFO_ERROR);

  }
  if (!connected && reconnect())
  {
    buffer->length(0);				// Remove query on error
    return opt_reconnect ? -1 : 1;          // Fatal error
  }
  if (verbose)
    (void) com_print(buffer,0);

  if (skip_updates &&
      (buffer->length() < 4 || my_strnncoll(charset_info,
					    (const uchar*)buffer->ptr(),4,
					    (const uchar*)"SET ",4)))
  {
    (void) put_info("Ignoring query to other database",INFO_INFO);
    return 0;
  }

  timer=start_timer();
  executing_query= 1;
  error= mysql_real_query_for_lazy(buffer->ptr(),buffer->length());

#ifdef HAVE_READLINE
  if (status.add_to_history) 
  {  
    buffer->append(vertical ? "\\G" : delimiter);
    /* Append final command onto history */
    fix_history(buffer);
  }
#endif

  buffer->length(0);

  if (error)
    goto end;

  do
  {
    char *pos;

    if (quick)
    {
      if (!(result=mysql_use_result(&mysql)) && mysql_field_count(&mysql))
      {
        error= put_error(&mysql);
        goto end;
      }
    }
    else
    {
      error= mysql_store_result_for_lazy(&result);
      if (error)
        goto end;
    }

    if (verbose >= 3 || !opt_silent)
      mysql_end_timer(timer,time_buff);
    else
      time_buff[0]= '\0';

    /* Every branch must truncate  buff . */
    if (result)
    {
      if (!mysql_num_rows(result) && ! quick && !column_types_flag)
      {
	strmov(buff, "Empty set");
        if (opt_xml)
        { 
          /*
            We must print XML header and footer
            to produce a well-formed XML even if
            the result set is empty (Bug#27608).
          */
          init_pager();
          print_table_data_xml(result);
          end_pager();
        }
      }
      else
      {
	init_pager();
	if (opt_html)
	  print_table_data_html(result);
	else if (opt_xml)
	  print_table_data_xml(result);
  else if (vertical || (auto_vertical_output && (terminal_width < get_result_width(result))))
	  print_table_data_vertically(result);
	else if (opt_silent && verbose <= 2 && !output_tables)
	  print_tab_data(result);
	else
	  print_table_data(result);
	sprintf(buff,"%ld %s in set",
		(long) mysql_num_rows(result),
		(long) mysql_num_rows(result) == 1 ? "row" : "rows");
	end_pager();
        if (mysql_errno(&mysql))
          error= put_error(&mysql);
      }
    }
    else if (mysql_affected_rows(&mysql) == ~(ulonglong) 0)
      strmov(buff,"Query OK");
    else
      sprintf(buff,"Query OK, %ld %s affected",
	      (long) mysql_affected_rows(&mysql),
	      (long) mysql_affected_rows(&mysql) == 1 ? "row" : "rows");

    pos=strend(buff);
    if ((warnings= mysql_warning_count(&mysql)))
    {
      *pos++= ',';
      *pos++= ' ';
      pos=int10_to_str(warnings, pos, 10);
      pos=strmov(pos, " warning");
      if (warnings != 1)
	*pos++= 's';
    }
    strmov(pos, time_buff);
    put_info(buff,INFO_RESULT);
    if (mysql_info(&mysql))
      put_info(mysql_info(&mysql),INFO_RESULT);
    put_info("",INFO_RESULT);			// Empty row

    if (result && !mysql_eof(result))	/* Something wrong when using quick */
      error= put_error(&mysql);
    else if (unbuffered)
      fflush(stdout);
    mysql_free_result(result);
  } while (!(err= mysql_next_result(&mysql)));
  if (err >= 1)
    error= put_error(&mysql);

end:

 /* Show warnings if any or error occured */
  if (show_warnings == 1 && (warnings >= 1 || error))
    print_warnings();

  if (!error && !status.batch && 
      (mysql.server_status & SERVER_STATUS_DB_DROPPED))
    get_current_db();

  executing_query= 0;
  return error;				/* New command follows */
}


static void init_pager()
{
#ifdef USE_POPEN
  if (!opt_nopager)
  {
    if (!(PAGER= popen(pager, "w")))
    {
      tee_fprintf(stdout, "popen() failed! defaulting PAGER to stdout!\n");
      PAGER= stdout;
    }
  }
  else
#endif
    PAGER= stdout;
}

static void end_pager()
{
#ifdef USE_POPEN
  if (!opt_nopager)
    pclose(PAGER);
#endif
}


static void init_tee(const char *file_name)
{
  FILE* new_outfile;
  if (opt_outfile)
    end_tee();
  if (!(new_outfile= my_fopen(file_name, O_APPEND | O_WRONLY, MYF(MY_WME))))
  {
    tee_fprintf(stdout, "Error logging to file '%s'\n", file_name);
    return;
  }
  OUTFILE = new_outfile;
  strmake(outfile, file_name, FN_REFLEN-1);
  tee_fprintf(stdout, "Logging to file '%s'\n", file_name);
  opt_outfile= 1;
  return;
}


static void end_tee()
{
  my_fclose(OUTFILE, MYF(0));
  OUTFILE= 0;
  opt_outfile= 0;
  return;
}


static int
com_ego(String *buffer,char *line)
{
  int result;
  bool oldvertical=vertical;
  vertical=1;
  result=com_go(buffer,line);
  vertical=oldvertical;
  return result;
}


static const char *fieldtype2str(enum enum_field_types type)
{
  switch (type) {
    case MYSQL_TYPE_BIT:         return "BIT";
    case MYSQL_TYPE_BLOB:        return "BLOB";
    case MYSQL_TYPE_DATE:        return "DATE";
    case MYSQL_TYPE_DATETIME:    return "DATETIME";
    case MYSQL_TYPE_NEWDECIMAL:  return "NEWDECIMAL";
    case MYSQL_TYPE_DECIMAL:     return "DECIMAL";
    case MYSQL_TYPE_DOUBLE:      return "DOUBLE";
    case MYSQL_TYPE_ENUM:        return "ENUM";
    case MYSQL_TYPE_FLOAT:       return "FLOAT";
    case MYSQL_TYPE_GEOMETRY:    return "GEOMETRY";
    case MYSQL_TYPE_INT24:       return "INT24";
    case MYSQL_TYPE_LONG:        return "LONG";
    case MYSQL_TYPE_LONGLONG:    return "LONGLONG";
    case MYSQL_TYPE_LONG_BLOB:   return "LONG_BLOB";
    case MYSQL_TYPE_MEDIUM_BLOB: return "MEDIUM_BLOB";
    case MYSQL_TYPE_NEWDATE:     return "NEWDATE";
    case MYSQL_TYPE_NULL:        return "NULL";
    case MYSQL_TYPE_SET:         return "SET";
    case MYSQL_TYPE_SHORT:       return "SHORT";
    case MYSQL_TYPE_STRING:      return "STRING";
    case MYSQL_TYPE_TIME:        return "TIME";
    case MYSQL_TYPE_TIMESTAMP:   return "TIMESTAMP";
    case MYSQL_TYPE_TINY:        return "TINY";
    case MYSQL_TYPE_TINY_BLOB:   return "TINY_BLOB";
    case MYSQL_TYPE_VAR_STRING:  return "VAR_STRING";
    case MYSQL_TYPE_YEAR:        return "YEAR";
    default:                     return "?-unknown-?";
  }
}

static char *fieldflags2str(uint f) {
  static char buf[1024];
  char *s=buf;
  *s=0;
#define ff2s_check_flag(X) \
                if (f & X ## _FLAG) { s=strmov(s, # X " "); f &= ~ X ## _FLAG; }
  ff2s_check_flag(NOT_NULL);
  ff2s_check_flag(PRI_KEY);
  ff2s_check_flag(UNIQUE_KEY);
  ff2s_check_flag(MULTIPLE_KEY);
  ff2s_check_flag(BLOB);
  ff2s_check_flag(UNSIGNED);
  ff2s_check_flag(ZEROFILL);
  ff2s_check_flag(BINARY);
  ff2s_check_flag(ENUM);
  ff2s_check_flag(AUTO_INCREMENT);
  ff2s_check_flag(TIMESTAMP);
  ff2s_check_flag(SET);
  ff2s_check_flag(NO_DEFAULT_VALUE);
  ff2s_check_flag(NUM);
  ff2s_check_flag(PART_KEY);
  ff2s_check_flag(GROUP);
  ff2s_check_flag(UNIQUE);
  ff2s_check_flag(BINCMP);
  ff2s_check_flag(ON_UPDATE_NOW);
#undef ff2s_check_flag
  if (f)
    sprintf(s, " unknows=0x%04x", f);
  return buf;
}

static void
print_field_types(MYSQL_RES *result)
{
  MYSQL_FIELD   *field;
  uint i=0;

  while ((field = mysql_fetch_field(result)))
  {
    tee_fprintf(PAGER, "Field %3u:  `%s`\n"
                       "Catalog:    `%s`\n"
                       "Database:   `%s`\n"
                       "Table:      `%s`\n"
                       "Org_table:  `%s`\n"
                       "Type:       %s\n"
                       "Collation:  %s (%u)\n"
                       "Length:     %lu\n"
                       "Max_length: %lu\n"
                       "Decimals:   %u\n"
                       "Flags:      %s\n\n",
                ++i,
                field->name, field->catalog, field->db, field->table,
                field->org_table, fieldtype2str(field->type),
                get_charset_name(field->charsetnr), field->charsetnr,
                field->length, field->max_length, field->decimals,
                fieldflags2str(field->flags));
  }
  tee_puts("", PAGER);
}


static void
print_table_data(MYSQL_RES *result)
{
  String separator(256);
  MYSQL_ROW	cur;
  MYSQL_FIELD	*field;
  bool		*num_flag;

  num_flag=(bool*) my_alloca(sizeof(bool)*mysql_num_fields(result));
  if (column_types_flag)
  {
    print_field_types(result);
    if (!mysql_num_rows(result))
      return;
    mysql_field_seek(result,0);
  }
  separator.copy("+",1,charset_info);
  while ((field = mysql_fetch_field(result)))
  {
    uint length= column_names ? field->name_length : 0;
    if (quick)
      length=max(length,field->length);
    else
      length=max(length,field->max_length);
    if (length < 4 && !IS_NOT_NULL(field->flags))
      length=4;					// Room for "NULL"
    field->max_length=length;
    separator.fill(separator.length()+length+2,'-');
    separator.append('+');
  }
  separator.append('\0');                       // End marker for \0
  tee_puts((char*) separator.ptr(), PAGER);
  if (column_names)
  {
    mysql_field_seek(result,0);
    (void) tee_fputs("|", PAGER);
    for (uint off=0; (field = mysql_fetch_field(result)) ; off++)
    {
      uint name_length= (uint) strlen(field->name);
      uint numcells= charset_info->cset->numcells(charset_info,
                                                  field->name,
                                                  field->name + name_length);
      uint display_length= field->max_length + name_length - numcells;
      tee_fprintf(PAGER, " %-*s |",(int) min(display_length,
                                            MAX_COLUMN_LENGTH),
                  field->name);
      num_flag[off]= IS_NUM(field->type);
    }
    (void) tee_fputs("\n", PAGER);
    tee_puts((char*) separator.ptr(), PAGER);
  }

  while ((cur= mysql_fetch_row(result)))
  {
    if (interrupted_query)
      break;
    ulong *lengths= mysql_fetch_lengths(result);
    (void) tee_fputs("| ", PAGER);
    mysql_field_seek(result, 0);
    for (uint off= 0; off < mysql_num_fields(result); off++)
    {
      const char *buffer;
      uint data_length;
      uint field_max_length;
      uint visible_length;
      uint extra_padding;

      if (off)
        (void) tee_fputs(" ", PAGER);

      if (cur[off] == NULL)
      {
        buffer= "NULL";
        data_length= 4;
      } 
      else 
      {
        buffer= cur[off];
        data_length= (uint) lengths[off];
      }

      field= mysql_fetch_field(result);
      field_max_length= field->max_length;

      /* 
       How many text cells on the screen will this string span?  If it contains
       multibyte characters, then the number of characters we occupy on screen
       will be fewer than the number of bytes we occupy in memory.

       We need to find how much screen real-estate we will occupy to know how 
       many extra padding-characters we should send with the printing function.
      */
      visible_length= charset_info->cset->numcells(charset_info, buffer, buffer + data_length);
      extra_padding= data_length - visible_length;

      if (field_max_length > MAX_COLUMN_LENGTH)
        tee_print_sized_data(buffer, data_length, MAX_COLUMN_LENGTH+extra_padding, FALSE);
      else
      {
        if (num_flag[off] != 0) /* if it is numeric, we right-justify it */
          tee_print_sized_data(buffer, data_length, field_max_length+extra_padding, TRUE);
        else 
          tee_print_sized_data(buffer, data_length, field_max_length+extra_padding, FALSE);
      }
      tee_fputs(" |", PAGER);
    }
    (void) tee_fputs("\n", PAGER);
  }
  tee_puts((char*) separator.ptr(), PAGER);
  my_afree((uchar*) num_flag);
}

/**
  Return the length of a field after it would be rendered into text.

  This doesn't know or care about multibyte characters.  Assume we're
  using such a charset.  We can't know that all of the upcoming rows 
  for this column will have bytes that each render into some fraction
  of a character.  It's at least possible that a row has bytes that 
  all render into one character each, and so the maximum length is 
  still the number of bytes.  (Assumption 1:  This can't be better 
  because we can never know the number of characters that the DB is 
  going to send -- only the number of bytes.  2: Chars <= Bytes.)

  @param  field  Pointer to a field to be inspected

  @returns  number of character positions to be used, at most
*/
static int get_field_disp_length(MYSQL_FIELD *field)
{
  uint length= column_names ? field->name_length : 0;

  if (quick)
    length= max(length, field->length);
  else
    length= max(length, field->max_length);

  if (length < 4 && !IS_NOT_NULL(field->flags))
    length= 4;				/* Room for "NULL" */

  return length;
}

/**
  For a new result, return the max number of characters that any
  upcoming row may return.

  @param  result  Pointer to the result to judge

  @returns  The max number of characters in any row of this result
*/
static int get_result_width(MYSQL_RES *result)
{
  unsigned int len= 0;
  MYSQL_FIELD *field;
  MYSQL_FIELD_OFFSET offset;
  
#ifndef DBUG_OFF
  offset= mysql_field_tell(result);
  DBUG_ASSERT(offset == 0);
#else
  offset= 0;
#endif

  while ((field= mysql_fetch_field(result)) != NULL)
    len+= get_field_disp_length(field) + 3; /* plus bar, space, & final space */

  (void) mysql_field_seek(result, offset);	

  return len + 1; /* plus final bar. */
}

static void
tee_print_sized_data(const char *data, unsigned int data_length, unsigned int total_bytes_to_send, bool right_justified)
{
  /* 
    For '\0's print ASCII spaces instead, as '\0' is eaten by (at
    least my) console driver, and that messes up the pretty table
    grid.  (The \0 is also the reason we can't use fprintf() .) 
  */
  unsigned int i;
  const char *p;

  if (right_justified) 
    for (i= data_length; i < total_bytes_to_send; i++)
      tee_putc((int)' ', PAGER);

  for (i= 0, p= data; i < data_length; i+= 1, p+= 1)
  {
    if (*p == '\0')
      tee_putc((int)' ', PAGER);
    else
      tee_putc((int)*p, PAGER);
  }

  if (! right_justified) 
    for (i= data_length; i < total_bytes_to_send; i++)
      tee_putc((int)' ', PAGER);
}



static void
print_table_data_html(MYSQL_RES *result)
{
  MYSQL_ROW	cur;
  MYSQL_FIELD	*field;

  mysql_field_seek(result,0);
  (void) tee_fputs("<TABLE BORDER=1><TR>", PAGER);
  if (column_names)
  {
    while((field = mysql_fetch_field(result)))
    {
      tee_fputs("<TH>", PAGER);
      if (field->name && field->name[0])
        xmlencode_print(field->name, field->name_length);
      else
        tee_fputs(field->name ? " &nbsp; " : "NULL", PAGER);
      tee_fputs("</TH>", PAGER);
    }
    (void) tee_fputs("</TR>", PAGER);
  }
  while ((cur = mysql_fetch_row(result)))
  {
    if (interrupted_query)
      break;
    ulong *lengths=mysql_fetch_lengths(result);
    (void) tee_fputs("<TR>", PAGER);
    for (uint i=0; i < mysql_num_fields(result); i++)
    {
      (void) tee_fputs("<TD>", PAGER);
      xmlencode_print(cur[i], lengths[i]);
      (void) tee_fputs("</TD>", PAGER);
    }
    (void) tee_fputs("</TR>", PAGER);
  }
  (void) tee_fputs("</TABLE>", PAGER);
}


static void
print_table_data_xml(MYSQL_RES *result)
{
  MYSQL_ROW   cur;
  MYSQL_FIELD *fields;

  mysql_field_seek(result,0);

  tee_fputs("<?xml version=\"1.0\"?>\n\n<resultset statement=\"", PAGER);
  xmlencode_print(glob_buffer.ptr(), (int)strlen(glob_buffer.ptr()));
  tee_fputs("\" xmlns:xsi=\"http://www.w3.org/2001/XMLSchema-instance\">",
            PAGER);

  fields = mysql_fetch_fields(result);
  while ((cur = mysql_fetch_row(result)))
  {
    if (interrupted_query)
      break;
    ulong *lengths=mysql_fetch_lengths(result);
    (void) tee_fputs("\n  <row>\n", PAGER);
    for (uint i=0; i < mysql_num_fields(result); i++)
    {
      tee_fprintf(PAGER, "\t<field name=\"");
      xmlencode_print(fields[i].name, (uint) strlen(fields[i].name));
      if (cur[i])
      {
        tee_fprintf(PAGER, "\">");
        xmlencode_print(cur[i], lengths[i]);
        tee_fprintf(PAGER, "</field>\n");
      }
      else
        tee_fprintf(PAGER, "\" xsi:nil=\"true\" />\n");
    }
    (void) tee_fputs("  </row>\n", PAGER);
  }
  (void) tee_fputs("</resultset>\n", PAGER);
}


static void
print_table_data_vertically(MYSQL_RES *result)
{
  MYSQL_ROW	cur;
  uint		max_length=0;
  MYSQL_FIELD	*field;

  while ((field = mysql_fetch_field(result)))
  {
    uint length= field->name_length;
    if (length > max_length)
      max_length= length;
    field->max_length=length;
  }

  mysql_field_seek(result,0);
  for (uint row_count=1; (cur= mysql_fetch_row(result)); row_count++)
  {
    if (interrupted_query)
      break;
    mysql_field_seek(result,0);
    tee_fprintf(PAGER, 
		"*************************** %d. row ***************************\n", row_count);

    ulong *lengths= mysql_fetch_lengths(result);

    for (uint off=0; off < mysql_num_fields(result); off++)
    {
      field= mysql_fetch_field(result);
      if (column_names)
        tee_fprintf(PAGER, "%*s: ",(int) max_length,field->name);
      if (cur[off])
      {
        unsigned int i;
        const char *p;

        for (i= 0, p= cur[off]; i < lengths[off]; i+= 1, p+= 1)
        {
          if (*p == '\0')
            tee_putc((int)' ', PAGER);
          else
            tee_putc((int)*p, PAGER);
        }
        tee_putc('\n', PAGER);
      }
      else
        tee_fprintf(PAGER, "NULL\n");
    }
  }
}


/* print_warnings should be called right after executing a statement */

static void print_warnings()
{
  const char   *query;
  MYSQL_RES    *result;
  MYSQL_ROW    cur;
  my_ulonglong num_rows;
  
  /* Save current error before calling "show warnings" */
  uint error= mysql_errno(&mysql);

  /* Get the warnings */
  query= "show warnings";
  mysql_real_query_for_lazy(query, strlen(query));
  mysql_store_result_for_lazy(&result);

  /* Bail out when no warnings */
  if (!result || !(num_rows= mysql_num_rows(result)))
    goto end;

  cur= mysql_fetch_row(result);

  /*
    Don't print a duplicate of the current error.  It is possible for SHOW
    WARNINGS to return multiple errors with the same code, but different
    messages.  To be safe, skip printing the duplicate only if it is the only
    warning.
  */
  if (!cur || (num_rows == 1 && error == (uint) strtoul(cur[1], NULL, 10)))
    goto end;

  /* Print the warnings */
  init_pager();
  do
  {
    tee_fprintf(PAGER, "%s (Code %s): %s\n", cur[0], cur[1], cur[2]);
  } while ((cur= mysql_fetch_row(result)));
  end_pager();

end:
  mysql_free_result(result);
}


static const char *array_value(const char **array, char key)
{
  for (; *array; array+= 2)
    if (**array == key)
      return array[1];
  return 0;
}


static void
xmlencode_print(const char *src, uint length)
{
  if (!src)
    tee_fputs("NULL", PAGER);
  else
  {
    for (const char *p = src; length; p++, length--)
    {
      const char *t;
      if ((t = array_value(xmlmeta, *p)))
	tee_fputs(t, PAGER);
      else
	tee_putc(*p, PAGER);
    }
  }
}


static void
safe_put_field(const char *pos,ulong length)
{
  if (!pos)
    tee_fputs("NULL", PAGER);
  else
  {
    if (opt_raw_data)
    {
      unsigned long i;
      /* Can't use tee_fputs(), it stops with NUL characters. */
      for (i= 0; i < length; i++, pos++)
        tee_putc(*pos, PAGER);
    }
    else for (const char *end=pos+length ; pos != end ; pos++)
    {
#ifdef USE_MB
      int l;
      if (use_mb(charset_info) &&
          (l = my_ismbchar(charset_info, pos, end)))
      {
	  while (l--)
	    tee_putc(*pos++, PAGER);
	  pos--;
	  continue;
      }
#endif
      if (!*pos)
	tee_fputs("\\0", PAGER); // This makes everything hard
      else if (*pos == '\t')
	tee_fputs("\\t", PAGER); // This would destroy tab format
      else if (*pos == '\n')
	tee_fputs("\\n", PAGER); // This too
      else if (*pos == '\\')
	tee_fputs("\\\\", PAGER);
	else
	tee_putc(*pos, PAGER);
    }
  }
}


static void
print_tab_data(MYSQL_RES *result)
{
  MYSQL_ROW	cur;
  MYSQL_FIELD	*field;
  ulong		*lengths;

  if (opt_silent < 2 && column_names)
  {
    int first=0;
    while ((field = mysql_fetch_field(result)))
    {
      if (first++)
	(void) tee_fputs("\t", PAGER);
      (void) tee_fputs(field->name, PAGER);
    }
    (void) tee_fputs("\n", PAGER);
  }
  while ((cur = mysql_fetch_row(result)))
  {
    lengths=mysql_fetch_lengths(result);
    safe_put_field(cur[0],lengths[0]);
    for (uint off=1 ; off < mysql_num_fields(result); off++)
    {
      (void) tee_fputs("\t", PAGER);
      safe_put_field(cur[off], lengths[off]);
    }
    (void) tee_fputs("\n", PAGER);
  }
}

static int
com_tee(String *buffer __attribute__((unused)),
        char *line __attribute__((unused)))
{
  char file_name[FN_REFLEN], *end, *param;

  if (status.batch)
    return 0;
  while (my_isspace(charset_info,*line))
    line++;
  if (!(param = strchr(line, ' '))) // if outfile wasn't given, use the default
  {
    if (!strlen(outfile))
    {
      printf("No previous outfile available, you must give a filename!\n");
      return 0;
    }
    else if (opt_outfile)
    {
      tee_fprintf(stdout, "Currently logging to file '%s'\n", outfile);
      return 0;
    }
    else
      param = outfile;			//resume using the old outfile
  }

  /* eliminate the spaces before the parameters */
  while (my_isspace(charset_info,*param))
    param++;
  end= strmake(file_name, param, sizeof(file_name) - 1);
  /* remove end space from command line */
  while (end > file_name && (my_isspace(charset_info,end[-1]) || 
			     my_iscntrl(charset_info,end[-1])))
    end--;
  end[0]= 0;
  if (end == file_name)
  {
    printf("No outfile specified!\n");
    return 0;
  }
  init_tee(file_name);
  return 0;
}


static int
com_notee(String *buffer __attribute__((unused)),
	  char *line __attribute__((unused)))
{
  if (opt_outfile)
    end_tee();
  tee_fprintf(stdout, "Outfile disabled.\n");
  return 0;
}

/*
  Sorry, this command is not available in Windows.
*/

#ifdef USE_POPEN
static int
com_pager(String *buffer __attribute__((unused)),
          char *line __attribute__((unused)))
{
  char pager_name[FN_REFLEN], *end, *param;

  if (status.batch)
    return 0;
  /* Skip spaces in front of the pager command */
  while (my_isspace(charset_info, *line))
    line++;
  /* Skip the pager command */
  param= strchr(line, ' ');
  /* Skip the spaces between the command and the argument */
  while (param && my_isspace(charset_info, *param))
    param++;
  if (!param || !strlen(param)) // if pager was not given, use the default
  {
    if (!default_pager_set)
    {
      tee_fprintf(stdout, "Default pager wasn't set, using stdout.\n");
      opt_nopager=1;
      strmov(pager, "stdout");
      PAGER= stdout;
      return 0;
    }
    strmov(pager, default_pager);
  }
  else
  {
    end= strmake(pager_name, param, sizeof(pager_name)-1);
    while (end > pager_name && (my_isspace(charset_info,end[-1]) || 
                                my_iscntrl(charset_info,end[-1])))
      end--;
    end[0]=0;
    strmov(pager, pager_name);
    strmov(default_pager, pager_name);
  }
  opt_nopager=0;
  tee_fprintf(stdout, "PAGER set to '%s'\n", pager);
  return 0;
}


static int
com_nopager(String *buffer __attribute__((unused)),
	    char *line __attribute__((unused)))
{
  strmov(pager, "stdout");
  opt_nopager=1;
  PAGER= stdout;
  tee_fprintf(stdout, "PAGER set to stdout\n");
  return 0;
}
#endif


/*
  Sorry, you can't send the result to an editor in Win32
*/

#ifdef USE_POPEN
static int
com_edit(String *buffer,char *line __attribute__((unused)))
{
  char	filename[FN_REFLEN],buff[160];
  int	fd,tmp;
  const char *editor;

  if ((fd=create_temp_file(filename,NullS,"sql", O_CREAT | O_WRONLY,
			   MYF(MY_WME))) < 0)
    goto err;
  if (buffer->is_empty() && !old_buffer.is_empty())
    (void) my_write(fd,(uchar*) old_buffer.ptr(),old_buffer.length(),
		    MYF(MY_WME));
  else
    (void) my_write(fd,(uchar*) buffer->ptr(),buffer->length(),MYF(MY_WME));
  (void) my_close(fd,MYF(0));

  if (!(editor = (char *)getenv("EDITOR")) &&
      !(editor = (char *)getenv("VISUAL")))
    editor = "vi";
  strxmov(buff,editor," ",filename,NullS);
  if(system(buff) == -1)
    goto err;

  MY_STAT stat_arg;
  if (!my_stat(filename,&stat_arg,MYF(MY_WME)))
    goto err;
  if ((fd = my_open(filename,O_RDONLY, MYF(MY_WME))) < 0)
    goto err;
  (void) buffer->alloc((uint) stat_arg.st_size);
  if ((tmp=read(fd,(char*) buffer->ptr(),buffer->alloced_length())) >= 0L)
    buffer->length((uint) tmp);
  else
    buffer->length(0);
  (void) my_close(fd,MYF(0));
  (void) my_delete(filename,MYF(MY_WME));
err:
  return 0;
}
#endif


/* If arg is given, exit without errors. This happens on command 'quit' */

static int
com_quit(String *buffer __attribute__((unused)),
	 char *line __attribute__((unused)))
{
  status.exit_status=0;
  return 1;
}

static int
com_rehash(String *buffer __attribute__((unused)),
	 char *line __attribute__((unused)))
{
#ifdef HAVE_READLINE
  build_completion_hash(1, 0);
#endif
  return 0;
}


#ifdef USE_POPEN
static int
com_shell(String *buffer __attribute__((unused)),
          char *line __attribute__((unused)))
{
  char *shell_cmd;

  /* Skip space from line begin */
  while (my_isspace(charset_info, *line))
    line++;
  if (!(shell_cmd = strchr(line, ' ')))
  {
    put_info("Usage: \\! shell-command", INFO_ERROR);
    return -1;
  }
  /*
    The output of the shell command does not
    get directed to the pager or the outfile
  */
  if (system(shell_cmd) == -1)
  {
    put_info(strerror(errno), INFO_ERROR, errno);
    return -1;
  }
  return 0;
}
#endif


static int
com_print(String *buffer,char *line __attribute__((unused)))
{
  tee_puts("--------------", stdout);
  (void) tee_fputs(buffer->c_ptr(), stdout);
  if (!buffer->length() || (*buffer)[buffer->length()-1] != '\n')
    tee_putc('\n', stdout);
  tee_puts("--------------\n", stdout);
  return 0;					/* If empty buffer */
}

	/* ARGSUSED */
static int
com_connect(String *buffer, char *line)
{
  char *tmp, buff[256];
  bool save_rehash= opt_rehash;
  int error;

  bzero(buff, sizeof(buff));
  if (buffer)
  {
    /*
      Two null bytes are needed in the end of buff to allow
      get_arg to find end of string the second time it's called.
    */
    tmp= strmake(buff, line, sizeof(buff)-2);
#ifdef EXTRA_DEBUG
    tmp[1]= 0;
#endif
    tmp= get_arg(buff, 0);
    if (tmp && *tmp)
    {
      my_free(current_db);
      current_db= my_strdup(tmp, MYF(MY_WME));
      tmp= get_arg(buff, 1);
      if (tmp)
      {
	my_free(current_host);
	current_host=my_strdup(tmp,MYF(MY_WME));
      }
    }
    else
    {
      /* Quick re-connect */
      opt_rehash= 0;                            /* purecov: tested */
    }
    buffer->length(0);				// command used
  }
  else
    opt_rehash= 0;
  error=sql_connect(current_host,current_db,current_user,opt_password,0);
  opt_rehash= save_rehash;

  if (connected)
  {
    sprintf(buff,"Connection id:    %lu",mysql_thread_id(&mysql));
    put_info(buff,INFO_INFO);
    sprintf(buff,"Current database: %.128s\n",
	    current_db ? current_db : "*** NONE ***");
    put_info(buff,INFO_INFO);
  }
  return error;
}


static int com_source(String *buffer __attribute__((unused)),
                      char *line)
{
  char source_name[FN_REFLEN], *end, *param;
  LINE_BUFFER *line_buff;
  int error;
  STATUS old_status;
  FILE *sql_file;

  /* Skip space from file name */
  while (my_isspace(charset_info,*line))
    line++;
  if (!(param = strchr(line, ' ')))		// Skip command name
    return put_info("Usage: \\. <filename> | source <filename>", 
		    INFO_ERROR, 0);
  while (my_isspace(charset_info,*param))
    param++;
  end=strmake(source_name,param,sizeof(source_name)-1);
  while (end > source_name && (my_isspace(charset_info,end[-1]) || 
                               my_iscntrl(charset_info,end[-1])))
    end--;
  end[0]=0;
  unpack_filename(source_name,source_name);
  /* open file name */
  if (!(sql_file = my_fopen(source_name, O_RDONLY | O_BINARY,MYF(0))))
  {
    char buff[FN_REFLEN+60];
    sprintf(buff,"Failed to open file '%s', error: %d", source_name,errno);
    return put_info(buff, INFO_ERROR, 0);
  }

  if (!(line_buff= batch_readline_init(MAX_BATCH_BUFFER_SIZE, sql_file)))
  {
    my_fclose(sql_file,MYF(0));
    return put_info("Can't initialize batch_readline", INFO_ERROR, 0);
  }

  /* Save old status */
  old_status=status;
  bfill((char*) &status,sizeof(status),(char) 0);

  status.batch=old_status.batch;		// Run in batch mode
  status.line_buff=line_buff;
  status.file_name=source_name;
  glob_buffer.length(0);			// Empty command buffer
  error= read_and_execute(false);
  status=old_status;				// Continue as before
  my_fclose(sql_file,MYF(0));
  batch_readline_end(line_buff);
  return error;
}


	/* ARGSUSED */
static int
com_delimiter(String *buffer __attribute__((unused)), char *line)
{
  char buff[256], *tmp;

  strmake(buff, line, sizeof(buff) - 1);
  tmp= get_arg(buff, 0);

  if (!tmp || !*tmp)
  {
    put_info("DELIMITER must be followed by a 'delimiter' character or string",
	     INFO_ERROR);
    return 0;
  }
  else
  {
    if (strstr(tmp, "\\")) 
    {
      put_info("DELIMITER cannot contain a backslash character", INFO_ERROR);
      return 0;
    }
  }
  strmake(delimiter, tmp, sizeof(delimiter) - 1);
  delimiter_length= (int)strlen(delimiter);
  delimiter_str= delimiter;
  return 0;
}

	/* ARGSUSED */
static int
com_use(String *buffer __attribute__((unused)), char *line)
{
  char *tmp, buff[FN_REFLEN + 1];
  int select_db;

  bzero(buff, sizeof(buff));
  strmake(buff, line, sizeof(buff) - 1);
  tmp= get_arg(buff, 0);
  if (!tmp || !*tmp)
  {
    put_info("USE must be followed by a database name", INFO_ERROR);
    return 0;
  }
  /*
    We need to recheck the current database, because it may change
    under our feet, for example if DROP DATABASE or RENAME DATABASE
    (latter one not yet available by the time the comment was written)
  */
  get_current_db();

  if (!current_db || cmp_database(charset_info, current_db,tmp))
  {
    if (one_database)
    {
      skip_updates= 1;
      select_db= 0;    // don't do mysql_select_db()
    }
    else
      select_db= 2;    // do mysql_select_db() and build_completion_hash()
  }
  else
  {
    /*
      USE to the current db specified.
      We do need to send mysql_select_db() to make server
      update database level privileges, which might
      change since last USE (see bug#10979).
      For performance purposes, we'll skip rebuilding of completion hash.
    */
    skip_updates= 0;
    select_db= 1;      // do only mysql_select_db(), without completion
  }

  if (select_db)
  {
    /*
      reconnect once if connection is down or if connection was found to
      be down during query
    */
    if (!connected && reconnect())
      return opt_reconnect ? -1 : 1;                        // Fatal error
    if (mysql_select_db(&mysql,tmp))
    {
      if (mysql_errno(&mysql) != CR_SERVER_GONE_ERROR)
        return put_error(&mysql);

      if (reconnect())
        return opt_reconnect ? -1 : 1;                      // Fatal error
      if (mysql_select_db(&mysql,tmp))
        return put_error(&mysql);
    }
    my_free(current_db);
    current_db=my_strdup(tmp,MYF(MY_WME));
#ifdef HAVE_READLINE
    if (select_db > 1)
      build_completion_hash(opt_rehash, 1);
#endif
  }

  put_info("Database changed",INFO_INFO);
  return 0;
}

static int
com_warnings(String *buffer __attribute__((unused)),
   char *line __attribute__((unused)))
{
  show_warnings = 1;
  put_info("Show warnings enabled.",INFO_INFO);
  return 0;
}

static int
com_nowarnings(String *buffer __attribute__((unused)),
   char *line __attribute__((unused)))
{
  show_warnings = 0;
  put_info("Show warnings disabled.",INFO_INFO);
  return 0;
}

/*
  Gets argument from a command on the command line. If get_next_arg is
  not defined, skips the command and returns the first argument. The
  line is modified by adding zero to the end of the argument. If
  get_next_arg is defined, then the function searches for end of string
  first, after found, returns the next argument and adds zero to the
  end. If you ever wish to use this feature, remember to initialize all
  items in the array to zero first.
*/

char *get_arg(char *line, my_bool get_next_arg)
{
  char *ptr, *start;
  my_bool quoted= 0, valid_arg= 0;
  char qtype= 0;

  ptr= line;
  if (get_next_arg)
  {
    for (; *ptr; ptr++) ;
    if (*(ptr + 1))
      ptr++;
  }
  else
  {
    /* skip leading white spaces */
    while (my_isspace(charset_info, *ptr))
      ptr++;
    if (*ptr == '\\') // short command was used
      ptr+= 2;
    else
      while (*ptr &&!my_isspace(charset_info, *ptr)) // skip command
        ptr++;
  }
  if (!*ptr)
    return NullS;
  while (my_isspace(charset_info, *ptr))
    ptr++;
  if (*ptr == '\'' || *ptr == '\"' || *ptr == '`')
  {
    qtype= *ptr;
    quoted= 1;
    ptr++;
  }
  for (start=ptr ; *ptr; ptr++)
  {
    if (*ptr == '\\' && ptr[1]) // escaped character
    {
      // Remove the backslash
      strmov_overlapp(ptr, ptr+1);
    }
    else if ((!quoted && *ptr == ' ') || (quoted && *ptr == qtype))
    {
      *ptr= 0;
      break;
    }
  }
  valid_arg= ptr != start;
  return valid_arg ? start : NullS;
}


static int
sql_real_connect(char *host,char *database,char *user,char *password,
		 uint silent)
{
  if (connected)
  {
    connected= 0;
    mysql_close(&mysql);
  }
  mysql_init(&mysql);
  if (opt_init_command)
    mysql_options(&mysql, MYSQL_INIT_COMMAND, opt_init_command);
  if (opt_connect_timeout)
  {
    uint timeout=opt_connect_timeout;
    mysql_options(&mysql,MYSQL_OPT_CONNECT_TIMEOUT,
		  (char*) &timeout);
  }
  if (opt_compress)
    mysql_options(&mysql,MYSQL_OPT_COMPRESS,NullS);
  if (opt_secure_auth)
    mysql_options(&mysql, MYSQL_SECURE_AUTH, (char *) &opt_secure_auth);
  if (using_opt_local_infile)
    mysql_options(&mysql,MYSQL_OPT_LOCAL_INFILE, (char*) &opt_local_infile);
#if defined(HAVE_OPENSSL) && !defined(EMBEDDED_LIBRARY)
  if (opt_use_ssl)
    mysql_ssl_set(&mysql, opt_ssl_key, opt_ssl_cert, opt_ssl_ca,
		  opt_ssl_capath, opt_ssl_cipher);
  mysql_options(&mysql,MYSQL_OPT_SSL_VERIFY_SERVER_CERT,
                (char*)&opt_ssl_verify_server_cert);
#endif
  if (opt_protocol)
    mysql_options(&mysql,MYSQL_OPT_PROTOCOL,(char*)&opt_protocol);
#ifdef HAVE_SMEM
  if (shared_memory_base_name)
    mysql_options(&mysql,MYSQL_SHARED_MEMORY_BASE_NAME,shared_memory_base_name);
#endif
  if (safe_updates)
  {
    char init_command[100];
    sprintf(init_command,
	    "SET SQL_SAFE_UPDATES=1,SQL_SELECT_LIMIT=%lu,SQL_MAX_JOIN_SIZE=%lu",
	    select_limit,max_join_size);
    mysql_options(&mysql, MYSQL_INIT_COMMAND, init_command);
  }

  mysql_options(&mysql, MYSQL_SET_CHARSET_NAME, default_charset);
  
  if (opt_plugin_dir && *opt_plugin_dir)
    mysql_options(&mysql, MYSQL_PLUGIN_DIR, opt_plugin_dir);

  if (opt_default_auth && *opt_default_auth)
    mysql_options(&mysql, MYSQL_DEFAULT_AUTH, opt_default_auth);

  if (!mysql_real_connect(&mysql, host, user, password,
                          database, opt_mysql_port, opt_mysql_unix_port,
                          connect_flag | CLIENT_MULTI_STATEMENTS))
  {
    if (!silent ||
	(mysql_errno(&mysql) != CR_CONN_HOST_ERROR &&
	 mysql_errno(&mysql) != CR_CONNECTION_ERROR))
    {
      (void) put_error(&mysql);
      (void) fflush(stdout);
      return ignore_errors ? -1 : 1;		// Abort
    }
    return -1;					// Retryable
  }
  
  charset_info= mysql.charset;
  
  connected=1;
#ifndef EMBEDDED_LIBRARY
  mysql.reconnect= debug_info_flag; // We want to know if this happens
#else
  mysql.reconnect= 1;
#endif
#ifdef HAVE_READLINE
  build_completion_hash(opt_rehash, 1);
#endif
  return 0;
}


static int
sql_connect(char *host,char *database,char *user,char *password,uint silent)
{
  bool message=0;
  uint count=0;
  int error;
  for (;;)
  {
    if ((error=sql_real_connect(host,database,user,password,wait_flag)) >= 0)
    {
      if (count)
      {
	tee_fputs("\n", stderr);
	(void) fflush(stderr);
      }
      return error;
    }
    if (!wait_flag)
      return ignore_errors ? -1 : 1;
    if (!message && !silent)
    {
      message=1;
      tee_fputs("Waiting",stderr); (void) fflush(stderr);
    }
    (void) sleep(wait_time);
    if (!silent)
    {
      putc('.',stderr); (void) fflush(stderr);
      count++;
    }
  }
}



static int
com_status(String *buffer __attribute__((unused)),
	   char *line __attribute__((unused)))
{
  const char *status_str;
  char buff[40];
  ulonglong id;
  MYSQL_RES *result;
  LINT_INIT(result);

  if (mysql_real_query_for_lazy(
        C_STRING_WITH_LEN("select DATABASE(), USER() limit 1")))
    return 0;

  tee_puts("--------------", stdout);
  usage(1);					/* Print version */
  tee_fprintf(stdout, "\nConnection id:\t\t%lu\n",mysql_thread_id(&mysql));
  /*
    Don't remove "limit 1",
    it is protection againts SQL_SELECT_LIMIT=0
  */
  if (!mysql_store_result_for_lazy(&result))
  {
    MYSQL_ROW cur=mysql_fetch_row(result);
    if (cur)
    {
      tee_fprintf(stdout, "Current database:\t%s\n", cur[0] ? cur[0] : "");
      tee_fprintf(stdout, "Current user:\t\t%s\n", cur[1]);
    }
    mysql_free_result(result);
  }

#if defined(HAVE_OPENSSL) && !defined(EMBEDDED_LIBRARY)
  if ((status_str= mysql_get_ssl_cipher(&mysql)))
    tee_fprintf(stdout, "SSL:\t\t\tCipher in use is %s\n",
                status_str);
  else
#endif /* HAVE_OPENSSL && !EMBEDDED_LIBRARY */
    tee_puts("SSL:\t\t\tNot in use", stdout);

  if (skip_updates)
  {
    vidattr(A_BOLD);
    tee_fprintf(stdout, "\nAll updates ignored to this database\n");
    vidattr(A_NORMAL);
  }
#ifdef USE_POPEN
  tee_fprintf(stdout, "Current pager:\t\t%s\n", pager);
  tee_fprintf(stdout, "Using outfile:\t\t'%s'\n", opt_outfile ? outfile : "");
#endif
  tee_fprintf(stdout, "Using delimiter:\t%s\n", delimiter);
  tee_fprintf(stdout, "Server version:\t\t%s\n", server_version_string(&mysql));
  tee_fprintf(stdout, "Protocol version:\t%d\n", mysql_get_proto_info(&mysql));
  tee_fprintf(stdout, "Connection:\t\t%s\n", mysql_get_host_info(&mysql));
  if ((id= mysql_insert_id(&mysql)))
    tee_fprintf(stdout, "Insert id:\t\t%s\n", llstr(id, buff));

  /* "limit 1" is protection against SQL_SELECT_LIMIT=0 */
  if (mysql_real_query_for_lazy(C_STRING_WITH_LEN(
        "select @@character_set_client, @@character_set_connection, "
        "@@character_set_server, @@character_set_database limit 1")))
  {
    if (mysql_errno(&mysql) == CR_SERVER_GONE_ERROR)
      return 0;
  }
  if (!mysql_store_result_for_lazy(&result))
  {
    MYSQL_ROW cur=mysql_fetch_row(result);
    if (cur)
    {
      tee_fprintf(stdout, "Server characterset:\t%s\n", cur[2] ? cur[2] : "");
      tee_fprintf(stdout, "Db     characterset:\t%s\n", cur[3] ? cur[3] : "");
      tee_fprintf(stdout, "Client characterset:\t%s\n", cur[0] ? cur[0] : "");
      tee_fprintf(stdout, "Conn.  characterset:\t%s\n", cur[1] ? cur[1] : "");
    }
    mysql_free_result(result);
  }
  else
  {
    /* Probably pre-4.1 server */
    tee_fprintf(stdout, "Client characterset:\t%s\n", charset_info->csname);
    tee_fprintf(stdout, "Server characterset:\t%s\n", mysql.charset->csname);
  }

#ifndef EMBEDDED_LIBRARY
  if (strstr(mysql_get_host_info(&mysql),"TCP/IP") || ! mysql.unix_socket)
    tee_fprintf(stdout, "TCP port:\t\t%d\n", mysql.port);
  else
    tee_fprintf(stdout, "UNIX socket:\t\t%s\n", mysql.unix_socket);
  if (mysql.net.compress)
    tee_fprintf(stdout, "Protocol:\t\tCompressed\n");
#endif

  if ((status_str= mysql_stat(&mysql)) && !mysql_error(&mysql)[0])
  {
    ulong sec;
    const char *pos= strchr(status_str,' ');
    /* print label */
    tee_fprintf(stdout, "%.*s\t\t\t", (int) (pos-status_str), status_str);
    if ((status_str= str2int(pos,10,0,LONG_MAX,(long*) &sec)))
    {
      nice_time((double) sec,buff,0);
      tee_puts(buff, stdout);			/* print nice time */
      while (*status_str == ' ')
        status_str++;  /* to next info */
      tee_putc('\n', stdout);
      tee_puts(status_str, stdout);
    }
  }
  if (safe_updates)
  {
    vidattr(A_BOLD);
    tee_fprintf(stdout, "\nNote that you are running in safe_update_mode:\n");
    vidattr(A_NORMAL);
    tee_fprintf(stdout, "\
UPDATEs and DELETEs that don't use a key in the WHERE clause are not allowed.\n\
(One can force an UPDATE/DELETE by adding LIMIT # at the end of the command.)\n\
SELECT has an automatic 'LIMIT %lu' if LIMIT is not used.\n\
Max number of examined row combination in a join is set to: %lu\n\n",
select_limit, max_join_size);
  }
  tee_puts("--------------\n", stdout);
  return 0;
}

static const char *
server_version_string(MYSQL *con)
{
  /* Only one thread calls this, so no synchronization is needed */
  if (server_version == NULL)
  {
    MYSQL_RES *result;

    /* "limit 1" is protection against SQL_SELECT_LIMIT=0 */
    if (!mysql_query(con, "select @@version_comment limit 1") &&
        (result = mysql_use_result(con)))
    {
      MYSQL_ROW cur = mysql_fetch_row(result);
      if (cur && cur[0])
      {
        /* version, space, comment, \0 */
        size_t len= strlen(mysql_get_server_info(con)) + strlen(cur[0]) + 2;

        if ((server_version= (char *) my_malloc(len, MYF(MY_WME))))
        {
          char *bufp;
          bufp = strmov(server_version, mysql_get_server_info(con));
          bufp = strmov(bufp, " ");
          (void) strmov(bufp, cur[0]);
        }
      }
      mysql_free_result(result);
    }

    /*
      If for some reason we didn't get a version_comment, we'll
      keep things simple.
    */

    if (server_version == NULL)
      server_version= my_strdup(mysql_get_server_info(con), MYF(MY_WME));
  }

  return server_version ? server_version : "";
}

static int
put_info(const char *str,INFO_TYPE info_type, uint error, const char *sqlstate)
{
  FILE *file= (info_type == INFO_ERROR ? stderr : stdout);
  static int inited=0;

  if (status.batch)
  {
    if (info_type == INFO_ERROR)
    {
      (void) fflush(file);
      fprintf(file,"ERROR");
      if (error)
      {
	if (sqlstate)
	  (void) fprintf(file," %d (%s)",error, sqlstate);
        else
	  (void) fprintf(file," %d",error);
      }
      if (status.query_start_line && line_numbers)
      {
	(void) fprintf(file," at line %lu",status.query_start_line);
	if (status.file_name)
	  (void) fprintf(file," in file: '%s'", status.file_name);
      }
      (void) fprintf(file,": %s\n",str);
      (void) fflush(file);
      if (!ignore_errors)
	return 1;
    }
    else if (info_type == INFO_RESULT && verbose > 1)
      tee_puts(str, file);
    if (unbuffered)
      fflush(file);
    return info_type == INFO_ERROR ? -1 : 0;
  }
  if (!opt_silent || info_type == INFO_ERROR)
  {
    if (!inited)
    {
      inited=1;
#ifdef HAVE_SETUPTERM
      (void) setupterm((char *)0, 1, (int *) 0);
#endif
    }
    if (info_type == INFO_ERROR)
    {
      if (!opt_nobeep)
        putchar('\a');		      	/* This should make a bell */
      vidattr(A_STANDOUT);
      if (error)
      {
	if (sqlstate)
          (void) tee_fprintf(file, "ERROR %d (%s): ", error, sqlstate);
        else
          (void) tee_fprintf(file, "ERROR %d: ", error);
      }
      else
        tee_puts("ERROR: ", file);
    }
    else
      vidattr(A_BOLD);
    (void) tee_puts(str, file);
    vidattr(A_NORMAL);
  }
  if (unbuffered)
    fflush(file);
  return info_type == INFO_ERROR ? -1 : 0;
}


static int
put_error(MYSQL *con)
{
  return put_info(mysql_error(con), INFO_ERROR, mysql_errno(con),
		  mysql_sqlstate(con));
}  


static void remove_cntrl(String &buffer)
{
  char *start,*end;
  end=(start=(char*) buffer.ptr())+buffer.length();
  while (start < end && !my_isgraph(charset_info,end[-1]))
    end--;
  buffer.length((uint) (end-start));
}


void tee_fprintf(FILE *file, const char *fmt, ...)
{
  va_list args;

  va_start(args, fmt);
  (void) vfprintf(file, fmt, args);
  va_end(args);

  if (opt_outfile)
  {
    va_start(args, fmt);
    (void) vfprintf(OUTFILE, fmt, args);
    va_end(args);
  }
}


void tee_fputs(const char *s, FILE *file)
{
  fputs(s, file);
  if (opt_outfile)
    fputs(s, OUTFILE);
}


void tee_puts(const char *s, FILE *file)
{
  fputs(s, file);
  fputc('\n', file);
  if (opt_outfile)
  {
    fputs(s, OUTFILE);
    fputc('\n', OUTFILE);
  }
}

void tee_putc(int c, FILE *file)
{
  putc(c, file);
  if (opt_outfile)
    putc(c, OUTFILE);
}

#if defined(__WIN__)
#include <time.h>
#else
#include <sys/times.h>
#ifdef _SC_CLK_TCK				// For mit-pthreads
#undef CLOCKS_PER_SEC
#define CLOCKS_PER_SEC (sysconf(_SC_CLK_TCK))
#endif
#endif

static ulong start_timer(void)
{
#if defined(__WIN__)
  return clock();
#else
  struct tms tms_tmp;
  return times(&tms_tmp);
#endif
}


/** 
  Write as many as 52+1 bytes to buff, in the form of a legible duration of time.

  len("4294967296 days, 23 hours, 59 minutes, 60.00 seconds")  ->  52
*/
static void nice_time(double sec,char *buff,bool part_second)
{
  ulong tmp;
  if (sec >= 3600.0*24)
  {
    tmp=(ulong) floor(sec/(3600.0*24));
    sec-=3600.0*24*tmp;
    buff=int10_to_str((long) tmp, buff, 10);
    buff=strmov(buff,tmp > 1 ? " days " : " day ");
  }
  if (sec >= 3600.0)
  {
    tmp=(ulong) floor(sec/3600.0);
    sec-=3600.0*tmp;
    buff=int10_to_str((long) tmp, buff, 10);
    buff=strmov(buff,tmp > 1 ? " hours " : " hour ");
  }
  if (sec >= 60.0)
  {
    tmp=(ulong) floor(sec/60.0);
    sec-=60.0*tmp;
    buff=int10_to_str((long) tmp, buff, 10);
    buff=strmov(buff," min ");
  }
  if (part_second)
    sprintf(buff,"%.2f sec",sec);
  else
    sprintf(buff,"%d sec",(int) sec);
}


static void end_timer(ulong start_time,char *buff)
{
  nice_time((double) (start_timer() - start_time) /
	    CLOCKS_PER_SEC,buff,1);
}


static void mysql_end_timer(ulong start_time,char *buff)
{
  buff[0]=' ';
  buff[1]='(';
  end_timer(start_time,buff+2);
  strmov(strend(buff),")");
}

static const char* construct_prompt()
{
  processed_prompt.free();			// Erase the old prompt
  time_t  lclock = time(NULL);			// Get the date struct
  struct tm *t = localtime(&lclock);

  /* parse thru the settings for the prompt */
  for (char *c = current_prompt; *c ; c++)
  {
    if (*c != PROMPT_CHAR)
	processed_prompt.append(*c);
    else
    {
      switch (*++c) {
      case '\0':
	c--;			// stop it from going beyond if ends with %
	break;
      case 'c':
	add_int_to_prompt(++prompt_counter);
	break;
      case 'v':
	if (connected)
	  processed_prompt.append(mysql_get_server_info(&mysql));
	else
	  processed_prompt.append("not_connected");
	break;
      case 'd':
	processed_prompt.append(current_db ? current_db : "(none)");
	break;
      case 'h':
      {
	const char *prompt;
	prompt= connected ? mysql_get_host_info(&mysql) : "not_connected";
	if (strstr(prompt, "Localhost"))
	  processed_prompt.append("localhost");
	else
	{
	  const char *end=strcend(prompt,' ');
	  processed_prompt.append(prompt, (uint) (end-prompt));
	}
	break;
      }
      case 'p':
      {
#ifndef EMBEDDED_LIBRARY
	if (!connected)
	{
	  processed_prompt.append("not_connected");
	  break;
	}

	const char *host_info = mysql_get_host_info(&mysql);
	if (strstr(host_info, "memory")) 
	{
		processed_prompt.append( mysql.host );
	}
	else if (strstr(host_info,"TCP/IP") ||
	    !mysql.unix_socket)
	  add_int_to_prompt(mysql.port);
	else
	{
	  char *pos=strrchr(mysql.unix_socket,'/');
 	  processed_prompt.append(pos ? pos+1 : mysql.unix_socket);
	}
#endif
      }
	break;
      case 'U':
	if (!full_username)
	  init_username();
        processed_prompt.append(full_username ? full_username :
                                (current_user ?  current_user : "(unknown)"));
	break;
      case 'u':
	if (!full_username)
	  init_username();
        processed_prompt.append(part_username ? part_username :
                                (current_user ?  current_user : "(unknown)"));
	break;
      case PROMPT_CHAR:
	processed_prompt.append(PROMPT_CHAR);
	break;
      case 'n':
	processed_prompt.append('\n');
	break;
      case ' ':
      case '_':
	processed_prompt.append(' ');
	break;
      case 'R':
	if (t->tm_hour < 10)
	  processed_prompt.append('0');
	add_int_to_prompt(t->tm_hour);
	break;
      case 'r':
	int getHour;
	getHour = t->tm_hour % 12;
	if (getHour == 0)
	  getHour=12;
	if (getHour < 10)
	  processed_prompt.append('0');
	add_int_to_prompt(getHour);
	break;
      case 'm':
	if (t->tm_min < 10)
	  processed_prompt.append('0');
	add_int_to_prompt(t->tm_min);
	break;
      case 'y':
	int getYear;
	getYear = t->tm_year % 100;
	if (getYear < 10)
	  processed_prompt.append('0');
	add_int_to_prompt(getYear);
	break;
      case 'Y':
	add_int_to_prompt(t->tm_year+1900);
	break;
      case 'D':
	char* dateTime;
	dateTime = ctime(&lclock);
	processed_prompt.append(strtok(dateTime,"\n"));
	break;
      case 's':
	if (t->tm_sec < 10)
	  processed_prompt.append('0');
	add_int_to_prompt(t->tm_sec);
	break;
      case 'w':
	processed_prompt.append(day_names[t->tm_wday]);
	break;
      case 'P':
	processed_prompt.append(t->tm_hour < 12 ? "am" : "pm");
	break;
      case 'o':
	add_int_to_prompt(t->tm_mon+1);
	break;
      case 'O':
	processed_prompt.append(month_names[t->tm_mon]);
	break;
      case '\'':
	processed_prompt.append("'");
	break;
      case '"':
	processed_prompt.append('"');
	break;
      case 'S':
	processed_prompt.append(';');
	break;
      case 't':
	processed_prompt.append('\t');
	break;
      case 'l':
	processed_prompt.append(delimiter_str);
	break;
      default:
	processed_prompt.append(c);
      }
    }
  }
  processed_prompt.append('\0');
  return processed_prompt.ptr();
}


static void add_int_to_prompt(int toadd)
{
  char buffer[16];
  int10_to_str(toadd,buffer,10);
  processed_prompt.append(buffer);
}

static void init_username()
{
  my_free(full_username);
  my_free(part_username);

  MYSQL_RES *result;
  LINT_INIT(result);
  if (!mysql_query(&mysql,"select USER()") &&
      (result=mysql_use_result(&mysql)))
  {
    MYSQL_ROW cur=mysql_fetch_row(result);
    full_username=my_strdup(cur[0],MYF(MY_WME));
    part_username=my_strdup(strtok(cur[0],"@"),MYF(MY_WME));
    (void) mysql_fetch_row(result);		// Read eof
  }
}

static int com_prompt(String *buffer __attribute__((unused)),
                      char *line)
{
  char *ptr=strchr(line, ' ');
  prompt_counter = 0;
  my_free(current_prompt);
  current_prompt=my_strdup(ptr ? ptr+1 : default_prompt,MYF(MY_WME));
  if (!ptr)
    tee_fprintf(stdout, "Returning to default PROMPT of %s\n", default_prompt);
  else
    tee_fprintf(stdout, "PROMPT set to '%s'\n", current_prompt);
  return 0;
}<|MERGE_RESOLUTION|>--- conflicted
+++ resolved
@@ -1177,11 +1177,7 @@
 	  mysql_thread_id(&mysql), server_version_string(&mysql));
   put_info((char*) glob_buffer.ptr(),INFO_INFO);
 
-<<<<<<< HEAD
-  put_info(ORACLE_WELCOME_COPYRIGHT_NOTICE("2000, 2010"), INFO_INFO);
-=======
   put_info(ORACLE_WELCOME_COPYRIGHT_NOTICE("2000, 2011"), INFO_INFO);
->>>>>>> 9bb51735
 
 #ifdef HAVE_READLINE
   initialize_readline((char*) my_progname);
@@ -1599,11 +1595,7 @@
 
   if (version)
     return;
-<<<<<<< HEAD
-  puts(ORACLE_WELCOME_COPYRIGHT_NOTICE("2000, 2010"));
-=======
   puts(ORACLE_WELCOME_COPYRIGHT_NOTICE("2000, 2011"));
->>>>>>> 9bb51735
   printf("Usage: %s [OPTIONS] [database]\n", my_progname);
   my_print_help(my_long_options);
   print_defaults("my", load_default_groups);
