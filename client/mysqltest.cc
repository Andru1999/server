--- conflicted
+++ resolved
@@ -6431,11 +6431,7 @@
 void usage()
 {
   print_version();
-<<<<<<< HEAD
-  puts(ORACLE_WELCOME_COPYRIGHT_NOTICE("2000, 2010"));
-=======
   puts(ORACLE_WELCOME_COPYRIGHT_NOTICE("2000, 2011"));
->>>>>>> c4dad60a
   printf("Runs a test against the mysql server and compares output with a results file.\n\n");
   printf("Usage: %s [OPTIONS] [database] < test_file\n", my_progname);
   my_print_help(my_long_options);
