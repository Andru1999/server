#ifndef MYSQL_SERVICE_WSREP_INCLUDED
#define MYSQL_SERVICE_WSREP_INCLUDED

#if (defined (MYSQL_DYNAMIC_PLUGIN) && defined(MYSQL_SERVICE_WSREP_DYNAMIC_INCLUDED)) || (!defined(MYSQL_DYNAMIC_PLUGIN) && defined(MYSQL_SERVICE_WSREP_STATIC_INCLUDED))

#else

/* Copyright (c) 2015 MariaDB Corporation Ab
                 2018 Codership Oy <info@codership.com>
*/
/**
  @file
  wsrep service

  Interface to WSREP functionality in the server.
  For engines that want to support galera.
*/
#include <my_pthread.h>
#ifdef __cplusplus
#endif
enum wsrep_conflict_state {
    NO_CONFLICT,
    MUST_ABORT,
    ABORTING,
    ABORTED,
    MUST_REPLAY,
    REPLAYING,
    RETRY_AUTOCOMMIT,
    CERT_FAILURE,
};

enum wsrep_exec_mode {
    /* Transaction processing before replication. */
    LOCAL_STATE,
    /* Slave thread applying write sets from other nodes or replaying thread. */
    REPL_RECV,
    /* Total-order-isolation mode. */
    TOTAL_ORDER,
    /*
      Transaction procession after it has been replicated in prepare stage and
      has passed certification.
    */
    LOCAL_COMMIT,
    LOCAL_ROLLBACK,
};

enum wsrep_query_state {
    QUERY_IDLE,
    QUERY_EXEC,
    QUERY_COMMITTING,
    QUERY_EXITING,
};

enum wsrep_trx_status {
    WSREP_TRX_OK,
    WSREP_TRX_CERT_FAIL,      /* certification failure, must abort */
    WSREP_TRX_SIZE_EXCEEDED,  /* trx size exceeded */
    WSREP_TRX_ERROR,          /* native mysql error */
};
struct xid_t;
struct wsrep_ws_handle;
struct wsrep_buf;

extern struct wsrep_service_st {
  my_bool                     (*get_wsrep_certify_nonPK_func)();
  my_bool                     (*get_wsrep_debug_func)();
  my_bool                     (*get_wsrep_drupal_282555_workaround_func)();
  my_bool                     (*get_wsrep_recovery_func)();
  my_bool                     (*get_wsrep_load_data_splitting_func)();
  my_bool                     (*get_wsrep_log_conflicts_func)();
  long                        (*get_wsrep_protocol_version_func)();
  bool                        (*wsrep_consistency_check_func)(THD *thd);
  int                         (*wsrep_is_wsrep_xid_func)(const void *xid);
  long long                   (*wsrep_xid_seqno_func)(const struct xid_t *xid);
  const unsigned char*        (*wsrep_xid_uuid_func)(const struct xid_t *xid);
  my_bool                     (*wsrep_on_func)(const void *);
  bool                        (*wsrep_prepare_key_for_innodb_func)(THD* thd, const unsigned char*, size_t, const unsigned char*, size_t, struct wsrep_buf*, size_t*);
  void                        (*wsrep_thd_LOCK_func)(const void* thd_ptr);
  void                        (*wsrep_thd_UNLOCK_func)(const void* thd_ptr);
  void                        (*wsrep_thd_awake_func)(const void* thd, my_bool signal);
  my_thread_id                (*wsrep_thd_thread_id_func)(const void* thd);
  my_bool                     (*wsrep_thd_is_wsrep_on_func)(const void* thd);
  const char *                (*wsrep_thd_query_func)(const void* thd);
  int                         (*wsrep_thd_retry_counter_func)(THD *thd);
  bool                        (*wsrep_thd_ignore_table_func)(THD *thd);
<<<<<<< HEAD
  long long                   (*wsrep_thd_trx_seqno_func)(THD *thd);
  struct wsrep_ws_handle *    (*wsrep_thd_ws_handle_func)(THD *thd);
  int                         (*wsrep_trx_is_aborting_func)(MYSQL_THD thd);
  int                         (*wsrep_trx_order_before_func)(MYSQL_THD, MYSQL_THD);
  void                        (*wsrep_unlock_rollback_func)();
  void                        (*wsrep_set_data_home_dir_func)(const char *data_dir);
=======
  long long                   (*wsrep_thd_trx_seqno_func)(const void* thd);
  my_bool                     (*wsrep_thd_is_aborting_func)(const void* thd);
  my_bool                     (*wsrep_trx_order_before_func)(const void* left_ptr, const void* right_ptr);
  void                        (*wsrep_thd_xid_func)(const void *thd_ptr, void *xid, size_t xid_size);
>>>>>>> 725fe316
} *wsrep_service;

#define MYSQL_SERVICE_WSREP_INCLUDED
#endif

#ifdef MYSQL_DYNAMIC_PLUGIN

#define MYSQL_SERVICE_WSREP_DYNAMIC_INCLUDED
#define get_wsrep_certify_nonPK() wsrep_service->get_wsrep_certify_nonPK_func()
#define get_wsrep_debug() wsrep_service->get_wsrep_debug_func()
#define get_wsrep_drupal_282555_workaround() wsrep_service->get_wsrep_drupal_282555_workaround_func()
#define get_wsrep_recovery() wsrep_service->get_wsrep_recovery_func()
#define get_wsrep_load_data_splitting() wsrep_service->get_wsrep_load_data_splitting_func()
#define get_wsrep_log_conflicts() wsrep_service->get_wsrep_log_conflicts_func()
#define get_wsrep_protocol_version() wsrep_service->get_wsrep_protocol_version_func()
#define wsrep_consistency_check(T) wsrep_service->wsrep_consistency_check_func(T)
#define wsrep_is_wsrep_xid(X) wsrep_service->wsrep_is_wsrep_xid_func(X)
#define get_wsrep_xid_seqno(X) wsrep_service->wsrep_xid_seqno_func(X)
#define get_wsrep_xid_uuid(X) wsrep_service->wsrep_xid_uuid_func(X)
#define wsrep_on(X) wsrep_service->wsrep_on_func(X)
#define wsrep_prepare_key_for_innodb(A,B,C,D,E,F,G) wsrep_service->wsrep_prepare_key_for_innodb_func(A,B,C,D,E,F.G)
#define wsrep_thd_LOCK(T) wsrep_service->wsrep_thd_LOCK_func(T)
#define wsrep_thd_UNLOCK(T) wsrep_service->wsrep_thd_UNLOCK_func(T)
#define wsrep_thd_awake(T,S) wsrep_service->wsrep_thd_awake_func(T,S)
#define wsrep_thd_thread_id(T) wsrep_service->wsrep_thd_thread_id_func(T)
#define wsrep_thd_is_wsrep_on(T) wsrep_service->wsrep_thd_is_wsrep_on_func(T)
#define wsrep_thd_query(T) wsrep_service->wsrep_thd_query_func(T)
#define wsrep_thd_retry_counter(T) wsrep_service->wsrep_thd_retry_counter_func(T)
#define wsrep_thd_ignore_table(T) wsrep_service->wsrep_thd_ignore_table_func(T)
#define wsrep_thd_trx_seqno(T) wsrep_service->wsrep_thd_trx_seqno_func(T)
#define wsrep_trx_order_before(T1,T2) wsrep_service->wsrep_trx_order_before_func(T1,T2)
<<<<<<< HEAD
#define wsrep_unlock_rollback() wsrep_service->wsrep_unlock_rollback_func()
#define wsrep_set_data_home_dir(A) wsrep_service->wsrep_set_data_home_dir_func(A)
=======
#define wsrep_thd_xid(T,X,S) wsrep_service->wsrep_thd_xid_func(T,X,S)
>>>>>>> 725fe316

#define wsrep_thd_is_BF(T,S) wsrep_service->wsrep_thd_is_BF_func(T,S)

#else

#define MYSQL_SERVICE_WSREP_STATIC_INCLUDED
extern my_bool wsrep_debug;
extern my_bool wsrep_log_conflicts;
extern my_bool wsrep_certify_nonPK;
extern my_bool wsrep_load_data_splitting;
extern my_bool wsrep_drupal_282555_workaround;
extern my_bool wsrep_recovery;
extern long wsrep_protocol_version;

extern "C" bool wsrep_consistency_check(THD *thd);
bool wsrep_prepare_key_for_innodb(THD* thd, const unsigned char* cache_key, size_t cache_key_len, const unsigned char* row_id, size_t row_id_len, struct wsrep_buf* key, size_t* key_len);
extern "C" const char *wsrep_thd_query(const void* thd);
int wsrep_is_wsrep_xid(const void* xid);
extern "C" long long get_wsrep_xid_seqno(const struct xid_t* xid);
const unsigned char* get_wsrep_xid_uuid(const struct xid_t* xid);
my_bool wsrep_trx_order_before(const void* thd1, const void* thd2);
long get_wsrep_protocol_version();
extern "C" long long wsrep_thd_trx_seqno(const void* thd);
my_bool get_wsrep_certify_nonPK();
my_bool get_wsrep_debug();
my_bool get_wsrep_drupal_282555_workaround();
my_bool get_wsrep_recovery();
my_bool get_wsrep_load_data_splitting();
my_bool get_wsrep_log_conflicts();
my_bool wsrep_aborting_thd_contains(THD *thd);
struct wsrep_ws_handle *wsrep_thd_ws_handle(THD *thd);
void wsrep_aborting_thd_enqueue(THD *thd);
void wsrep_post_commit(THD* thd, bool all);
bool wsrep_thd_ignore_table(THD *thd);
<<<<<<< HEAD
void wsrep_unlock_rollback();
void wsrep_set_data_home_dir(const char *data_dir);
=======
>>>>>>> 725fe316


/* from mysql wsrep-lib */
#include "my_global.h"
#include "my_pthread.h"
/* Must match to definition in sql/mysqld.h */
typedef int64 query_id_t;

extern "C" my_bool wsrep_global_on();

/* Return true if wsrep is enabled for a thd. This means that
   wsrep is enabled globally and the thd has wsrep on */
extern "C" my_bool wsrep_on(const void* thd);
/* Lock thd wsrep lock */
extern "C" void wsrep_thd_LOCK(const void* thd);
/* Unlock thd wsrep lock */
extern "C" void wsrep_thd_UNLOCK(const void* thd);

/* Return true if thd has wsrep_on */
extern "C" my_bool wsrep_thd_is_wsrep_on(const void* thd);
/* Return thd id */
extern "C" my_thread_id wsrep_thd_thread_id(const void* thd);

/* Return thd client state string */
extern "C" const char* wsrep_thd_client_state_str(const void* thd);
/* Return thd client mode string */
extern "C" const char* wsrep_thd_client_mode_str(const void* thd);
/* Return thd transaction state string */
extern "C" const char* wsrep_thd_transaction_state_str(const void* thd);

/* Return current query id */
extern "C" query_id_t wsrep_thd_query_id(const void* thd);
/* Return current transaction id */
extern "C" query_id_t wsrep_thd_transaction_id(const void* thd);
/* Mark thd own transaction as aborted */
extern "C" void wsrep_thd_self_abort(void *thd);
/* Return true if thd is in replicating mode */
extern "C" my_bool wsrep_thd_is_local(const void *thd);
/* Return true if thd is in high priority mode */
/* todo: rename to is_high_priority() */
extern "C" my_bool wsrep_thd_is_applying(const void *thd);
/* Return true if thd is in TOI mode */
extern "C" my_bool wsrep_thd_is_toi(const void* thd);
/* Return true if thd is in replicating TOI mode */
extern "C" my_bool wsrep_thd_is_local_toi(const void* thd);
/* Return true if thd is in RSU mode */
extern "C" my_bool wsrep_thd_is_in_rsu(const void* thd);
/* Return true if thd is in BF mode, either high_priority or TOI */
extern "C" my_bool wsrep_thd_is_BF(const void* thd, my_bool sync);
/* Return true if thd is streaming */
extern "C" my_bool wsrep_thd_is_SR(const void* thd);
extern "C" void wsrep_handle_SR_rollback(void *BF_thd_ptr, void *victim_thd_ptr);
/* Return XID associated to thd */
extern "C" void wsrep_thd_xid(const void* thd, void* xid, size_t size);
/* Return thd retry counter */
extern "C" int wsrep_thd_retry_counter(THD*);
/* Signal thd to awake from wait */
extern "C" void wsrep_thd_awake(const void* thd, my_bool signal);
/* BF abort victim_thd */
extern "C" my_bool wsrep_thd_bf_abort(const void* bf_thd, void* victim_thd,
                                      my_bool signal);
/* Return true if left thd is ordered before right thd */
extern "C" my_bool wsrep_thd_order_before(const void* left, const void* right);
/* Return true if thd should skip locking. This means that the thd
   is operating on shared resource inside commit order critical section. */
extern "C" my_bool wsrep_thd_skip_locking(const void*);
/* Return true if thd is aborting */
extern "C" my_bool wsrep_thd_is_aborting(const void*);


enum Wsrep_key_type
{
    wsrep_key_shared,
    wsrep_key_semi_shared,
    wsrep_key_semi_exclusive,
    wsrep_key_exclusive
};
struct wsrep_key;
struct wsrep_key_array;
extern "C" int wsrep_thd_append_key(void*,
                                    const struct wsrep_key* key,
                                    int n_keys,
                                    enum Wsrep_key_type);
#ifdef __cplusplus
#include <string>
extern const std::string sr_table_name_full_str;
#endif /* __cplusplus */

#endif
#endif /* MYSQL_SERVICE_WSREP_INCLUDED */<|MERGE_RESOLUTION|>--- conflicted
+++ resolved
@@ -83,19 +83,11 @@
   const char *                (*wsrep_thd_query_func)(const void* thd);
   int                         (*wsrep_thd_retry_counter_func)(THD *thd);
   bool                        (*wsrep_thd_ignore_table_func)(THD *thd);
-<<<<<<< HEAD
-  long long                   (*wsrep_thd_trx_seqno_func)(THD *thd);
-  struct wsrep_ws_handle *    (*wsrep_thd_ws_handle_func)(THD *thd);
-  int                         (*wsrep_trx_is_aborting_func)(MYSQL_THD thd);
-  int                         (*wsrep_trx_order_before_func)(MYSQL_THD, MYSQL_THD);
-  void                        (*wsrep_unlock_rollback_func)();
-  void                        (*wsrep_set_data_home_dir_func)(const char *data_dir);
-=======
   long long                   (*wsrep_thd_trx_seqno_func)(const void* thd);
   my_bool                     (*wsrep_thd_is_aborting_func)(const void* thd);
   my_bool                     (*wsrep_trx_order_before_func)(const void* left_ptr, const void* right_ptr);
   void                        (*wsrep_thd_xid_func)(const void *thd_ptr, void *xid, size_t xid_size);
->>>>>>> 725fe316
+  void                        (*wsrep_set_data_home_dir_func)(const char *data_dir);
 } *wsrep_service;
 
 #define MYSQL_SERVICE_WSREP_INCLUDED
@@ -127,12 +119,8 @@
 #define wsrep_thd_ignore_table(T) wsrep_service->wsrep_thd_ignore_table_func(T)
 #define wsrep_thd_trx_seqno(T) wsrep_service->wsrep_thd_trx_seqno_func(T)
 #define wsrep_trx_order_before(T1,T2) wsrep_service->wsrep_trx_order_before_func(T1,T2)
-<<<<<<< HEAD
-#define wsrep_unlock_rollback() wsrep_service->wsrep_unlock_rollback_func()
+#define wsrep_thd_xid(T,X,S) wsrep_service->wsrep_thd_xid_func(T,X,S)
 #define wsrep_set_data_home_dir(A) wsrep_service->wsrep_set_data_home_dir_func(A)
-=======
-#define wsrep_thd_xid(T,X,S) wsrep_service->wsrep_thd_xid_func(T,X,S)
->>>>>>> 725fe316
 
 #define wsrep_thd_is_BF(T,S) wsrep_service->wsrep_thd_is_BF_func(T,S)
 
@@ -167,11 +155,7 @@
 void wsrep_aborting_thd_enqueue(THD *thd);
 void wsrep_post_commit(THD* thd, bool all);
 bool wsrep_thd_ignore_table(THD *thd);
-<<<<<<< HEAD
-void wsrep_unlock_rollback();
 void wsrep_set_data_home_dir(const char *data_dir);
-=======
->>>>>>> 725fe316
 
 
 /* from mysql wsrep-lib */
