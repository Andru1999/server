/* Copyright 2000-2008 MySQL AB, 2008 Sun Microsystems, Inc.

   This program is free software; you can redistribute it and/or modify
   it under the terms of the GNU General Public License as published by
   the Free Software Foundation; version 2 of the License.

   This program is distributed in the hope that it will be useful,
   but WITHOUT ANY WARRANTY; without even the implied warranty of
   MERCHANTABILITY or FITNESS FOR A PARTICULAR PURPOSE.  See the
   GNU General Public License for more details.

   You should have received a copy of the GNU General Public License
   along with this program; if not, write to the Free Software
   Foundation, Inc., 59 Temple Place, Suite 330, Boston, MA  02111-1307  USA */

/* Dynamic hashing of record with different key-length */

#ifndef _hash_h
#define _hash_h
#ifdef	__cplusplus
extern "C" {
#endif

/*
  There was a problem on MacOSX with a shared object ha_example.so.
  It used hash_search(). During build of ha_example.so no libmysys
  was specified. Since MacOSX had a hash_search() in the system
  library, it built the shared object so that the dynamic linker
  linked hash_search() to the system library, which caused a crash
  when called. To come around this, we renamed hash_search() to
  my_hash_search(), as we did long ago with hash_insert() and
  hash_reset(). However, this time we made the move complete with
  all names. To keep compatibility, we redefine the old names.
  Since every C and C++ file, that uses HASH, needs to include
  this file, the change is complete. Both names could be used
  in the code, but the my_* versions are recommended now.
*/
#define hash_get_key    my_hash_get_key
#define hash_free_key   my_hash_free_key
#define hash_init       my_hash_init
#define hash_init2      my_hash_init2
#define _hash_init      _my_hash_init
#define hash_free       my_hash_free
#define hash_reset      my_hash_reset
#define hash_element    my_hash_element
#define hash_search     my_hash_search
#define hash_first      my_hash_first
#define hash_next       my_hash_next
#define hash_insert     my_hash_insert
#define hash_delete     my_hash_delete
#define hash_update     my_hash_update
#define hash_replace    my_hash_replace
#define hash_check      my_hash_check
#define hash_clear      my_hash_clear
#define hash_inited     my_hash_inited
#define hash_init_opt   my_hash_init_opt

/*
  Overhead to store an element in hash
  Can be used to approximate memory consumption for a hash
 */
#define HASH_OVERHEAD (sizeof(char*)*2)

/* flags for hash_init */
#define HASH_UNIQUE     1       /* hash_insert fails on duplicate key */

typedef uchar *(*my_hash_get_key)(const uchar *,size_t*,my_bool);
typedef void (*my_hash_free_key)(void *);

typedef struct st_hash {
  size_t key_offset,key_length;		/* Length of key if const length */
  size_t blength;
  ulong records;
  uint flags;
  DYNAMIC_ARRAY array;				/* Place for hash_keys */
  my_hash_get_key get_key;
  void (*free)(void *);
  CHARSET_INFO *charset;
} HASH;

/* A search iterator state */
typedef uint HASH_SEARCH_STATE;

#define my_hash_init(A,B,C,D,E,F,G,H) \
          _my_hash_init(A,0,B,C,D,E,F,G,H CALLER_INFO)
#define my_hash_init2(A,B,C,D,E,F,G,H,I) \
          _my_hash_init(A,B,C,D,E,F,G,H,I CALLER_INFO)
my_bool _my_hash_init(HASH *hash, uint growth_size, CHARSET_INFO *charset,
                      ulong default_array_elements, size_t key_offset,
                      size_t key_length, my_hash_get_key get_key,
                      void (*free_element)(void*),
                      uint flags CALLER_INFO_PROTO);
void my_hash_free(HASH *tree);
void my_hash_reset(HASH *hash);
uchar *my_hash_element(HASH *hash, ulong idx);
uchar *my_hash_search(const HASH *info, const uchar *key, size_t length);
uchar *my_hash_first(const HASH *info, const uchar *key, size_t length,
                     HASH_SEARCH_STATE *state);
uchar *my_hash_next(const HASH *info, const uchar *key, size_t length,
                    HASH_SEARCH_STATE *state);
my_bool my_hash_insert(HASH *info, const uchar *data);
my_bool my_hash_delete(HASH *hash, uchar *record);
my_bool my_hash_update(HASH *hash, uchar *record, uchar *old_key,
                       size_t old_key_length);
void my_hash_replace(HASH *hash, HASH_SEARCH_STATE *state, uchar *new_row);
my_bool my_hash_check(HASH *hash); /* Only in debug library */

<<<<<<< HEAD
#define my_hash_clear(H) bzero((char*) (H), sizeof(*(H)))
#define my_hash_inited(H) ((H)->array.buffer != 0)
#define my_hash_init_opt(A,B,C,D,E,F,G,H) \
          (!my_hash_inited(A) && _my_hash_init(A,0,B,C,D,E,F,G, H CALLER_INFO))
=======
#define hash_clear(H) bzero((char*) (H),sizeof(*(H)))
#define hash_inited(H) ((H)->blength != 0)
#define hash_init_opt(A,B,C,D,E,F,G,H) \
          (!hash_inited(A) && _hash_init(A,B,C,D,E,F,G, H CALLER_INFO))
>>>>>>> 728d3c39

#ifdef	__cplusplus
}
#endif
#endif<|MERGE_RESOLUTION|>--- conflicted
+++ resolved
@@ -105,17 +105,10 @@
 void my_hash_replace(HASH *hash, HASH_SEARCH_STATE *state, uchar *new_row);
 my_bool my_hash_check(HASH *hash); /* Only in debug library */
 
-<<<<<<< HEAD
 #define my_hash_clear(H) bzero((char*) (H), sizeof(*(H)))
-#define my_hash_inited(H) ((H)->array.buffer != 0)
+#define my_hash_inited(H) ((H)->blength != 0)
 #define my_hash_init_opt(A,B,C,D,E,F,G,H) \
           (!my_hash_inited(A) && _my_hash_init(A,0,B,C,D,E,F,G, H CALLER_INFO))
-=======
-#define hash_clear(H) bzero((char*) (H),sizeof(*(H)))
-#define hash_inited(H) ((H)->blength != 0)
-#define hash_init_opt(A,B,C,D,E,F,G,H) \
-          (!hash_inited(A) && _hash_init(A,B,C,D,E,F,G, H CALLER_INFO))
->>>>>>> 728d3c39
 
 #ifdef	__cplusplus
 }
