--- conflicted
+++ resolved
@@ -298,8 +298,7 @@
 
 void randominit(struct rand_struct *,unsigned long seed1,
 		unsigned long seed2);
-<<<<<<< HEAD
-double rnd(struct rand_struct *);
+double my_rnd(struct rand_struct *);
 void make_scrambled_password(char *to,const char *password,
      my_bool force_old_scramble,struct rand_struct *rand_st);
 int get_password_length(my_bool force_old_scramble);
@@ -312,10 +311,6 @@
 void password_crypt(const char* from,char* to, const char* password,int length);
 void get_hash_and_password(unsigned long* salt, unsigned char  pversion,char* hash,
      unsigned char* bin_password);
-=======
-double my_rnd(struct rand_struct *);
-void make_scrambled_password(char *to,const char *password);
->>>>>>> 24c350bc
 void get_salt_from_password(unsigned long *res,const char *password);
 void create_key_from_old_password(const char* password,char* key);
 void make_password_from_salt(char *to, unsigned long *hash_res,
