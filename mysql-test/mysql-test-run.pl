#!/usr/bin/perl
# -*- cperl -*-

# Copyright (c) 2004, 2011, Oracle and/or its affiliates.
# Copyright (c) 2009-2011 Monty Program Ab
#
# This program is free software; you can redistribute it and/or
# modify it under the terms of the GNU Library General Public
# License as published by the Free Software Foundation; version 2
# of the License.
#
# This program is distributed in the hope that it will be useful,
# but WITHOUT ANY WARRANTY; without even the implied warranty of
# MERCHANTABILITY or FITNESS FOR A PARTICULAR PURPOSE.  See the GNU
# Library General Public License for more details.
#
# You should have received a copy of the GNU General Public License
# along with this program; if not, write to the Free Software
# Foundation, Inc., 51 Franklin St, Fifth Floor, Boston, MA  02110-1301  USA

#
##############################################################################
#
#  mysql-test-run.pl
#
#  Tool used for executing a suite of .test files
#
#  See the "MySQL Test framework manual" for more information
#  http://dev.mysql.com/doc/mysqltest/en/index.html
#
#
##############################################################################

use strict;
use warnings;

BEGIN {
  # Check that mysql-test-run.pl is started from mysql-test/
  unless ( -f "mysql-test-run.pl" )
  {
    print "**** ERROR **** ",
      "You must start mysql-test-run from the mysql-test/ directory\n";
    exit(1);
  }
  # Check that lib exist
  unless ( -d "lib/" )
  {
    print "**** ERROR **** ",
      "Could not find the lib/ directory \n";
    exit(1);
  }
}

BEGIN {
  # Check backward compatibility support
  # By setting the environment variable MTR_VERSION
  # it's possible to use a previous version of
  # mysql-test-run.pl
  my $version= $ENV{MTR_VERSION} || 2;
  if ( $version == 1 )
  {
    print "=======================================================\n";
    print "  WARNING: Using mysql-test-run.pl version 1!  \n";
    print "=======================================================\n";
    # Should use exec() here on *nix but this appears not to work on Windows
    exit(system($^X, "lib/v1/mysql-test-run.pl", @ARGV) >> 8);
  }
  elsif ( $version == 2 )
  {
    # This is the current version, just continue
    ;
  }
  else
  {
    print "ERROR: Version $version of mysql-test-run does not exist!\n";
    exit(1);
  }
}

use lib "lib";

use Cwd;
use Getopt::Long;
use My::File::Path; # Patched version of File::Path
use File::Basename;
use File::Copy;
use File::Find;
use File::Temp qw/tempdir/;
use File::Spec::Functions qw/splitdir rel2abs/;
use My::Platform;
use My::SafeProcess;
use My::ConfigFactory;
use My::Options;
use My::Find;
use My::SysInfo;
use My::CoreDump;
use mtr_cases;
use mtr_report;
use mtr_match;
use mtr_unique;
use IO::Socket::INET;
use IO::Select;

require "lib/mtr_process.pl";
require "lib/mtr_io.pl";
require "lib/mtr_gcov.pl";
require "lib/mtr_gprof.pl";
require "lib/mtr_misc.pl";

$SIG{INT}= sub { mtr_error("Got ^C signal"); };

our $mysql_version_id;
our $glob_mysql_test_dir;
our $basedir;
our $bindir;

our $path_charsetsdir;
our $path_client_bindir;
our $path_client_libdir;
our $path_language;

our $path_current_testlog;
our $path_testlog;

our $default_vardir;
our $opt_vardir;                # Path to use for var/ dir
our $plugindir;
my $path_vardir_trace;          # unix formatted opt_vardir for trace files
my $opt_tmpdir;                 # Path to use for tmp/ dir
my $opt_tmpdir_pid;

my $opt_start;
my $opt_start_dirty;
my $opt_start_exit;
my $start_only;

END {
  if ( defined $opt_tmpdir_pid and $opt_tmpdir_pid == $$ )
  {
    if (!$opt_start_exit)
    {
      # Remove the tempdir this process has created
      mtr_verbose("Removing tmpdir $opt_tmpdir");
      rmtree($opt_tmpdir);
    }
    else
    {
      mtr_warning("tmpdir $opt_tmpdir should be removed after the server has finished");
    }
  }
}

sub env_or_val($$) { defined $ENV{$_[0]} ? $ENV{$_[0]} : $_[1] }

my $path_config_file;           # The generated config file, var/my.cnf

# Visual Studio produces executables in different sub-directories based on the
# configuration used to build them.  To make life easier, an environment
# variable or command-line option may be specified to control which set of
# executables will be used by the test suite.
our $opt_vs_config = $ENV{'MTR_VS_CONFIG'};

my $DEFAULT_SUITES="main,binlog,federated,rpl,maria,handler,parts,innodb," . 
                   "innodb_plugin,percona,ndb,vcol,oqgraph,sphinx," .
                   "optimizer_unfixed_bugs,plugins";
my $opt_suites;

our $opt_verbose= 0;  # Verbose output, enable with --verbose
our $exe_mysql;
our $exe_mysqladmin;
our $exe_mysqltest;
our $exe_libtool;

our $opt_big_test= 0;
our $opt_staging_run= 0;

our @opt_combinations;

our @opt_extra_mysqld_opt;
our @opt_extra_mysqltest_opt;

my $opt_compress;
my $opt_ssl;
my $opt_skip_ssl;
our $opt_ssl_supported;
my $opt_ps_protocol;
my $opt_sp_protocol;
my $opt_cursor_protocol;
my $opt_view_protocol;

our $opt_debug;
our $opt_debug_server;
our @opt_cases;                  # The test cases names in argv
our $opt_embedded_server;

# Options used when connecting to an already running server
my %opts_extern;
sub using_extern { return (keys %opts_extern > 0);};

our $opt_fast= 0;
our $opt_force;
our $opt_mem= $ENV{'MTR_MEM'};

our $opt_gcov;
our $opt_gcov_src_dir;
our $opt_gcov_exe= "gcov";
our $opt_gcov_err= "mysql-test-gcov.msg";
our $opt_gcov_msg= "mysql-test-gcov.err";

our $opt_gprof;
our %gprof_dirs;

our $glob_debugger= 0;
our $opt_gdb;
our $opt_client_gdb;
our $opt_ddd;
our $opt_client_ddd;
our $opt_manual_gdb;
our $opt_manual_ddd;
our $opt_manual_debug;
our $opt_debugger;
our $opt_client_debugger;

my $config; # The currently running config
my $current_config_name; # The currently running config file template

our @opt_experimentals;
our $experimental_test_cases= [];

my $baseport;
# $opt_build_thread may later be set from $opt_port_base
my $opt_build_thread= $ENV{'MTR_BUILD_THREAD'} || "auto";
my $opt_port_base= $ENV{'MTR_PORT_BASE'} || "auto";
my $build_thread= 0;

my $opt_record;
my $opt_report_features;

my $opt_skip_core;

our $opt_check_testcases= 1;
my $opt_mark_progress;
my $opt_max_connections;

my $opt_sleep;

my $opt_testcase_timeout= $ENV{MTR_TESTCASE_TIMEOUT} ||  15; # minutes
my $opt_suite_timeout   = $ENV{MTR_SUITE_TIMEOUT}    || 360; # minutes
my $opt_shutdown_timeout= $ENV{MTR_SHUTDOWN_TIMEOUT} ||  10; # seconds
my $opt_start_timeout   = $ENV{MTR_START_TIMEOUT}    || 180; # seconds

sub suite_timeout { return $opt_suite_timeout * 60; };
sub check_timeout { return $opt_testcase_timeout * 6; };

my $opt_wait_all;
my $opt_user_args;
my $opt_repeat= 1;
my $opt_retry= 1;
my $opt_retry_failure= env_or_val(MTR_RETRY_FAILURE => 2);
my $opt_reorder= 1;
my $opt_force_restart= 0;

my $opt_strace_client;

our $opt_user = "root";

our $opt_valgrind= 0;
my @default_valgrind_args= ("--show-reachable=yes");
my @valgrind_args;
our $opt_valgrind_mysqld= 0;
my $opt_valgrind_mysqltest= 0;
my $opt_strace= 0;
my @strace_args;
my $opt_valgrind_path;
my $opt_callgrind;
my %mysqld_logs;
my $opt_debug_sync_timeout= 300; # Default timeout for WAIT_FOR actions.

sub testcase_timeout ($) {
  my ($tinfo)= @_;
  if (exists $tinfo->{'case-timeout'}) {
    # Return test specific timeout if *longer* that the general timeout
    my $test_to= $tinfo->{'case-timeout'};
    $test_to*= 10 if $opt_valgrind;
    return $test_to * 60 if $test_to > $opt_testcase_timeout;
  }
  return $opt_testcase_timeout * 60;
}

our $opt_warnings= 1;

our $opt_include_ndbcluster= 0;
our $opt_skip_ndbcluster= 1;

my $exe_ndbd;
my $exe_ndb_mgmd;
my $exe_ndb_waiter;

our $debug_compiled_binaries;

our %mysqld_variables;

our %suites;

my $source_dist= 0;

my $opt_max_save_core= env_or_val(MTR_MAX_SAVE_CORE => 5);
my $opt_max_save_datadir= env_or_val(MTR_MAX_SAVE_DATADIR => 20);
my $opt_max_test_fail= env_or_val(MTR_MAX_TEST_FAIL => 10);

my $opt_parallel= $ENV{MTR_PARALLEL} || 1;

# lock file to stop tests
my $opt_stop_file= $ENV{MTR_STOP_FILE};
# print messages when test suite is stopped (for buildbot)
my $opt_stop_keep_alive= $ENV{MTR_STOP_KEEP_ALIVE};

select(STDOUT);
$| = 1; # Automatically flush STDOUT

main();


sub main {
  # Default, verbosity on
  report_option('verbose', 0);

  # This is needed for test log evaluation in "gen-build-status-page"
  # in all cases where the calling tool does not log the commands
  # directly before it executes them, like "make test-force-pl" in RPM builds.
  mtr_report("Logging: $0 ", join(" ", @ARGV));

  command_line_setup();

  # --help will not reach here, so now it's safe to assume we have binaries
  My::SafeProcess::find_bin();

  if ( $opt_gcov ) {
    gcov_prepare($basedir . "/" . $opt_gcov_src_dir);
  }

  
  if (!$opt_suites) {
    $opt_suites= $DEFAULT_SUITES;
	
    # Check for any extra suites to enable based on the path name
    my %extra_suites=
      (
       "mysql-5.1-new-ndb"              => "ndb_team",
       "mysql-5.1-new-ndb-merge"        => "ndb_team",
       "mysql-5.1-telco-6.2"            => "ndb_team",
       "mysql-5.1-telco-6.2-merge"      => "ndb_team",
       "mysql-5.1-telco-6.3"            => "ndb_team",
       "mysql-6.0-ndb"                  => "ndb_team",
      );

    foreach my $dir ( reverse splitdir($basedir) ) {
      my $extra_suite= $extra_suites{$dir};
      if (defined $extra_suite) {
	mtr_report("Found extra suite: $extra_suite");
	$opt_suites= "$extra_suite,$opt_suites";
	last;
      }
    }
  }

  print "vardir: $opt_vardir\n";
  initialize_servers();

  mtr_report("Checking supported features...");
  if (using_extern())
  {
    # Connect to the running mysqld and find out what it supports
    collect_mysqld_features_from_running_server();
  }
  else
  {
    # Run the mysqld to find out what features are available
    collect_mysqld_features();
  }
  check_ndbcluster_support(\%mysqld_variables);
  check_ssl_support(\%mysqld_variables);
  check_debug_support(\%mysqld_variables);

  executable_setup();

  mtr_report("Collecting tests...");
  my $tests= collect_test_cases($opt_reorder, $opt_suites, \@opt_cases);

  if ( $opt_report_features ) {
    # Put "report features" as the first test to run
    my $tinfo = My::Test->new
      (
       name           => 'report_features',
       # No result_file => Prints result
       path           => 'include/report-features.test',
       template_path  => "include/default_my.cnf",
       master_opt     => [],
       slave_opt      => [],
      );
    unshift(@$tests, $tinfo);
  }

  #######################################################################
  my $num_tests= @$tests;
  if ( $opt_parallel eq "auto" ) {
    # Try to find a suitable value for number of workers
    my $sys_info= My::SysInfo->new();

    $opt_parallel= $sys_info->num_cpus();
    for my $limit (2000, 1500, 1000, 500){
      $opt_parallel-- if ($sys_info->min_bogomips() < $limit);
    }
    my $max_par= $ENV{MTR_MAX_PARALLEL} || 8;
    $opt_parallel= $max_par if ($opt_parallel > $max_par);
    $opt_parallel= $num_tests if ($opt_parallel > $num_tests);
    $opt_parallel= 1 if (IS_WINDOWS and $sys_info->isvm());
    $opt_parallel= 1 if ($opt_parallel < 1);
    mtr_report("Using parallel: $opt_parallel");
  }

  if ($opt_parallel > 1 && $opt_start_exit) {
    mtr_warning("Parallel and --start-and-exit cannot be combined\n" .
               "Setting parallel to 1");
    $opt_parallel= 1;
  }

  # Create server socket on any free port
  my $server = new IO::Socket::INET
    (
     LocalAddr => 'localhost',
     Proto => 'tcp',
     Listen => $opt_parallel,
    );
  mtr_error("Could not create testcase server port: $!") unless $server;
  my $server_port = $server->sockport();
  mtr_report("Using server port $server_port");

  # Create child processes
  my %children;
  for my $child_num (1..$opt_parallel){
    my $child_pid= My::SafeProcess::Base::_safe_fork();
    if ($child_pid == 0){
      $server= undef; # Close the server port in child
      $tests= {}; # Don't need the tests list in child

      # Use subdir of var and tmp unless only one worker
      if ($opt_parallel > 1) {
	set_vardir("$opt_vardir/$child_num");
	$opt_tmpdir= "$opt_tmpdir/$child_num";
      }

      run_worker($server_port, $child_num);
      exit(1);
    }

    $children{$child_pid}= 1;
  }
  #######################################################################

  mtr_report();
  mtr_print_thick_line();
  mtr_print_header();

  my ($prefix, $fail, $completed, $extra_warnings)=
    run_test_server($server, $tests, $opt_parallel);

  exit(0) if $opt_start_exit;

  # Send Ctrl-C to any children still running
  kill("INT", keys(%children));

  # Wait for childs to exit
  foreach my $pid (keys %children)
  {
    my $ret_pid= waitpid($pid, 0);
    if ($ret_pid != $pid){
      mtr_report("Unknown process $ret_pid exited");
    }
    else {
      delete $children{$ret_pid};
    }
  }

  if ( not defined @$completed ) {
    mtr_error("Test suite aborted");
  }

  if ( @$completed != $num_tests){

    if ($opt_force){
      # All test should have been run, print any that are still in $tests
      #foreach my $test ( @$tests ){
      #  $test->print_test();
      #}
    }

    # Not all tests completed, failure
    mtr_report();
    mtr_report("Only ", int(@$completed), " of $num_tests completed.");
  }

  mtr_print_line();

  if ( $opt_gcov ) {
    gcov_collect($basedir . "/" . $opt_gcov_src_dir, $opt_gcov_exe,
		 $opt_gcov_msg, $opt_gcov_err);
  }

  mtr_report_stats($prefix, $fail, $completed, $extra_warnings);

  if ( @$completed != $num_tests)
  {
    mtr_error("Not all tests completed");
  }
  exit(0);
}


sub run_test_server ($$$) {
  my ($server, $tests, $childs) = @_;

  my $num_saved_cores= 0;  # Number of core files saved in vardir/log/ so far.
  my $num_saved_datadir= 0;  # Number of datadirs saved in vardir/log/ so far.
  my $num_failed_test= 0; # Number of tests failed so far
  my $test_failure= 0;    # Set true if test suite failed
  my $extra_warnings= []; # Warnings found during server shutdowns

  # Scheduler variables
  my $max_ndb= $childs / 2;
  $max_ndb = 4 if $max_ndb > 4;
  $max_ndb = 1 if $max_ndb < 1;
  my $num_ndb_tests= 0;

  my $completed= [];
  my %running;
  my $result;
  my $exe_mysqld= find_mysqld($bindir) || ""; # Used as hint to CoreDump

  my $suite_timeout= start_timer(suite_timeout());

  my $s= IO::Select->new();
  $s->add($server);
  while (1) {
    if ($opt_stop_file)
    {
      if (mtr_wait_lock_file($opt_stop_file, $opt_stop_keep_alive))
      {
        # We were waiting so restart timer process
        my $suite_timeout= start_timer(suite_timeout());
      }
    }
    my @ready = $s->can_read(1); # Wake up once every second
    foreach my $sock (@ready) {
      if ($sock == $server) {
	# New client connected
	my $child= $sock->accept();
	mtr_verbose("Client connected");
	$s->add($child);
	print $child "HELLO\n";
      }
      else {
	my $line= <$sock>;
	if (!defined $line) {
	  # Client disconnected
	  mtr_verbose("Child closed socket");
	  $s->remove($sock);
	  if (--$childs == 0){
	    return ("Completed", $test_failure, $completed, $extra_warnings);
	  }
	  next;
	}
	chomp($line);

	if ($line eq 'TESTRESULT'){
	  $result= My::Test::read_test($sock);
	  # $result->print_test();

	  # Report test status
	  mtr_report_test($result);

	  if ( $result->is_failed() ) {

	    # Save the workers "savedir" in var/log
	    my $worker_savedir= $result->{savedir};
	    my $worker_savename= basename($worker_savedir);
	    my $savedir= "$opt_vardir/log/$worker_savename";

	    if ($opt_max_save_datadir > 0 &&
		$num_saved_datadir >= $opt_max_save_datadir)
	    {
	      mtr_report(" - skipping '$worker_savedir/'");
	      rmtree($worker_savedir);
	    }
	    else {
	      mtr_report(" - saving '$worker_savedir/' to '$savedir/'");
	      rename($worker_savedir, $savedir);
	      # Move any core files from e.g. mysqltest
	      foreach my $coref (glob("core*"), glob("*.dmp"))
	      {
		mtr_report(" - found '$coref', moving it to '$savedir'");
                move($coref, $savedir);
              }
	      if ($opt_max_save_core > 0) {
		# Limit number of core files saved
		find({ no_chdir => 1,
		       wanted => sub {
			 my $core_file= $File::Find::name;
			 my $core_name= basename($core_file);

			 if ($core_name =~ /^core/ or  # Starting with core
			     (IS_WINDOWS and $core_name =~ /\.dmp$/)){
                                                       # Ending with .dmp
			   mtr_report(" - found '$core_name'",
				      "($num_saved_cores/$opt_max_save_core)");

			   My::CoreDump->show($core_file, $exe_mysqld);

			   if ($num_saved_cores >= $opt_max_save_core) {
			     mtr_report(" - deleting it, already saved",
					"$opt_max_save_core");
			     unlink("$core_file");
			   }
			   ++$num_saved_cores;
			 }
		       }
		     },
		     $savedir);
	      }
	    }
	    $num_saved_datadir++;
	    $num_failed_test++ unless ($result->{retries} ||
                                       $result->{exp_fail});

            $test_failure= 1;
	    if ( !$opt_force ) {
	      # Test has failed, force is off
	      push(@$completed, $result);
	      if ($result->{'dont_kill_server'})
              {
	        print $sock "BYE\n";
	        next;
              }
	      return ("Failure", 1, $completed, $extra_warnings);
	    }
	    elsif ($opt_max_test_fail > 0 and
		   $num_failed_test >= $opt_max_test_fail) {
	      push(@$completed, $result);
	      mtr_report("Too many tests($num_failed_test) failed!",
			 "Terminating...");
	      return ("Too many failed", 1, $completed, $extra_warnings);
	    }
	  }

	  # Retry test run after test failure
	  my $retries= $result->{retries} || 2;
	  my $test_has_failed= $result->{failures} || 0;
	  if ($test_has_failed and $retries <= $opt_retry){
	    # Test should be run one more time unless it has failed
	    # too many times already
	    my $tname= $result->{name};
	    my $failures= $result->{failures};
	    if ($opt_retry > 1 and $failures >= $opt_retry_failure){
	      mtr_report("\nTest $tname has failed $failures times,",
			 "no more retries!\n");
	    }
	    else {
	      mtr_report("\nRetrying test $tname, ".
			 "attempt($retries/$opt_retry)...\n");
	      delete($result->{result});
	      $result->{retries}= $retries+1;
	      $result->write_test($sock, 'TESTCASE');
	      next;
	    }
	  }

	  # Repeat test $opt_repeat number of times
	  my $repeat= $result->{repeat} || 1;
	  # Don't repeat if test was skipped
	  if ($repeat < $opt_repeat && $result->{'result'} ne 'MTR_RES_SKIPPED')
	  {
	    $result->{retries}= 0;
	    $result->{rep_failures}++ if $result->{failures};
	    $result->{failures}= 0;
	    delete($result->{result});
	    $result->{repeat}= $repeat+1;
	    $result->write_test($sock, 'TESTCASE');
	    next;
	  }

	  # Remove from list of running
	  mtr_error("'", $result->{name},"' is not known to be running")
	    unless delete $running{$result->key()};

	  # Update scheduler variables
	  $num_ndb_tests-- if ($result->{ndb_test});

	  # Save result in completed list
	  push(@$completed, $result);

	}
	elsif ($line eq 'START'){
	  ; # Send first test
	}
	elsif ($line eq 'WARNINGS'){
          my $fake_test= My::Test::read_test($sock);
          my $test_list= join (" ", @{$fake_test->{testnames}});
          push @$extra_warnings, $test_list;
          my $report= $fake_test->{'warnings'};
          mtr_report("***Warnings generated in error logs during shutdown ".
                     "after running tests: $test_list\n\n$report");
          $test_failure= 1;
          if ( !$opt_force ) {
            # Test failure due to warnings, force is off
            return ("Warnings in log", 1, $completed, $extra_warnings);
          }
        } else {
	  mtr_error("Unknown response: '$line' from client");
	}

	# Find next test to schedule
	# - Try to use same configuration as worker used last time
	# - Limit number of parallel ndb tests

	my $next;
	my $second_best;
	for(my $i= 0; $i <= @$tests; $i++)
	{
	  my $t= $tests->[$i];

	  last unless defined $t;

	  if (run_testcase_check_skip_test($t)){
	    # Move the test to completed list
	    #mtr_report("skip - Moving test $i to completed");
	    push(@$completed, splice(@$tests, $i, 1));

	    # Since the test at pos $i was taken away, next
	    # test will also be at $i -> redo
	    redo;
	  }

	  # Limit number of parallell NDB tests
	  if ($t->{ndb_test} and $num_ndb_tests >= $max_ndb){
	    #mtr_report("Skipping, num ndb is already at max, $num_ndb_tests");
	    next;
	  }

	  # From secondary choices, we prefer to pick a 'long-running' test if
          # possible; this helps avoid getting stuck with a few of those at the
          # end of high --parallel runs, with most workers being idle.
	  if (!defined $second_best ||
              ($t->{'long_test'} && !($tests->[$second_best]{'long_test'}))){
	    #mtr_report("Setting second_best to $i");
	    $second_best= $i;
	  }

	  # Smart allocation of next test within this thread.

	  if ($opt_reorder and $opt_parallel > 1 and defined $result)
	  {
	    my $wid= $result->{worker};
	    # Reserved for other thread, try next
	    next if (defined $t->{reserved} and $t->{reserved} != $wid);
	    if (! defined $t->{reserved})
	    {
	      # Force-restart not relevant when comparing *next* test
	      $t->{criteria} =~ s/force-restart$/no-restart/;
	      my $criteria= $t->{criteria};
	      # Reserve similar tests for this worker, but not too many
	      my $maxres= (@$tests - $i) / $opt_parallel + 1;
	      for (my $j= $i+1; $j <= $i + $maxres; $j++)
	      {
		my $tt= $tests->[$j];
		last unless defined $tt;
		last if $tt->{criteria} ne $criteria;
		$tt->{reserved}= $wid;
	      }
	    }
	  }

	  # At this point we have found next suitable test
	  $next= splice(@$tests, $i, 1);
	  last;
	}

	# Use second best choice if no other test has been found
	if (!$next and defined $second_best){
	  #mtr_report("Take second best choice $second_best");
	  mtr_error("Internal error, second best too large($second_best)")
	    if $second_best >  $#$tests;
	  $next= splice(@$tests, $second_best, 1);
	  delete $next->{reserved};
	}

        xterm_stat(scalar(@$tests));

	if ($next) {
	  # We don't need this any more
	  delete $next->{criteria};
	  $next->write_test($sock, 'TESTCASE');
	  $running{$next->key()}= $next;
	  $num_ndb_tests++ if ($next->{ndb_test});
	}
	else {
	  # No more test, tell child to exit
	  #mtr_report("Saying BYE to child");
	  print $sock "BYE\n";
	}
      }
    }

    # ----------------------------------------------------
    # Check if test suite timer expired
    # ----------------------------------------------------
    if ( has_expired($suite_timeout) )
    {
      mtr_report("Test suite timeout! Terminating...");
      return ("Timeout", 1, $completed, $extra_warnings);
    }
  }
}


sub run_worker ($) {
  my ($server_port, $thread_num)= @_;

  $SIG{INT}= sub { exit(1); };

  # Connect to server
  my $server = new IO::Socket::INET
    (
     PeerAddr => 'localhost',
     PeerPort => $server_port,
     Proto    => 'tcp'
    );
  mtr_error("Could not connect to server at port $server_port: $!")
    unless $server;

  # --------------------------------------------------------------------------
  # Set worker name
  # --------------------------------------------------------------------------
  report_option('name',"worker[$thread_num]");

  # --------------------------------------------------------------------------
  # Set different ports per thread
  # --------------------------------------------------------------------------
  set_build_thread_ports($thread_num);

  # --------------------------------------------------------------------------
  # Turn off verbosity in workers, unless explicitly specified
  # --------------------------------------------------------------------------
  report_option('verbose', undef) if ($opt_verbose == 0);

  environment_setup();

  # Read hello from server which it will send when shared
  # resources have been setup
  my $hello= <$server>;

  setup_vardir();
  check_running_as_root();

  if ( using_extern() ) {
    create_config_file_for_extern(%opts_extern);
  }

  # Ask server for first test
  print $server "START\n";

  while(my $line= <$server>){
    chomp($line);
    if ($line eq 'TESTCASE'){
      my $test= My::Test::read_test($server);
      #$test->print_test();

      # Clear comment and logfile, to avoid
      # reusing them from previous test
      delete($test->{'comment'});
      delete($test->{'logfile'});

      # A sanity check. Should this happen often we need to look at it.
      if (defined $test->{reserved} && $test->{reserved} != $thread_num) {
	my $tres= $test->{reserved};
	mtr_warning("Test reserved for w$tres picked up by w$thread_num");
      }
      $test->{worker} = $thread_num if $opt_parallel > 1;

      run_testcase($test, $server);
      #$test->{result}= 'MTR_RES_PASSED';
      # Send it back, now with results set
      #$test->print_test();
      $test->write_test($server, 'TESTRESULT');
    }
    elsif ($line eq 'BYE'){
      mtr_report("Server said BYE");
      # We need to gracefully shut down the servers to see any
      # Valgrind memory leak errors etc. since last server restart.
      if ($opt_warnings) {
        stop_servers(reverse all_servers());
        if(check_warnings_post_shutdown($server)) {
          # Warnings appeared in log file(s) during final server shutdown.
          exit(1);
        }
      }
      else {
        stop_all_servers($opt_shutdown_timeout);
      }
      my $valgrind_reports= 0;
      if ($opt_valgrind_mysqld) {
        $valgrind_reports= valgrind_exit_reports();
      }
      if ( $opt_gprof ) {
	gprof_collect (find_mysqld($bindir), keys %gprof_dirs);
      }
      exit($valgrind_reports);
    }
    else {
      mtr_error("Could not understand server, '$line'");
    }
  }

  stop_all_servers();

  exit(1);
}


sub ignore_option {
  my ($opt, $value)= @_;
  mtr_report("Ignoring option '$opt'");
}



# Setup any paths that are $opt_vardir related
sub set_vardir {
  my ($vardir)= @_;

  $opt_vardir= $vardir;

  $path_vardir_trace= $opt_vardir;
  # Chop off any "c:", DBUG likes a unix path ex: c:/src/... => /src/...
  $path_vardir_trace=~ s/^\w://;

  # Location of my.cnf that all clients use
  $path_config_file= "$opt_vardir/my.cnf";

  $path_testlog=         "$opt_vardir/log/mysqltest.log";
  $path_current_testlog= "$opt_vardir/log/current_test";

}


sub command_line_setup {
  my $opt_comment;
  my $opt_usage;
  my $opt_list_options;

  # Read the command line options
  # Note: Keep list in sync with usage at end of this file
  Getopt::Long::Configure("pass_through");
  my %options=(
             # Control what engine/variation to run
             'embedded-server'          => \$opt_embedded_server,
             'ps-protocol'              => \$opt_ps_protocol,
             'sp-protocol'              => \$opt_sp_protocol,
             'view-protocol'            => \$opt_view_protocol,
             'cursor-protocol'          => \$opt_cursor_protocol,
             'ssl|with-openssl'         => \$opt_ssl,
             'skip-ssl'                 => \$opt_skip_ssl,
             'compress'                 => \$opt_compress,
             'vs-config=s'              => \$opt_vs_config,

	     # Max number of parallel threads to use
	     'parallel=s'               => \$opt_parallel,

             # Config file to use as template for all tests
	     'defaults-file=s'          => \&collect_option,
	     # Extra config file to append to all generated configs
	     'defaults-extra-file=s'    => \&collect_option,

             # Control what test suites or cases to run
             'force'                    => \$opt_force,
             'with-ndbcluster-only'     => \&collect_option,
             'include-ndbcluster'       => \$opt_include_ndbcluster,
             'skip-ndbcluster|skip-ndb' => \$opt_skip_ndbcluster,
             'suite|suites=s'           => \$opt_suites,
             'skip-rpl'                 => \&collect_option,
             'skip-test=s'              => \&collect_option,
             'do-test=s'                => \&collect_option,
             'start-from=s'             => \&collect_option,
             'big-test+'                => \$opt_big_test,
	     'combination=s'            => \@opt_combinations,
             'skip-combinations'        => \&collect_option,
             'experimental=s'           => \@opt_experimentals,
	     # skip-im is deprecated and silently ignored
	     'skip-im'                  => \&ignore_option,
             'staging-run'              => \$opt_staging_run,

             # Specify ports
	     'build-thread|mtr-build-thread=i' => \$opt_build_thread,
	     'port-base|mtr-port-base=i'       => \$opt_port_base,

             # Test case authoring
             'record'                   => \$opt_record,
             'check-testcases!'         => \$opt_check_testcases,
             'mark-progress'            => \$opt_mark_progress,

             # Extra options used when starting mysqld
             'mysqld=s'                 => \@opt_extra_mysqld_opt,

             # Extra options used when starting mysqltest
             'mysqltest=s'              => \@opt_extra_mysqltest_opt,

             # Run test on running server
             'extern=s'                  => \%opts_extern, # Append to hash

             # Debugging
             'debug'                    => \$opt_debug,
             'debug-server'             => \$opt_debug_server,
             'gdb'                      => \$opt_gdb,
             'client-gdb'               => \$opt_client_gdb,
             'manual-gdb'               => \$opt_manual_gdb,
             'manual-debug'             => \$opt_manual_debug,
             'ddd'                      => \$opt_ddd,
             'client-ddd'               => \$opt_client_ddd,
             'manual-ddd'               => \$opt_manual_ddd,
	     'debugger=s'               => \$opt_debugger,
	     'client-debugger=s'        => \$opt_client_debugger,
             'strace'			=> \$opt_strace,
             'strace-client:s'          => \$opt_strace_client,
             'strace-option=s'          => \@strace_args,
             'max-save-core=i'          => \$opt_max_save_core,
             'max-save-datadir=i'       => \$opt_max_save_datadir,
             'max-test-fail=i'          => \$opt_max_test_fail,

             # Coverage, profiling etc
             'gcov'                     => \$opt_gcov,
             'gcov-src-dir=s'           => \$opt_gcov_src_dir,
             'gprof'                    => \$opt_gprof,
             'valgrind|valgrind-all'    => \$opt_valgrind,
             'valgrind-mysqltest'       => \$opt_valgrind_mysqltest,
             'valgrind-mysqld'          => \$opt_valgrind_mysqld,
             'valgrind-options=s'       => sub {
	       my ($opt, $value)= @_;
	       # Deprecated option unless it's what we know pushbuild uses
	       if ($value eq "--gen-suppressions=all --show-reachable=yes") {
		 push(@valgrind_args, $_) for (split(' ', $value));
		 return;
	       }
	       die("--valgrind-options=s is deprecated. Use ",
		   "--valgrind-option=s, to be specified several",
		   " times if necessary");
	     },
             'valgrind-option=s'        => \@valgrind_args,
             'valgrind-path=s'          => \$opt_valgrind_path,
	     'callgrind'                => \$opt_callgrind,
	     'debug-sync-timeout=i'     => \$opt_debug_sync_timeout,

	     # Directories
             'tmpdir=s'                 => \$opt_tmpdir,
             'vardir=s'                 => \$opt_vardir,
             'mem'                      => \$opt_mem,
             'client-bindir=s'          => \$path_client_bindir,
             'client-libdir=s'          => \$path_client_libdir,

             # Misc
             'report-features'          => \$opt_report_features,
             'comment=s'                => \$opt_comment,
             'fast'                     => \$opt_fast,
	     'force-restart'            => \$opt_force_restart,
             'reorder!'                 => \$opt_reorder,
             'enable-disabled'          => \&collect_option,
             'verbose+'                 => \$opt_verbose,
             'verbose-restart'          => \&report_option,
             'sleep=i'                  => \$opt_sleep,
             'start-dirty'              => \$opt_start_dirty,
             'start-and-exit'           => \$opt_start_exit,
             'start'                    => \$opt_start,
	     'user-args'                => \$opt_user_args,
             'wait-all'                 => \$opt_wait_all,
	     'print-testcases'          => \&collect_option,
	     'repeat=i'                 => \$opt_repeat,
	     'retry=i'                  => \$opt_retry,
	     'retry-failure=i'          => \$opt_retry_failure,
             'timer!'                   => \&report_option,
             'user=s'                   => \$opt_user,
             'testcase-timeout=i'       => \$opt_testcase_timeout,
             'suite-timeout=i'          => \$opt_suite_timeout,
             'shutdown-timeout=i'       => \$opt_shutdown_timeout,
             'warnings!'                => \$opt_warnings,
	     'timestamp'                => \&report_option,
	     'timediff'                 => \&report_option,
             'stop-file=s'              => \$opt_stop_file,
             'stop-keep-alive=i'        => \$opt_stop_keep_alive,
	     'max-connections=i'        => \$opt_max_connections,

             'help|h'                   => \$opt_usage,
	     # list-options is internal, not listed in help
	       'list-options'             => \$opt_list_options,
	      );

  GetOptions(%options) or usage("Can't read options");
  usage("") if $opt_usage;
  list_options(\%options) if $opt_list_options;

  # --------------------------------------------------------------------------
  # Setup verbosity
  # --------------------------------------------------------------------------
  if ($opt_verbose != 0){
    report_option('verbose', $opt_verbose);
  }

  if ( -d "../sql" )
  {
    $source_dist=  1;
  }

  # Find the absolute path to the test directory
  $glob_mysql_test_dir= cwd();
  if ($glob_mysql_test_dir =~ / /)
  {
    die("Working directory \"$glob_mysql_test_dir\" contains space\n".
	"Bailing out, cannot function properly with space in path");
  }
  if (IS_CYGWIN)
  {
    # Use mixed path format i.e c:/path/to/
    $glob_mysql_test_dir= mixed_path($glob_mysql_test_dir);
  }

  # In most cases, the base directory we find everything relative to,
  # is the parent directory of the "mysql-test" directory. For source
  # distributions, TAR binary distributions and some other packages.
  $basedir= dirname($glob_mysql_test_dir);

  # In the RPM case, binaries and libraries are installed in the
  # default system locations, instead of having our own private base
  # directory. And we install "/usr/share/mysql-test". Moving up one
  # more directory relative to "mysql-test" gives us a usable base
  # directory for RPM installs.
  if ( ! $source_dist and ! -d "$basedir/bin" )
  {
    $basedir= dirname($basedir);
  }
  # For .deb, it's like RPM, but installed in /usr/share/mysql/mysql-test.
  # So move up one more directory level yet.
  if ( ! $source_dist and ! -d "$basedir/bin" )
  {
    $basedir= dirname($basedir);
  }

  # Respect MTR_BINDIR variable, which is typically set in to the 
  # build directory in out-of-source builds.
  $bindir=$ENV{MTR_BINDIR}||$basedir;
  
  fix_vs_config_dir();

  # Look for the client binaries directory
  if ($path_client_bindir)
  {
    # --client-bindir=path set on command line, check that the path exists
    $path_client_bindir= mtr_path_exists($path_client_bindir);
  }
  else
  {
    $path_client_bindir= mtr_path_exists("$bindir/client_release",
					 "$bindir/client_debug",
					 "$bindir/client$opt_vs_config",
					 "$bindir/client",
					 "$bindir/bin");
  }


  $path_language=   mtr_path_exists("$bindir/share/mariadb/english",
                                    "$bindir/share/mysql/english",
                                    "$bindir/sql/share/english",
                                    "$bindir/share/english");

  my $path_share= dirname($path_language);

  $path_charsetsdir=   mtr_path_exists("$basedir/share/charsets",
                                    "$basedir/share/mysql/charsets",
                                    "$basedir/sql/share/charsets",
                                    "$basedir/share/charsets");

  # --debug implies we run debug server
  $opt_debug_server= 1 if $opt_debug;

  if (using_extern())
  {
    # Connect to the running mysqld and find out what it supports
    collect_mysqld_features_from_running_server();
  }
  else
  {
    # Run the mysqld to find out what features are available
    collect_mysqld_features();
  }

  if ( $opt_comment )
  {
    mtr_report();
    mtr_print_thick_line('#');
    mtr_report("# $opt_comment");
    mtr_print_thick_line('#');
  }

  if ( @opt_experimentals )
  {
    # $^O on Windows considered not generic enough
    my $plat= (IS_WINDOWS) ? 'windows' : $^O;

    # read the list of experimental test cases from the files specified on
    # the command line
    $experimental_test_cases = [];
    foreach my $exp_file (@opt_experimentals)
    {
      open(FILE, "<", $exp_file)
	or mtr_error("Can't read experimental file: $exp_file");
      mtr_report("Using experimental file: $exp_file");
      while(<FILE>) {
	chomp;
	# remove comments (# foo) at the beginning of the line, or after a 
	# blank at the end of the line
	s/(\s+|^)#.*$//;
	# If @ platform specifier given, use this entry only if it contains
	# @<platform> or @!<xxx> where xxx != platform
	if (/\@.*/)
	{
	  next if (/\@!$plat/);
	  next unless (/\@$plat/ or /\@!/);
	  # Then remove @ and everything after it
	  s/\@.*$//;
	}
	# remove whitespace
	s/^\s+//;
	s/\s+$//;
	# if nothing left, don't need to remember this line
	if ( $_ eq "" ) {
	  next;
	}
	# remember what is left as the name of another test case that should be
	# treated as experimental
	print " - $_\n";
	push @$experimental_test_cases, $_;
      }
      close FILE;
    }
  }

  foreach my $arg ( @ARGV )
  {
    if ( $arg =~ /^--skip-/ )
    {
      push(@opt_extra_mysqld_opt, $arg);
    }
    elsif ( $arg =~ /^--$/ )
    {
      # It is an effect of setting 'pass_through' in option processing
      # that the lone '--' separating options from arguments survives,
      # simply ignore it.
    }
    elsif ( $arg =~ /^-/ )
    {
      usage("Invalid option \"$arg\"");
    }
    else
    {
      push(@opt_cases, $arg);
    }
  }

  if ( @opt_cases )
  {
    # Run big tests if explicitely specified on command line
    $opt_big_test= 1;
  }

  # --------------------------------------------------------------------------
  # Find out type of logging that are being used
  # --------------------------------------------------------------------------
  foreach my $arg ( @opt_extra_mysqld_opt )
  {
    if ( $arg =~ /binlog[-_]format=(\S+)/ )
    {
      # Save this for collect phase
      collect_option('binlog-format', $1);
      mtr_report("Using binlog format '$1'");
    }
  }


  # --------------------------------------------------------------------------
  # Find out default storage engine being used(if any)
  # --------------------------------------------------------------------------
  foreach my $arg ( @opt_extra_mysqld_opt )
  {
    if ( $arg =~ /default-storage-engine=(\S+)/ )
    {
      # Save this for collect phase
      collect_option('default-storage-engine', $1);
      mtr_report("Using default engine '$1'")
    }
  }

  if (IS_WINDOWS and defined $opt_mem) {
    mtr_report("--mem not supported on Windows, ignored");
    $opt_mem= undef;
  }

  if ($opt_port_base ne "auto")
  {
    if (my $rem= $opt_port_base % 10)
    {
      mtr_warning ("Port base $opt_port_base rounded down to multiple of 10");
      $opt_port_base-= $rem;
    }
    $opt_build_thread= $opt_port_base / 10 - 1000;
  }

  # --------------------------------------------------------------------------
  # Check if we should speed up tests by trying to run on tmpfs
  # --------------------------------------------------------------------------
  if ( defined $opt_mem)
  {
    mtr_error("Can't use --mem and --vardir at the same time ")
      if $opt_vardir;
    mtr_error("Can't use --mem and --tmpdir at the same time ")
      if $opt_tmpdir;

    # Search through list of locations that are known
    # to be "fast disks" to find a suitable location
    # Use --mem=<dir> as first location to look.
    my @tmpfs_locations= ($opt_mem, "/dev/shm", "/tmp");

    foreach my $fs (@tmpfs_locations)
    {
      if ( -d $fs )
      {
	my $template= "var_${opt_build_thread}_XXXX";
	$opt_mem= tempdir( $template, DIR => $fs, CLEANUP => 0);
	last;
      }
    }
  }

  # --------------------------------------------------------------------------
  # Set the "var/" directory, the base for everything else
  # --------------------------------------------------------------------------
  if(defined $ENV{MTR_BINDIR})
  {
    $default_vardir= "$ENV{MTR_BINDIR}/mysql-test/var";
  }
  else
  {
    $default_vardir= "$glob_mysql_test_dir/var";
  }
  
  if ( ! $opt_vardir )
  {
    $opt_vardir= $default_vardir;
  }

  # We make the path absolute, as the server will do a chdir() before usage
  unless ( $opt_vardir =~ m,^/, or
           (IS_WINDOWS and $opt_vardir =~ m,^[a-z]:/,i) )
  {
    # Make absolute path, relative test dir
    $opt_vardir= "$glob_mysql_test_dir/$opt_vardir";
  }

  set_vardir($opt_vardir);

  # --------------------------------------------------------------------------
  # Set the "tmp" directory
  # --------------------------------------------------------------------------
  if ( ! $opt_tmpdir )
  {
    $opt_tmpdir=       "$opt_vardir/tmp" unless $opt_tmpdir;

    if (check_socket_path_length("$opt_tmpdir/mysql_testsocket.sock"))
    {
      mtr_report("Too long tmpdir path '$opt_tmpdir'",
		 " creating a shorter one...");

      # Create temporary directory in standard location for temporary files
      $opt_tmpdir= tempdir( TMPDIR => 1, CLEANUP => 0 );
      mtr_report(" - using tmpdir: '$opt_tmpdir'\n");

      # Remember pid that created dir so it's removed by correct process
      $opt_tmpdir_pid= $$;
    }
  }
  $opt_tmpdir =~ s,/+$,,;       # Remove ending slash if any

  # --------------------------------------------------------------------------
  # fast option
  # --------------------------------------------------------------------------
  if ($opt_fast){
    $opt_shutdown_timeout= 0; # Kill processes instead of nice shutdown
  }

  # --------------------------------------------------------------------------
  # Check parallel value
  # --------------------------------------------------------------------------
  if ($opt_parallel ne "auto" && $opt_parallel < 1)
  {
    mtr_error("0 or negative parallel value makes no sense, use 'auto' or positive number");
  }

  # --------------------------------------------------------------------------
  # Record flag
  # --------------------------------------------------------------------------
  if ( $opt_record and ! @opt_cases )
  {
    mtr_error("Will not run in record mode without a specific test case");
  }

  if ( $opt_record ) {
    # Use only one worker with --record
    $opt_parallel= 1;
  }

  # --------------------------------------------------------------------------
  # Embedded server flag
  # --------------------------------------------------------------------------
  if ( $opt_embedded_server )
  {
    $opt_skip_ndbcluster= 1;       # Turn off use of NDB cluster
    $opt_skip_ssl= 1;              # Turn off use of SSL

    # Turn off use of bin log
    push(@opt_extra_mysqld_opt, "--skip-log-bin");

    # Write errors to stderr, not to mysqld.1.err
    push(@opt_extra_mysqld_opt, "--disable-log-error");

    if ( using_extern() )
    {
      mtr_error("Can't use --extern with --embedded-server");
    }


    if ($opt_gdb)
    {
      $opt_client_gdb= $opt_gdb;
      $opt_gdb= undef;
    }

    if ($opt_ddd)
    {
      $opt_client_ddd= $opt_ddd;
      $opt_ddd= undef;
    }

    if ($opt_debugger)
    {
      $opt_client_debugger= $opt_debugger;
      $opt_debugger= undef;
    }

    if ( $opt_gdb || $opt_ddd || $opt_manual_gdb || $opt_manual_ddd ||
	 $opt_manual_debug || $opt_debugger )
    {
      mtr_error("You need to use the client debug options for the",
		"embedded server. Ex: --client-gdb");
    }
  }

  # --------------------------------------------------------------------------
  # Big test and staging_run flags
  # --------------------------------------------------------------------------
   if ( $opt_big_test )
   {
     $ENV{'BIG_TEST'}= 1;
   }
  $ENV{'STAGING_RUN'}= $opt_staging_run;

  # --------------------------------------------------------------------------
  # Gcov flag
  # --------------------------------------------------------------------------
  if ( ($opt_gcov or $opt_gprof) and ! $source_dist )
  {
    mtr_error("Coverage test needs the source - please use source dist");
  }

  # --------------------------------------------------------------------------
  # Check debug related options
  # --------------------------------------------------------------------------
  if ( $opt_gdb || $opt_client_gdb || $opt_ddd || $opt_client_ddd ||
       $opt_manual_gdb || $opt_manual_ddd || $opt_manual_debug ||
       $opt_debugger || $opt_client_debugger )
  {
    # Indicate that we are using debugger
    $glob_debugger= 1;
    $opt_testcase_timeout= 60*60*24;  # Don't abort debugging with timeout
    $opt_suite_timeout= $opt_testcase_timeout;
    $opt_retry= 1;
    $opt_retry_failure= 1;

    if ( using_extern() )
    {
      mtr_error("Can't use --extern when using debugger");
    }
    # Set one week timeout (check-testcase timeout will be 1/10th)
    $opt_testcase_timeout= 7 * 24 * 60;
    $opt_suite_timeout= 7 * 24 * 60;
    # One day to shutdown
    $opt_shutdown_timeout= 24 * 60;
    # One day for PID file creation (this is given in seconds not minutes)
    $opt_start_timeout= 24 * 60 * 60;
  }

  # --------------------------------------------------------------------------
  # Modified behavior with --start options
  # --------------------------------------------------------------------------
  if ($opt_start or $opt_start_dirty or $opt_start_exit) {
    collect_option ('quick-collect', 1);
    $start_only= 1;
  }
  if ($opt_debug)
  {
    $opt_testcase_timeout= 60*60*24;  # Don't abort debugging with timeout
    $opt_suite_timeout= $opt_testcase_timeout;
    $opt_retry= 1;
    $opt_retry_failure= 1;
  }

  # --------------------------------------------------------------------------
  # Check use of user-args
  # --------------------------------------------------------------------------

  if ($opt_user_args) {
    mtr_error("--user-args only valid with --start options")
      unless $start_only;
    mtr_error("--user-args cannot be combined with named suites or tests")
      if $opt_suites || @opt_cases;
  }

  # --------------------------------------------------------------------------
  # Check use of wait-all
  # --------------------------------------------------------------------------

  if ($opt_wait_all && ! $start_only)
  {
    mtr_error("--wait-all can only be used with --start options");
  }

  # --------------------------------------------------------------------------
  # Check timeout arguments
  # --------------------------------------------------------------------------

  mtr_error("Invalid value '$opt_testcase_timeout' supplied ".
	    "for option --testcase-timeout")
    if ($opt_testcase_timeout <= 0);
  mtr_error("Invalid value '$opt_suite_timeout' supplied ".
	    "for option --testsuite-timeout")
    if ($opt_suite_timeout <= 0);

  # --------------------------------------------------------------------------
  # Check valgrind arguments
  # --------------------------------------------------------------------------
  if ( $opt_valgrind or $opt_valgrind_path or @valgrind_args)
  {
    mtr_report("Turning on valgrind for all executables");
    $opt_valgrind= 1;
    $opt_valgrind_mysqld= 1;
    $opt_valgrind_mysqltest= 1;

    # Increase the timeouts when running with valgrind
    $opt_testcase_timeout*= 10;
    $opt_suite_timeout*= 6;
    $opt_start_timeout*= 10;

  }
  elsif ( $opt_valgrind_mysqld )
  {
    mtr_report("Turning on valgrind for mysqld(s) only");
    $opt_valgrind= 1;
  }
  elsif ( $opt_valgrind_mysqltest )
  {
    mtr_report("Turning on valgrind for mysqltest and mysql_client_test only");
    $opt_valgrind= 1;
  }

  if ( $opt_callgrind )
  {
    mtr_report("Turning on valgrind with callgrind for mysqld(s)");
    $opt_valgrind= 1;
    $opt_valgrind_mysqld= 1;

    # Set special valgrind options unless options passed on command line
    push(@valgrind_args, "--trace-children=yes")
      unless @valgrind_args;
  }

  if ( $opt_valgrind )
  {
    # Set valgrind_options to default unless already defined
    push(@valgrind_args, @default_valgrind_args)
      unless @valgrind_args;

    # Make valgrind run in quiet mode so it only print errors
    push(@valgrind_args, "--quiet" );

    mtr_report("Running valgrind with options \"",
	       join(" ", @valgrind_args), "\"");
  }

  if (@strace_args)
  {
    $opt_strace=1;
  }

  # InnoDB does not bother to do individual de-allocations at exit. Instead it
  # relies on a custom allocator to track every allocation, and frees all at
  # once during exit.
  # In XtraDB, an option use-sys-malloc is introduced (and on by default) to
  # disable this (for performance). But this exposes Valgrind to all the
  # missing de-allocations, so we need to disable it to at least get
  # meaningful leak checking for the rest of the server.
  if ($opt_valgrind_mysqld)
  {
    push(@opt_extra_mysqld_opt, "--loose-skip-innodb-use-sys-malloc");
  }
}


#
# To make it easier for different devs to work on the same host,
# an environment variable can be used to control all ports. A small
# number is to be used, 0 - 16 or similar.
#
# Note the MASTER_MYPORT has to be set the same in all 4.x and 5.x
# versions of this script, else a 4.0 test run might conflict with a
# 5.1 test run, even if different MTR_BUILD_THREAD is used. This means
# all port numbers might not be used in this version of the script.
#
# Also note the limitation of ports we are allowed to hand out. This
# differs between operating systems and configuration, see
# http://www.ncftp.com/ncftpd/doc/misc/ephemeral_ports.html
# But a fairly safe range seems to be 5001 - 32767
#
sub set_build_thread_ports($) {
  my $thread= shift || 0;

  if ( lc($opt_build_thread) eq 'auto' ) {
    my $found_free = 0;
    $build_thread = 300;	# Start attempts from here
    while (! $found_free)
    {
      $build_thread= mtr_get_unique_id($build_thread, 349);
      if ( !defined $build_thread ) {
        mtr_error("Could not get a unique build thread id");
      }
      $found_free= check_ports_free($build_thread);
      # If not free, release and try from next number
      if (! $found_free) {
        mtr_release_unique_id();
        $build_thread++;
      }
    }
  }
  else
  {
    $build_thread = $opt_build_thread + $thread - 1;
    if (! check_ports_free($build_thread)) {
      # Some port was not free(which one has already been printed)
      mtr_error("Some port(s) was not free")
    }
  }
  $ENV{MTR_BUILD_THREAD}= $build_thread;

  # Calculate baseport
  $baseport= $build_thread * 20 + 10000;
  if ( $baseport < 5001 or $baseport + 19 >= 32767 )
  {
    mtr_error("MTR_BUILD_THREAD number results in a port",
              "outside 5001 - 32767",
              "($baseport - $baseport + 19)");
  }

  mtr_report("Using MTR_BUILD_THREAD $build_thread,",
	     "with reserved ports $baseport..".($baseport+19));

}


sub collect_mysqld_features {
  my $found_variable_list_start= 0;

  #
  # Execute "mysqld --no-defaults --help --verbose" to get a
  # list of all features and settings
  #
  # --no-defaults and --skip-grant-tables are to avoid loading
  # system-wide configs and plugins
  #
  # --datadir must exist, mysqld will chdir into it
  #
  my $args;
  mtr_init_args(\$args);
  mtr_add_arg($args, "--no-defaults");
  mtr_add_arg($args, "--datadir=.");
  mtr_add_arg($args, "--basedir=%s", $basedir);
  mtr_add_arg($args, "--language=%s", $path_language);
  mtr_add_arg($args, "--skip-grant-tables");
  for (@opt_extra_mysqld_opt) {
    mtr_add_arg($args, $_) unless /^--binlog-format\b/;
  }
  my $euid= $>;
  if (!IS_WINDOWS and $euid == 0) {
    mtr_add_arg($args, "--user=root");
  }
  mtr_add_arg($args, "--verbose");
  mtr_add_arg($args, "--help");

  # Need --user=root if running as *nix root user
  if (!IS_WINDOWS and $> == 0)
  {
    mtr_add_arg($args, "--user=root");
  }

  my $exe_mysqld= find_mysqld($bindir);
  my $cmd= join(" ", $exe_mysqld, @$args);
  my $list= `$cmd`;

  mtr_verbose("cmd: $cmd");

  foreach my $line (split('\n', $list))
  {
    # First look for version
    if ( !$mysql_version_id )
    {
      # Look for version
      my $exe_name= basename($exe_mysqld);
      mtr_verbose("exe_name: $exe_name");
      if ( $line =~ /^\S*$exe_name\s\sVer\s([0-9]*)\.([0-9]*)\.([0-9]*)/ )
      {
	#print "Major: $1 Minor: $2 Build: $3\n";
	$mysql_version_id= $1*10000 + $2*100 + $3;
	#print "mysql_version_id: $mysql_version_id\n";
	mtr_report("MariaDB Version $1.$2.$3");
      }
    }
    else
    {
      if (!$found_variable_list_start)
      {
	# Look for start of variables list
	if ( $line =~ /[\-]+\s[\-]+/ )
	{
	  $found_variable_list_start= 1;
	}
      }
      else
      {
	# Put variables into hash
	if ( $line =~ /^([\S]+)[ \t]+(.*?)\r?$/ )
	{
          my $name= $1;
          my $value=$2;
          $name =~ s/_/-/g;
          # print "$name=\"$value\"\n";
          $mysqld_variables{$name}= $value;
	}
	else
	{
	  # The variable list is ended with a blank line
	  if ( $line =~ /^[\s]*$/ )
	  {
	    last;
	  }
	  else
	  {
	    # Send out a warning, we should fix the variables that has no
	    # space between variable name and it's value
	    # or should it be fixed width column parsing? It does not
	    # look like that in function my_print_variables in my_getopt.c
	    mtr_warning("Could not parse variable list line : $line");
	  }
	}
      }
    }
  }
  mtr_error("Could not find version of MySQL") unless $mysql_version_id;
  mtr_error("Could not find variabes list") unless $found_variable_list_start;

}



sub collect_mysqld_features_from_running_server ()
{
  my $mysql= mtr_exe_exists("$path_client_bindir/mysql");

  my $args;
  mtr_init_args(\$args);

  mtr_add_arg($args, "--no-defaults");
  mtr_add_arg($args, "--user=%s", $opt_user);

  while (my ($option, $value)= each( %opts_extern )) {
    mtr_add_arg($args, "--$option=$value");
  }

  mtr_add_arg($args, "--silent"); # Tab separated output
  mtr_add_arg($args, "-e '%s'", "use mysql; SHOW VARIABLES");
  my $cmd= "$mysql " . join(' ', @$args);
  mtr_verbose("cmd: $cmd");

  my $list = `$cmd` or
    mtr_error("Could not connect to extern server using command: '$cmd'");
  foreach my $line (split('\n', $list ))
  {
    # Put variables into hash
    if ( $line =~ /^([\S]+)[ \t]+(.*?)\r?$/ )
    {
      my $name= $1;
      my $value=$2;
      $name =~ s/_/-/g;
      # print "$name=\"$value\"\n";
      $mysqld_variables{$name}= $value;
    }
  }

  # "Convert" innodb flag
  $mysqld_variables{'innodb'}= "ON"
    if ($mysqld_variables{'have_innodb'} eq "YES");

  # Parse version
  my $version_str= $mysqld_variables{'version'};
  if ( $version_str =~ /^([0-9]*)\.([0-9]*)\.([0-9]*)/ )
  {
    #print "Major: $1 Minor: $2 Build: $3\n";
    $mysql_version_id= $1*10000 + $2*100 + $3;
    #print "mysql_version_id: $mysql_version_id\n";
    mtr_report("MySQL Version $1.$2.$3");
  }
  mtr_error("Could not find version of MySQL") unless $mysql_version_id;
}

sub find_mysqld {
  my ($mysqld_basedir)= @_;

  my @mysqld_names= ("mysqld", "mysqld-max-nt", "mysqld-max",
		     "mysqld-nt");

  if ( $opt_debug_server ){
    # Put mysqld-debug first in the list of binaries to look for
    mtr_verbose("Adding mysqld-debug first in list of binaries to look for");
    unshift(@mysqld_names, "mysqld-debug");
  }

  return my_find_bin($bindir,
		     ["sql", "libexec", "sbin", "bin"],
		     [@mysqld_names]);
}


sub executable_setup () {

  #
  # Check if libtool is available in this distribution/clone
  # we need it when valgrinding or debugging non installed binary
  # Otherwise valgrind will valgrind the libtool wrapper or bash
  # and gdb will not find the real executable to debug
  #
  if ( -x "../libtool")
  {
    $exe_libtool= "../libtool";
    if ($opt_valgrind or $glob_debugger or $opt_strace)
    {
      mtr_report("Using \"$exe_libtool\" when running valgrind, strace or debugger");
    }
  }

  # Look for the client binaries
  $exe_mysqladmin=     mtr_exe_exists("$path_client_bindir/mysqladmin");
  $exe_mysql=          mtr_exe_exists("$path_client_bindir/mysql");

  if ( ! $opt_skip_ndbcluster )
  {
    $exe_ndbd=
      my_find_bin($basedir,
		  ["storage/ndb/src/kernel", "libexec", "sbin", "bin"],
		  "ndbd");

    $exe_ndb_mgmd=
      my_find_bin($basedir,
		  ["storage/ndb/src/mgmsrv", "libexec", "sbin", "bin"],
		  "ndb_mgmd");

    $exe_ndb_waiter=
      my_find_bin($basedir,
		  ["storage/ndb/tools/", "bin"],
		  "ndb_waiter");

  }

  # Look for mysqltest executable
  if ( $opt_embedded_server )
  {
    $exe_mysqltest=
      mtr_exe_exists("$bindir/libmysqld/examples$opt_vs_config/mysqltest_embedded",
                     "$path_client_bindir/mysqltest_embedded");
  }
  else
  {
    $exe_mysqltest= mtr_exe_exists("$path_client_bindir/mysqltest");
  }

}


sub client_debug_arg($$) {
  my ($args, $client_name)= @_;

  # Workaround for Bug #50627: drop any debug opt
  return if $client_name =~ /^mysqlbinlog/;

  if ( $opt_debug ) {
    mtr_add_arg($args,
		"--loose-debug=d:t:A,%s/log/%s.trace",
		$path_vardir_trace, $client_name)
  }
}


sub mysql_fix_arguments () {

  return "" if ( IS_WINDOWS );

  my $exe=
    mtr_script_exists("$basedir/scripts/mysql_fix_privilege_tables",
		      "$path_client_bindir/mysql_fix_privilege_tables");
  my $args;
  mtr_init_args(\$args);
  mtr_add_arg($args, "--defaults-file=%s", $path_config_file);

  mtr_add_arg($args, "--basedir=%s", $basedir);
  mtr_add_arg($args, "--bindir=%s", $path_client_bindir);
  mtr_add_arg($args, "--verbose");
  mtr_add_arg($args, "--sync-sys=0"); # Speed up test suite
  return mtr_args2str($exe, @$args);
}


sub client_arguments ($;$) {
  my $client_name= shift;
  my $group_suffix= shift;
  my $client_exe= mtr_exe_exists("$path_client_bindir/$client_name");

  my $args;
  mtr_init_args(\$args);
  mtr_add_arg($args, "--defaults-file=%s", $path_config_file);
  if (defined($group_suffix)) {
    mtr_add_arg($args, "--defaults-group-suffix=%s", $group_suffix);
    client_debug_arg($args, "$client_name-$group_suffix");
  }
  else
  {
    client_debug_arg($args, $client_name);
  }
  return mtr_args2str($client_exe, @$args);
}


sub mysqlbinlog_arguments () {
  my $exe= mtr_exe_exists("$path_client_bindir/mysqlbinlog");

  my $args;
  mtr_init_args(\$args);
  mtr_add_arg($args, "--defaults-file=%s", $path_config_file);
  mtr_add_arg($args, "--local-load=%s", $opt_tmpdir);
  client_debug_arg($args, "mysqlbinlog");
  return mtr_args2str($exe, @$args);
}


sub mysqlslap_arguments () {
  my $exe= mtr_exe_maybe_exists("$path_client_bindir/mysqlslap");
  if ( $exe eq "" ) {
    # mysqlap was not found

    if (defined $mysql_version_id and $mysql_version_id >= 50100 ) {
      mtr_error("Could not find the mysqlslap binary");
    }
    return ""; # Don't care about mysqlslap
  }

  my $args;
  mtr_init_args(\$args);
  mtr_add_arg($args, "--defaults-file=%s", $path_config_file);
  client_debug_arg($args, "mysqlslap");
  return mtr_args2str($exe, @$args);
}


sub mysqldump_arguments ($) {
  my($group_suffix) = @_;
  my $exe= mtr_exe_exists("$path_client_bindir/mysqldump");

  my $args;
  mtr_init_args(\$args);
  mtr_add_arg($args, "--defaults-file=%s", $path_config_file);
  mtr_add_arg($args, "--defaults-group-suffix=%s", $group_suffix);
  client_debug_arg($args, "mysqldump-$group_suffix");
  return mtr_args2str($exe, @$args);
}


sub mysql_client_test_arguments(){
  my $exe;
  # mysql_client_test executable may _not_ exist
  if ( $opt_embedded_server ) {
    $exe= mtr_exe_maybe_exists(
            "$bindir/libmysqld/examples$opt_vs_config/mysql_client_test_embedded",
		"$bindir/bin/mysql_client_test_embedded");
  } else {
    $exe= mtr_exe_maybe_exists("$bindir/tests$opt_vs_config/mysql_client_test",
			       "$bindir/bin/mysql_client_test");
  }

  my $args;
  mtr_init_args(\$args);
  if ( $opt_valgrind_mysqltest ) {
    valgrind_arguments($args, \$exe);
  }
  mtr_add_arg($args, "--defaults-file=%s", $path_config_file);
  mtr_add_arg($args, "--testcase");
  mtr_add_arg($args, "--vardir=$opt_vardir");
  client_debug_arg($args,"mysql_client_test");
  my $ret=mtr_args2str($exe, @$args);
  return $ret;
}

sub tool_arguments ($$) {
  my($sedir, $tool_name) = @_;
  my $exe= my_find_bin($bindir,
		       [$sedir, "bin"],
		       $tool_name);

  my $args;
  mtr_init_args(\$args);
  client_debug_arg($args, $tool_name);
  return mtr_args2str($exe, @$args);
}

# This is not used to actually start a mysqld server, just to allow test
# scripts to run the mysqld binary to test invalid server startup options.
sub mysqld_client_arguments () {
  my $default_mysqld= default_mysqld();
  my $exe = find_mysqld($bindir);
  my $args;
  mtr_init_args(\$args);
  mtr_add_arg($args, "--no-defaults");
  mtr_add_arg($args, "--basedir=%s", $basedir);
  mtr_add_arg($args, "--character-sets-dir=%s", $default_mysqld->value("character-sets-dir"));
  mtr_add_arg($args, "--language=%s", $default_mysqld->value("language"));
  return mtr_args2str($exe, @$args);
}


sub have_maria_support () {
  my $maria_var= $mysqld_variables{'aria'};
  return defined $maria_var and $maria_var eq 'TRUE';
}

#
# Set environment to be used by childs of this process for
# things that are constant during the whole lifetime of mysql-test-run
#
sub environment_setup {

  umask(022);

  my @ld_library_paths;

  if ($path_client_libdir)
  {
    # Use the --client-libdir passed on commandline
    push(@ld_library_paths, "$path_client_libdir");
  }
  else
  {
    # Setup LD_LIBRARY_PATH so the libraries from this distro/clone
    # are used in favor of the system installed ones
    if ( $source_dist )
    {
      push(@ld_library_paths, "$basedir/libmysql/.libs/",
	   "$basedir/libmysql_r/.libs/",
	   "$basedir/zlib/.libs/");
      if ($^O eq "darwin")
      {
        # it is MAC OS and we have to add dynamic libraries paths
        push @ld_library_paths, grep {<$_/*.dylib>} 
          (<$bindir/storage/*/.libs/>,<$bindir/plugin/*/.libs/>,
          <$bindir/plugin/*/*/.libs/>,<$bindir/storage/*/*/.libs>);
      }
    }
    else
    {
      push(@ld_library_paths, "$basedir/lib", "$basedir/lib/mysql");
    }
  }

  # --------------------------------------------------------------------------
  # Add the path where libndbclient can be found
  # --------------------------------------------------------------------------
  if ( !$opt_skip_ndbcluster )
  {
    push(@ld_library_paths,  "$basedir/storage/ndb/src/.libs");
  }

  # --------------------------------------------------------------------------
  # Valgrind need to be run with debug libraries otherwise it's almost
  # impossible to add correct supressions, that means if "/usr/lib/debug"
  # is available, it should be added to
  # LD_LIBRARY_PATH
  #
  # But pthread is broken in libc6-dbg on Debian <= 3.1 (see Debian
  # bug 399035, http://bugs.debian.org/cgi-bin/bugreport.cgi?bug=399035),
  # so don't change LD_LIBRARY_PATH on that platform.
  # --------------------------------------------------------------------------
  my $debug_libraries_path= "/usr/lib/debug";
  my $deb_version;
  if (  $opt_valgrind and -d $debug_libraries_path and
        (! -e '/etc/debian_version' or
	 ($deb_version=
	    mtr_grab_file('/etc/debian_version')) !~ /^[0-9]+\.[0-9]$/ or
         $deb_version > 3.1 ) )
  {
    push(@ld_library_paths, $debug_libraries_path);
  }

  $ENV{'LD_LIBRARY_PATH'}= join(":", @ld_library_paths,
				$ENV{'LD_LIBRARY_PATH'} ?
				split(':', $ENV{'LD_LIBRARY_PATH'}) : ());
  mtr_debug("LD_LIBRARY_PATH: $ENV{'LD_LIBRARY_PATH'}");

  $ENV{'DYLD_LIBRARY_PATH'}= join(":", @ld_library_paths,
				  $ENV{'DYLD_LIBRARY_PATH'} ?
				  split(':', $ENV{'DYLD_LIBRARY_PATH'}) : ());
  mtr_debug("DYLD_LIBRARY_PATH: $ENV{'DYLD_LIBRARY_PATH'}");

  # The environment variable used for shared libs on AIX
  $ENV{'SHLIB_PATH'}= join(":", @ld_library_paths,
                           $ENV{'SHLIB_PATH'} ?
                           split(':', $ENV{'SHLIB_PATH'}) : ());
  mtr_debug("SHLIB_PATH: $ENV{'SHLIB_PATH'}");

  # The environment variable used for shared libs on hp-ux
  $ENV{'LIBPATH'}= join(":", @ld_library_paths,
                        $ENV{'LIBPATH'} ?
                        split(':', $ENV{'LIBPATH'}) : ());
  mtr_debug("LIBPATH: $ENV{'LIBPATH'}");

  $ENV{'CHARSETSDIR'}=              $path_charsetsdir;
  $ENV{'UMASK'}=              "0660"; # The octal *string*
  $ENV{'UMASK_DIR'}=          "0770"; # The octal *string*

  #
  # MySQL tests can produce output in various character sets
  # (especially, ctype_xxx.test). To avoid confusing Perl
  # with output which is incompatible with the current locale
  # settings, we reset the current values of LC_ALL and LC_CTYPE to "C".
  # For details, please see
  # Bug#27636 tests fails if LC_* variables set to *_*.UTF-8
  #
  $ENV{'LC_ALL'}=             "C";
  $ENV{'LC_CTYPE'}=           "C";

  $ENV{'LC_COLLATE'}=         "C";
  $ENV{'USE_RUNNING_SERVER'}= using_extern();
  $ENV{'MYSQL_TEST_DIR'}=     $glob_mysql_test_dir;
  $ENV{'DEFAULT_MASTER_PORT'}= $mysqld_variables{'master-port'} || 3306;
  $ENV{'MYSQL_TMP_DIR'}=      $opt_tmpdir;
  $ENV{'MYSQLTEST_VARDIR'}=   $opt_vardir;
  
  if (IS_WINDOWS)
  {
    $ENV{'SECURE_LOAD_PATH'}= $glob_mysql_test_dir."\\std_data";
  }
  else
  {
    $ENV{'SECURE_LOAD_PATH'}= $glob_mysql_test_dir."/std_data";
  }
    

  #
  # Some stupid^H^H^H^H^H^Hignorant network providers set up "wildcard DNS"
  # servers that return some given web server address for any lookup of a
  # non-existent host name. This confuses test cases that want to test the
  # behaviour when connecting to a non-existing host, so we need to be able
  # to disable those tests when DNS is broken.
  #
  $ENV{HAVE_BROKEN_DNS}= defined(gethostbyname('invalid_hostname'));

  # ----------------------------------------------------
  # Setup env for NDB
  # ----------------------------------------------------
  if ( ! $opt_skip_ndbcluster )
  {
    $ENV{'NDB_MGM'}=
      my_find_bin($basedir,
		  ["storage/ndb/src/mgmclient", "bin"],
		  "ndb_mgm");

    $ENV{'NDB_TOOLS_DIR'}=
      my_find_dir($basedir,
		  ["storage/ndb/tools", "bin"]);

    $ENV{'NDB_EXAMPLES_DIR'}=
      my_find_dir($basedir,
		  ["storage/ndb/ndbapi-examples", "bin"]);

    $ENV{'NDB_EXAMPLES_BINARY'}=
      my_find_bin($basedir,
		  ["storage/ndb/ndbapi-examples/ndbapi_simple", "bin"],
		  "ndbapi_simple", NOT_REQUIRED);

    my $path_ndb_testrun_log= "$opt_vardir/log/ndb_testrun.log";
    $ENV{'NDB_TOOLS_OUTPUT'}=         $path_ndb_testrun_log;
    $ENV{'NDB_EXAMPLES_OUTPUT'}=      $path_ndb_testrun_log;
  }

  # ----------------------------------------------------
  # mysql clients
  # ----------------------------------------------------
  $ENV{'MYSQL_CHECK'}=              client_arguments("mysqlcheck");
  $ENV{'MYSQL_DUMP'}=               mysqldump_arguments(".1");
  $ENV{'MYSQL_DUMP_SLAVE'}=         mysqldump_arguments(".2");
  $ENV{'MYSQL_SLAP'}=               mysqlslap_arguments();
  $ENV{'MYSQL_IMPORT'}=             client_arguments("mysqlimport");
  $ENV{'MYSQL_SHOW'}=               client_arguments("mysqlshow");
  $ENV{'MYSQL_BINLOG'}=             mysqlbinlog_arguments();
  $ENV{'MYSQL'}=                    client_arguments("mysql");
  $ENV{'MYSQL_SLAVE'}=              client_arguments("mysql", ".2");
  $ENV{'MYSQL_UPGRADE'}=            client_arguments("mysql_upgrade");
  $ENV{'MYSQLADMIN'}=               native_path($exe_mysqladmin);
  $ENV{'MYSQL_CLIENT_TEST'}=        mysql_client_test_arguments();
  $ENV{'MYSQL_FIX_SYSTEM_TABLES'}=  mysql_fix_arguments();
  $ENV{'MYSQLD_SIMPLE_CMD'}=        mysqld_client_arguments();
  $ENV{'EXE_MYSQL'}=                $exe_mysql;

  my $exe_mysqld= find_mysqld($basedir);
  $ENV{'MYSQLD'}= $exe_mysqld;
  my $extra_opts= join (" ", @opt_extra_mysqld_opt);
  $ENV{'MYSQLD_CMD'}= "$exe_mysqld --defaults-group-suffix=.1 ".
    "--defaults-file=$path_config_file $extra_opts";

  # ----------------------------------------------------
  # bug25714 executable may _not_ exist in
  # some versions, test using it should be skipped
  # ----------------------------------------------------
  my $exe_bug25714=
      mtr_exe_maybe_exists("$bindir/tests$opt_vs_config/bug25714");
  $ENV{'MYSQL_BUG25714'}=  native_path($exe_bug25714);

  # ----------------------------------------------------
  # mysql_fix_privilege_tables.sql
  # ----------------------------------------------------
  my $file_mysql_fix_privilege_tables=
    mtr_file_exists("$bindir/scripts/mysql_fix_privilege_tables.sql",
		    "$bindir/share/mysql_fix_privilege_tables.sql",
		    "$bindir/share/mariadb/mysql_fix_privilege_tables.sql",
		    "$bindir/share/mysql/mysql_fix_privilege_tables.sql");
  $ENV{'MYSQL_FIX_PRIVILEGE_TABLES'}=  $file_mysql_fix_privilege_tables;

  # ----------------------------------------------------
  # my_print_defaults
  # ----------------------------------------------------
  my $exe_my_print_defaults=
    mtr_exe_exists("$bindir/extra$opt_vs_config/my_print_defaults",
		   "$path_client_bindir/my_print_defaults");
  $ENV{'MYSQL_MY_PRINT_DEFAULTS'}= native_path($exe_my_print_defaults);

  # ----------------------------------------------------
  # myisam tools
  # ----------------------------------------------------
  $ENV{'MYISAMLOG'}= tool_arguments("storage/myisam", "myisamlog", );
  $ENV{'MYISAMCHK'}= tool_arguments("storage/myisam", "myisamchk");
  $ENV{'MYISAMPACK'}= tool_arguments("storage/myisam", "myisampack");
  $ENV{'MYISAM_FTDUMP'}= tool_arguments("storage/myisam", "myisam_ftdump");

  # ----------------------------------------------------
  # aria tools
  # ----------------------------------------------------
  if (have_maria_support())
  {
    $ENV{'MARIA_CHK'}= tool_arguments("storage/maria", "aria_chk");
    $ENV{'MARIA_PACK'}= tool_arguments("storage/maria", "aria_pack");
  }

  # ----------------------------------------------------
  # mysqlhotcopy
  # ----------------------------------------------------
  my $mysqlhotcopy=
    mtr_pl_maybe_exists("$basedir/scripts/mysqlhotcopy") ||
    mtr_pl_maybe_exists("$path_client_bindir/mysqlhotcopy");
  if ($mysqlhotcopy)
  {
    $ENV{'MYSQLHOTCOPY'}= $mysqlhotcopy;
  }

  # ----------------------------------------------------
  # perror
  # ----------------------------------------------------
  my $exe_perror= mtr_exe_exists("$bindir/extra$opt_vs_config/perror",
				 "$path_client_bindir/perror");
  $ENV{'MY_PERROR'}= native_path($exe_perror);

  # Create an environment variable to make it possible
  # to detect that valgrind is being used from test cases
  $ENV{'VALGRIND_TEST'}= $opt_valgrind;

  # Add dir of this perl to aid mysqltest in finding perl
  my $perldir= dirname($^X);
  my $pathsep= ":";
  $pathsep= ";" if IS_WINDOWS && ! IS_CYGWIN;
  $ENV{'PATH'}= "$ENV{'PATH'}".$pathsep.$perldir;
}



#
# Remove var and any directories in var/ created by previous
# tests
#
sub remove_stale_vardir () {

  mtr_report("Removing old var directory...");

  # Safety!
  mtr_error("No, don't remove the vardir when running with --extern")
    if using_extern();

  mtr_verbose("opt_vardir: $opt_vardir");
  if ( $opt_vardir eq $default_vardir )
  {
    #
    # Running with "var" in mysql-test dir
    #
    if ( -l $opt_vardir)
    {
      # var is a symlink

      if ( $opt_mem )
      {
	# Remove the directory which the link points at
	mtr_verbose("Removing " . readlink($opt_vardir));
	rmtree(readlink($opt_vardir));

	# Remove the "var" symlink
	mtr_verbose("unlink($opt_vardir)");
	unlink($opt_vardir);
      }
      else
      {
	# Some users creates a soft link in mysql-test/var to another area
	# - allow it, but remove all files in it

	mtr_report(" - WARNING: Using the 'mysql-test/var' symlink");

	# Make sure the directory where it points exist
        if (! -d readlink($opt_vardir))
        {
          mtr_report("The destination for symlink $opt_vardir does not exist; Removing it and creating a new var directory");
          unlink($opt_vardir);
        }
	foreach my $bin ( glob("$opt_vardir/*") )
	{
	  mtr_verbose("Removing bin $bin");
	  rmtree($bin);
	}
      }
    }
    else
    {
      # Remove the entire "var" dir
      mtr_verbose("Removing $opt_vardir/");
      rmtree("$opt_vardir/");
    }

    if ( $opt_mem )
    {
      # A symlink from var/ to $opt_mem will be set up
      # remove the $opt_mem dir to assure the symlink
      # won't point at an old directory
      mtr_verbose("Removing $opt_mem");
      rmtree($opt_mem);
    }

  }
  else
  {
    #
    # Running with "var" in some other place
    #

    # Don't remove the var/ dir in mysql-test dir as it may be in
    # use by another mysql-test-run run with --vardir
    # mtr_verbose("Removing $default_vardir");
    # rmtree($default_vardir);

    # Remove the "var" dir
    mtr_verbose("Removing $opt_vardir/");
    rmtree("$opt_vardir/");
  }
  # Remove the "tmp" dir
  mtr_verbose("Removing $opt_tmpdir/");
  rmtree("$opt_tmpdir/");
}

sub set_plugin_var($) {
  local $_ = $_[0];
  s/\.\w+$//;
  $ENV{"\U${_}_SO"} = $_[0];
}

#
# Create var and the directories needed in var
#
sub setup_vardir() {
  mtr_report("Creating var directory '$opt_vardir'...");

  if ( $opt_vardir eq $default_vardir )
  {
    #
    # Running with "var" in mysql-test dir
    #
    if ( -l $opt_vardir )
    {
      #  it's a symlink

      # Make sure the directory where it points exist
      if (! -d readlink($opt_vardir))
      {
        mtr_report("The destination for symlink $opt_vardir does not exist; Removing it and creating a new var directory");
        unlink($opt_vardir);
      }
    }
    elsif ( $opt_mem )
    {
      # Runinng with "var" as a link to some "memory" location, normally tmpfs
      mtr_verbose("Creating $opt_mem");
      mkpath($opt_mem);

      mtr_report(" - symlinking 'var' to '$opt_mem'");
      symlink($opt_mem, $opt_vardir);
    }
  }

  if ( ! -d $opt_vardir )
  {
    mtr_verbose("Creating $opt_vardir");
    mkpath($opt_vardir);
  }

  # Ensure a proper error message if vardir couldn't be created
  unless ( -d $opt_vardir and -w $opt_vardir )
  {
    mtr_error("Writable 'var' directory is needed, use the " .
	      "'--vardir=<path>' option");
  }

  mkpath("$opt_vardir/log");
  mkpath("$opt_vardir/run");

  # Create var/tmp and tmp - they might be different
  mkpath("$opt_vardir/tmp");
  mkpath($opt_tmpdir) if ($opt_tmpdir ne "$opt_vardir/tmp");

  # On some operating systems, there is a limit to the length of a
  # UNIX domain socket's path far below PATH_MAX.
  # Don't allow that to happen
  if (check_socket_path_length("$opt_tmpdir/testsocket.sock")){
    mtr_error("Socket path '$opt_tmpdir' too long, it would be ",
	      "truncated and thus not possible to use for connection to ",
	      "MySQL Server. Set a shorter with --tmpdir=<path> option");
  }

  # copy all files from std_data into var/std_data
  # and make them world readable
  copytree("$glob_mysql_test_dir/std_data", "$opt_vardir/std_data", "0022");

  # create a plugin dir and copy plugins into it
  if ($source_dist)
  {
    $plugindir="$opt_vardir/plugins";
    unshift (@opt_extra_mysqld_opt, "--plugin-dir=$plugindir");
    mkpath($plugindir);
    if (IS_WINDOWS && !$opt_embedded_server)
    {
      for (<$bindir/storage/*$opt_vs_config/*.dll>,
           <$bindir/plugin/*$opt_vs_config/*.dll>,
           <$bindir/sql$opt_vs_config/*.dll>)
      {
        my $pname=basename($_);
        copy rel2abs($_), "$plugindir/$pname";
        set_plugin_var($pname);
      }
    }
    else
    {
      for (<$bindir/storage/*/.libs/*.so>,<$bindir/plugin/*/.libs/*.so>,<$bindir/plugin/*/*/.libs/*.so>,<$bindir/sql/.libs/*.so>)
      {
        my $pname=basename($_);
        symlink rel2abs($_), "$plugindir/$pname";
        set_plugin_var($pname);
      }
    }
  }
  else
  {
    # hm, what paths work for debs and for rpms ?
    for (<$bindir/lib/mysql/plugin/*.so>,
         <$bindir/lib/plugin/*.dll>)
    {
      my $pname=basename($_);
      set_plugin_var($pname);
    }
  }

  # Remove old log files
  foreach my $name (glob("r/*.progress r/*.log r/*.warnings"))
  {
    unlink($name);
  }
}


#
# Check if running as root
# i.e a file can be read regardless what mode we set it to
#
sub  check_running_as_root () {
  my $test_file= "$opt_vardir/test_running_as_root.txt";
  mtr_tofile($test_file, "MySQL");
  chmod(oct("0000"), $test_file);

  my $result="";
  if (open(FILE,"<",$test_file))
  {
    $result= join('', <FILE>);
    close FILE;
  }

  # Some filesystems( for example CIFS) allows reading a file
  # although mode was set to 0000, but in that case a stat on
  # the file will not return 0000
  my $file_mode= (stat($test_file))[2] & 07777;

  mtr_verbose("result: $result, file_mode: $file_mode");
  if ($result eq "MySQL" && $file_mode == 0)
  {
    mtr_warning("running this script as _root_ will cause some " .
                "tests to be skipped");
    $ENV{'MYSQL_TEST_ROOT'}= "1";
  }

  chmod(oct("0755"), $test_file);
  unlink($test_file);
}


sub check_ssl_support ($) {
  my $mysqld_variables= shift;

  if ($opt_skip_ssl)
  {
    mtr_report(" - skipping SSL");
    $opt_ssl_supported= 0;
    $opt_ssl= 0;
    return;
  }

  if ( ! $mysqld_variables->{'ssl'} )
  {
    if ( $opt_ssl)
    {
      mtr_error("Couldn't find support for SSL");
      return;
    }
    mtr_report(" - skipping SSL, mysqld not compiled with SSL");
    $opt_ssl_supported= 0;
    $opt_ssl= 0;
    return;
  }
  mtr_report(" - SSL connections supported");
  $opt_ssl_supported= 1;
}


sub check_debug_support ($) {
  my $mysqld_variables= shift;

  if ( ! $mysqld_variables->{'debug'} )
  {
    #mtr_report(" - binaries are not debug compiled");
    $debug_compiled_binaries= 0;

    if ( $opt_debug_server )
    {
      mtr_error("Can't use --debug[-server], binary does not support it");
    }
    return;
  }
  mtr_report(" - binaries are debug compiled");
  $debug_compiled_binaries= 1;
}


#
# Helper function to find the correct value for the opt_vs_config
# if it was not set explicitly.
#
# the configuration with the most recent build dir in sql/ is selected.
#
# note: looking for all BuildLog.htm files everywhere in the tree with the
# help of File::Find would be possibly more precise, but it is also
# many times slower. Thus we are only looking at the server, client
# executables, and plugins - that is, something that can affect the test suite
#
sub fix_vs_config_dir () {
  return $opt_vs_config="" unless IS_WINDOWS;
  return $opt_vs_config="/$opt_vs_config" if $opt_vs_config;

  my $modified = 1e30;
  $opt_vs_config="";


  for (<$bindir/sql/*/mysqld.exe>) {
    if (-M $_ < $modified)
    {
      $modified = -M _;
      $opt_vs_config = basename(dirname($_));
    }
  }

  mtr_report("VS config: $opt_vs_config");
  $opt_vs_config="/$opt_vs_config" if $opt_vs_config;
}


#
# Helper function to handle configuration-based subdirectories which Visual
# Studio uses for storing binaries.  If opt_vs_config is set, this returns
# a path based on that setting; if not, it returns paths for the default
# /release/ and /debug/ subdirectories.
#
# $exe can be undefined, if the directory itself will be used
#
sub vs_config_dirs ($$) {
  my ($path_part, $exe) = @_;

  $exe = "" if not defined $exe;

  # Don't look in these dirs when not on windows
  return () unless IS_WINDOWS;

  if ($opt_vs_config)
  {
    return ("$basedir/$path_part/$opt_vs_config/$exe");
  }

  return ("$basedir/$path_part/release/$exe",
          "$basedir/$path_part/relwithdebinfo/$exe",
          "$basedir/$path_part/debug/$exe");
}


sub check_ndbcluster_support ($) {
  my $mysqld_variables= shift;

  if ($opt_include_ndbcluster)
  {
    $opt_skip_ndbcluster= 0;
  }

  if ($opt_skip_ndbcluster)
  {
    mtr_report(" - skipping ndbcluster");
    return;
  }

  if ( ! $mysqld_variables{'ndb-connectstring'} )
  {
    #mtr_report(" - skipping ndbcluster, mysqld not compiled with ndbcluster");
    $opt_skip_ndbcluster= 2;
    return;
  }

  mtr_report(" - using ndbcluster when necessary, mysqld supports it");

  return;
}


sub ndbcluster_wait_started {
  my $cluster= shift;
  my $ndb_waiter_extra_opt= shift;
  my $path_waitlog= join('/', $opt_vardir, $cluster->name(), "ndb_waiter.log");

  my $args;
  mtr_init_args(\$args);
  mtr_add_arg($args, "--defaults-file=%s", $path_config_file);
  mtr_add_arg($args, "--defaults-group-suffix=%s", $cluster->suffix());
  mtr_add_arg($args, "--timeout=%d", $opt_start_timeout);

  if ($ndb_waiter_extra_opt)
  {
    mtr_add_arg($args, "$ndb_waiter_extra_opt");
  }

  # Start the ndb_waiter which will connect to the ndb_mgmd
  # and poll it for state of the ndbd's, will return when
  # all nodes in the cluster is started

  my $res= My::SafeProcess->run
    (
     name          => "ndb_waiter ".$cluster->name(),
     path          => $exe_ndb_waiter,
     args          => \$args,
     output        => $path_waitlog,
     error         => $path_waitlog,
     append        => 1,
    );

  # Check that ndb_mgmd(s) are still alive
  foreach my $ndb_mgmd ( in_cluster($cluster, ndb_mgmds()) )
  {
    my $proc= $ndb_mgmd->{proc};
    if ( ! $proc->wait_one(0) )
    {
      mtr_warning("$proc died");
      return 2;
    }
  }

  # Check that all started ndbd(s) are still alive
  foreach my $ndbd ( in_cluster($cluster, ndbds()) )
  {
    my $proc= $ndbd->{proc};
    next unless defined $proc;
    if ( ! $proc->wait_one(0) )
    {
      mtr_warning("$proc died");
      return 3;
    }
  }

  if ($res)
  {
    mtr_verbose("ndbcluster_wait_started failed");
    return 1;
  }
  return 0;
}


sub ndb_mgmd_wait_started($) {
  my ($cluster)= @_;

  my $retries= 100;
  while ($retries)
  {
    my $result= ndbcluster_wait_started($cluster, "--no-contact");
    if ($result == 0)
    {
      # ndb_mgmd is started
      mtr_verbose("ndb_mgmd is started");
      return 0;
    }
    elsif ($result > 1)
    {
      mtr_warning("Cluster process failed while waiting for start");
      return $result;
    }

    mtr_milli_sleep(100);
    $retries--;
  }

  return 1;
}


sub ndb_mgmd_start ($$) {
  my ($cluster, $ndb_mgmd)= @_;

  mtr_verbose("ndb_mgmd_start");

  my $dir= $ndb_mgmd->value("DataDir");
  mkpath($dir) unless -d $dir;

  my $args;
  mtr_init_args(\$args);
  mtr_add_arg($args, "--defaults-file=%s", $path_config_file);
  mtr_add_arg($args, "--defaults-group-suffix=%s", $cluster->suffix());
  mtr_add_arg($args, "--mycnf");
  mtr_add_arg($args, "--nodaemon");

  my $path_ndb_mgmd_log= "$dir/ndb_mgmd.log";

  $ndb_mgmd->{'proc'}= My::SafeProcess->new
    (
     name          => $ndb_mgmd->after('cluster_config.'),
     path          => $exe_ndb_mgmd,
     args          => \$args,
     output        => $path_ndb_mgmd_log,
     error         => $path_ndb_mgmd_log,
     append        => 1,
     verbose       => $opt_verbose,
    );
  mtr_verbose("Started $ndb_mgmd->{proc}");

  # FIXME Should not be needed
  # Unfortunately the cluster nodes will fail to start
  # if ndb_mgmd has not started properly
  if (ndb_mgmd_wait_started($cluster))
  {
    mtr_warning("Failed to wait for start of ndb_mgmd");
    return 1;
  }

  return 0;
}


sub ndbd_start {
  my ($cluster, $ndbd)= @_;

  mtr_verbose("ndbd_start");

  my $dir= $ndbd->value("DataDir");
  mkpath($dir) unless -d $dir;

  my $args;
  mtr_init_args(\$args);
  mtr_add_arg($args, "--defaults-file=%s", $path_config_file);
  mtr_add_arg($args, "--defaults-group-suffix=%s", $cluster->suffix());
  mtr_add_arg($args, "--nodaemon");

# > 5.0 { 'character-sets-dir' => \&fix_charset_dir },


  my $path_ndbd_log= "$dir/ndbd.log";
  my $proc= My::SafeProcess->new
    (
     name          => $ndbd->after('cluster_config.'),
     path          => $exe_ndbd,
     args          => \$args,
     output        => $path_ndbd_log,
     error         => $path_ndbd_log,
     append        => 1,
     verbose       => $opt_verbose,
    );
  mtr_verbose("Started $proc");

  $ndbd->{proc}= $proc;

  return;
}


sub ndbcluster_start ($) {
  my ($cluster) = @_;

  mtr_verbose("ndbcluster_start '".$cluster->name()."'");

  foreach my $ndb_mgmd ( in_cluster($cluster, ndb_mgmds()) )
  {
    next if started($ndb_mgmd);
    ndb_mgmd_start($cluster, $ndb_mgmd);
  }

  foreach my $ndbd ( in_cluster($cluster, ndbds()) )
  {
    next if started($ndbd);
    ndbd_start($cluster, $ndbd);
  }

  return 0;
}


sub mysql_server_start($) {
  my ($mysqld, $tinfo) = @_;

  if ( $mysqld->{proc} )
  {
    # Already started

    # Write start of testcase to log file
    mark_log($mysqld->value('#log-error'), $tinfo);

    return;
  }

  my $datadir= $mysqld->value('datadir');
  if (not $opt_start_dirty)
  {

    my @options= ('log-bin', 'relay-log');
    foreach my $option_name ( @options )  {
      next unless $mysqld->option($option_name);

      my $file_name= $mysqld->value($option_name);
      next unless
        defined $file_name and
          -e $file_name;

      mtr_debug(" -removing '$file_name'");
      unlink($file_name) or die ("unable to remove file '$file_name'");
    }

    if (-d $datadir ) {
      mtr_verbose(" - removing '$datadir'");
      rmtree($datadir);
    }
  }

  my $mysqld_basedir= $mysqld->value('basedir');
  if ( $basedir eq $mysqld_basedir )
  {
    if (! $opt_start_dirty)	# If dirty, keep possibly grown system db
    {
      # Copy datadir from installed system db
      for my $path ( "$opt_vardir", "$opt_vardir/..") {
        my $install_db= "$path/install.db";
        copytree($install_db, $datadir)
          if -d $install_db;
      }
      mtr_error("Failed to copy system db to '$datadir'")
        unless -d $datadir;
    }
  }
  else
  {
    mysql_install_db($mysqld); # For versional testing

    mtr_error("Failed to install system db to '$datadir'")
      unless -d $datadir;

  }

  # Create the servers tmpdir
  my $tmpdir= $mysqld->value('tmpdir');
  mkpath($tmpdir) unless -d $tmpdir;

  # Write start of testcase to log file
  mark_log($mysqld->value('#log-error'), $tinfo);

  # Run <tname>-master.sh
  if ($mysqld->option('#!run-master-sh') and
     run_sh_script($tinfo->{master_sh}) )
  {
    $tinfo->{'comment'}= "Failed to execute '$tinfo->{master_sh}'";
    return 1;
  }

  # Run <tname>-slave.sh
  if ($mysqld->option('#!run-slave-sh') and
      run_sh_script($tinfo->{slave_sh}))
  {
    $tinfo->{'comment'}= "Failed to execute '$tinfo->{slave_sh}'";
    return 1;
  }

  if (!$opt_embedded_server)
  {
    my $extra_opts= get_extra_opts($mysqld, $tinfo);
    mysqld_start($mysqld,$extra_opts);

    # Save this test case information, so next can examine it
    $mysqld->{'started_tinfo'}= $tinfo;
  }
}

sub mysql_server_wait {
  my ($mysqld) = @_;

  return not sleep_until_file_created($mysqld->value('pid-file'),
                                      $opt_start_timeout,
                                      $mysqld->{'proc'});
}

sub create_config_file_for_extern {
  my %opts=
    (
     socket     => '/tmp/mysqld.sock',
     port       => 3306,
     user       => $opt_user,
     password   => '',
     @_
    );

  mtr_report("Creating my.cnf file for extern server...");
  my $F= IO::File->new($path_config_file, "w")
    or mtr_error("Can't write to $path_config_file: $!");

  print $F "[client]\n";
  while (my ($option, $value)= each( %opts )) {
    print $F "$option= $value\n";
    mtr_report(" $option= $value");
  }

  print $F <<EOF

# binlog reads from [client] and [mysqlbinlog]
[mysqlbinlog]
character-sets-dir= $path_charsetsdir
local-load= $opt_tmpdir

# mysql_fix_privilege_tables.sh don't read from [client]
[mysql_fix_privilege_tables]
socket            = $opts{'socket'}
port              = $opts{'port'}
user              = $opts{'user'}
password          = $opts{'password'}


EOF
;

  $F= undef; # Close file
}


#
# Kill processes left from previous runs, normally
# there should be none so make sure to warn
# if there is one
#
sub kill_leftovers ($) {
  my $rundir= shift;
  return unless ( -d $rundir );

  mtr_report("Checking leftover processes...");

  # Scan the "run" directory for process id's to kill
  opendir(RUNDIR, $rundir)
    or mtr_error("kill_leftovers, can't open dir \"$rundir\": $!");
  while ( my $elem= readdir(RUNDIR) )
  {
    # Only read pid from files that end with .pid
    if ( $elem =~ /.*[.]pid$/ )
    {
      my $pidfile= "$rundir/$elem";
      next unless -f $pidfile;
      my $pid= mtr_fromfile($pidfile);
      unlink($pidfile);
      unless ($pid=~ /^(\d+)/){
	# The pid was not a valid number
	mtr_warning("Got invalid pid '$pid' from '$elem'");
	next;
      }
      mtr_report(" - found old pid $pid in '$elem', killing it...");

      my $ret= kill("KILL", $pid);
      if ($ret == 0) {
	mtr_report("   process did not exist!");
	next;
      }

      my $check_counter= 100;
      while ($ret > 0 and $check_counter--) {
	mtr_milli_sleep(100);
	$ret= kill(0, $pid);
      }
      mtr_report($check_counter ? "   ok!" : "   failed!");
    }
    else
    {
      mtr_warning("Found non pid file '$elem' in '$rundir'")
	if -f "$rundir/$elem";
    }
  }
  closedir(RUNDIR);
}

#
# Check that all the ports that are going to
# be used are free
#
sub check_ports_free ($)
{
  my $bthread= shift;
  my $portbase = $bthread * 10 + 10000;
  for ($portbase..$portbase+9){
    if (mtr_ping_port($_)){
      mtr_report(" - 'localhost:$_' was not free");
      return 0; # One port was not free
    }
  }

  return 1; # All ports free
}


sub initialize_servers {

  if ( using_extern() )
  {
    # Running against an already started server, if the specified
    # vardir does not already exist it should be created
    if ( ! -d $opt_vardir )
    {
      setup_vardir();
    }
    else
    {
      mtr_verbose("No need to create '$opt_vardir' it already exists");
    }
  }
  else
  {
    # Kill leftovers from previous run
    # using any pidfiles found in var/run
    kill_leftovers("$opt_vardir/run");

    if ( ! $opt_start_dirty )
    {
      remove_stale_vardir();
      setup_vardir();

      mysql_install_db(default_mysqld(), "$opt_vardir/install.db");
    }
  }
}


#
# Remove all newline characters expect after semicolon
#
sub sql_to_bootstrap {
  my ($sql) = @_;
  my @lines= split(/\n/, $sql);
  my $result= "\n";
  my $delimiter= ';';

  foreach my $line (@lines) {

    # Change current delimiter if line starts with "delimiter"
    if ( $line =~ /^delimiter (.*)/ ) {
      my $new= $1;
      # Remove old delimiter from end of new
      $new=~ s/\Q$delimiter\E$//;
      $delimiter = $new;
      mtr_debug("changed delimiter to $delimiter");
      # No need to add the delimiter to result
      next;
    }

    # Add newline if line ends with $delimiter
    # and convert the current delimiter to semicolon
    if ( $line =~ /\Q$delimiter\E$/ ){
      $line =~ s/\Q$delimiter\E$/;/;
      $result.= "$line\n";
      mtr_debug("Added default delimiter");
      next;
    }

    # Remove comments starting with --
    if ( $line =~ /^\s*--/ ) {
      mtr_debug("Discarded $line");
      next;
    }

    # Replace @HOSTNAME with localhost
    $line=~ s/\'\@HOSTNAME\@\'/localhost/;

    # Default, just add the line without newline
    # but with a space as separator
    $result.= "$line ";

  }
  return $result;
}


sub default_mysqld {
  # Generate new config file from template
  my $config= My::ConfigFactory->new_config
    ( {
       basedir         => $basedir,
       testdir         => $glob_mysql_test_dir,
       template_path   => "include/default_my.cnf",
       vardir          => $opt_vardir,
       tmpdir          => $opt_tmpdir,
       baseport        => 0,
       user            => $opt_user,
       password        => '',
      }
    );

  my $mysqld= $config->group('mysqld.1')
    or mtr_error("Couldn't find mysqld.1 in default config");
  return $mysqld;
}


sub mysql_install_db {
  my ($mysqld, $datadir)= @_;

  my $install_datadir= $datadir || $mysqld->value('datadir');
  my $install_basedir= $mysqld->value('basedir');
  my $install_lang= $mysqld->value('language');
  my $install_chsdir= $mysqld->value('character-sets-dir');

  mtr_report("Installing system database...");

  my $args;
  mtr_init_args(\$args);
  mtr_add_arg($args, "--no-defaults");
  mtr_add_arg($args, "--bootstrap");
  mtr_add_arg($args, "--basedir=%s", $install_basedir);
  mtr_add_arg($args, "--datadir=%s", $install_datadir);
  mtr_add_arg($args, "--loose-skip-innodb");
  mtr_add_arg($args, "--loose-skip-pbxt");
  mtr_add_arg($args, "--loose-skip-ndbcluster");
  mtr_add_arg($args, "--loose-skip-aria");
  mtr_add_arg($args, "--disable-sync-frm");
  mtr_add_arg($args, "--loose-disable-debug");
  mtr_add_arg($args, "--tmpdir=%s", "$opt_vardir/tmp/");
  mtr_add_arg($args, "--core-file");

  if ( $opt_debug )
  {
    mtr_add_arg($args, "--debug=d:t:i:A,%s/log/bootstrap.trace",
		$path_vardir_trace);
  }

  mtr_add_arg($args, "--language=%s", $install_lang);
  mtr_add_arg($args, "--character-sets-dir=%s", $install_chsdir);

  # If DISABLE_GRANT_OPTIONS is defined when the server is compiled (e.g.,
  # configure --disable-grant-options), mysqld will not recognize the
  # --bootstrap or --skip-grant-tables options.  The user can set
  # MYSQLD_BOOTSTRAP to the full path to a mysqld which does accept
  # --bootstrap, to accommodate this.
  my $exe_mysqld_bootstrap =
    $ENV{'MYSQLD_BOOTSTRAP'} || find_mysqld($install_basedir);

  # MASV add only to bootstrap.test
  # Setup args for bootstrap.test
  #
  #mtr_init_args(\$cmd_args);
  #mtr_add_arg($cmd_args, "--loose-skip-aria")

  # ----------------------------------------------------------------------
  # export MYSQLD_BOOTSTRAP_CMD variable containing <path>/mysqld <args>
  # ----------------------------------------------------------------------
  $ENV{'MYSQLD_BOOTSTRAP_CMD'}= "$exe_mysqld_bootstrap " . join(" ", @$args);



  # ----------------------------------------------------------------------
  # Create the bootstrap.sql file
  # ----------------------------------------------------------------------
  my $bootstrap_sql_file= "$opt_vardir/tmp/bootstrap.sql";

  my $path_sql= my_find_file($install_basedir,
			     ["mysql", "sql/share", "share/mariadb",
			      "share/mysql", "share", "scripts"],
			     "mysql_system_tables.sql",
			     NOT_REQUIRED);

  if (-f $path_sql )
  {
    my $sql_dir= dirname($path_sql);
    # Use the mysql database for system tables
    mtr_tofile($bootstrap_sql_file, "use mysql\n");

    # Add the offical mysql system tables
    # for a production system
    mtr_appendfile_to_file("$sql_dir/mysql_system_tables.sql",
			   $bootstrap_sql_file);

    # Add the mysql system tables initial data
    # for a production system
    mtr_appendfile_to_file("$sql_dir/mysql_system_tables_data.sql",
			   $bootstrap_sql_file);

    # Add test data for timezone - this is just a subset, on a real
    # system these tables will be populated either by mysql_tzinfo_to_sql
    # or by downloading the timezone table package from our website
    mtr_appendfile_to_file("$sql_dir/mysql_test_data_timezone.sql",
			   $bootstrap_sql_file);

    # Fill help tables, just an empty file when running from bk repo
    # but will be replaced by a real fill_help_tables.sql when
    # building the source dist
    mtr_appendfile_to_file("$sql_dir/fill_help_tables.sql",
			   $bootstrap_sql_file);

  }
  else
  {
    # Install db from init_db.sql that exist in early 5.1 and 5.0
    # versions of MySQL
    my $init_file= "$install_basedir/mysql-test/lib/init_db.sql";
    mtr_report(" - from '$init_file'");
    my $text= mtr_grab_file($init_file) or
      mtr_error("Can't open '$init_file': $!");

    mtr_tofile($bootstrap_sql_file,
	       sql_to_bootstrap($text));
  }

  # Remove anonymous users
  mtr_tofile($bootstrap_sql_file,
	     "DELETE FROM mysql.user where user= '';\n");

  # Create mtr database
  mtr_tofile($bootstrap_sql_file,
	     "CREATE DATABASE mtr;\n");

  # Add help tables and data for warning detection and supression
  mtr_tofile($bootstrap_sql_file,
             sql_to_bootstrap(mtr_grab_file("include/mtr_warnings.sql")));

  # Add procedures for checking server is restored after testcase
  mtr_tofile($bootstrap_sql_file,
             sql_to_bootstrap(mtr_grab_file("include/mtr_check.sql")));

  # Log bootstrap command
  my $path_bootstrap_log= "$opt_vardir/log/bootstrap.log";
  mtr_tofile($path_bootstrap_log,
	     "$exe_mysqld_bootstrap " . join(" ", @$args) . "\n");

  # Create directories mysql and test
  mkpath("$install_datadir/mysql");
  mkpath("$install_datadir/test");

  if ( My::SafeProcess->run
       (
	name          => "bootstrap",
	path          => $exe_mysqld_bootstrap,
	args          => \$args,
	input         => $bootstrap_sql_file,
	output        => $path_bootstrap_log,
	error         => $path_bootstrap_log,
	append        => 1,
	verbose       => $opt_verbose,
       ) != 0)
  {
    mtr_error("Error executing mysqld --bootstrap\n" .
              "Could not install system database from $bootstrap_sql_file\n" .
	      "see $path_bootstrap_log for errors");
  }
}


sub run_testcase_check_skip_test($)
{
  my ($tinfo)= @_;

  # ----------------------------------------------------------------------
  # Skip some tests silently
  # ----------------------------------------------------------------------

  my $start_from= $mtr_cases::start_from;
  if ( $start_from )
  {
    if ($tinfo->{'name'} eq $start_from ||
        $tinfo->{'shortname'} eq $start_from)
    {
      ## Found parting test. Run this test and all tests after this one
      $mtr_cases::start_from= "";
    }
    else
    {
      $tinfo->{'result'}= 'MTR_RES_SKIPPED';
      return 1;
    }
  }

  # ----------------------------------------------------------------------
  # If marked to skip, just print out and return.
  # Note that a test case not marked as 'skip' can still be
  # skipped later, because of the test case itself in cooperation
  # with the mysqltest program tells us so.
  # ----------------------------------------------------------------------

  if ( $tinfo->{'skip'} )
  {
    mtr_report_test_skipped($tinfo) unless $start_only;
    return 1;
  }

  return 0;
}


sub run_query {
  my ($tinfo, $mysqld, $query)= @_;

  my $args;
  mtr_init_args(\$args);
  mtr_add_arg($args, "--defaults-file=%s", $path_config_file);
  mtr_add_arg($args, "--defaults-group-suffix=%s", $mysqld->after('mysqld'));

  mtr_add_arg($args, "-e %s", $query);

  my $res= My::SafeProcess->run
    (
     name          => "run_query -> ".$mysqld->name(),
     path          => $exe_mysql,
     args          => \$args,
     output        => '/dev/null',
     error         => '/dev/null'
    );

  return $res
}


sub do_before_run_mysqltest($)
{
  my $tinfo= shift;

  # Remove old files produced by mysqltest
  my $base_file= mtr_match_extension($tinfo->{result_file},
				     "result"); # Trim extension
  if (defined $base_file ){
    unlink("$base_file.reject");
    unlink("$base_file.progress");
    unlink("$base_file.log");
    unlink("$base_file.warnings");
  }

  if ( $mysql_version_id < 50000 ) {
    # Set environment variable NDB_STATUS_OK to 1
    # if script decided to run mysqltest cluster _is_ installed ok
    $ENV{'NDB_STATUS_OK'} = "1";
  } elsif ( $mysql_version_id < 50100 ) {
    # Set environment variable NDB_STATUS_OK to YES
    # if script decided to run mysqltest cluster _is_ installed ok
    $ENV{'NDB_STATUS_OK'} = "YES";
  }
}


#
# Check all server for sideffects
#
# RETURN VALUE
#  0 ok
#  1 Check failed
#  >1 Fatal errro

sub check_testcase($$)
{
  my ($tinfo, $mode)= @_;
  my $tname= $tinfo->{name};

  # Start the mysqltest processes in parallel to save time
  # also makes it possible to wait for any process to exit during the check
  my %started;
  foreach my $mysqld ( mysqlds() )
  {
    # Skip if server has been restarted with additional options
    if ( defined $mysqld->{'proc'} && ! exists $mysqld->{'restart_opts'} )
    {
      my $proc= start_check_testcase($tinfo, $mode, $mysqld);
      $started{$proc->pid()}= $proc;
    }
  }

  # Return immediately if no check proceess was started
  return 0 unless ( keys %started );

  my $timeout= start_timer(check_timeout());

  while (1){
    my $result;
    my $proc= My::SafeProcess->wait_any_timeout($timeout);
    mtr_report("Got $proc");

    if ( delete $started{$proc->pid()} ) {

      my $err_file= $proc->user_data();
      my $base_file= mtr_match_extension($err_file, "err"); # Trim extension

      # One check testcase process returned
      my $res= $proc->exit_status();

      if ( $res == 0){
	# Check completed without problem

	# Remove the .err file the check generated
	unlink($err_file);

	# Remove the .result file the check generated
	if ( $mode eq 'after' ){
	  unlink("$base_file.result");
	}

	if ( keys(%started) == 0){
	  # All checks completed
	  return 0;
	}
	# Wait for next process to exit
	next;
      }
      else
      {
	if ( $mode eq "after" and $res == 1 )
	{
	  # Test failed, grab the report mysqltest has created
	  my $report= mtr_grab_file($err_file);
	  $tinfo->{check}.=
	    "\nMTR's internal check of the test case '$tname' failed.
This means that the test case does not preserve the state that existed
before the test case was executed.  Most likely the test case did not
do a proper clean-up. It could also be caused by the previous test run
by this thread, if the server wasn't restarted.
This is the diff of the states of the servers before and after the
test case was executed:\n";
	  $tinfo->{check}.= $report;

	  # Check failed, mark the test case with that info
	  $tinfo->{'check_testcase_failed'}= 1;
	  $result= 1;
	}
	elsif ( $res )
	{
	  my $report= mtr_grab_file($err_file);
	  $tinfo->{comment}.=
	    "Could not execute 'check-testcase' $mode ".
	      "testcase '$tname' (res: $res):\n";
	  $tinfo->{comment}.= $report;

	  $result= 2;
	}
        else
        {
          # Remove the .result file the check generated
          unlink("$base_file.result");
        }
	# Remove the .err file the check generated
	unlink($err_file);

      }
    }
    elsif ( $proc->{timeout} ) {
      $tinfo->{comment}.= "Timeout for 'check-testcase' expired after "
	.check_timeout()." seconds";
      $result= 4;
    }
    else {
      # Unknown process returned, most likley a crash, abort everything
      $tinfo->{comment}=
	"The server $proc crashed while running ".
	"'check testcase $mode test'".
	get_log_from_proc($proc, $tinfo->{name});
      $result= 3;
    }

    # Kill any check processes still running
    map($_->kill(), values(%started));

    mtr_warning("Check-testcase failed, this could also be caused by the" .
		" previous test run by this worker thread")
      if $result > 1 && $mode eq "before";

    return $result;
  }

  mtr_error("INTERNAL_ERROR: check_testcase");
}


# Start run mysqltest on one server
#
# RETURN VALUE
#  0 OK
#  1 Check failed
#
sub start_run_one ($$) {
  my ($mysqld, $run)= @_;

  my $name= "$run-".$mysqld->name();

  my $args;
  mtr_init_args(\$args);

  mtr_add_arg($args, "--defaults-file=%s", $path_config_file);
  mtr_add_arg($args, "--defaults-group-suffix=%s", $mysqld->after('mysqld'));

  mtr_add_arg($args, "--silent");
  mtr_add_arg($args, "--skip-safemalloc");
  mtr_add_arg($args, "--test-file=%s", "include/$run.test");

  my $errfile= "$opt_vardir/tmp/$name.err";
  my $proc= My::SafeProcess->new
    (
     name          => $name,
     path          => $exe_mysqltest,
     error         => $errfile,
     output        => $errfile,
     args          => \$args,
     user_data     => $errfile,
     verbose       => $opt_verbose,
    );
  mtr_verbose("Started $proc");
  return $proc;
}


#
# Run script on all servers, collect results
#
# RETURN VALUE
#  0 ok
#  1 Failure

sub run_on_all($$)
{
  my ($tinfo, $run)= @_;

  # Start the mysqltest processes in parallel to save time
  # also makes it possible to wait for any process to exit during the check
  # and to have a timeout process
  my %started;
  foreach my $mysqld ( mysqlds() )
  {
    if ( defined $mysqld->{'proc'} )
    {
      my $proc= start_run_one($mysqld, $run);
      $started{$proc->pid()}= $proc;
    }
  }

  # Return immediately if no check proceess was started
  return 0 unless ( keys %started );

  my $timeout= start_timer(check_timeout());

  while (1){
    my $result;
    my $proc= My::SafeProcess->wait_any_timeout($timeout);
    mtr_report("Got $proc");

    if ( delete $started{$proc->pid()} ) {

      # One mysqltest process returned
      my $err_file= $proc->user_data();
      my $res= $proc->exit_status();

      # Append the report from .err file
      $tinfo->{comment}.= " == $err_file ==\n";
      $tinfo->{comment}.= mtr_grab_file($err_file);
      $tinfo->{comment}.= "\n";

      # Remove the .err file
      unlink($err_file);

      if ( keys(%started) == 0){
	# All completed
	return 0;
      }

      # Wait for next process to exit
      next;
    }
    elsif ($proc->{timeout}) {
      $tinfo->{comment}.= "Timeout for '$run' expired after "
	.check_timeout()." seconds";
    }
    else {
      # Unknown process returned, most likley a crash, abort everything
      $tinfo->{comment}.=
	"The server $proc crashed while running '$run'".
	get_log_from_proc($proc, $tinfo->{name});
    }

    # Kill any check processes still running
    map($_->kill(), values(%started));

    return 1;
  }
  mtr_error("INTERNAL_ERROR: run_on_all");
}


sub mark_log {
  my ($log, $tinfo)= @_;
  my $log_msg= "CURRENT_TEST: $tinfo->{name}\n";
  pre_write_errorlog($log, $tinfo->{name});
  mtr_tofile($log, $log_msg);
}


sub find_testcase_skipped_reason($)
{
  my ($tinfo)= @_;

  # Set default message
  $tinfo->{'comment'}= "Detected by testcase(no log file)";

  # Open the test log file
  my $F= IO::File->new($path_current_testlog)
    or return;
  my $reason;

  while ( my $line= <$F> )
  {
    # Look for "reason: <reason for skipping test>"
    if ( $line =~ /reason: (.*)/ )
    {
      $reason= $1;
    }
  }

  if ( ! $reason )
  {
    mtr_warning("Could not find reason for skipping test in $path_current_testlog");
    $reason= "Detected by testcase(reason unknown) ";
  }
  $tinfo->{'comment'}= $reason;
}


sub find_analyze_request
{
  # Open the test log file
  my $F= IO::File->new($path_current_testlog)
    or return;
  my $analyze;

  while ( my $line= <$F> )
  {
    # Look for "reason: <reason for skipping test>"
    if ( $line =~ /analyze: (.*)/ )
    {
      $analyze= $1;
    }
  }

  return $analyze;
}


# The test can leave a file in var/tmp/ to signal
# that all servers should be restarted
sub restart_forced_by_test($)
{
  my $file = shift;
  my $restart = 0;
  foreach my $mysqld ( mysqlds() )
  {
    my $datadir = $mysqld->value('datadir');
    my $force_restart_file = "$datadir/mtr/$file";
    if ( -f $force_restart_file )
    {
      mtr_verbose("Restart of servers forced by test");
      $restart = 1;
      last;
    }
  }
  return $restart;
}


# Return timezone value of tinfo or default value
sub timezone {
  my ($tinfo)= @_;
  local $_ = $tinfo->{timezone};
  return 'DEFAULT' unless defined $_;
  no warnings 'uninitialized';
  s/\$\{(\w+)\}/$ENV{$1}/ge;
  s/\$(\w+)/$ENV{$1}/ge;
  $_;
}

sub mycnf_create {
  my ($config) = @_;
  my $res;

  foreach my $group ($config->groups()) {
    $res .= "[$group->{name}]\n";

    foreach my $option ($group->options()) {
      $res .= $option->name();
      my $value= $option->value();
      if (defined $value) {
	$res .= "=$value";
      }
      $res .= "\n";
    }
    $res .= "\n";
  }
  $res;
}

sub config_files($) {
  my ($tinfo) = @_;
  (
    'my.cnf' => \&mycnf_create,
    $suites{$tinfo->{suite}}->config_files()
  );
}

sub _like   { return $config ? $config->like($_[0]) : (); }
sub mysqlds { return _like('mysqld\.'); }
sub ndbds   { return _like('cluster_config\.ndbd\.');}
sub ndb_mgmds { return _like('cluster_config\.ndb_mgmd\.'); }

sub fix_servers($) {
  my ($tinfo) = @_;
  return () unless $config;
  my %servers = (
    qr/mysqld\./ => {
      SORT => 300,
      START => \&mysql_server_start,
      WAIT => \&mysql_server_wait,
    },
    qr/mysql_cluster\./ => {
      SORT => 200,
      START => \&ndbcluster_start,
      WAIT => \&ndbcluster_wait_started,
    },
    qr/cluster_config\.ndb_mgmd\./ => {
      SORT => 210,
      START => undef,
    },
    qr/cluster_config\.ndbd\./ => {
      SORT => 220,
      START => undef,
    },
    $suites{$tinfo->{suite}}->servers()
  );
  for ($config->groups()) {
    while (my ($re,$prop) = each %servers) {
      @$_{keys %$prop} = values %$prop if $_->{name} =~ /^$re/;
    }
  }
}

sub all_servers {
  return unless $config;
  ( sort { $a->{SORT} <=> $b->{SORT} }
       grep { defined $_->{SORT} } $config->groups() );
}

# Storage for changed environment variables
my %old_env;

#
# Run a single test case
#
# RETURN VALUE
#  0 OK
#  > 0 failure
#

sub run_testcase ($$) {
  my ($tinfo, $server_socket)= @_;

  mtr_verbose("Running test:", $tinfo->{name});

  # Allow only alpanumerics pluss _ - + . in combination names,
  # or anything beginning with -- (the latter comes from --combination)
  my $combination= $tinfo->{combination};
  if ($combination && $combination !~ /^\w[-\w\.\+]*$/
                   && $combination !~ /^--/)
  {
    mtr_error("Combination '$combination' contains illegal characters");
  }
  # -------------------------------------------------------
  # Init variables that can change between each test case
  # -------------------------------------------------------
  my $timezone= timezone($tinfo);
  if ($timezone ne 'DEFAULT') {
    $ENV{'TZ'}= $timezone;
  } else {
    delete($ENV{'TZ'});
  }
  mtr_verbose("Setting timezone: $timezone");

  if ( ! using_extern() )
  {
    my @restart= servers_need_restart($tinfo);
    if ( @restart != 0) {
      # Remember that we restarted for this test case (count restarts)
      $tinfo->{'restarted'}= 1;
      stop_servers(reverse @restart);
      if ($opt_warnings) {
        check_warnings_post_shutdown($server_socket);
      }
    }

    if ( started(all_servers()) == 0 )
    {

      # Remove old datadirs
      clean_datadir() unless $opt_start_dirty;

      # Restore old ENV
      while (my ($option, $value)= each( %old_env )) {
	if (defined $value){
	  mtr_verbose("Restoring $option to $value");
	  $ENV{$option}= $value;

	} else {
	  mtr_verbose("Removing $option");
	  delete($ENV{$option});
	}
      }
      %old_env= ();

      mtr_verbose("Generating my.cnf from '$tinfo->{template_path}'");

      # Generate new config file from template
      $config= My::ConfigFactory->new_config
	( {
           testname        => $tinfo->{name},
	   basedir         => $basedir,
	   testdir         => $glob_mysql_test_dir,
	   template_path   => $tinfo->{template_path},
	   extra_template_path => $tinfo->{extra_template_path},
	   vardir          => $opt_vardir,
	   tmpdir          => $opt_tmpdir,
	   baseport        => $baseport,
	   user            => $opt_user,
	   password        => '',
	   ssl             => $opt_ssl_supported,
	   embedded        => $opt_embedded_server,
	  }
	);

      fix_servers($tinfo);

      # Write config files:
      my %config_files = config_files($tinfo);
      while (my ($file, $generate) = each %config_files) {
        my ($path) = "$opt_vardir/$file";
        open (F, '>', $path) or die "Could not open '$path': $!";
        print F &$generate($config);
        close F;
      }

      # Remember current config so a restart can occur when a test need
      # to use a different one
      $current_config_name= $tinfo->{template_path};

      #
      # Set variables in the ENV section
      #
      foreach my $option ($config->options_in_group("ENV"))
      {
	# Save old value to restore it before next time
	$old_env{$option->name()}= $ENV{$option->name()};

	mtr_verbose($option->name(), "=",$option->value());
	$ENV{$option->name()}= $option->value();
      }
    }

    # Write start of testcase to log
    mark_log($path_current_testlog, $tinfo);

    # Make sure the safe_process also exits from now on
    if ($opt_start_exit) {
      My::SafeProcess->start_exit();
    }

    if (start_servers($tinfo))
    {
      report_failure_and_restart($tinfo);
      return 1;
    }
  }

  # --------------------------------------------------------------------
  # If --start or --start-dirty given, stop here to let user manually
  # run tests
  # If --wait-all is also given, do the same, but don't die if one
  # server exits
  # ----------------------------------------------------------------------

  if ( $start_only )
  {
    mtr_print("\nStarted", started(all_servers()));
    mtr_print("Using config for test", $tinfo->{name});
    mtr_print("Port and socket path for server(s):");
    foreach my $mysqld ( mysqlds() )
    {
      mtr_print ($mysqld->name() . "  " . $mysqld->value('port') .
	      "  " . $mysqld->value('socket'));
    }
    if ( $opt_start_exit )
    {
      mtr_print("Server(s) started, not waiting for them to finish");
      if (IS_WINDOWS)
      {
	POSIX::_exit(0);	# exit hangs here in ActiveState Perl
      }
      else
      {
	exit(0);
      }
    }
    mtr_print("Waiting for server(s) to exit...");
    if ( $opt_wait_all ) {
      My::SafeProcess->wait_all();
      mtr_print( "All servers exited" );
      exit(1);
    }
    else {
      my $proc= My::SafeProcess->wait_any();
      if ( grep($proc eq $_, started(all_servers())) )
      {
        mtr_print("Server $proc died");
        exit(1);
      }
      mtr_print("Unknown process $proc died");
      exit(1);
    }
  }

  my $test_timeout= start_timer(testcase_timeout($tinfo));

  do_before_run_mysqltest($tinfo);

  if ( $opt_check_testcases and check_testcase($tinfo, "before") ){
    # Failed to record state of server or server crashed
    report_failure_and_restart($tinfo);

    return 1;
  }

  my $test= start_mysqltest($tinfo);
  # Set only when we have to keep waiting after expectedly died server
  my $keep_waiting_proc = 0;

  while (1)
  {
    my $proc;
    if ($keep_waiting_proc)
    {
      # Any other process exited?
      $proc = My::SafeProcess->check_any();
      if ($proc)
      {
	mtr_verbose ("Found exited process $proc");
      }
      else
      {
	$proc = $keep_waiting_proc;
	# Also check if timer has expired, if so cancel waiting
	if ( has_expired($test_timeout) )
	{
	  $keep_waiting_proc = 0;
	}
      }
    }
    if (! $keep_waiting_proc)
    {
      $proc= My::SafeProcess->wait_any_timeout($test_timeout);
    }

    # Will be restored if we need to keep waiting
    $keep_waiting_proc = 0;

    unless ( defined $proc )
    {
      mtr_error("wait_any failed");
    }
    mtr_verbose("Got $proc");

    # ----------------------------------------------------
    # Was it the test program that exited
    # ----------------------------------------------------
    if ($proc eq $test)
    {
      my $res= $test->exit_status();

      if ($res == 0 and $opt_warnings and check_warnings($tinfo) )
      {
	# Test case suceeded, but it has produced unexpected
	# warnings, continue in $res == 1
	$res= 1;
      }

      if ( $res == 0 )
      {
	my $check_res;
	if ( restart_forced_by_test('force_restart') )
	{
	  stop_all_servers($opt_shutdown_timeout);
	}
	elsif ( $opt_check_testcases and
	     $check_res= check_testcase($tinfo, "after"))
	{
	  if ($check_res == 1) {
	    # Test case had sideeffects, not fatal error, just continue
            if ($opt_warnings) {
              # Checking error logs for warnings, so need to stop server
              # gracefully so that memory leaks etc. can be properly detected.
              stop_servers(reverse all_servers());
              check_warnings_post_shutdown($server_socket);
              # Even if we got warnings here, we should not fail this
              # particular test, as the warnings may be caused by an earlier
              # test.
            } else {
              # Not checking warnings, so can do a hard shutdown.
	      stop_all_servers($opt_shutdown_timeout);
            }
	    mtr_report("Resuming tests...\n");
	  }
	  else {
	    # Test case check failed fatally, probably a server crashed
	    report_failure_and_restart($tinfo);
	    return 1;
	  }
	}
	mtr_report_test_passed($tinfo);
      }
      elsif ( $res == 62 )
      {
	# Testcase itself tell us to skip this one
	$tinfo->{skip_detected_by_test}= 1;
	# Try to get reason from test log file
	find_testcase_skipped_reason($tinfo);
	mtr_report_test_skipped($tinfo);
	# Restart if skipped due to missing perl, it may have had side effects
	if ( restart_forced_by_test('force_restart_if_skipped') ||
             $tinfo->{'comment'} =~ /^perl not found/ )
	{
	  stop_all_servers($opt_shutdown_timeout);
	}
      }
      elsif ( $res == 65 )
      {
	# Testprogram killed by signal
	$tinfo->{comment}=
	  "testprogram crashed(returned code $res)";
	report_failure_and_restart($tinfo);
      }
      elsif ( $res == 1 )
      {
	# Check if the test tool requests that
	# an analyze script should be run
	my $analyze= find_analyze_request();
	if ($analyze){
	  run_on_all($tinfo, "analyze-$analyze");
	}

	# Wait a bit and see if a server died, if so report that instead
	mtr_milli_sleep(100);
	my $srvproc= My::SafeProcess::check_any();
	if ($srvproc && grep($srvproc eq $_, started(all_servers()))) {
	  $proc= $srvproc;
	  goto SRVDIED;
	}

	# Test case failure reported by mysqltest
	report_failure_and_restart($tinfo);
      }
      else
      {
	# mysqltest failed, probably crashed
	$tinfo->{comment}=
	  "mysqltest failed with unexpected return code $res\n";
	report_failure_and_restart($tinfo);
      }

      # Save info from this testcase run to mysqltest.log
      if( -f $path_current_testlog)
      {
	mtr_appendfile_to_file($path_current_testlog, $path_testlog);
	unlink($path_current_testlog);
      }

      return ($res == 62) ? 0 : $res;

    }

    # ----------------------------------------------------
    # Check if it was an expected crash
    # ----------------------------------------------------
    my $check_crash = check_expected_crash_and_restart($proc);
    if ($check_crash)
    {
      # Keep waiting if it returned 2, if 1 don't wait or stop waiting.
      $keep_waiting_proc = 0 if $check_crash == 1;
      $keep_waiting_proc = $proc if $check_crash == 2;
      next;
    }

  SRVDIED:
    # ----------------------------------------------------
    # Stop the test case timer
    # ----------------------------------------------------
    $test_timeout= 0;

    # ----------------------------------------------------
    # Check if it was a server that died
    # ----------------------------------------------------
    if ( grep($proc eq $_, started(all_servers())) )
    {
      # Server failed, probably crashed
      $tinfo->{comment}=
	"Server $proc failed during test run" .
	get_log_from_proc($proc, $tinfo->{name});

      # ----------------------------------------------------
      # It's not mysqltest that has exited, kill it
      # ----------------------------------------------------
      $test->kill();

      report_failure_and_restart($tinfo);
      return 1;
    }

    # Try to dump core for mysqltest and all servers
    foreach my $proc ($test, started(all_servers())) 
    {
      mtr_print("Trying to dump core for $proc");
      if ($proc->dump_core())
      {
	$proc->wait_one(20);
      }
    }

    # ----------------------------------------------------
    # It's not mysqltest that has exited, kill it
    # ----------------------------------------------------
    $test->kill();

    # ----------------------------------------------------
    # Check if testcase timer expired
    # ----------------------------------------------------
    if ( $proc->{timeout} )
    {
      my $log_file_name= $opt_vardir."/log/".$tinfo->{shortname}.".log";
      $tinfo->{comment}=
        "Test case timeout after ".testcase_timeout($tinfo).
	  " seconds\n\n";
      # Add 20 last executed commands from test case log file
      if  (-e $log_file_name)
      {
        $tinfo->{comment}.=
	   "== $log_file_name == \n".
	     mtr_lastlinesfromfile($log_file_name, 20)."\n";
      }
      $tinfo->{'timeout'}= testcase_timeout($tinfo); # Mark as timeout
      run_on_all($tinfo, 'analyze-timeout');

      report_failure_and_restart($tinfo);
      return 1;
    }

    mtr_error("Unhandled process $proc exited");
  }
  mtr_error("Should never come here");
}


# Keep track of last position in mysqld error log where we scanned for
# warnings, so we can attribute any warnings found to the correct test
# suite or server restart.
my $last_warning_position= { };

# Called just before a mysqld server is started or a testcase is run,
# to keep track of which tests have been run since last restart, and
# of when the error log is reset.
#
# Second argument $test_name is test name, or undef for server restart.
sub pre_write_errorlog {
  my ($error_log, $test_name)= @_;

  if (! -e $error_log) {
    # If the error log is moved away, reset the warning parse position.
    delete $last_warning_position->{$error_log};
  }

  if (defined($test_name)) {
    $last_warning_position->{$error_log}{test_names}= []
      unless exists($last_warning_position->{$error_log}{test_names});
    push @{$last_warning_position->{$error_log}{test_names}}, $test_name;
  } else {
    # Server restart, so clear the list of tests run since last restart.
    # (except the last one (if any), which is the test about to be run).
    if (defined($last_warning_position->{$error_log}{test_names}) &&
        @{$last_warning_position->{$error_log}{test_names}}) {
      $last_warning_position->{$error_log}{test_names}=
        [$last_warning_position->{$error_log}{test_names}[-1]];
    } else {
      $last_warning_position->{$error_log}{test_names}= [];
    }
  }
}

# Extract server log from after the last occurrence of named test
# Return as an array of lines
#

sub extract_server_log ($$) {
  my ($error_log, $tname) = @_;
  
  return unless $error_log;

  # Open the servers .err log file and read all lines
  # belonging to current test into @lines
  my $Ferr = IO::File->new($error_log)
    or mtr_error("Could not open file '$error_log' for reading: $!");

  my @lines;
  my $found_test= 0;		# Set once we've found the log of this test
  while ( my $line = <$Ferr> )
  {
    if ($found_test)
    {
      # If test wasn't last after all, discard what we found, test again.
      if ( $line =~ /^CURRENT_TEST:/)
      {
	@lines= ();
	$found_test= $line =~ /^CURRENT_TEST: $tname/;
      }
      else
      {
	push(@lines, $line);
	if (scalar(@lines) > 1000000) {
	  $Ferr = undef;
	  mtr_warning("Too much log from test, bailing out from extracting");
	  return ();
	}
      }
    }
    else
    {
      # Search for beginning of test, until found
      $found_test= 1 if ($line =~ /^CURRENT_TEST: $tname/);
    }
  }
  $Ferr = undef; # Close error log file

  return @lines;
}

# Get log from server identified from its $proc object, from named test
# Return as a single string
#

sub get_log_from_proc ($$) {
  my ($proc, $name)= @_;
  my $srv_log= "";

  foreach my $mysqld (all_servers()) {
    if ($mysqld->{proc} eq $proc) {
      my @srv_lines= extract_server_log($mysqld->if_exist('#log-error'), $name);
      $srv_log= "\nServer log from this test:\n" .
	"----------SERVER LOG START-----------\n". join ("", @srv_lines) .
	"----------SERVER LOG END-------------\n";
      last;
    }
  }
  return $srv_log;
}

#
# Perform a rough examination of the servers
# error log and write all lines that look
# suspicious into $error_log.warnings
#

sub extract_warning_lines ($$) {
  my ($error_log, $append) = @_;

  # Open the servers .err log file and read all lines
  # belonging to current tets into @lines
  my $Ferr = IO::File->new($error_log)
    or return [];
  my $last_pos= $last_warning_position->{$error_log}{seek_pos};
  $Ferr->seek($last_pos, 0) if defined($last_pos);
  # If the seek fails, we will parse the whole error log, at least we will not
  # miss any warnings.

  my @lines= <$Ferr>;
  $last_warning_position->{$error_log}{seek_pos}= $Ferr->tell();
  $Ferr = undef; # Close error log file

  # mysql_client_test.test sends a COM_DEBUG packet to the server
  # to provoke a SAFEMALLOC leak report, ignore any warnings
  # between "Begin/end safemalloc memory dump"
  if ( grep(/Begin safemalloc memory dump:/, @lines) > 0)
  {
    my $discard_lines= 1;
    foreach my $line ( @lines )
    {
      if ($line =~ /Begin safemalloc memory dump:/){
	$discard_lines = 1;
      } elsif ($line =~ /End safemalloc memory dump./){
	$discard_lines = 0;
      }

      if ($discard_lines){
	$line = "ignored";
      }
    }
  }

  # Write all suspicious lines to $error_log.warnings file
  my $warning_log = "$error_log.warnings";
  my $Fwarn = IO::File->new($warning_log, $append ? "a+" : "w")
    or die("Could not open file '$warning_log' for writing: $!");
  if (!$append)
  {
    print $Fwarn "Suspicious lines from $error_log\n";
  }

  my @patterns =
    (
     qr/^Warning|mysqld: Warning|\[Warning\]/,
     qr/^Error:|\[ERROR\]/,
     qr/^==\d+==\s+\S/, # valgrind errors
     qr/InnoDB: Warning|InnoDB: Error/,
     qr/^safe_mutex:|allocated at line/,
     qr/missing DBUG_RETURN/,
     qr/Attempting backtrace/,
     qr/Assertion .* failed/,
    );
  # These are taken from the include/mtr_warnings.sql global suppression
  # list. They occur delayed, so they can be parsed during shutdown rather
  # than during the per-test check.
  #
  # ToDo: having the warning suppressions inside the mysqld we are trying to
  # check is in any case horrible. We should change it to all be done here
  # within the Perl code, which is both simpler, easier, faster, and more
  # robust. We could still have individual test cases put in suppressions by
  # parsing statically or by writing dynamically to a CSV table read by the
  # Perl code.
  my @antipatterns =
    (
     qr/error .*connecting to master/,
     qr/Plugin 'ndbcluster' will be forced to shutdown/,
     qr/InnoDB: Error: in ALTER TABLE `test`.`t[12]`/,
     qr/InnoDB: Error: table `test`.`t[12]` does not exist in the InnoDB internal/,
     qr/InnoDB: Warning: a long semaphore wait:/,
     qr/Slave: Unknown table 't1' Error_code: 1051/,
     qr/Slave SQL:.*(Error_code: [[:digit:]]+|Query:.*)/,
     qr/slave SQL thread aborted/,
     qr/unknown option '--loose[-_]/,
     qr/unknown variable 'loose[-_]/,
     qr/Invalid .*old.* table or database name/,
     qr/Now setting lower_case_table_names to [02]/,
     qr/Setting lower_case_table_names=2/,
     qr/You have forced lower_case_table_names to 0/,
     qr/Plugin 'ndbcluster' will be forced to shutdow/,
     qr/deprecated/,
     qr/Slave SQL thread retried transaction/,
     qr/Slave \(additional info\)/,
     qr/Incorrect information in file/,
     qr/Incorrect key file for table .*crashed.*/,
     qr/Slave I\/O: Get master SERVER_ID failed with error:.*/,
     qr/Slave I\/O: Get master clock failed with error:.*/,
     qr/Slave I\/O: Get master COLLATION_SERVER failed with error:.*/,
     qr/Slave I\/O: Get master TIME_ZONE failed with error:.*/,
     qr/Slave I\/O: error reconnecting to master '.*' - retry-time: [1-3]  retries/,
     qr/Slave I\/0: Master command COM_BINLOG_DUMP failed/,
     qr/Error reading packet/,
     qr/Lost connection to MySQL server at 'reading initial communication packet'/,
     qr/Failed on request_dump/,
     qr/Slave: Can't drop database.* database doesn't exist/,
     qr/Slave: Operation DROP USER failed for 'create_rout_db'/,
     qr|Checking table:   '\..mtr.test_suppressions'|,
     qr|Table \./test/bug53592 has a primary key in InnoDB data dictionary, but not in MySQL|,
<<<<<<< HEAD
     qr|mysqld: Table '\..mtr.test_suppressions' is marked as crashed and should be repaired|,
     qr|Can't open shared library.*ha_archive|,
=======
     qr|Table '\..mtr.test_suppressions' is marked as crashed and should be repaired|,
>>>>>>> 86eebf33
     qr|InnoDB: Error: table 'test/bug39438'|,
     qr|Access denied for user|,
     qr|Aborted connection|,
     qr|table.*is full|,
    );

  my $matched_lines= [];
  LINE: foreach my $line ( @lines )
  {
    PAT: foreach my $pat ( @patterns )
    {
      if ( $line =~ /$pat/ )
      {
        foreach my $apat (@antipatterns)
        {
          next LINE if $line =~ $apat;
        }
	print $Fwarn $line;
        push @$matched_lines, $line;
	last PAT;
      }
    }
  }
  $Fwarn = undef; # Close file

  if (scalar(@$matched_lines) > 0 &&
      defined($last_warning_position->{$error_log}{test_names})) {
    return ($last_warning_position->{$error_log}{test_names}, $matched_lines);
  } else {
    return ([], $matched_lines);
  }
}


# Run include/check-warnings.test
#
# RETURN VALUE
#  0 OK
#  1 Check failed
#
sub start_check_warnings ($$) {
  my $tinfo=    shift;
  my $mysqld=   shift;

  my $name= "warnings-".$mysqld->name();

  my $log_error= $mysqld->value('#log-error');
  # To be communicated to the test
  $ENV{MTR_LOG_ERROR}= $log_error;
  extract_warning_lines($log_error, 0);

  my $args;
  mtr_init_args(\$args);

  mtr_add_arg($args, "--defaults-file=%s", $path_config_file);
  mtr_add_arg($args, "--defaults-group-suffix=%s", $mysqld->after('mysqld'));

  mtr_add_arg($args, "--skip-safemalloc");
  mtr_add_arg($args, "--test-file=%s", "include/check-warnings.test");

  if ( $opt_embedded_server )
  {

    # Get the args needed for the embedded server
    # and append them to args prefixed
    # with --sever-arg=

    my $mysqld=  $config->group('embedded')
      or mtr_error("Could not get [embedded] section");

    my $mysqld_args;
    mtr_init_args(\$mysqld_args);
    my $extra_opts= get_extra_opts($mysqld, $tinfo);
    mysqld_arguments($mysqld_args, $mysqld, $extra_opts);
    mtr_add_arg($args, "--server-arg=%s", $_) for @$mysqld_args;
  }

  my $errfile= "$opt_vardir/tmp/$name.err";
  my $proc= My::SafeProcess->new
    (
     name          => $name,
     path          => $exe_mysqltest,
     error         => $errfile,
     output        => $errfile,
     args          => \$args,
     user_data     => [$errfile, $mysqld],
     verbose       => $opt_verbose,
    );
  mtr_verbose("Started $proc");
  return $proc;
}


#
# Loop through our list of processes and check the error log
# for unexpected errors and warnings
#
sub check_warnings ($) {
  my ($tinfo)= @_;
  my $res= 0;

  my $tname= $tinfo->{name};

  # Clear previous warnings
  delete($tinfo->{warnings});

  # Start the mysqltest processes in parallel to save time
  # also makes it possible to wait for any process to exit during the check
  my %started;
  foreach my $mysqld ( mysqlds() )
  {
    if ( defined $mysqld->{'proc'} )
    {
      my $proc= start_check_warnings($tinfo, $mysqld);
      $started{$proc->pid()}= $proc;
    }
  }

  # Return immediately if no check proceess was started
  return 0 unless ( keys %started );

  my $timeout= start_timer(check_timeout());

  while (1){
    my $result= 0;
    my $proc= My::SafeProcess->wait_any_timeout($timeout);
    mtr_report("Got $proc");

    if ( delete $started{$proc->pid()} ) {
      # One check warning process returned
      my $res= $proc->exit_status();
      my ($err_file, $mysqld)= @{$proc->user_data()};

      if ( $res == 0 or $res == 62 ){

	if ( $res == 0 ) {
	  # Check completed with problem
	  my $report= mtr_grab_file($err_file);
	  # Log to var/log/warnings file
	  mtr_tofile("$opt_vardir/log/warnings",
		     $tname."\n".$report);

	  $tinfo->{'warnings'}.= $report;
	  $result= 1;
	}

	if ( $res == 62 ) {
	  # Test case was ok and called "skip"
	  # Remove the .err file the check generated
	  unlink($err_file);
	}

	if ( keys(%started) == 0){
	  # All checks completed
	  return $result;
	}
	# Wait for next process to exit
	next;
      }
      else
      {
	my $report= mtr_grab_file($err_file);
	$tinfo->{comment}.=
	  "Could not execute 'check-warnings' for ".
	    "testcase '$tname' (res: $res) server: '".
              $mysqld->name() .":\n";
	$tinfo->{comment}.= $report;

	$result= 2;
      }
    }
    elsif ( $proc->{timeout} ) {
      $tinfo->{comment}.= "Timeout for 'check warnings' expired after "
	.check_timeout()." seconds";
      $result= 4;
    }
    else {
      # Unknown process returned, most likley a crash, abort everything
      $tinfo->{comment}=
	"The server $proc crashed while running 'check warnings'".
	get_log_from_proc($proc, $tinfo->{name});
      $result= 3;
    }

    # Kill any check processes still running
    map($_->kill(), values(%started));

    return $result;
  }

  mtr_error("INTERNAL_ERROR: check_warnings");
}

# Check for warnings generated during shutdown of a mysqld server.
# If any, report them to master server, and return true; else just return
# false.

sub check_warnings_post_shutdown {
  my ($server_socket)= @_;
  my $testname_hash= { };
  my $report= '';
  foreach my $mysqld ( mysqlds())
  {
    my ($testlist, $match_lines)=
        extract_warning_lines($mysqld->value('#log-error'), 1);
    $testname_hash->{$_}= 1 for @$testlist;
    $report.= join('', @$match_lines);
  }
  my @warning_tests= keys(%$testname_hash);
  if (@warning_tests) {
    my $fake_test= My::Test->new(testnames => \@warning_tests);
    $fake_test->{'warnings'}= $report;
    $fake_test->write_test($server_socket, 'WARNINGS');
  }
}

#
# Loop through our list of processes and look for and entry
# with the provided pid, if found check for the file indicating
# expected crash and restart it.
#
sub check_expected_crash_and_restart {
  my ($proc)= @_;

  foreach my $mysqld ( mysqlds() )
  {
    next unless ( $mysqld->{proc} and $mysqld->{proc} eq $proc );

    # Check if crash expected by looking at the .expect file
    # in var/tmp
    my $expect_file= "$opt_vardir/tmp/".$mysqld->name().".expect";
    if ( -f $expect_file )
    {
      mtr_verbose("Crash was expected, file '$expect_file' exists");

      for (my $waits = 0;  $waits < 50;  mtr_milli_sleep(100), $waits++)
      {
	# Race condition seen on Windows: try again until file not empty
	next if -z $expect_file;
	# If last line in expect file starts with "wait"
	# sleep a little and try again, thus allowing the
	# test script to control when the server should start
	# up again. Keep trying for up to 5s at a time.
	my $last_line= mtr_lastlinesfromfile($expect_file, 1);
	if ($last_line =~ /^wait/ )
	{
	  mtr_verbose("Test says wait before restart") if $waits == 0;
	  next;
	}

	# Ignore any partial or unknown command
	next unless $last_line =~ /^restart/;
	# If last line begins "restart:", the rest of the line is read as
        # extra command line options to add to the restarted mysqld.
        # Anything other than 'wait' or 'restart:' (with a colon) will
        # result in a restart with original mysqld options.
	if ($last_line =~ /restart:(.+)/) {
	  my @rest_opt= split(' ', $1);
	  $mysqld->{'restart_opts'}= \@rest_opt;
	} else {
	  delete $mysqld->{'restart_opts'};
	}
	unlink($expect_file);

	# Start server with same settings as last time
	mysqld_start($mysqld, $mysqld->{'started_opts'});

	return 1;
      }
      # Loop ran through: we should keep waiting after a re-check
      return 2;
    }
  }

  # Not an expected crash
  return 0;
}


# Remove all files and subdirectories of a directory
sub clean_dir {
  my ($dir)= @_;
  mtr_verbose("clean_dir: $dir");
  finddepth(
	  { no_chdir => 1,
	    wanted => sub {
	      if (-d $_){
		# A dir
		if ($_ eq $dir){
		  # The dir to clean
		  return;
		} else {
		  mtr_verbose("rmdir: '$_'");
		  rmdir($_) or mtr_warning("rmdir($_) failed: $!");
		}
	      } else {
		# Hopefully a file
		mtr_verbose("unlink: '$_'");
		unlink($_) or mtr_warning("unlink($_) failed: $!");
	      }
	    }
	  },
	    $dir);
}


sub clean_datadir {
  mtr_verbose("Cleaning datadirs...");

  if (started(all_servers()) != 0){
    mtr_error("Trying to clean datadir before all servers stopped");
  }

  for (all_servers())
  {
    my $dir= "$opt_vardir/".$_->{name};
    mtr_verbose(" - removing '$dir'");
    rmtree($dir);
  }

  # Remove all files in tmp and var/tmp
  clean_dir("$opt_vardir/tmp");
  if ($opt_tmpdir ne "$opt_vardir/tmp"){
    clean_dir($opt_tmpdir);
  }
}


#
# Save datadir before it's removed
#
sub save_datadir_after_failure($$) {
  my ($dir, $savedir)= @_;

  mtr_report(" - saving '$dir'");
  my $dir_name= basename($dir);
  rename("$dir", "$savedir/$dir_name");
}


sub after_failure ($) {
  my ($tinfo)= @_;

  mtr_report("Saving datadirs...");

  my $save_dir= "$opt_vardir/log/";
  $save_dir.= $tinfo->{name};
  # Add combination name if any
  $save_dir.= "-$tinfo->{combination}"
    if defined $tinfo->{combination};

  # Save savedir  path for server
  $tinfo->{savedir}= $save_dir;

  mkpath($save_dir) if ! -d $save_dir;

  #
  # Create a log of files in vardir (good for buildbot)
  #
  if (!IS_WINDOWS)
  {
    my $Flog= IO::File->new("$opt_vardir/log/files.log", "w");
    if ($Flog)
    {
      print $Flog scalar(`/bin/ls -Rl $opt_vardir/*`);
      close($Flog);
    }
  }

  # Save the used config files
  my %config_files = config_files($tinfo);
  while (my ($file, $generate) = each %config_files) {
    copy("$opt_vardir/$file", $save_dir);
  }

  # Copy the tmp dir
  copytree("$opt_vardir/tmp/", "$save_dir/tmp/");

  foreach (all_servers()) {
    my $dir= "$opt_vardir/".$_->{name};
    save_datadir_after_failure($dir, $save_dir);
  }
}


sub report_failure_and_restart ($) {
  my $tinfo= shift;

  if ($opt_valgrind_mysqld && ($tinfo->{'warnings'} || $tinfo->{'timeout'})) {
    # In these cases we may want valgrind report from normal termination
    $tinfo->{'dont_kill_server'}= 1;
  }
  # Shotdown properly if not to be killed (for valgrind)
  stop_all_servers($tinfo->{'dont_kill_server'} ? $opt_shutdown_timeout : 0);

  $tinfo->{'result'}= 'MTR_RES_FAILED';

  my $test_failures= $tinfo->{'failures'} || 0;
  $tinfo->{'failures'}=  $test_failures + 1;


  if ( $tinfo->{comment} )
  {
    # The test failure has been detected by mysql-test-run.pl
    # when starting the servers or due to other error, the reason for
    # failing the test is saved in "comment"
    ;
  }

  if ( !defined $tinfo->{logfile} )
  {
    my $logfile= $path_current_testlog;
    if ( defined $logfile )
    {
      if ( -f $logfile )
      {
	# Test failure was detected by test tool and its report
	# about what failed has been saved to file. Save the report
	# in tinfo
	$tinfo->{logfile}= mtr_fromfile($logfile);
	# If no newlines in the test log:
	# (it will contain the CURRENT_TEST written by mtr, so is not empty)
	if ($tinfo->{logfile} !~ /\n/)
	{
	  # Show how far it got before suddenly failing
	  $tinfo->{comment}.= "mysqltest failed but provided no output\n";
	  my $log_file_name= $opt_vardir."/log/".$tinfo->{shortname}.".log";
	  if (-e $log_file_name) {
	    $tinfo->{comment}.=
	      "The result from queries just before the failure was:".
	      "\n< snip >\n".
	      mtr_lastlinesfromfile($log_file_name, 20)."\n";
	  }
	}
      }
      else
      {
	# The test tool report didn't exist, display an
	# error message
	$tinfo->{logfile}= "Could not open test tool report '$logfile'";
      }
    }
  }

  after_failure($tinfo);

  mtr_report_test($tinfo);

}


sub run_sh_script {
  my ($script)= @_;

  return 0 unless defined $script;

  mtr_verbose("Running '$script'");
  my $ret= system("/bin/sh $script") >> 8;
  return $ret;
}


sub mysqld_stop {
  my $mysqld= shift or die "usage: mysqld_stop(<mysqld>)";

  my $args;
  mtr_init_args(\$args);

  mtr_add_arg($args, "--no-defaults");
  mtr_add_arg($args, "--character-sets-dir=%s", $mysqld->value('character-sets-dir'));
  mtr_add_arg($args, "--user=%s", $opt_user);
  mtr_add_arg($args, "--password=");
  mtr_add_arg($args, "--port=%d", $mysqld->value('port'));
  mtr_add_arg($args, "--host=%s", $mysqld->value('#host'));
  mtr_add_arg($args, "--connect_timeout=20");
  mtr_add_arg($args, "--protocol=tcp");

  mtr_add_arg($args, "shutdown");

  My::SafeProcess->run
    (
     name          => "mysqladmin shutdown ".$mysqld->name(),
     path          => $exe_mysqladmin,
     args          => \$args,
     error         => "$opt_vardir/log/mysqladmin.err",

    );
}


sub mysqld_arguments ($$$) {
  my $args=              shift;
  my $mysqld=            shift;
  my $extra_opts=        shift;

  mtr_add_arg($args, "--defaults-file=%s",  $path_config_file);

  # When mysqld is run by a root user(euid is 0), it will fail
  # to start unless we specify what user to run as, see BUG#30630
  my $euid= $>;
  if (!IS_WINDOWS and $euid == 0 and
      (grep(/^--user/, @$extra_opts)) == 0) {
    mtr_add_arg($args, "--user=root");
  }

  if ( $opt_valgrind_mysqld )
  {
    if ( $mysql_version_id < 50100 )
    {
      mtr_add_arg($args, "--skip-bdb");
    }
  }

  mtr_add_arg($args, "--loose-skip-safemalloc");
  mtr_add_arg($args, "%s--disable-sync-frm");
  # Retry bind as this may fail on busy server
  mtr_add_arg($args, "%s--port-open-timeout=10");

  if (!using_extern() and $mysql_version_id >= 50106 && !$opt_user_args)
  {
    # Turn on logging to file and tables
    mtr_add_arg($args, "%s--log-output=table,file");
  }

  # Check if "extra_opt" contains --log-bin
  my $skip_binlog= not grep /^--(loose-)?log-bin/, @$extra_opts;

  # Indicate to mysqld it will be debugged in debugger
  if ( $glob_debugger )
  {
    mtr_add_arg($args, "--gdb");
  }

  my $found_skip_core= 0;
  my @plugins;
  my %seen;
  my $plugin;
  foreach my $arg ( @$extra_opts )
  {
    # Allow --skip-core-file to be set in <testname>-[master|slave].opt file
    if ($arg eq "--skip-core-file")
    {
      $found_skip_core= 1;
    }
    elsif ($skip_binlog and mtr_match_prefix($arg, "--binlog-format"))
    {
      ; # Dont add --binlog-format when running without binlog
    }
    elsif ($arg eq "--loose-skip-log-bin" and
           $mysqld->option("log-slave-updates"))
    {
      ; # Dont add --skip-log-bin when mysqld have --log-slave-updates in config
    }
    elsif ($plugin = mtr_match_prefix($arg,  "--plugin-load="))
    {
      push @plugins, $plugin unless $seen{$plugin};
      $seen{$plugin} = 1;
    }
    else
    {
      mtr_add_arg($args, "%s", $arg);
    }
  }
  $opt_skip_core = $found_skip_core;
  if ( !$found_skip_core && !$opt_user_args )
  {
    mtr_add_arg($args, "%s", "--core-file");
  }

  # Enable the debug sync facility, set default wait timeout.
  # Facility stays disabled if timeout value is zero.
  mtr_add_arg($args, "--loose-debug-sync-timeout=%s",
              $opt_debug_sync_timeout) unless $opt_user_args;

  if (@plugins) {
    my $sep = (IS_WINDOWS) ? ';' : ':';
    mtr_add_arg($args, "--plugin-load=%s" .  join($sep, @plugins));
  }

  return $args;
}



sub mysqld_start ($$) {
  my $mysqld=            shift;
  my $extra_opts=        shift;

  mtr_verbose(My::Options::toStr("mysqld_start", @$extra_opts));

  my $exe= find_mysqld($mysqld->value('basedir'));
  my $wait_for_pid_file= 1;

  mtr_error("Internal error: mysqld should never be started for embedded")
    if $opt_embedded_server;

  my $args;
  mtr_init_args(\$args);

  if ( $opt_valgrind_mysqld )
  {
    valgrind_arguments($args, \$exe);
  }
  if ( $opt_strace)
  {
    strace_arguments($args, \$exe, $mysqld->name());
  }

  mtr_add_arg($args, "--defaults-group-suffix=%s", $mysqld->after('mysqld'));

  # Add any additional options from an in-test restart
  my @all_opts= @$extra_opts;
  if (exists $mysqld->{'restart_opts'}) {
    push (@all_opts, @{$mysqld->{'restart_opts'}});
    mtr_verbose(My::Options::toStr("mysqld_start restart",
				   @{$mysqld->{'restart_opts'}}));
  }
  mysqld_arguments($args,$mysqld,\@all_opts);

  if ( $opt_debug )
  {
    mtr_add_arg($args, "--debug=d:t:i:A,%s/log/%s.trace",
		$path_vardir_trace, $mysqld->name());
  }

  if (IS_WINDOWS)
  {
    # Trick the server to send output to stderr, with --console
    if (!(grep(/^--log-error/, @$args))) {
      mtr_add_arg($args, "--console");
    }
  }

  if ( $opt_gdb || $opt_manual_gdb )
  {
    gdb_arguments(\$args, \$exe, $mysqld->name());
  }
  elsif ( $opt_ddd || $opt_manual_ddd )
  {
    ddd_arguments(\$args, \$exe, $mysqld->name());
  }
  elsif ( $opt_debugger )
  {
    debugger_arguments(\$args, \$exe, $mysqld->name());
  }
  elsif ( $opt_manual_debug )
  {
     print "\nStart " .$mysqld->name()." in your debugger\n" .
           "dir: $glob_mysql_test_dir\n" .
           "exe: $exe\n" .
	   "args:  " . join(" ", @$args)  . "\n\n" .
	   "Waiting ....\n";

     # Indicate the exe should not be started
    $exe= undef;
  }
  else
  {
    # Default to not wait until pid file has been created
    $wait_for_pid_file= 0;
  }

  # Remove the old pidfile if any
  unlink($mysqld->value('pid-file'));

  my $output= $mysqld->value('#log-error');
  if ( $opt_valgrind and $opt_debug )
  {
    # When both --valgrind and --debug is selected, send
    # all output to the trace file, making it possible to
    # see the exact location where valgrind complains

    # Write a message about this to the normal log file
    my $trace_name= "$opt_vardir/log/".$mysqld->name().".trace";
    mtr_tofile($output,
               "NOTE: When running with --valgrind --debug the output from ",
	       "mysqld (where the valgrind messages shows up) is stored ",
	       "together with the trace file to make it ",
	       "easier to find the exact position of valgrind errors. ",
	       "See trace file $trace_name.\n");
    $output= $trace_name;

  }
  # Remember this log file for valgrind error report search
  $mysqld_logs{$output}= 1 if $opt_valgrind;
  # Remember data dir for gmon.out files if using gprof
  $gprof_dirs{$mysqld->value('datadir')}= 1 if $opt_gprof;

  if ( defined $exe )
  {
    pre_write_errorlog($output);
    $mysqld->{'proc'}= My::SafeProcess->new
      (
       name          => $mysqld->name(),
       path          => $exe,
       args          => \$args,
       output        => $output,
       error         => $output,
       append        => 1,
       verbose       => $opt_verbose,
       nocore        => $opt_skip_core,
       host          => undef,
       shutdown      => sub { mysqld_stop($mysqld) },
      );
    mtr_verbose("Started $mysqld->{proc}");
  }

  if ( $wait_for_pid_file &&
       !sleep_until_file_created($mysqld->value('pid-file'),
				 $opt_start_timeout,
				 $mysqld->{'proc'}))
  {
    my $mname= $mysqld->name();
    mtr_error("Failed to start mysqld $mname with command $exe");
  }

  # Remember options used when starting
  $mysqld->{'started_opts'}= $extra_opts;

  return;
}


sub stop_all_servers () {
  my $shutdown_timeout = $_[0] or 0;

  mtr_verbose("Stopping all servers...");

  # Kill all started servers
  My::SafeProcess::shutdown($shutdown_timeout,
			    started(all_servers()));

  # Remove pidfiles
  foreach my $server ( all_servers() )
  {
    my $pid_file= $server->if_exist('pid-file');
    unlink($pid_file) if defined $pid_file;
  }

  # Mark servers as stopped
  map($_->{proc}= undef, all_servers());

}


# Find out if server should be restarted for this test
sub server_need_restart {
  my ($tinfo, $server)= @_;

  if ( using_extern() )
  {
    mtr_verbose_restart($server, "no restart for --extern server");
    return 0;
  }

  if ( $tinfo->{'force_restart'} ) {
    mtr_verbose_restart($server, "forced in .opt file");
    return 1;
  }

  if ( $opt_force_restart ) {
    mtr_verbose_restart($server, "forced restart turned on");
    return 1;
  }

  if ( $tinfo->{template_path} ne $current_config_name)
  {
    mtr_verbose_restart($server, "using different config file");
    return 1;
  }

  if ( $tinfo->{'master_sh'}  || $tinfo->{'slave_sh'} )
  {
    mtr_verbose_restart($server, "sh script to run");
    return 1;
  }

  if ( ! started($server) )
  {
    mtr_verbose_restart($server, "not started");
    return 1;
  }

  my $started_tinfo= $server->{'started_tinfo'};
  if ( defined $started_tinfo )
  {

    # Check if timezone of  test that server was started
    # with differs from timezone of next test
    if ( timezone($started_tinfo) ne timezone($tinfo) )
    {
      mtr_verbose_restart($server, "different timezone");
      return 1;
    }
  }

  if ($server->name() =~ /^mysqld\./)
  {

    # Check that running process was started with same options
    # as the current test requires
    my $extra_opts= get_extra_opts($server, $tinfo);
    my $started_opts= $server->{'started_opts'};

    # Also, always restart if server had been restarted with additional
    # options within test.
    if (!My::Options::same($started_opts, $extra_opts) ||
        exists $server->{'restart_opts'})
    {
      my $use_dynamic_option_switch= 0;
      if (!$use_dynamic_option_switch)
      {
	mtr_verbose_restart($server, "running with different options '" .
			    join(" ", @{$extra_opts}) . "' != '" .
			    join(" ", @{$started_opts}) . "'" );
	return 1;
      }

      mtr_verbose(My::Options::toStr("started_opts", @$started_opts));
      mtr_verbose(My::Options::toStr("extra_opts", @$extra_opts));

      # Get diff and check if dynamic switch is possible
      my @diff_opts= My::Options::diff($started_opts, $extra_opts);
      mtr_verbose(My::Options::toStr("diff_opts", @diff_opts));

      my $query= My::Options::toSQL(@diff_opts);
      mtr_verbose("Attempting dynamic switch '$query'");
      if (run_query($tinfo, $server, $query)){
	mtr_verbose("Restart: running with different options '" .
		    join(" ", @{$extra_opts}) . "' != '" .
		    join(" ", @{$started_opts}) . "'" );
	return 1;
      }

      # Remember the dynamically set options
      $server->{'started_opts'}= $extra_opts;
    }
  }

  # Default, no restart
  return 0;
}


sub servers_need_restart($) {
  my ($tinfo)= @_;
  return grep { server_need_restart($tinfo, $_); } all_servers();
}



############################################

############################################

#
# Filter a list of servers and return only those that are part
# of the specified cluster
#
sub in_cluster {
  my ($cluster)= shift;
  # Return only processes for a specific cluster
  return grep { $_->suffix() eq $cluster->suffix() } @_;
}



#
# Filter a list of servers and return the SafeProcess
# for only those that are started or stopped
#
sub started { return grep(defined $_, map($_->{proc}, @_));  }
sub stopped { return grep(!defined $_, map($_->{proc}, @_)); }


sub get_extra_opts {
  # No extra options if --user-args
  return \@opt_extra_mysqld_opt if $opt_user_args;

  my ($mysqld, $tinfo)= @_;

  my $opts=
    $mysqld->option("#!use-slave-opt") ?
      $tinfo->{slave_opt} : $tinfo->{master_opt};

  # Expand environment variables
  foreach my $opt ( @$opts )
  {
    no warnings 'uninitialized';
    $opt =~ s/\$\{(\w+)\}/$ENV{$1}/ge;
    $opt =~ s/\$(\w+)/$ENV{$1}/ge;
  }
  return $opts;
}


sub stop_servers($$) {
  my (@servers)= @_;

  mtr_report("Restarting ", started(@servers));

  My::SafeProcess::shutdown($opt_shutdown_timeout,
                             started(@servers));

  foreach my $server (@servers)
  {
    # Mark server as stopped
    $server->{proc}= undef;

    # Forget history
    delete $server->{'started_tinfo'};
    delete $server->{'started_opts'};
    delete $server->{'started_cnf'};
  }
}


#
# start_servers
#
# Start servers not already started
#
# RETURN
#  0 OK
#  1 Start failed
#
sub start_servers($) {
  my ($tinfo)= @_;

  for (all_servers()) {
    $_->{START}->($_, $tinfo) if $_->{START};
  }

  for (all_servers()) {
    next unless $_->{WAIT} and started($_);
    if ($_->{WAIT}->($_)) {
      $tinfo->{comment}= "Failed to start ".$_->name() . "\n";
      return 1;
    }
  }
  return 0;
}


#
# Run include/check-testcase.test
# Before a testcase, run in record mode and save result file to var/tmp
# After testcase, run and compare with the recorded file, they should be equal!
#
# RETURN VALUE
#  The newly started process
#
sub start_check_testcase ($$$) {
  my $tinfo=    shift;
  my $mode=     shift;
  my $mysqld=   shift;

  my $name= "check-".$mysqld->name();
  # Replace dots in name with underscore to avoid that mysqltest
  # misinterpret's what the filename extension is :(
  $name=~ s/\./_/g;

  my $args;
  mtr_init_args(\$args);

  mtr_add_arg($args, "--defaults-file=%s", $path_config_file);
  mtr_add_arg($args, "--defaults-group-suffix=%s", $mysqld->after('mysqld'));

  mtr_add_arg($args, "--skip-safemalloc");

  mtr_add_arg($args, "--result-file=%s", "$opt_vardir/tmp/$name.result");
  mtr_add_arg($args, "--test-file=%s", "include/check-testcase.test");
  mtr_add_arg($args, "--verbose");

  if ( $mode eq "before" )
  {
    mtr_add_arg($args, "--record");
  }
  my $errfile= "$opt_vardir/tmp/$name.err";
  my $proc= My::SafeProcess->new
    (
     name          => $name,
     path          => $exe_mysqltest,
     error         => $errfile,
     output        => $errfile,
     args          => \$args,
     user_data     => $errfile,
     verbose       => $opt_verbose,
    );

  mtr_report("Started $proc");
  return $proc;
}


sub run_mysqltest ($) {
  my $proc= start_mysqltest(@_);
  $proc->wait();
}


sub start_mysqltest ($) {
  my ($tinfo)= @_;
  my $exe= $exe_mysqltest;
  my $args;

  mtr_init_args(\$args);

  mtr_add_arg($args, "--defaults-file=%s", $path_config_file);
  mtr_add_arg($args, "--silent");
  mtr_add_arg($args, "--skip-safemalloc");
  mtr_add_arg($args, "--tmpdir=%s", $opt_tmpdir);
  mtr_add_arg($args, "--character-sets-dir=%s", $path_charsetsdir);
  mtr_add_arg($args, "--logdir=%s/log", $opt_vardir);

  # Log line number and time  for each line in .test file
  mtr_add_arg($args, "--mark-progress")
    if $opt_mark_progress;

  mtr_add_arg($args, "--database=test");

  if ( $opt_ps_protocol )
  {
    mtr_add_arg($args, "--ps-protocol");
  }

  if ( $opt_sp_protocol )
  {
    mtr_add_arg($args, "--sp-protocol");
  }

  if ( $opt_view_protocol )
  {
    mtr_add_arg($args, "--view-protocol");
  }

  if ( $opt_cursor_protocol )
  {
    mtr_add_arg($args, "--cursor-protocol");
  }

  if ( $opt_strace_client )
  {
    $exe=  $opt_strace_client || "strace";
    mtr_add_arg($args, "-o");
    mtr_add_arg($args, "%s/log/mysqltest.strace", $opt_vardir);
    mtr_add_arg($args, "$exe_mysqltest");
  }

  mtr_add_arg($args, "--timer-file=%s/log/timer", $opt_vardir);

  if ( $opt_compress )
  {
    mtr_add_arg($args, "--compress");
  }

  if ( $opt_sleep )
  {
    mtr_add_arg($args, "--sleep=%d", $opt_sleep);
  }

  if ( $opt_ssl )
  {
    # Turn on SSL for _all_ test cases if option --ssl was used
    mtr_add_arg($args, "--ssl");
  }

  foreach my $arg ( @opt_extra_mysqltest_opt )
  {
    mtr_add_arg($args, "%s", $arg);
  }
  if ( $opt_max_connections ) {
    mtr_add_arg($args, "--max-connections=%d", $opt_max_connections);
  }

  if ( $opt_embedded_server )
  {

    # Get the args needed for the embedded server
    # and append them to args prefixed
    # with --sever-arg=

    my $mysqld=  $config->group('embedded')
      or mtr_error("Could not get [embedded] section");

    my $mysqld_args;
    mtr_init_args(\$mysqld_args);
    my $extra_opts= get_extra_opts($mysqld, $tinfo);
    mysqld_arguments($mysqld_args, $mysqld, $extra_opts);
    mtr_add_arg($args, "--server-arg=%s", $_) for @$mysqld_args;

    if (IS_WINDOWS)
    {
      # Trick the server to send output to stderr, with --console
      if (!(grep(/^--server-arg=--log-error/, @$args))) {
        mtr_add_arg($args, "--server-arg=--console");
      }
    }
  }

  foreach my $arg ( @opt_extra_mysqltest_opt )
  {
    mtr_add_arg($args, "%s", $arg);
  }

  # ----------------------------------------------------------------------
  # export MYSQL_TEST variable containing <path>/mysqltest <args>
  # ----------------------------------------------------------------------
  $ENV{'MYSQL_TEST'}= mtr_args2str($exe_mysqltest, @$args);

  # ----------------------------------------------------------------------
  # Add arguments that should not go into the MYSQL_TEST env var
  # ----------------------------------------------------------------------
  if ( $opt_valgrind_mysqltest )
  {
    # Prefix the Valgrind options to the argument list.
    # We do this here, since we do not want to Valgrind the nested invocations
    # of mysqltest; that would mess up the stderr output causing test failure.
    my @args_saved = @$args;
    mtr_init_args(\$args);
    valgrind_arguments($args, \$exe);
    mtr_add_arg($args, "%s", $_) for @args_saved;
  }

  mtr_add_arg($args, "--test-file=%s", $tinfo->{'path'});

  # Number of lines of resut to include in failure report
  mtr_add_arg($args, "--tail-lines=20");

  if ( defined $tinfo->{'result_file'} ) {
    mtr_add_arg($args, "--result-file=%s", $tinfo->{'result_file'});
  }

  client_debug_arg($args, "mysqltest");

  if ( $opt_record )
  {
    mtr_add_arg($args, "--record");

    # When recording to a non existing result file
    # the name of that file is in "record_file"
    if ( defined $tinfo->{'record_file'} ) {
      mtr_add_arg($args, "--result-file=%s", $tinfo->{record_file});
    }
  }

  if ( $opt_client_gdb )
  {
    gdb_arguments(\$args, \$exe, "client");
  }
  elsif ( $opt_client_ddd )
  {
    ddd_arguments(\$args, \$exe, "client");
  }
  elsif ( $opt_client_debugger )
  {
    debugger_arguments(\$args, \$exe, "client");
  }

  my $proc= My::SafeProcess->new
    (
     name          => "mysqltest",
     path          => $exe,
     args          => \$args,
     append        => 1,
     error         => $path_current_testlog,
     verbose       => $opt_verbose,
    );
  mtr_verbose("Started $proc");
  return $proc;
}


#
# Modify the exe and args so that program is run in gdb in xterm
#
sub gdb_arguments {
  my $args= shift;
  my $exe=  shift;
  my $type= shift;

  # Write $args to gdb init file
  my $str= join " ", map { s/"/\\"/g; "\"$_\""; } @$$args;
  my $gdb_init_file= "$opt_vardir/tmp/gdbinit.$type";

  # Remove the old gdbinit file
  unlink($gdb_init_file);

  if ( $type eq "client" )
  {
    # write init file for client
    mtr_tofile($gdb_init_file, "set args $str\n");
  }
  else
  {
    # write init file for mysqld
    mtr_tofile($gdb_init_file, "set args $str\n");
  }

  if ( $opt_manual_gdb )
  {
     print "\nTo start gdb for $type, type in another window:\n";
     print "gdb -cd $glob_mysql_test_dir -x $gdb_init_file $$exe\n";

     # Indicate the exe should not be started
     $$exe= undef;
     return;
  }

  $$args= [];
  mtr_add_arg($$args, "-title");
  mtr_add_arg($$args, "$type");
  mtr_add_arg($$args, "-e");

  if ( $exe_libtool )
  {
    mtr_add_arg($$args, $exe_libtool);
    mtr_add_arg($$args, "--mode=execute");
  }

  mtr_add_arg($$args, "gdb");
  mtr_add_arg($$args, "-x");
  mtr_add_arg($$args, "$gdb_init_file");
  mtr_add_arg($$args, "$$exe");

  $$exe= "xterm";
}


#
# Modify the exe and args so that program is run in ddd
#
sub ddd_arguments {
  my $args= shift;
  my $exe=  shift;
  my $type= shift;

  # Write $args to ddd init file
  my $str= join " ", map { s/"/\\"/g; "\"$_\""; } @$$args;
  my $gdb_init_file= "$opt_vardir/tmp/gdbinit.$type";

  # Remove the old gdbinit file
  unlink($gdb_init_file);

  if ( $type eq "client" )
  {
    # write init file for client
    mtr_tofile($gdb_init_file, "set args $str\n");
  }
  else
  {
    # write init file for mysqld
    mtr_tofile($gdb_init_file, "file $$exe\nset args $str\n");
  }

  if ( $opt_manual_ddd )
  {
     print "\nTo start ddd for $type, type in another window:\n";
     print "ddd -cd $glob_mysql_test_dir -x $gdb_init_file $$exe\n";

     # Indicate the exe should not be started
     $$exe= undef;
     return;
  }

  my $save_exe= $$exe;
  $$args= [];
  if ( $exe_libtool )
  {
    $$exe= $exe_libtool;
    mtr_add_arg($$args, "--mode=execute");
    mtr_add_arg($$args, "ddd");
  }
  else
  {
    $$exe= "ddd";
  }
  mtr_add_arg($$args, "--command=$gdb_init_file");
  mtr_add_arg($$args, "$save_exe");
}


#
# Modify the exe and args so that program is run in the selected debugger
#
sub debugger_arguments {
  my $args= shift;
  my $exe=  shift;
  my $debugger= $opt_debugger || $opt_client_debugger;

  if ( $debugger =~ /vcexpress|vc|devenv/ )
  {
    # vc[express] /debugexe exe arg1 .. argn

    # Add name of the exe and /debugexe before args
    unshift(@$$args, "$$exe");
    unshift(@$$args, "/debugexe");

    # Set exe to debuggername
    $$exe= $debugger;

  }
  elsif ( $debugger =~ /windbg/ )
  {
    # windbg exe arg1 .. argn

    # Add name of the exe before args
    unshift(@$$args, "$$exe");

    # Set exe to debuggername
    $$exe= $debugger;

  }
  elsif ( $debugger eq "dbx" )
  {
    # xterm -e dbx -r exe arg1 .. argn

    unshift(@$$args, $$exe);
    unshift(@$$args, "-r");
    unshift(@$$args, $debugger);
    unshift(@$$args, "-e");

    $$exe= "xterm";

  }
  else
  {
    mtr_error("Unknown argument \"$debugger\" passed to --debugger");
  }
}


#
# Modify the exe and args so that program is run in valgrind
#
sub valgrind_arguments {
  my $args= shift;
  my $exe=  shift;

  if ( $opt_callgrind)
  {
    mtr_add_arg($args, "--tool=callgrind");
    mtr_add_arg($args, "--base=$opt_vardir/log");
  }
  else
  {
    mtr_add_arg($args, "--tool=memcheck"); # From >= 2.1.2 needs this option
    mtr_add_arg($args, "--leak-check=yes");
    mtr_add_arg($args, "--num-callers=16");
    mtr_add_arg($args, "--suppressions=%s/valgrind.supp", $glob_mysql_test_dir)
      if -f "$glob_mysql_test_dir/valgrind.supp";
  }

  # Add valgrind options, can be overriden by user
  mtr_add_arg($args, '%s', $_) for (@valgrind_args);

  mtr_add_arg($args, $$exe);

  $$exe= $opt_valgrind_path || "valgrind";

  if ($exe_libtool)
  {
    # Add "libtool --mode-execute" before the test to execute
    # if running in valgrind(to avoid valgrinding bash)
    unshift(@$args, "--mode=execute", $$exe);
    $$exe= $exe_libtool;
  }
}

#
# Modify the exe and args so that program is run in strace
#
sub strace_arguments {
  my $args= shift;
  my $exe=  shift;
  my $mysqld_name= shift;

  mtr_add_arg($args, "-f");
  mtr_add_arg($args, "-o%s/var/log/%s.strace", $glob_mysql_test_dir, $mysqld_name);

  # Add strace options, can be overriden by user
  mtr_add_arg($args, '%s', $_) for (@strace_args);

  mtr_add_arg($args, $$exe);

  $$exe= "strace";

  if ($exe_libtool)
  {
    # Add "libtool --mode-execute" before the test to execute
    # if running in valgrind(to avoid valgrinding bash)
    unshift(@$args, "--mode=execute", $$exe);
    $$exe= $exe_libtool;
  }
}

#
# Search server logs for valgrind reports printed at mysqld termination
#

sub valgrind_exit_reports() {
  my $found_err= 0;

  foreach my $log_file (keys %mysqld_logs)
  {
    my @culprits= ();
    my $valgrind_rep= "";
    my $found_report= 0;
    my $err_in_report= 0;

    my $LOGF = IO::File->new($log_file)
      or mtr_error("Could not open file '$log_file' for reading: $!");

    while ( my $line = <$LOGF> )
    {
      if ($line =~ /^CURRENT_TEST: (.+)$/)
      {
        my $testname= $1;
        # If we have a report, report it if needed and start new list of tests
        if ($found_report)
        {
          if ($err_in_report)
          {
            mtr_print ("Valgrind report from $log_file after tests:\n",
                        @culprits);
            mtr_print_line();
            print ("$valgrind_rep\n");
            $err_in_report= 0;
          }
          # Make ready to collect new report
          @culprits= ();
          $found_report= 0;
          $valgrind_rep= "";
        }
        push (@culprits, $testname);
        next;
      }
      # This line marks the start of a valgrind report
      $found_report= 1 if $line =~ /^==\d+== .* SUMMARY:/;

      if ($found_report) {
        $line=~ s/^==\d+== //;
        $valgrind_rep .= $line;
        $err_in_report= 1 if $line =~ /ERROR SUMMARY: [1-9]/;
        $err_in_report= 1 if $line =~ /definitely lost: [1-9]/;
        $err_in_report= 1 if $line =~ /possibly lost: [1-9]/;
      }
    }

    $LOGF= undef;

    if ($err_in_report) {
      mtr_print ("Valgrind report from $log_file after tests:\n", @culprits);
      mtr_print_line();
      print ("$valgrind_rep\n");
      $found_err= 1;
    }
  }

  return $found_err;
}


#
# Usage
#
sub usage ($) {
  my ($message)= @_;

  if ( $message )
  {
    print STDERR "$message\n";
    print STDERR "For full list of options, use $0 --help\n";
    exit;      
  }

  print <<HERE;

$0 [ OPTIONS ] [ TESTCASE ]

Options to control what engine/variation to run

  embedded-server       Use the embedded server, i.e. no mysqld daemons
  ps-protocol           Use the binary protocol between client and server
  cursor-protocol       Use the cursor protocol between client and server
                        (implies --ps-protocol)
  view-protocol         Create a view to execute all non updating queries
  sp-protocol           Create a stored procedure to execute all queries
  compress              Use the compressed protocol between client and server
  ssl                   Use ssl protocol between client and server
  skip-ssl              Dont start server with support for ssl connections
  vs-config             Visual Studio configuration used to create executables
                        (default: MTR_VS_CONFIG environment variable)
  parallel=#            How many parallell test should be run
  defaults-file=<config template> Use fixed config template for all
                        tests
  defaults-extra-file=<config template> Extra config template to add to
                        all generated configs
  combination=<opt>     Use at least twice to run tests with specified
                        options to mysqld
  skip-combinations     Ignore combination file (or options)

Options to control directories to use
  tmpdir=DIR            The directory where temporary files are stored
                        (default: ./var/tmp).
  vardir=DIR            The directory where files generated from the test run
                        is stored (default: ./var). Specifying a ramdisk or
                        tmpfs will speed up tests.
  mem                   Run testsuite in "memory" using tmpfs or ramdisk
                        Attempts to find a suitable location
                        using a builtin list of standard locations
                        for tmpfs (/dev/shm)
                        The option can also be set using environment
                        variable MTR_MEM=[DIR]
  client-bindir=PATH    Path to the directory where client binaries are located
  client-libdir=PATH    Path to the directory where client libraries are located


Options to control what test suites or cases to run

  force                 Continue to run the suite after failure
  with-ndbcluster-only  Run only tests that include "ndb" in the filename
  skip-ndb[cluster]     Skip all tests that need cluster. Default.
  include-ndb[cluster]  Enable all tests that need cluster
  do-test=PREFIX or REGEX
                        Run test cases which name are prefixed with PREFIX
                        or fulfills REGEX
  skip-test=PREFIX or REGEX
                        Skip test cases which name are prefixed with PREFIX
                        or fulfills REGEX
  start-from=PREFIX     Run test cases starting test prefixed with PREFIX where
                        prefix may be suite.testname or just testname
  suite[s]=NAME1,..,NAMEN
                        Collect tests in suites from the comma separated
                        list of suite names.
                        The default is: "$DEFAULT_SUITES"
  skip-rpl              Skip the replication test cases.
  big-test              Also run tests marked as "big". Repeat this option
                        twice to run only "big" tests.
  staging-run           Run a limited number of tests (no slow tests). Used
                        for running staging trees with valgrind.
  enable-disabled       Run also tests marked as disabled
  print-testcases       Don't run the tests but print details about all the
                        selected tests, in the order they would be run.

Options that specify ports

  mtr-port-base=#       Base for port numbers, ports from this number to
  port-base=#           number+9 are reserved. Should be divisible by 10;
                        if not it will be rounded down. May be set with
                        environment variable MTR_PORT_BASE. If this value is
                        set and is not "auto", it overrides build-thread.
  mtr-build-thread=#    Specify unique number to calculate port number(s) from.
  build-thread=#        Can be set in environment variable MTR_BUILD_THREAD.
                        Set  MTR_BUILD_THREAD="auto" to automatically aquire
                        a build thread id that is unique to current host

Options for test case authoring

  record TESTNAME       (Re)genereate the result file for TESTNAME
  check-testcases       Check testcases for sideeffects
  mark-progress         Log line number and elapsed time to <testname>.progress

Options that pass on options

  mysqld=ARGS           Specify additional arguments to "mysqld"
  mysqltest=ARGS        Specify additional arguments to "mysqltest"

Options to run test on running server

  extern option=value   Run only the tests against an already started server
                        the options to use for connection to the extern server
                        must be specified using name-value pair notation
                        For example:
                         ./$0 --extern socket=/tmp/mysqld.sock

Options for debugging the product

  client-ddd            Start mysqltest client in ddd
  client-debugger=NAME  Start mysqltest in the selected debugger
  client-gdb            Start mysqltest client in gdb
  ddd                   Start mysqld in ddd
  debug                 Dump trace output for all servers and client programs
  debug-server          Use debug version of server, but without turning on
                        tracing
  debugger=NAME         Start mysqld in the selected debugger
  gdb                   Start the mysqld(s) in gdb
  manual-debug          Let user manually start mysqld in debugger, before
                        running test(s)
  manual-gdb            Let user manually start mysqld in gdb, before running
                        test(s)
  manual-ddd            Let user manually start mysqld in ddd, before running
                        test(s)
  strace-client[=path]  Create strace output for mysqltest client, optionally
                        specifying name and path to the trace program to use.
                        Example: $0 --strace-client=ktrace
  max-save-core         Limit the number of core files saved (to avoid filling
                        up disks for heavily crashing server). Defaults to
                        $opt_max_save_core, set to 0 for no limit. Set
                        it's default with MTR_MAX_SAVE_CORE
  max-save-datadir      Limit the number of datadir saved (to avoid filling
                        up disks for heavily crashing server). Defaults to
                        $opt_max_save_datadir, set to 0 for no limit. Set
                        it's default with MTR_MAX_SAVE_DATDIR
  max-test-fail         Limit the number of test failurs before aborting
                        the current test run. Defaults to
                        $opt_max_test_fail, set to 0 for no limit. Set
                        it's default with MTR_MAX_TEST_FAIL

Options for valgrind

  valgrind              Run the "mysqltest" and "mysqld" executables using
                        valgrind with default options
  valgrind-all          Synonym for --valgrind
  valgrind-mysqltest    Run the "mysqltest" and "mysql_client_test" executable
                        with valgrind
  valgrind-mysqld       Run the "mysqld" executable with valgrind
  valgrind-options=ARGS Deprecated, use --valgrind-option
  valgrind-option=ARGS  Option to give valgrind, replaces default option(s),
                        can be specified more then once
  valgrind-path=<EXE>   Path to the valgrind executable
  callgrind             Instruct valgrind to use callgrind

Options for strace

  strace                Run the "mysqld" executables using strace. Default
                        options are -f -o var/log/'mysqld-name'.strace
  strace-option=ARGS    Option to give strace, replaces default option(s),
  strace-client=[path]  Create strace output for mysqltest client, optionally
                        specifying name and path to the trace program to use.
                        Example: $0 --strace-client=ktrace

Misc options
  user=USER             User for connecting to mysqld(default: $opt_user)
  comment=STR           Write STR to the output
  timer                 Show test case execution time.
  verbose               More verbose output(use multiple times for even more)
  verbose-restart       Write when and why servers are restarted
  start                 Only initialize and start the servers, using the
                        startup settings for the first specified test case
                        Example:
                         $0 --start alias &
  start-and-exit        Same as --start, but mysql-test-run terminates and
                        leaves just the server running
  start-dirty           Only start the servers (without initialization) for
                        the first specified test case
  user-args             In combination with start* and no test name, drops
                        arguments to mysqld except those speficied with
                        --mysqld (if any)
  wait-all              If --start or --start-dirty option is used, wait for all
                        servers to exit before finishing the process
  fast                  Run as fast as possible, dont't wait for servers
                        to shutdown etc.
  force-restart         Always restart servers between tests
  parallel=N            Run tests in N parallel threads (default=1)
                        Use parallel=auto for auto-setting of N
  repeat=N              Run each test N number of times
  retry=N               Retry tests that fail up to N times (default $opt_retry).
                        Retries are also limited by the maximum number of
                        failures before stopping, set with the --retry-failure
                        option
  retry-failure=N       When using the --retry option to retry failed tests,
                        stop when N failures have occured (default $opt_retry_failure)
  reorder               Reorder tests to get fewer server restarts
  help                  Get this help text

  testcase-timeout=MINUTES Max test case run time (default $opt_testcase_timeout)
  suite-timeout=MINUTES Max test suite run time (default $opt_suite_timeout)
  shutdown-timeout=SECONDS Max number of seconds to wait for server shutdown
                        before killing servers (default $opt_shutdown_timeout)
  warnings              Scan the log files for warnings. Use --nowarnings
                        to turn off.

  stop-file=file        (also MTR_STOP_FILE environment variable) if this
                        file detected mysql test will not start new tests
                        until the file will be removed.
  stop-keep-alive=sec   (also MTR_STOP_KEEP_ALIVE environment variable)
                        works with stop-file, print messages every sec
                        seconds when mysql test is waiting to removing
                        the file (for buildbot)

  sleep=SECONDS         Passed to mysqltest, will be used as fixed sleep time
  debug-sync-timeout=NUM Set default timeout for WAIT_FOR debug sync
                        actions. Disable facility with NUM=0.
  gcov                  Collect coverage information after the test.
                        The result is a gcov file per source and header file.
  gcov-src-dir=subdir   Colllect coverage only within the given subdirectory.
                        For example, if you're only developing the SQL layer, 
                        it makes sense to use --gcov-src-dir=sql
  gprof                 Collect profiling information using gprof.
  experimental=<file>   Refer to list of tests considered experimental;
                        failures will be marked exp-fail instead of fail.
  report-features       First run a "test" that reports mysql features
  timestamp             Print timestamp before each test report line
  timediff              With --timestamp, also print time passed since
                        *previous* test started
  max-connections=N     Max number of open connection to server in mysqltest

Some options that control enabling a feature for normal test runs,
can be turned off by prepending 'no' to the option, e.g. --notimer.
This applies to reorder, timer, check-testcases and warnings.

HERE
  exit(1);

}

sub list_options ($) {
  my $hash= shift;

  for (keys %$hash) {
    s/([:=].*|[+!])$//;
    s/\|/\n--/g;
    print "--$_\n";
  }

  exit(1);
}

sub time_format($) {
  sprintf '%d:%02d:%02d', $_[0]/3600, ($_[0]/60)%60, $_[0]%60;
}

my $num_tests;

sub xterm_stat {
  if (-t STDOUT and defined $ENV{TERM} and $ENV{TERM} =~ /xterm/) {
    my ($left) = @_;

    # 2.5 -> best by test
    $num_tests = $left + 2.5 unless $num_tests;

    my $done = $num_tests - $left;
    my $spent = time - $^T;

    printf "\e];mtr: spent %s on %d tests. %s (%d tests) left\a",
           time_format($spent), $done,
           time_format($spent/$done * $left), $left;
  }
}<|MERGE_RESOLUTION|>--- conflicted
+++ resolved
@@ -4474,12 +4474,8 @@
      qr/Slave: Operation DROP USER failed for 'create_rout_db'/,
      qr|Checking table:   '\..mtr.test_suppressions'|,
      qr|Table \./test/bug53592 has a primary key in InnoDB data dictionary, but not in MySQL|,
-<<<<<<< HEAD
-     qr|mysqld: Table '\..mtr.test_suppressions' is marked as crashed and should be repaired|,
+     qr|Table '\..mtr.test_suppressions' is marked as crashed and should be repaired|,
      qr|Can't open shared library.*ha_archive|,
-=======
-     qr|Table '\..mtr.test_suppressions' is marked as crashed and should be repaired|,
->>>>>>> 86eebf33
      qr|InnoDB: Error: table 'test/bug39438'|,
      qr|Access denied for user|,
      qr|Aborted connection|,
