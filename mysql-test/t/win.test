--- conflicted
+++ resolved
@@ -1879,19 +1879,6 @@
 drop table t1;
 
 --echo #
-<<<<<<< HEAD
---echo # Start of 10.3 tests
---echo #
-
---echo #
---echo # MDEV-13240 Wrong warning with MAX(datetime_field) OVER (...)
---echo #
-
-CREATE TABLE t1 (dt DATETIME);
-INSERT INTO t1 VALUES ('2017-05-17');
-SELECT MAX(dt) OVER (ORDER BY dt ROWS BETWEEN 1 FOLLOWING AND 1 FOLLOWING) FROM t1;
-DROP TABLE t1;
-=======
 --echo # main.win failure post MDEV-12336
 --echo #
 create table t(a decimal(35,10), b int);
@@ -1927,4 +1914,16 @@
        max(i) over (order by i) is not null
 from t1;
 drop table t1;
->>>>>>> ad2d722a
+
+--echo #
+--echo # Start of 10.3 tests
+--echo #
+
+--echo #
+--echo # MDEV-13240 Wrong warning with MAX(datetime_field) OVER (...)
+--echo #
+
+CREATE TABLE t1 (dt DATETIME);
+INSERT INTO t1 VALUES ('2017-05-17');
+SELECT MAX(dt) OVER (ORDER BY dt ROWS BETWEEN 1 FOLLOWING AND 1 FOLLOWING) FROM t1;
+DROP TABLE t1;