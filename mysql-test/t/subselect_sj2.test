--- conflicted
+++ resolved
@@ -1245,7 +1245,24 @@
 
 DROP TABLE t1,t2,t3;
 
-<<<<<<< HEAD
+--echo #
+--echo # MDEV-5582: Plugin 'MEMORY' has ref_count=1 after shutdown with materialization+semijoin
+--echo #
+CREATE TABLE t1 (a INT) engine=innodb;
+INSERT INTO t1 VALUES (8),(9);
+
+CREATE TABLE t2 (b INT) engine=innodb;
+INSERT INTO t2 VALUES (2),(3);
+
+CREATE TABLE t3 (c INT, INDEX(c)) engine=innodb;
+INSERT INTO t2 VALUES (4),(5);
+
+explain
+SELECT * FROM t1 WHERE 9 IN ( SELECT b FROM t2 WHERE 1 IN ( SELECT MIN(c) FROM t3 ) );
+SELECT * FROM t1 WHERE 9 IN ( SELECT b FROM t2 WHERE 1 IN ( SELECT MIN(c) FROM t3 ) );
+
+DROP TABLE t1,t2,t3;
+
 --source include/have_innodb.inc
 
 --disable_warnings
@@ -1273,26 +1290,6 @@
 SELECT * FROM t1, t3 WHERE t3_c IN ( SELECT t1_pk2 FROM t4, t2 WHERE t2_c = t1_pk2 AND t2_i >= t3_i ) AND ( t1_pk1 = 'POL' );
 
 DROP TABLE t1,t2,t3,t4;
-=======
---echo #
---echo # MDEV-5582: Plugin 'MEMORY' has ref_count=1 after shutdown with materialization+semijoin
---echo #
-CREATE TABLE t1 (a INT) engine=innodb;
-INSERT INTO t1 VALUES (8),(9);
-
-CREATE TABLE t2 (b INT) engine=innodb;
-INSERT INTO t2 VALUES (2),(3);
-
-CREATE TABLE t3 (c INT, INDEX(c)) engine=innodb;
-INSERT INTO t2 VALUES (4),(5);
-
-explain
-SELECT * FROM t1 WHERE 9 IN ( SELECT b FROM t2 WHERE 1 IN ( SELECT MIN(c) FROM t3 ) );
-SELECT * FROM t1 WHERE 9 IN ( SELECT b FROM t2 WHERE 1 IN ( SELECT MIN(c) FROM t3 ) );
-
-DROP TABLE t1,t2,t3;
-
->>>>>>> 0e376517
 
 --echo # This must be the last in the file:
 set optimizer_switch=@subselect_sj2_tmp;