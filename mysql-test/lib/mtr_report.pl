--- conflicted
+++ resolved
@@ -48,43 +48,6 @@
 #
 ##############################################################################
 
-<<<<<<< HEAD
-# We can't use diff -u or diff -a as these are not portable
-
-sub mtr_show_failed_diff ($) {
-  my $tinfo=  shift;
-
-  # The reject and log files have been dumped to
-  # to filenames based on the result_file's name
-  my $base_file= mtr_match_extension($tinfo->{'result_file'},
-				    "result"); # Trim extension
-  my $reject_file=  "$base_file.reject";
-  my $result_file=  "$base_file.result";
-  my $log_file=     "$base_file.log";
-
-  my $diffopts= $::opt_udiff ? "-u" : "-c";
-
-  if ( -f $reject_file )
-  {
-    print "Below are the diffs between actual and expected results:\n";
-    print "-------------------------------------------------------\n";
-    # FIXME check result code?!
-    mtr_run("diff",[$diffopts,$result_file,$reject_file], "", "", "", "");
-    print "-------------------------------------------------------\n";
-    print "Please follow the instructions outlined at\n";
-    print "http://www.mysql.com/doc/en/Reporting_mysqltest_bugs.html\n";
-    print "to find the reason to this problem and how to report this.\n\n";
-  }
-
-  if ( -f $log_file )
-  {
-    print "Result from queries before failure can be found in $log_file\n";
-    # FIXME Maybe a tail -f -n 10 $log_file here
-  }
-}
-
-=======
->>>>>>> d0e18127
 sub mtr_report_test_name ($) {
   my $tinfo= shift;
 
