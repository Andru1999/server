drop table if exists t1,t2,t3;
SELECT 1 FROM (SELECT 1) as a  GROUP BY SUM(1);
ERROR HY000: Invalid use of group function
CREATE TABLE t1 (
spID int(10) unsigned,
userID int(10) unsigned,
score smallint(5) unsigned,
lsg char(40),
date date
);
INSERT INTO t1 VALUES (1,1,1,'','0000-00-00');
INSERT INTO t1 VALUES (2,2,2,'','0000-00-00');
INSERT INTO t1 VALUES (2,1,1,'','0000-00-00');
INSERT INTO t1 VALUES (3,3,3,'','0000-00-00');
CREATE TABLE t2 (
userID int(10) unsigned NOT NULL auto_increment,
niName char(15),
passwd char(8),
mail char(50),
isAukt enum('N','Y') DEFAULT 'N',
vName char(30),
nName char(40),
adr char(60),
plz char(5),
ort char(35),
land char(20),
PRIMARY KEY (userID)
);
INSERT INTO t2 VALUES (1,'name','pass','mail','Y','v','n','adr','1','1','1');
INSERT INTO t2 VALUES (2,'name','pass','mail','Y','v','n','adr','1','1','1');
INSERT INTO t2 VALUES (3,'name','pass','mail','Y','v','n','adr','1','1','1');
INSERT INTO t2 VALUES (4,'name','pass','mail','Y','v','n','adr','1','1','1');
INSERT INTO t2 VALUES (5,'name','pass','mail','Y','v','n','adr','1','1','1');
SELECT t2.userid, MIN(t1.score) FROM t1, t2 WHERE t1.userID=t2.userID GROUP BY t2.userid;
userid	MIN(t1.score)
1	1
2	2
3	3
SELECT t2.userid, MIN(t1.score) FROM t1, t2 WHERE t1.userID=t2.userID GROUP BY t2.userid ORDER BY NULL;
userid	MIN(t1.score)
1	1
2	2
3	3
SELECT t2.userid, MIN(t1.score) FROM t1, t2 WHERE t1.userID=t2.userID AND t1.spID=2  GROUP BY t2.userid;
userid	MIN(t1.score)
1	1
2	2
SELECT t2.userid, MIN(t1.score+0.0) FROM t1, t2 WHERE t1.userID=t2.userID AND t1.spID=2  GROUP BY t2.userid;
userid	MIN(t1.score+0.0)
1	1.0
2	2.0
SELECT t2.userid, MIN(t1.score+0.0) FROM t1, t2 WHERE t1.userID=t2.userID AND t1.spID=2  GROUP BY t2.userid ORDER BY NULL;
userid	MIN(t1.score+0.0)
2	2.0
1	1.0
EXPLAIN SELECT t2.userid, MIN(t1.score+0.0) FROM t1, t2 WHERE t1.userID=t2.userID AND t1.spID=2  GROUP BY t2.userid ORDER BY NULL;
id	select_type	table	type	possible_keys	key	key_len	ref	rows	Extra
1	SIMPLE	t1	ALL	NULL	NULL	NULL	NULL	4	Using where; Using temporary
1	SIMPLE	t2	eq_ref	PRIMARY	PRIMARY	4	test.t1.userID	1	Using index
drop table t1,t2;
CREATE TABLE t1 (
PID int(10) unsigned NOT NULL auto_increment,
payDate date DEFAULT '0000-00-00' NOT NULL,
recDate datetime DEFAULT '0000-00-00 00:00:00' NOT NULL,
URID int(10) unsigned DEFAULT '0' NOT NULL,
CRID int(10) unsigned DEFAULT '0' NOT NULL,
amount int(10) unsigned DEFAULT '0' NOT NULL,
operator int(10) unsigned,
method enum('unknown','cash','dealer','check','card','lazy','delayed','test') DEFAULT 'unknown' NOT NULL,
DIID int(10) unsigned,
reason char(1) binary DEFAULT '' NOT NULL,
code_id int(10) unsigned,
qty mediumint(8) unsigned DEFAULT '0' NOT NULL,
PRIMARY KEY (PID),
KEY URID (URID),
KEY reason (reason),
KEY method (method),
KEY payDate (payDate)
);
INSERT INTO t1 VALUES (1,'1970-01-01','1997-10-17 00:00:00',2529,1,21000,11886,'check',0,'F',16200,6);
SELECT COUNT(P.URID),SUM(P.amount),P.method, MIN(PP.recdate+0) > 19980501000000   AS IsNew FROM t1 AS P JOIN t1 as PP WHERE P.URID = PP.URID GROUP BY method,IsNew;
ERROR 42000: Can't group on 'IsNew'
drop table t1;
CREATE TABLE t1 (
cid mediumint(9) NOT NULL auto_increment,
firstname varchar(32) DEFAULT '' NOT NULL,
surname varchar(32) DEFAULT '' NOT NULL,
PRIMARY KEY (cid)
);
INSERT INTO t1 VALUES (1,'That','Guy');
INSERT INTO t1 VALUES (2,'Another','Gent');
CREATE TABLE t2 (
call_id mediumint(8) NOT NULL auto_increment,
contact_id mediumint(8) DEFAULT '0' NOT NULL,
PRIMARY KEY (call_id),
KEY contact_id (contact_id)
);
lock tables t1 read,t2 write;
INSERT INTO t2 VALUES (10,2);
INSERT INTO t2 VALUES (18,2);
INSERT INTO t2 VALUES (62,2);
INSERT INTO t2 VALUES (91,2);
INSERT INTO t2 VALUES (92,2);
SELECT cid, CONCAT(firstname, ' ', surname), COUNT(call_id) FROM t1 LEFT JOIN t2 ON cid=contact_id WHERE firstname like '%foo%' GROUP BY cid;
cid	CONCAT(firstname, ' ', surname)	COUNT(call_id)
SELECT cid, CONCAT(firstname, ' ', surname), COUNT(call_id) FROM t1 LEFT JOIN t2 ON cid=contact_id WHERE firstname like '%foo%' GROUP BY cid ORDER BY NULL;
cid	CONCAT(firstname, ' ', surname)	COUNT(call_id)
SELECT HIGH_PRIORITY cid, CONCAT(firstname, ' ', surname), COUNT(call_id) FROM t1 LEFT JOIN t2 ON cid=contact_id WHERE firstname like '%foo%' GROUP BY cid ORDER BY surname, firstname;
cid	CONCAT(firstname, ' ', surname)	COUNT(call_id)
drop table t1,t2;
unlock tables;
CREATE TABLE t1 (
bug_id mediumint(9) NOT NULL auto_increment,
groupset bigint(20) DEFAULT '0' NOT NULL,
assigned_to mediumint(9) DEFAULT '0' NOT NULL,
bug_file_loc text,
bug_severity enum('blocker','critical','major','normal','minor','trivial','enhancement') DEFAULT 'blocker' NOT NULL,
bug_status enum('','NEW','ASSIGNED','REOPENED','RESOLVED','VERIFIED','CLOSED') DEFAULT 'NEW' NOT NULL,
creation_ts datetime DEFAULT '0000-00-00 00:00:00' NOT NULL,
delta_ts timestamp,
short_desc mediumtext,
long_desc mediumtext,
op_sys enum('All','Windows 3.1','Windows 95','Windows 98','Windows NT','Windows 2000','Linux','other') DEFAULT 'All' NOT NULL,
priority enum('P1','P2','P3','P4','P5') DEFAULT 'P1' NOT NULL,
product varchar(64) DEFAULT '' NOT NULL,
rep_platform enum('All','PC','VTD-8','Other'),
reporter mediumint(9) DEFAULT '0' NOT NULL,
version varchar(16) DEFAULT '' NOT NULL,
component varchar(50) DEFAULT '' NOT NULL,
resolution enum('','FIXED','INVALID','WONTFIX','LATER','REMIND','DUPLICATE','WORKSFORME') DEFAULT '' NOT NULL,
target_milestone varchar(20) DEFAULT '' NOT NULL,
qa_contact mediumint(9) DEFAULT '0' NOT NULL,
status_whiteboard mediumtext NOT NULL,
votes mediumint(9) DEFAULT '0' NOT NULL,
PRIMARY KEY (bug_id),
KEY assigned_to (assigned_to),
KEY creation_ts (creation_ts),
KEY delta_ts (delta_ts),
KEY bug_severity (bug_severity),
KEY bug_status (bug_status),
KEY op_sys (op_sys),
KEY priority (priority),
KEY product (product),
KEY reporter (reporter),
KEY version (version),
KEY component (component),
KEY resolution (resolution),
KEY target_milestone (target_milestone),
KEY qa_contact (qa_contact),
KEY votes (votes)
);
INSERT INTO t1 VALUES (1,0,0,'','normal','','2000-02-10 09:25:12',20000321114747,'','','Linux','P1','TestProduct','PC',3,'other','TestComponent','','M1',0,'',0);
INSERT INTO t1 VALUES (9,0,0,'','enhancement','','2000-03-10 11:49:36',20000321114747,'','','All','P5','AAAAA','PC',3,'2.00 CD - Pre','BBBBBBBBBBBBB - conversion','','',0,'',0);
INSERT INTO t1 VALUES (10,0,0,'','enhancement','','2000-03-10 18:10:16',20000321114747,'','','All','P4','AAAAA','PC',3,'2.00 CD - Pre','BBBBBBBBBBBBB - conversion','','',0,'',0);
INSERT INTO t1 VALUES (7,0,0,'','critical','','2000-03-09 10:50:21',20000321114747,'','','All','P1','AAAAA','PC',3,'2.00 CD - Pre','BBBBBBBBBBBBB - generic','','',0,'',0);
INSERT INTO t1 VALUES (6,0,0,'','normal','','2000-03-09 10:42:44',20000321114747,'','','All','P2','AAAAA','PC',3,'2.00 CD - Pre','kkkkkkkkkkk lllllllllll','','',0,'',0);
INSERT INTO t1 VALUES (8,0,0,'','major','','2000-03-09 11:32:14',20000321114747,'','','All','P3','AAAAA','PC',3,'2.00 CD - Pre','kkkkkkkkkkk lllllllllll','','',0,'',0);
INSERT INTO t1 VALUES (5,0,0,'','enhancement','','2000-03-09 10:38:59',20000321114747,'','','All','P5','CCC/CCCCCC','PC',5,'7.00','Administration','','',0,'',0);
INSERT INTO t1 VALUES (4,0,0,'','normal','','2000-03-08 18:32:14',20000321114747,'','','other','P2','TestProduct','Other',3,'other','TestComponent2','','',0,'',0);
INSERT INTO t1 VALUES (3,0,0,'','normal','','2000-03-08 18:30:52',20000321114747,'','','other','P2','TestProduct','Other',3,'other','TestComponent','','',0,'',0);
INSERT INTO t1 VALUES (2,0,0,'','enhancement','','2000-03-08 18:24:51',20000321114747,'','','All','P2','TestProduct','Other',4,'other','TestComponent2','','',0,'',0);
INSERT INTO t1 VALUES (11,0,0,'','blocker','','2000-03-13 09:43:41',20000321114747,'','','All','P2','CCC/CCCCCC','PC',5,'7.00','DDDDDDDDD','','',0,'',0);
INSERT INTO t1 VALUES (12,0,0,'','normal','','2000-03-13 16:14:31',20000321114747,'','','All','P2','AAAAA','PC',3,'2.00 CD - Pre','kkkkkkkkkkk lllllllllll','','',0,'',0);
INSERT INTO t1 VALUES (13,0,0,'','normal','','2000-03-15 16:20:44',20000321114747,'','','other','P2','TestProduct','Other',3,'other','TestComponent','','',0,'',0);
INSERT INTO t1 VALUES (14,0,0,'','blocker','','2000-03-15 18:13:47',20000321114747,'','','All','P1','AAAAA','PC',3,'2.00 CD - Pre','BBBBBBBBBBBBB - generic','','',0,'',0);
INSERT INTO t1 VALUES (15,0,0,'','minor','','2000-03-16 18:03:28',20000321114747,'','','All','P2','CCC/CCCCCC','Other',5,'7.00','DDDDDDDDD','','',0,'',0);
INSERT INTO t1 VALUES (16,0,0,'','normal','','2000-03-16 18:33:41',20000321114747,'','','All','P2','CCC/CCCCCC','Other',5,'7.00','Administration','','',0,'',0);
INSERT INTO t1 VALUES (17,0,0,'','normal','','2000-03-16 18:34:18',20000321114747,'','','All','P2','CCC/CCCCCC','Other',5,'7.00','Administration','','',0,'',0);
INSERT INTO t1 VALUES (18,0,0,'','normal','','2000-03-16 18:34:56',20000321114747,'','','All','P2','CCC/CCCCCC','Other',5,'7.00','Administration','','',0,'',0);
INSERT INTO t1 VALUES (19,0,0,'','enhancement','','2000-03-16 18:35:34',20000321114747,'','','All','P2','CCC/CCCCCC','Other',5,'7.00','Administration','','',0,'',0);
INSERT INTO t1 VALUES (20,0,0,'','enhancement','','2000-03-16 18:36:23',20000321114747,'','','All','P2','CCC/CCCCCC','Other',5,'7.00','Administration','','',0,'',0);
INSERT INTO t1 VALUES (21,0,0,'','enhancement','','2000-03-16 18:37:23',20000321114747,'','','All','P2','CCC/CCCCCC','Other',5,'7.00','Administration','','',0,'',0);
INSERT INTO t1 VALUES (22,0,0,'','enhancement','','2000-03-16 18:38:16',20000321114747,'','','All','P2','CCC/CCCCCC','Other',5,'7.00','Administration','','',0,'',0);
INSERT INTO t1 VALUES (23,0,0,'','normal','','2000-03-16 18:58:12',20000321114747,'','','All','P2','CCC/CCCCCC','Other',5,'7.00','DDDDDDDDD','','',0,'',0);
INSERT INTO t1 VALUES (24,0,0,'','normal','','2000-03-17 11:08:10',20000321114747,'','','All','P2','AAAAAAAA-AAA','PC',3,'2.8','Web Interface','','',0,'',0);
INSERT INTO t1 VALUES (25,0,0,'','normal','','2000-03-17 11:10:45',20000321114747,'','','All','P2','AAAAAAAA-AAA','PC',3,'2.8','Web Interface','','',0,'',0);
INSERT INTO t1 VALUES (26,0,0,'','normal','','2000-03-17 11:15:47',20000321114747,'','','All','P2','AAAAAAAA-AAA','PC',3,'2.8','Web Interface','','',0,'',0);
INSERT INTO t1 VALUES (27,0,0,'','normal','','2000-03-17 17:45:41',20000321114747,'','','All','P2','CCC/CCCCCC','PC',5,'7.00','DDDDDDDDD','','',0,'',0);
INSERT INTO t1 VALUES (28,0,0,'','normal','','2000-03-20 09:51:45',20000321114747,'','','Windows NT','P2','TestProduct','PC',8,'other','TestComponent','','',0,'',0);
INSERT INTO t1 VALUES (29,0,0,'','normal','','2000-03-20 11:15:09',20000321114747,'','','All','P5','AAAAAAAA-AAA','PC',3,'2.8','Web Interface','','',0,'',0);
CREATE TABLE t2 (
value tinytext,
program varchar(64),
initialowner tinytext NOT NULL,
initialqacontact tinytext NOT NULL,
description mediumtext NOT NULL
);
INSERT INTO t2 VALUES ('TestComponent','TestProduct','id0001','','');
INSERT INTO t2 VALUES ('BBBBBBBBBBBBB - conversion','AAAAA','id0001','','');
INSERT INTO t2 VALUES ('BBBBBBBBBBBBB - generic','AAAAA','id0001','','');
INSERT INTO t2 VALUES ('TestComponent2','TestProduct','id0001','','');
INSERT INTO t2 VALUES ('BBBBBBBBBBBBB - eeeeeeeee','AAAAA','id0001','','');
INSERT INTO t2 VALUES ('kkkkkkkkkkk lllllllllll','AAAAA','id0001','','');
INSERT INTO t2 VALUES ('Test Procedures','AAAAA','id0001','','');
INSERT INTO t2 VALUES ('Documentation','AAAAA','id0003','','');
INSERT INTO t2 VALUES ('DDDDDDDDD','CCC/CCCCCC','id0002','','');
INSERT INTO t2 VALUES ('Eeeeeeee Lite','CCC/CCCCCC','id0002','','');
INSERT INTO t2 VALUES ('Eeeeeeee Full','CCC/CCCCCC','id0002','','');
INSERT INTO t2 VALUES ('Administration','CCC/CCCCCC','id0002','','');
INSERT INTO t2 VALUES ('Distribution','CCC/CCCCCC','id0002','','');
INSERT INTO t2 VALUES ('Setup','CCC/CCCCCC','id0002','','');
INSERT INTO t2 VALUES ('Unspecified','CCC/CCCCCC','id0002','','');
INSERT INTO t2 VALUES ('Web Interface','AAAAAAAA-AAA','id0001','','');
INSERT INTO t2 VALUES ('Host communication','AAAAA','id0001','','');
select value,description,bug_id from t2 left join t1 on t2.program=t1.product and t2.value=t1.component where program="AAAAA";
value	description	bug_id
BBBBBBBBBBBBB - conversion		9
BBBBBBBBBBBBB - conversion		10
BBBBBBBBBBBBB - generic		7
BBBBBBBBBBBBB - generic		14
BBBBBBBBBBBBB - eeeeeeeee		NULL
kkkkkkkkkkk lllllllllll		6
kkkkkkkkkkk lllllllllll		8
kkkkkkkkkkk lllllllllll		12
Test Procedures		NULL
Documentation		NULL
Host communication		NULL
select value,description,COUNT(bug_id) from t2 left join t1 on t2.program=t1.product and t2.value=t1.component where program="AAAAA" group by value;
value	description	COUNT(bug_id)
BBBBBBBBBBBBB - conversion		2
BBBBBBBBBBBBB - eeeeeeeee		0
BBBBBBBBBBBBB - generic		2
Documentation		0
Host communication		0
kkkkkkkkkkk lllllllllll		3
Test Procedures		0
select value,description,COUNT(bug_id) from t2 left join t1 on t2.program=t1.product and t2.value=t1.component where program="AAAAA" group by value having COUNT(bug_id) IN (0,2);
value	description	COUNT(bug_id)
BBBBBBBBBBBBB - conversion		2
BBBBBBBBBBBBB - eeeeeeeee		0
BBBBBBBBBBBBB - generic		2
Documentation		0
Host communication		0
Test Procedures		0
drop table t1,t2;
create table t1 (foo int);
insert into t1 values (1);
select 1+1, "a",count(*) from t1 where foo in (2);
1+1	a	count(*)
2	a	0
insert into t1 values (1);
select 1+1,"a",count(*) from t1 where foo in (2);
1+1	a	count(*)
2	a	0
drop table t1;
CREATE TABLE t1 (
spID int(10) unsigned,
userID int(10) unsigned,
score smallint(5) unsigned,
key (spid),
key (score)
);
INSERT INTO t1 VALUES (1,1,1),(2,2,2),(2,1,1),(3,3,3),(4,3,3),(5,3,3),(6,3,3),(7,3,3);
explain select userid,count(*) from t1 group by userid desc;
id	select_type	table	type	possible_keys	key	key_len	ref	rows	Extra
1	SIMPLE	t1	ALL	NULL	NULL	NULL	NULL	8	Using temporary; Using filesort
explain select userid,count(*) from t1 group by userid desc order by null;
id	select_type	table	type	possible_keys	key	key_len	ref	rows	Extra
1	SIMPLE	t1	ALL	NULL	NULL	NULL	NULL	8	Using temporary
select userid,count(*) from t1 group by userid desc;
userid	count(*)
3	5
2	1
1	2
select userid,count(*) from t1 group by userid desc having (count(*)+1) IN (4,3);
userid	count(*)
1	2
select userid,count(*) from t1 group by userid desc having 3  IN (1,COUNT(*));
userid	count(*)
explain select spid,count(*) from t1 where spid between 1 and 2 group by spid desc;
id	select_type	table	type	possible_keys	key	key_len	ref	rows	Extra
1	SIMPLE	t1	range	spID	spID	5	NULL	3	Using where; Using index
explain select spid,count(*) from t1 where spid between 1 and 2 group by spid;
id	select_type	table	type	possible_keys	key	key_len	ref	rows	Extra
1	SIMPLE	t1	range	spID	spID	5	NULL	3	Using where; Using index
explain select spid,count(*) from t1 where spid between 1 and 2 group by spid order by null;
id	select_type	table	type	possible_keys	key	key_len	ref	rows	Extra
1	SIMPLE	t1	range	spID	spID	5	NULL	3	Using where; Using index
select spid,count(*) from t1 where spid between 1 and 2 group by spid;
spid	count(*)
1	1
2	2
select spid,count(*) from t1 where spid between 1 and 2 group by spid desc;
spid	count(*)
2	2
1	1
explain extended select sql_big_result spid,sum(userid) from t1 group by spid desc;
id	select_type	table	type	possible_keys	key	key_len	ref	rows	Extra
1	SIMPLE	t1	ALL	NULL	NULL	NULL	NULL	8	Using filesort
Warnings:
Note	1003	select sql_big_result `test`.`t1`.`spID` AS `spid`,sum(`test`.`t1`.`userID`) AS `sum(userid)` from `test`.`t1` group by `test`.`t1`.`spID` desc
explain select sql_big_result spid,sum(userid) from t1 group by spid desc order by null;
id	select_type	table	type	possible_keys	key	key_len	ref	rows	Extra
1	SIMPLE	t1	ALL	NULL	NULL	NULL	NULL	8	Using filesort
select sql_big_result spid,sum(userid) from t1 group by spid desc;
spid	sum(userid)
7	3
6	3
5	3
4	3
3	3
2	3
1	1
explain select sql_big_result score,count(*) from t1 group by score desc;
id	select_type	table	type	possible_keys	key	key_len	ref	rows	Extra
1	SIMPLE	t1	index	NULL	score	3	NULL	8	Using index
explain select sql_big_result score,count(*) from t1 group by score desc order by null;
id	select_type	table	type	possible_keys	key	key_len	ref	rows	Extra
1	SIMPLE	t1	index	NULL	score	3	NULL	8	Using index
select sql_big_result score,count(*) from t1 group by score desc;
score	count(*)
3	5
2	1
1	2
drop table t1;
create table t1 (a date default null, b date default null);
insert t1 values ('1999-10-01','2000-01-10'), ('1997-01-01','1998-10-01');
select a,min(b) c,count(distinct rand()) from t1 group by a having c<a + interval 1 day;
a	c	count(distinct rand())
drop table t1;
CREATE TABLE t1 (a char(1));
INSERT INTO t1 VALUES ('A'),('B'),('A'),('B'),('A'),('B'),(NULL),('a'),('b'),(NULL),('A'),('B'),(NULL);
SELECT a FROM t1 GROUP BY a;
a
NULL
A
B
SELECT a,count(*) FROM t1 GROUP BY a;
a	count(*)
NULL	3
A	5
B	5
SELECT a FROM t1 GROUP BY binary a;
a
NULL
A
B
a
b
SELECT a,count(*) FROM t1 GROUP BY binary a;
a	count(*)
NULL	3
A	4
B	4
a	1
b	1
SELECT binary a FROM t1 GROUP BY 1;
binary a
NULL
A
B
a
b
SELECT binary a,count(*) FROM t1 GROUP BY 1;
binary a	count(*)
NULL	3
A	4
B	4
a	1
b	1
SET SQL_BIG_TABLES=1;
SELECT a FROM t1 GROUP BY a;
a
NULL
A
B
SELECT a,count(*) FROM t1 GROUP BY a;
a	count(*)
NULL	3
A	5
B	5
SELECT a FROM t1 GROUP BY binary a;
a
NULL
A
B
a
b
SELECT a,count(*) FROM t1 GROUP BY binary a;
a	count(*)
NULL	3
A	4
B	4
a	1
b	1
SELECT binary a FROM t1 GROUP BY 1;
binary a
NULL
A
B
a
b
SELECT binary a,count(*) FROM t1 GROUP BY 1;
binary a	count(*)
NULL	3
A	4
B	4
a	1
b	1
SET SQL_BIG_TABLES=0;
drop table t1;
CREATE TABLE t1 (
`a` char(193) default NULL,
`b` char(63) default NULL
);
INSERT INTO t1 VALUES ('abc','def'),('hij','klm');
SELECT CONCAT(a, b) FROM t1 GROUP BY 1;
CONCAT(a, b)
abcdef
hijklm
SELECT CONCAT(a, b),count(*) FROM t1 GROUP BY 1;
CONCAT(a, b)	count(*)
abcdef	1
hijklm	1
SELECT CONCAT(a, b),count(distinct a) FROM t1 GROUP BY 1;
CONCAT(a, b)	count(distinct a)
abcdef	1
hijklm	1
SELECT 1 FROM t1 GROUP BY CONCAT(a, b);
1
1
1
INSERT INTO t1 values ('hij','klm');
SELECT CONCAT(a, b),count(*) FROM t1 GROUP BY 1;
CONCAT(a, b)	count(*)
abcdef	1
hijklm	2
DROP TABLE t1;
create table t1 (One int unsigned, Two int unsigned, Three int unsigned, Four int unsigned);
insert into t1 values (1,2,1,4),(1,2,2,4),(1,2,3,4),(1,2,4,4),(1,1,1,4),(1,1,2,4),(1,1,3,4),(1,1,4,4),(1,3,1,4),(1,3,2,4),(1,3,3,4),(1,3,4,4);
select One, Two, sum(Four) from t1 group by One,Two;
One	Two	sum(Four)
1	1	16
1	2	16
1	3	16
drop table t1;
create table t1 (id integer primary key not null auto_increment, gender char(1));
insert into t1 values (NULL, 'M'), (NULL, 'F'),(NULL, 'F'),(NULL, 'F'),(NULL, 'M');
create table t2 (user_id integer not null, date date);
insert into t2 values (1, '2002-06-09'),(2, '2002-06-09'),(1, '2002-06-09'),(3, '2002-06-09'),(4, '2002-06-09'),(4, '2002-06-09');
select u.gender as gender, count(distinct  u.id) as dist_count, (count(distinct u.id)/5*100) as percentage from t1 u, t2 l where l.user_id = u.id group by u.gender;
gender	dist_count	percentage
F	3	60.0000
M	1	20.0000
select u.gender as  gender, count(distinct  u.id) as dist_count, (count(distinct u.id)/5*100) as percentage from t1 u, t2 l where l.user_id = u.id group by u.gender  order by percentage;
gender	dist_count	percentage
M	1	20.0000
F	3	60.0000
drop table t1,t2;
CREATE TABLE t1 (ID1 int, ID2 int, ID int NOT NULL AUTO_INCREMENT,PRIMARY KEY(ID
));
insert into t1 values (1,244,NULL),(2,243,NULL),(134,223,NULL),(185,186,NULL);
select S.ID as xID, S.ID1 as xID1 from t1 as S left join t1 as yS  on S.ID1 between yS.ID1 and yS.ID2;
xID	xID1
1	1
2	2
2	2
3	134
3	134
3	134
4	185
4	185
4	185
4	185
select S.ID as xID, S.ID1 as xID1, repeat('*',count(distinct yS.ID)) as Level from t1 as S left join t1 as yS  on S.ID1 between yS.ID1 and yS.ID2 group by xID order by xID1;
xID	xID1	Level
1	1	*
2	2	**
3	134	***
4	185	****
drop table t1;
CREATE TABLE t1 (
pid int(11) unsigned NOT NULL default '0',
c1id int(11) unsigned default NULL,
c2id int(11) unsigned default NULL,
value int(11) unsigned NOT NULL default '0',
UNIQUE KEY pid2 (pid,c1id,c2id),
UNIQUE KEY pid (pid,value)
) ENGINE=MyISAM;
INSERT INTO t1 VALUES (1, 1, NULL, 1),(1, 2, NULL, 2),(1, NULL, 3, 3),(1, 4, NULL, 4),(1, 5, NULL, 5);
CREATE TABLE t2 (
id int(11) unsigned NOT NULL default '0',
active enum('Yes','No') NOT NULL default 'Yes',
PRIMARY KEY  (id)
) ENGINE=MyISAM;
INSERT INTO t2 VALUES (1, 'Yes'),(2, 'No'),(4, 'Yes'),(5, 'No');
CREATE TABLE t3 (
id int(11) unsigned NOT NULL default '0',
active enum('Yes','No') NOT NULL default 'Yes',
PRIMARY KEY  (id)
);
INSERT INTO t3 VALUES (3, 'Yes');
select * from t1 AS m LEFT JOIN t2 AS c1 ON m.c1id = 
c1.id AND c1.active = 'Yes' LEFT JOIN t3 AS c2 ON m.c2id = c2.id AND 
c2.active = 'Yes' WHERE m.pid=1  AND (c1.id IS NOT NULL OR c2.id IS NOT NULL);
pid	c1id	c2id	value	id	active	id	active
1	1	NULL	1	1	Yes	NULL	NULL
1	NULL	3	3	NULL	NULL	3	Yes
1	4	NULL	4	4	Yes	NULL	NULL
select max(value) from t1 AS m LEFT JOIN t2 AS c1 ON 
m.c1id = c1.id AND c1.active = 'Yes' LEFT JOIN t3 AS c2 ON m.c2id = 
c2.id AND c2.active = 'Yes' WHERE m.pid=1  AND (c1.id IS NOT NULL OR c2.id IS 
NOT NULL);
max(value)
4
drop table t1,t2,t3;
create table t1 (a blob null);
insert into t1 values (NULL),(NULL),(NULL),(NULL),(NULL),(NULL),(NULL),(NULL),(NULL),(""),(""),(""),("b");
select a,count(*) from t1 group by a;
a	count(*)
NULL	9
	3
b	1
set option sql_big_tables=1;
select a,count(*) from t1 group by a;
a	count(*)
NULL	9
	3
b	1
drop table t1;
create table t1 (a int not null, b int not null);
insert into t1 values (1,1),(1,2),(3,1),(3,2),(2,2),(2,1);
create table t2 (a int not null, b int not null, key(a));
insert into t2 values (1,3),(3,1),(2,2),(1,1);
select t1.a,t2.b from t1,t2 where t1.a=t2.a group by t1.a,t2.b;
a	b
1	1
1	3
2	2
3	1
select t1.a,t2.b from t1,t2 where t1.a=t2.a group by t1.a,t2.b ORDER BY NULL;
a	b
1	3
3	1
2	2
1	1
explain select t1.a,t2.b from t1,t2 where t1.a=t2.a group by t1.a,t2.b;
id	select_type	table	type	possible_keys	key	key_len	ref	rows	Extra
1	SIMPLE	t1	ALL	NULL	NULL	NULL	NULL	6	Using temporary; Using filesort
1	SIMPLE	t2	ALL	a	NULL	NULL	NULL	3	Using where
explain select t1.a,t2.b from t1,t2 where t1.a=t2.a group by t1.a,t2.b ORDER BY NULL;
id	select_type	table	type	possible_keys	key	key_len	ref	rows	Extra
1	SIMPLE	t1	ALL	NULL	NULL	NULL	NULL	6	Using temporary
1	SIMPLE	t2	ALL	a	NULL	NULL	NULL	3	Using where
drop table t1,t2;
create table t1 (a int, b int);
insert into t1 values (1, 4),(10, 40),(1, 4),(10, 43),(1, 4),(10, 41),(1, 4),(10, 43),(1, 4);
select a, MAX(b), INTERVAL (MAX(b), 1,3,10,30,39,40,50,60,100,1000) from t1 group by a;
a	MAX(b)	INTERVAL (MAX(b), 1,3,10,30,39,40,50,60,100,1000)
1	4	2
10	43	6
select a, MAX(b), CASE MAX(b) when 4 then 4 when 43 then 43 else 0 end from t1 group by a;
a	MAX(b)	CASE MAX(b) when 4 then 4 when 43 then 43 else 0 end
1	4	4
10	43	43
select a, MAX(b), FIELD(MAX(b), '43', '4', '5') from t1 group by a;
a	MAX(b)	FIELD(MAX(b), '43', '4', '5')
1	4	2
10	43	1
select a, MAX(b), CONCAT_WS(MAX(b), '43', '4', '5') from t1 group by a;
a	MAX(b)	CONCAT_WS(MAX(b), '43', '4', '5')
1	4	434445
10	43	43434435
select a, MAX(b), ELT(MAX(b), 'a', 'b', 'c', 'd', 'e', 'f') from t1 group by a;
a	MAX(b)	ELT(MAX(b), 'a', 'b', 'c', 'd', 'e', 'f')
1	4	d
10	43	NULL
select a, MAX(b), MAKE_SET(MAX(b), 'a', 'b', 'c', 'd', 'e', 'f', 'g', 'h') from t1 group by a;
a	MAX(b)	MAKE_SET(MAX(b), 'a', 'b', 'c', 'd', 'e', 'f', 'g', 'h')
1	4	c
10	43	a,b,d,f
drop table t1;
create table t1 (id int not null, qty int not null);
insert into t1 values (1,2),(1,3),(2,4),(2,5);
select id, sum(qty) as sqty, count(qty) as cqty from t1 group by id having sum(qty)>2 and cqty>1;
id	sqty	cqty
1	5	2
2	9	2
select id, sum(qty) as sqty from t1 group by id having sqty>2 and count(qty)>1;
id	sqty
1	5
2	9
select id, sum(qty) as sqty, count(qty) as cqty from t1 group by id having sqty>2 and cqty>1;
id	sqty	cqty
1	5	2
2	9	2
select id, sum(qty) as sqty, count(qty) as cqty from t1 group by id having sum(qty)>2 and count(qty)>1;
id	sqty	cqty
1	5	2
2	9	2
select count(*), case interval(qty,2,3,4,5,6,7,8) when -1 then NULL when 0 then "zero" when 1 then "one" when 2 then "two" end as category from t1 group by category;
count(*)	category
2	NULL
1	one
1	two
select count(*), interval(qty,2,3,4,5,6,7,8) as category from t1 group by category;
count(*)	category
1	1
1	2
1	3
1	4
drop table t1;
CREATE TABLE t1 (
userid int(10) unsigned,
score smallint(5) unsigned,
key (score)
);
INSERT INTO t1 VALUES (1,1),(2,2),(1,1),(3,3),(3,3),(3,3),(3,3),(3,3);
SELECT userid,count(*) FROM t1 GROUP BY userid DESC;
userid	count(*)
3	5
2	1
1	2
EXPLAIN SELECT userid,count(*) FROM t1 GROUP BY userid DESC;
id	select_type	table	type	possible_keys	key	key_len	ref	rows	Extra
1	SIMPLE	t1	ALL	NULL	NULL	NULL	NULL	8	Using temporary; Using filesort
DROP TABLE t1;
CREATE TABLE t1 (
i int(11) default NULL,
j int(11) default NULL
);
INSERT INTO t1 VALUES (1,2),(2,3),(4,5),(3,5),(1,5),(23,5);
SELECT i, COUNT(DISTINCT(i)) FROM t1 GROUP BY j ORDER BY NULL;
i	COUNT(DISTINCT(i))
1	1
2	1
4	4
explain SELECT i, COUNT(DISTINCT(i)) FROM t1 GROUP BY j ORDER BY NULL;
id	select_type	table	type	possible_keys	key	key_len	ref	rows	Extra
1	SIMPLE	t1	ALL	NULL	NULL	NULL	NULL	6	Using filesort
DROP TABLE t1;
create table t1 (a int);
insert into t1 values(null);
select min(a) is null from t1;
min(a) is null
1
select min(a) is null or null from t1;
min(a) is null or null
1
select 1 and min(a) is null from t1;
1 and min(a) is null
1
drop table t1;
create table t1 ( col1 int, col2 int );
insert into t1 values (1,1),(1,2),(1,3),(2,1),(2,2);
select group_concat( distinct col1 ) as alias from t1
group by col2 having alias like '%';
alias
1,2
1,2
1
drop table t1;
create table t1 (a integer, b integer, c integer);
insert into t1 (a,b) values (1,2),(1,3),(2,5);
select a, 0.1*0+1 r2, sum(1) r1 from t1 where a = 1 group  by a having r1>1 and r2=1;
a	r2	r1
1	1.0	2
select a, round(rand(100)*10) r2, sum(1) r1 from t1 where a = 1 group  by a having r1>1 and r2<=2;
a	r2	r1
1	2	2
select a,sum(b) from t1 where a=1 group by c;
a	sum(b)
1	5
select a*sum(b) from t1 where a=1 group by c;
a*sum(b)
5
select sum(a)*sum(b) from t1 where a=1 group by c;
sum(a)*sum(b)
10
select a,sum(b) from t1 where a=1 group by c having a=1;
a	sum(b)
1	5
select a as d,sum(b) from t1 where a=1 group by c having d=1;
d	sum(b)
1	5
select sum(a)*sum(b) as d from t1 where a=1 group by c having d > 0;
d
10
drop table t1;
create table t1(a int);
insert into t1 values (0),(1),(2),(3),(4),(5),(6),(8),(9);
create table t2 (
a int,
b varchar(200) NOT NULL,
c varchar(50) NOT NULL,
d varchar(100) NOT NULL,
primary key (a,b(132),c,d),
key a (a,b)
) charset=utf8;
insert into t2 select 
x3.a,  -- 3
concat('val-', x3.a + 3*x4.a), -- 12
concat('val-', @a:=x3.a + 3*x4.a + 12*C.a), -- 120
concat('val-', @a + 120*D.a)
from t1 x3, t1 x4, t1 C, t1 D where x3.a < 3 and x4.a < 4 and D.a < 4;
delete from t2  where a = 2 and b = 'val-2' order by a,b,c,d limit 30;
explain select c from t2 where a = 2 and b = 'val-2' group by c;
id	select_type	table	type	possible_keys	key	key_len	ref	rows	Extra
1	SIMPLE	t2	ref	PRIMARY,a	PRIMARY	402	const,const	6	Using where
select c from t2 where a = 2 and b = 'val-2' group by c;
c
val-74
val-98
drop table t1,t2;
create table t1 (b int4 unsigned not null);
insert into t1 values(3000000000);
select * from t1;
b
3000000000
select min(b) from t1;
min(b)
3000000000
drop table t1;
CREATE TABLE t1 (id int PRIMARY KEY, user_id int, hostname longtext);
INSERT INTO t1 VALUES
(1, 7, 'cache-dtc-af05.proxy.aol.com'),
(2, 3, 'what.ever.com'),
(3, 7, 'cache-dtc-af05.proxy.aol.com'),
(4, 7, 'cache-dtc-af05.proxy.aol.com');
SELECT hostname, COUNT(DISTINCT user_id) as no FROM t1
WHERE hostname LIKE '%aol%'
    GROUP BY hostname;
hostname	no
cache-dtc-af05.proxy.aol.com	1
DROP TABLE t1;
CREATE TABLE t1 (a  int, b int);
INSERT INTO t1 VALUES (1,2), (1,3);
SELECT a, b FROM t1 GROUP BY 'const';
a	b
1	2
SELECT DISTINCT a, b FROM t1 GROUP BY 'const';
a	b
1	2
DROP TABLE t1;
CREATE TABLE t1 (id INT, dt DATETIME);
INSERT INTO t1 VALUES ( 1, '2005-05-01 12:30:00' );
INSERT INTO t1 VALUES ( 1, '2005-05-01 12:30:00' );
INSERT INTO t1 VALUES ( 1, '2005-05-01 12:30:00' );
INSERT INTO t1 VALUES ( 1, '2005-05-01 12:30:00' );
SELECT dt DIV 1 AS f, id FROM t1 GROUP BY f;
f	id
20050501123000	1
DROP TABLE t1;
CREATE TABLE t1 (id varchar(20) NOT NULL);
INSERT INTO t1 VALUES ('trans1'), ('trans2');
CREATE TABLE t2 (id varchar(20) NOT NULL, err_comment blob NOT NULL);
INSERT INTO t2 VALUES ('trans1', 'a problem');
SELECT COUNT(DISTINCT(t1.id)), LEFT(err_comment, 256) AS comment
FROM t1 LEFT JOIN t2 ON t1.id=t2.id GROUP BY comment;
COUNT(DISTINCT(t1.id))	comment
1	NULL
1	a problem
DROP TABLE t1, t2;
create table t1 (f1 date);
insert into t1 values('2005-06-06');
insert into t1 values('2005-06-06');
select date(left(f1+0,8)) from t1 group by 1;
date(left(f1+0,8))
2005-06-06
drop table t1;
<<<<<<< HEAD
CREATE TABLE t1 (n int);
INSERT INTO t1 VALUES (1);
SELECT n+1 AS n FROM t1 GROUP BY n;
n
2
Warnings:
Warning	1052	Column 'n' in group statement is ambiguous
DROP TABLE t1;
create table t1 (c1 char(3), c2 char(3));
create table t2 (c3 char(3), c4 char(3));
insert into t1 values ('aaa', 'bb1'), ('aaa', 'bb2');
insert into t2 values ('aaa', 'bb1'), ('aaa', 'bb2');
select t1.c1 as c2 from t1, t2 where t1.c2 = t2.c4
group by c2;
c2
aaa
aaa
Warnings:
Warning	1052	Column 'c2' in group statement is ambiguous
show warnings;
Level	Code	Message
Warning	1052	Column 'c2' in group statement is ambiguous
select t1.c1 as c2 from t1, t2 where t1.c2 = t2.c4
group by t1.c1;
c2
aaa
show warnings;
Level	Code	Message
drop table t1, t2;
=======
create table t1(f1 varchar(5) key);
insert into t1 values (1),(2);
select sql_buffer_result max(f1) is null from t1;
max(f1) is null
0
select sql_buffer_result max(f1)+1 from t1;
max(f1)+1
3
drop table t1;
>>>>>>> 819db247
<|MERGE_RESOLUTION|>--- conflicted
+++ resolved
@@ -758,7 +758,15 @@
 date(left(f1+0,8))
 2005-06-06
 drop table t1;
-<<<<<<< HEAD
+create table t1(f1 varchar(5) key);
+insert into t1 values (1),(2);
+select sql_buffer_result max(f1) is null from t1;
+max(f1) is null
+0
+select sql_buffer_result max(f1)+1 from t1;
+max(f1)+1
+3
+drop table t1;
 CREATE TABLE t1 (n int);
 INSERT INTO t1 VALUES (1);
 SELECT n+1 AS n FROM t1 GROUP BY n;
@@ -787,15 +795,4 @@
 aaa
 show warnings;
 Level	Code	Message
-drop table t1, t2;
-=======
-create table t1(f1 varchar(5) key);
-insert into t1 values (1),(2);
-select sql_buffer_result max(f1) is null from t1;
-max(f1) is null
-0
-select sql_buffer_result max(f1)+1 from t1;
-max(f1)+1
-3
-drop table t1;
->>>>>>> 819db247
+drop table t1, t2;