set @@optimizer_switch='semijoin=off';
set optimizer_switch='firstmatch=off';
drop table if exists t1, t2, t3, t1i, t2i, t3i;
drop view if exists v1, v2, v1m, v2m;
create table t1 (a1 char(8), a2 char(8));
create table t2 (b1 char(8), b2 char(8));
create table t3 (c1 char(8), c2 char(8));
insert into t1 values ('1 - 00', '2 - 00');
insert into t1 values ('1 - 01', '2 - 01');
insert into t1 values ('1 - 02', '2 - 02');
insert into t2 values ('1 - 01', '2 - 01');
insert into t2 values ('1 - 01', '2 - 01');
insert into t2 values ('1 - 02', '2 - 02');
insert into t2 values ('1 - 02', '2 - 02');
insert into t2 values ('1 - 03', '2 - 03');
insert into t3 values ('1 - 01', '2 - 01');
insert into t3 values ('1 - 02', '2 - 02');
insert into t3 values ('1 - 03', '2 - 03');
insert into t3 values ('1 - 04', '2 - 04');
create table t1i (a1 char(8), a2 char(8));
create table t2i (b1 char(8), b2 char(8));
create table t3i (c1 char(8), c2 char(8));
create index it1i1 on t1i (a1);
create index it1i2 on t1i (a2);
create index it1i3 on t1i (a1, a2);
create index it2i1 on t2i (b1);
create index it2i2 on t2i (b2);
create index it2i3 on t2i (b1, b2);
create index it3i1 on t3i (c1);
create index it3i2 on t3i (c2);
create index it3i3 on t3i (c1, c2);
insert into t1i select * from t1;
insert into t2i select * from t2;
insert into t3i select * from t3;
/******************************************************************************
* Simple tests.
******************************************************************************/
# non-indexed nullable fields
explain extended
select * from t1 where a1 in (select b1 from t2 where b1 > '0');
id	select_type	table	type	possible_keys	key	key_len	ref	rows	filtered	Extra
1	PRIMARY	t1	ALL	NULL	NULL	NULL	NULL	3	100.00	Using where
2	SUBQUERY	t2	ALL	NULL	NULL	NULL	NULL	5	100.00	Using where
Warnings:
Note	1003	select `test`.`t1`.`a1` AS `a1`,`test`.`t1`.`a2` AS `a2` from `test`.`t1` where <expr_cache><`test`.`t1`.`a1`>(<in_optimizer>(`test`.`t1`.`a1`,`test`.`t1`.`a1` in ( <materialize> (select `test`.`t2`.`b1` from `test`.`t2` where (`test`.`t2`.`b1` > '0') ), <primary_index_lookup>(`test`.`t1`.`a1` in <temporary table> on distinct_key where ((`test`.`t1`.`a1` = `<subquery2>`.`b1`))))))
select * from t1 where a1 in (select b1 from t2 where b1 > '0');
a1	a2
1 - 01	2 - 01
1 - 02	2 - 02
explain extended
select * from t1 where a1 in (select b1 from t2 where b1 > '0' group by b1);
id	select_type	table	type	possible_keys	key	key_len	ref	rows	filtered	Extra
1	PRIMARY	t1	ALL	NULL	NULL	NULL	NULL	3	100.00	Using where
2	SUBQUERY	t2	ALL	NULL	NULL	NULL	NULL	5	100.00	Using where; Using temporary; Using filesort
Warnings:
Note	1003	select `test`.`t1`.`a1` AS `a1`,`test`.`t1`.`a2` AS `a2` from `test`.`t1` where <expr_cache><`test`.`t1`.`a1`>(<in_optimizer>(`test`.`t1`.`a1`,`test`.`t1`.`a1` in ( <materialize> (select `test`.`t2`.`b1` from `test`.`t2` where (`test`.`t2`.`b1` > '0') group by `test`.`t2`.`b1` ), <primary_index_lookup>(`test`.`t1`.`a1` in <temporary table> on distinct_key where ((`test`.`t1`.`a1` = `<subquery2>`.`b1`))))))
select * from t1 where a1 in (select b1 from t2 where b1 > '0' group by b1);
a1	a2
1 - 01	2 - 01
1 - 02	2 - 02
explain extended
select * from t1 where (a1, a2) in (select b1, b2 from t2 where b1 > '0' group by b1, b2);
id	select_type	table	type	possible_keys	key	key_len	ref	rows	filtered	Extra
1	PRIMARY	t1	ALL	NULL	NULL	NULL	NULL	3	100.00	Using where
2	SUBQUERY	t2	ALL	NULL	NULL	NULL	NULL	5	100.00	Using where; Using temporary; Using filesort
Warnings:
Note	1003	select `test`.`t1`.`a1` AS `a1`,`test`.`t1`.`a2` AS `a2` from `test`.`t1` where <expr_cache><`test`.`t1`.`a2`,`test`.`t1`.`a1`>(<in_optimizer>((`test`.`t1`.`a1`,`test`.`t1`.`a2`),(`test`.`t1`.`a1`,`test`.`t1`.`a2`) in ( <materialize> (select `test`.`t2`.`b1`,`test`.`t2`.`b2` from `test`.`t2` where (`test`.`t2`.`b1` > '0') group by `test`.`t2`.`b1`,`test`.`t2`.`b2` ), <primary_index_lookup>(`test`.`t1`.`a1` in <temporary table> on distinct_key where ((`test`.`t1`.`a1` = `<subquery2>`.`b1`) and (`test`.`t1`.`a2` = `<subquery2>`.`b2`))))))
select * from t1 where (a1, a2) in (select b1, b2 from t2 where b1 > '0' group by b1, b2);
a1	a2
1 - 01	2 - 01
1 - 02	2 - 02
explain extended
select * from t1 where (a1, a2) in (select b1, min(b2) from t2 where b1 > '0' group by b1);
id	select_type	table	type	possible_keys	key	key_len	ref	rows	filtered	Extra
1	PRIMARY	t1	ALL	NULL	NULL	NULL	NULL	3	100.00	Using where
2	SUBQUERY	t2	ALL	NULL	NULL	NULL	NULL	5	100.00	Using where; Using temporary; Using filesort
Warnings:
Note	1003	select `test`.`t1`.`a1` AS `a1`,`test`.`t1`.`a2` AS `a2` from `test`.`t1` where <expr_cache><`test`.`t1`.`a2`,`test`.`t1`.`a1`>(<in_optimizer>((`test`.`t1`.`a1`,`test`.`t1`.`a2`),(`test`.`t1`.`a1`,`test`.`t1`.`a2`) in ( <materialize> (select `test`.`t2`.`b1`,min(`test`.`t2`.`b2`) from `test`.`t2` where (`test`.`t2`.`b1` > '0') group by `test`.`t2`.`b1` ), <primary_index_lookup>(`test`.`t1`.`a1` in <temporary table> on distinct_key where ((`test`.`t1`.`a1` = `<subquery2>`.`b1`) and (`test`.`t1`.`a2` = `<subquery2>`.`min(b2)`))))))
select * from t1 where (a1, a2) in (select b1, min(b2) from t2 where b1 > '0' group by b1);
a1	a2
1 - 01	2 - 01
1 - 02	2 - 02
explain extended
select * from t1i where a1 in (select b1 from t2i where b1 > '0');
id	select_type	table	type	possible_keys	key	key_len	ref	rows	filtered	Extra
1	PRIMARY	t1i	index	NULL	_it1_idx	#	NULL	3	100.00	Using where; 
2	SUBQUERY	t2i	index	it2i1,it2i3	it2i1	#	NULL	5	100.00	Using where; 
Warnings:
Note	1003	select `test`.`t1i`.`a1` AS `a1`,`test`.`t1i`.`a2` AS `a2` from `test`.`t1i` where <expr_cache><`test`.`t1i`.`a1`>(<in_optimizer>(`test`.`t1i`.`a1`,`test`.`t1i`.`a1` in ( <materialize> (select `test`.`t2i`.`b1` from `test`.`t2i` where (`test`.`t2i`.`b1` > '0') ), <primary_index_lookup>(`test`.`t1i`.`a1` in <temporary table> on distinct_key where ((`test`.`t1i`.`a1` = `<subquery2>`.`b1`))))))
select * from t1i where a1 in (select b1 from t2i where b1 > '0');
a1	a2
1 - 01	2 - 01
1 - 02	2 - 02
explain extended
select * from t1i where a1 in (select b1 from t2i where b1 > '0' group by b1);
id	select_type	table	type	possible_keys	key	key_len	ref	rows	filtered	Extra
1	PRIMARY	t1i	index	NULL	#	18	#	3	100.00	#
2	SUBQUERY	t2i	range	it2i1,it2i3	#	9	#	3	100.00	#
Warnings:
Note	1003	select `test`.`t1i`.`a1` AS `a1`,`test`.`t1i`.`a2` AS `a2` from `test`.`t1i` where <expr_cache><`test`.`t1i`.`a1`>(<in_optimizer>(`test`.`t1i`.`a1`,`test`.`t1i`.`a1` in ( <materialize> (select `test`.`t2i`.`b1` from `test`.`t2i` where (`test`.`t2i`.`b1` > '0') group by `test`.`t2i`.`b1` ), <primary_index_lookup>(`test`.`t1i`.`a1` in <temporary table> on distinct_key where ((`test`.`t1i`.`a1` = `<subquery2>`.`b1`))))))
select * from t1i where a1 in (select b1 from t2i where b1 > '0' group by b1);
a1	a2
1 - 01	2 - 01
1 - 02	2 - 02
explain extended
select * from t1i where (a1, a2) in (select b1, b2 from t2i where b1 > '0');
id	select_type	table	type	possible_keys	key	key_len	ref	rows	filtered	Extra
1	PRIMARY	t1i	index	NULL	_it1_idx	#	NULL	3	100.00	Using where; 
2	SUBQUERY	t2i	index	it2i1,it2i3	it2i3	#	NULL	5	100.00	Using where; 
Warnings:
Note	1003	select `test`.`t1i`.`a1` AS `a1`,`test`.`t1i`.`a2` AS `a2` from `test`.`t1i` where <expr_cache><`test`.`t1i`.`a2`,`test`.`t1i`.`a1`>(<in_optimizer>((`test`.`t1i`.`a1`,`test`.`t1i`.`a2`),(`test`.`t1i`.`a1`,`test`.`t1i`.`a2`) in ( <materialize> (select `test`.`t2i`.`b1`,`test`.`t2i`.`b2` from `test`.`t2i` where (`test`.`t2i`.`b1` > '0') ), <primary_index_lookup>(`test`.`t1i`.`a1` in <temporary table> on distinct_key where ((`test`.`t1i`.`a1` = `<subquery2>`.`b1`) and (`test`.`t1i`.`a2` = `<subquery2>`.`b2`))))))
select * from t1i where (a1, a2) in (select b1, b2 from t2i where b1 > '0');
a1	a2
1 - 01	2 - 01
1 - 02	2 - 02
explain extended
select * from t1i where (a1, a2) in (select b1, b2 from t2i where b1 > '0' group by b1, b2);
id	select_type	table	type	possible_keys	key	key_len	ref	rows	filtered	Extra
1	PRIMARY	t1i	index	NULL	#	#	#	3	100.00	#
2	SUBQUERY	t2i	range	it2i1,it2i3	#	#	#	3	100.00	#
Warnings:
Note	1003	select `test`.`t1i`.`a1` AS `a1`,`test`.`t1i`.`a2` AS `a2` from `test`.`t1i` where <expr_cache><`test`.`t1i`.`a2`,`test`.`t1i`.`a1`>(<in_optimizer>((`test`.`t1i`.`a1`,`test`.`t1i`.`a2`),(`test`.`t1i`.`a1`,`test`.`t1i`.`a2`) in ( <materialize> (select `test`.`t2i`.`b1`,`test`.`t2i`.`b2` from `test`.`t2i` where (`test`.`t2i`.`b1` > '0') group by `test`.`t2i`.`b1`,`test`.`t2i`.`b2` ), <primary_index_lookup>(`test`.`t1i`.`a1` in <temporary table> on distinct_key where ((`test`.`t1i`.`a1` = `<subquery2>`.`b1`) and (`test`.`t1i`.`a2` = `<subquery2>`.`b2`))))))
select * from t1i where (a1, a2) in (select b1, b2 from t2i where b1 > '0' group by b1, b2);
a1	a2
1 - 01	2 - 01
1 - 02	2 - 02
explain extended
select * from t1i where (a1, a2) in (select b1, min(b2) from t2i where b1 > '0' group by b1);
id	select_type	table	type	possible_keys	key	key_len	ref	rows	filtered	Extra
1	PRIMARY	t1i	index	NULL	#	#	#	3	100.00	#
2	SUBQUERY	t2i	range	it2i1,it2i3	#	#	#	3	100.00	#
Warnings:
Note	1003	select `test`.`t1i`.`a1` AS `a1`,`test`.`t1i`.`a2` AS `a2` from `test`.`t1i` where <expr_cache><`test`.`t1i`.`a2`,`test`.`t1i`.`a1`>(<in_optimizer>((`test`.`t1i`.`a1`,`test`.`t1i`.`a2`),(`test`.`t1i`.`a1`,`test`.`t1i`.`a2`) in ( <materialize> (select `test`.`t2i`.`b1`,min(`test`.`t2i`.`b2`) from `test`.`t2i` where (`test`.`t2i`.`b1` > '0') group by `test`.`t2i`.`b1` ), <primary_index_lookup>(`test`.`t1i`.`a1` in <temporary table> on distinct_key where ((`test`.`t1i`.`a1` = `<subquery2>`.`b1`) and (`test`.`t1i`.`a2` = `<subquery2>`.`min(b2)`))))))
select * from t1i where (a1, a2) in (select b1, min(b2) from t2i where b1 > '0' group by b1);
a1	a2
1 - 01	2 - 01
1 - 02	2 - 02
explain extended
select * from t1 where (a1, a2) in (select b1, max(b2) from t2i group by b1);
id	select_type	table	type	possible_keys	key	key_len	ref	rows	filtered	Extra
1	PRIMARY	t1	ALL	NULL	NULL	NULL	NULL	3	100.00	Using where
2	SUBQUERY	t2i	range	NULL	it2i3	9	NULL	3	100.00	Using index for group-by
Warnings:
Note	1003	select `test`.`t1`.`a1` AS `a1`,`test`.`t1`.`a2` AS `a2` from `test`.`t1` where <expr_cache><`test`.`t1`.`a2`,`test`.`t1`.`a1`>(<in_optimizer>((`test`.`t1`.`a1`,`test`.`t1`.`a2`),(`test`.`t1`.`a1`,`test`.`t1`.`a2`) in ( <materialize> (select `test`.`t2i`.`b1`,max(`test`.`t2i`.`b2`) from `test`.`t2i` group by `test`.`t2i`.`b1` ), <primary_index_lookup>(`test`.`t1`.`a1` in <temporary table> on distinct_key where ((`test`.`t1`.`a1` = `<subquery2>`.`b1`) and (`test`.`t1`.`a2` = `<subquery2>`.`max(b2)`))))))
select * from t1 where (a1, a2) in (select b1, max(b2) from t2i group by b1);
a1	a2
1 - 01	2 - 01
1 - 02	2 - 02
prepare st1 from "explain select * from t1 where (a1, a2) in (select b1, max(b2) from t2i group by b1)";
execute st1;
id	select_type	table	type	possible_keys	key	key_len	ref	rows	Extra
1	PRIMARY	t1	ALL	NULL	NULL	NULL	NULL	3	Using where
2	SUBQUERY	t2i	range	NULL	it2i3	9	NULL	3	Using index for group-by
execute st1;
id	select_type	table	type	possible_keys	key	key_len	ref	rows	Extra
1	PRIMARY	t1	ALL	NULL	NULL	NULL	NULL	3	Using where
2	SUBQUERY	t2i	range	NULL	it2i3	9	NULL	3	Using index for group-by
prepare st2 from "select * from t1 where (a1, a2) in (select b1, max(b2) from t2i group by b1)";
execute st2;
a1	a2
1 - 01	2 - 01
1 - 02	2 - 02
execute st2;
a1	a2
1 - 01	2 - 01
1 - 02	2 - 02
explain extended
select * from t1 where (a1, a2) in (select b1, min(b2) from t2i where b1 > '0' group by b1);
id	select_type	table	type	possible_keys	key	key_len	ref	rows	filtered	Extra
1	PRIMARY	t1	ALL	NULL	NULL	NULL	NULL	3	100.00	Using where
2	SUBQUERY	t2i	range	it2i1,it2i3	it2i3	18	NULL	3	100.00	Using where; Using index for group-by
Warnings:
Note	1003	select `test`.`t1`.`a1` AS `a1`,`test`.`t1`.`a2` AS `a2` from `test`.`t1` where <expr_cache><`test`.`t1`.`a2`,`test`.`t1`.`a1`>(<in_optimizer>((`test`.`t1`.`a1`,`test`.`t1`.`a2`),(`test`.`t1`.`a1`,`test`.`t1`.`a2`) in ( <materialize> (select `test`.`t2i`.`b1`,min(`test`.`t2i`.`b2`) from `test`.`t2i` where (`test`.`t2i`.`b1` > '0') group by `test`.`t2i`.`b1` ), <primary_index_lookup>(`test`.`t1`.`a1` in <temporary table> on distinct_key where ((`test`.`t1`.`a1` = `<subquery2>`.`b1`) and (`test`.`t1`.`a2` = `<subquery2>`.`min(b2)`))))))
select * from t1 where (a1, a2) in (select b1, min(b2) from t2i where b1 > '0' group by b1);
a1	a2
1 - 01	2 - 01
1 - 02	2 - 02
select * from t1 where (a1, a2) in (select b1, min(b2) from t2i limit 1,1);
ERROR 42000: This version of MySQL doesn't yet support 'LIMIT & IN/ALL/ANY/SOME subquery'
set @save_optimizer_switch=@@optimizer_switch;
set @@optimizer_switch='default,semijoin=off';
prepare st1 from
"select * from t1 where (a1, a2) in (select b1, min(b2) from t2 where b1 > '0' group by b1)";
set @@optimizer_switch='default,materialization=off';
execute st1;
a1	a2
1 - 01	2 - 01
1 - 02	2 - 02
set @@optimizer_switch='default,semijoin=off';
execute st1;
a1	a2
1 - 01	2 - 01
1 - 02	2 - 02
set @@optimizer_switch='default,materialization=off';
prepare st1 from
"select * from t1 where (a1, a2) in (select b1, min(b2) from t2 where b1 > '0' group by b1)";
set @@optimizer_switch='default,semijoin=off';
execute st1;
a1	a2
1 - 01	2 - 01
1 - 02	2 - 02
set @@optimizer_switch='default,materialization=off';
execute st1;
a1	a2
1 - 01	2 - 01
1 - 02	2 - 02
set @@optimizer_switch=@save_optimizer_switch;
explain extended
select * from t1 where (a1, a2) in (select b1, b2 from t2 order by b1, b2);
id	select_type	table	type	possible_keys	key	key_len	ref	rows	filtered	Extra
1	PRIMARY	t1	ALL	NULL	NULL	NULL	NULL	3	100.00	Using where
2	SUBQUERY	t2	ALL	NULL	NULL	NULL	NULL	5	100.00	
Warnings:
Note	1003	select `test`.`t1`.`a1` AS `a1`,`test`.`t1`.`a2` AS `a2` from `test`.`t1` where <expr_cache><`test`.`t1`.`a2`,`test`.`t1`.`a1`>(<in_optimizer>((`test`.`t1`.`a1`,`test`.`t1`.`a2`),(`test`.`t1`.`a1`,`test`.`t1`.`a2`) in ( <materialize> (select `test`.`t2`.`b1`,`test`.`t2`.`b2` from `test`.`t2` order by `test`.`t2`.`b1`,`test`.`t2`.`b2` ), <primary_index_lookup>(`test`.`t1`.`a1` in <temporary table> on distinct_key where ((`test`.`t1`.`a1` = `<subquery2>`.`b1`) and (`test`.`t1`.`a2` = `<subquery2>`.`b2`))))))
select * from t1 where (a1, a2) in (select b1, b2 from t2 order by b1, b2);
a1	a2
1 - 01	2 - 01
1 - 02	2 - 02
explain extended
select * from t1i where (a1, a2) in (select b1, b2 from t2i order by b1, b2);
id	select_type	table	type	possible_keys	key	key_len	ref	rows	filtered	Extra
1	PRIMARY	t1i	index	NULL	it1i3	18	NULL	3	100.00	Using where; Using index
2	SUBQUERY	t2i	index	NULL	it2i3	18	NULL	5	100.00	Using index
Warnings:
Note	1003	select `test`.`t1i`.`a1` AS `a1`,`test`.`t1i`.`a2` AS `a2` from `test`.`t1i` where <expr_cache><`test`.`t1i`.`a2`,`test`.`t1i`.`a1`>(<in_optimizer>((`test`.`t1i`.`a1`,`test`.`t1i`.`a2`),(`test`.`t1i`.`a1`,`test`.`t1i`.`a2`) in ( <materialize> (select `test`.`t2i`.`b1`,`test`.`t2i`.`b2` from `test`.`t2i` order by `test`.`t2i`.`b1`,`test`.`t2i`.`b2` ), <primary_index_lookup>(`test`.`t1i`.`a1` in <temporary table> on distinct_key where ((`test`.`t1i`.`a1` = `<subquery2>`.`b1`) and (`test`.`t1i`.`a2` = `<subquery2>`.`b2`))))))
select * from t1i where (a1, a2) in (select b1, b2 from t2i order by b1, b2);
a1	a2
1 - 01	2 - 01
1 - 02	2 - 02
/******************************************************************************
* Views, UNIONs, several levels of nesting.
******************************************************************************/
# materialize the result of subquery over temp-table view
create algorithm=merge view v1 as
select b1, c2 from t2, t3 where b2 > c2;
create algorithm=merge view v2 as
select b1, c2 from t2, t3 group by b2, c2;
Warnings:
Warning	1354	View merge algorithm can't be used here for now (assumed undefined algorithm)
create algorithm=temptable view v1m as
select b1, c2 from t2, t3 where b2 > c2;
create algorithm=temptable view v2m as
select b1, c2 from t2, t3 group by b2, c2;
select * from v1 where (c2, b1) in (select c2, b1 from v2 where b1 is not null);
b1	c2
1 - 02	2 - 01
1 - 02	2 - 01
1 - 03	2 - 01
1 - 03	2 - 02
select * from v1 where (c2, b1) in (select distinct c2, b1 from v2 where b1 is not null);
b1	c2
1 - 02	2 - 01
1 - 02	2 - 01
1 - 03	2 - 01
1 - 03	2 - 02
select * from v1m where (c2, b1) in (select c2, b1 from v2m where b1 is not null);
b1	c2
1 - 02	2 - 01
1 - 02	2 - 01
1 - 03	2 - 01
1 - 03	2 - 02
select * from v1m where (c2, b1) in (select distinct c2, b1 from v2m where b1 is not null);
b1	c2
1 - 02	2 - 01
1 - 02	2 - 01
1 - 03	2 - 01
1 - 03	2 - 02
drop view v1, v2, v1m, v2m;
explain extended
select * from t1
where (a1, a2) in (select b1, b2 from t2 where b1 >  '0') and
(a1, a2) in (select c1, c2 from t3
where (c1, c2) in (select b1, b2 from t2i where b2 > '0'));
id	select_type	table	type	possible_keys	key	key_len	ref	rows	filtered	Extra
1	PRIMARY	t1	ALL	NULL	NULL	NULL	NULL	3	100.00	Using where
3	SUBQUERY	t3	ALL	NULL	NULL	NULL	NULL	4	100.00	Using where
4	SUBQUERY	t2i	index	it2i2	it2i3	18	NULL	5	100.00	Using where; Using index
2	SUBQUERY	t2	ALL	NULL	NULL	NULL	NULL	5	100.00	Using where
Warnings:
Note	1003	select `test`.`t1`.`a1` AS `a1`,`test`.`t1`.`a2` AS `a2` from `test`.`t1` where (<expr_cache><`test`.`t1`.`a2`,`test`.`t1`.`a1`>(<in_optimizer>((`test`.`t1`.`a1`,`test`.`t1`.`a2`),(`test`.`t1`.`a1`,`test`.`t1`.`a2`) in ( <materialize> (select `test`.`t2`.`b1`,`test`.`t2`.`b2` from `test`.`t2` where (`test`.`t2`.`b1` > '0') ), <primary_index_lookup>(`test`.`t1`.`a1` in <temporary table> on distinct_key where ((`test`.`t1`.`a1` = `<subquery2>`.`b1`) and (`test`.`t1`.`a2` = `<subquery2>`.`b2`)))))) and <expr_cache><`test`.`t1`.`a2`,`test`.`t1`.`a1`>(<in_optimizer>((`test`.`t1`.`a1`,`test`.`t1`.`a2`),(`test`.`t1`.`a1`,`test`.`t1`.`a2`) in ( <materialize> (select `test`.`t3`.`c1`,`test`.`t3`.`c2` from `test`.`t3` where <expr_cache><`test`.`t3`.`c2`,`test`.`t3`.`c1`>(<in_optimizer>((`test`.`t3`.`c1`,`test`.`t3`.`c2`),(`test`.`t3`.`c1`,`test`.`t3`.`c2`) in ( <materialize> (select `test`.`t2i`.`b1`,`test`.`t2i`.`b2` from `test`.`t2i` where (`test`.`t2i`.`b2` > '0') ), <primary_index_lookup>(`test`.`t3`.`c1` in <temporary table> on distinct_key where ((`test`.`t3`.`c1` = `<subquery4>`.`b1`) and (`test`.`t3`.`c2` = `<subquery4>`.`b2`)))))) ), <primary_index_lookup>(`test`.`t1`.`a1` in <temporary table> on distinct_key where ((`test`.`t1`.`a1` = `<subquery3>`.`c1`) and (`test`.`t1`.`a2` = `<subquery3>`.`c2`)))))))
select * from t1
where (a1, a2) in (select b1, b2 from t2 where b1 >  '0') and
(a1, a2) in (select c1, c2 from t3
where (c1, c2) in (select b1, b2 from t2i where b2 > '0'));
a1	a2
1 - 01	2 - 01
1 - 02	2 - 02
explain extended
select * from t1i
where (a1, a2) in (select b1, b2 from t2i where b1 >  '0') and
(a1, a2) in (select c1, c2 from t3i
where (c1, c2) in (select b1, b2 from t2i where b2 > '0'));
id	select_type	table	type	possible_keys	key	key_len	ref	rows	filtered	Extra
1	PRIMARY	t1i	index	NULL	#	#	#	3	100.00	#
3	SUBQUERY	t3i	index	NULL	#	#	#	4	100.00	#
4	SUBQUERY	t2i	index	it2i2	#	#	#	5	100.00	#
2	SUBQUERY	t2i	index	it2i1,it2i3	#	#	#	5	100.00	#
Warnings:
Note	1003	select `test`.`t1i`.`a1` AS `a1`,`test`.`t1i`.`a2` AS `a2` from `test`.`t1i` where (<expr_cache><`test`.`t1i`.`a2`,`test`.`t1i`.`a1`>(<in_optimizer>((`test`.`t1i`.`a1`,`test`.`t1i`.`a2`),(`test`.`t1i`.`a1`,`test`.`t1i`.`a2`) in ( <materialize> (select `test`.`t2i`.`b1`,`test`.`t2i`.`b2` from `test`.`t2i` where (`test`.`t2i`.`b1` > '0') ), <primary_index_lookup>(`test`.`t1i`.`a1` in <temporary table> on distinct_key where ((`test`.`t1i`.`a1` = `<subquery2>`.`b1`) and (`test`.`t1i`.`a2` = `<subquery2>`.`b2`)))))) and <expr_cache><`test`.`t1i`.`a2`,`test`.`t1i`.`a1`>(<in_optimizer>((`test`.`t1i`.`a1`,`test`.`t1i`.`a2`),(`test`.`t1i`.`a1`,`test`.`t1i`.`a2`) in ( <materialize> (select `test`.`t3i`.`c1`,`test`.`t3i`.`c2` from `test`.`t3i` where <expr_cache><`test`.`t3i`.`c2`,`test`.`t3i`.`c1`>(<in_optimizer>((`test`.`t3i`.`c1`,`test`.`t3i`.`c2`),(`test`.`t3i`.`c1`,`test`.`t3i`.`c2`) in ( <materialize> (select `test`.`t2i`.`b1`,`test`.`t2i`.`b2` from `test`.`t2i` where (`test`.`t2i`.`b2` > '0') ), <primary_index_lookup>(`test`.`t3i`.`c1` in <temporary table> on distinct_key where ((`test`.`t3i`.`c1` = `<subquery4>`.`b1`) and (`test`.`t3i`.`c2` = `<subquery4>`.`b2`)))))) ), <primary_index_lookup>(`test`.`t1i`.`a1` in <temporary table> on distinct_key where ((`test`.`t1i`.`a1` = `<subquery3>`.`c1`) and (`test`.`t1i`.`a2` = `<subquery3>`.`c2`)))))))
select * from t1i
where (a1, a2) in (select b1, b2 from t2i where b1 >  '0') and
(a1, a2) in (select c1, c2 from t3i
where (c1, c2) in (select b1, b2 from t2i where b2 > '0'));
a1	a2
1 - 01	2 - 01
1 - 02	2 - 02
explain extended
select * from t1
where (a1, a2) in (select b1, b2 from t2
where b2 in (select c2 from t3 where c2 LIKE '%02') or
b2 in (select c2 from t3 where c2 LIKE '%03')) and
(a1, a2) in (select c1, c2 from t3
where (c1, c2) in (select b1, b2 from t2i where b2 > '0'));
id	select_type	table	type	possible_keys	key	key_len	ref	rows	filtered	Extra
1	PRIMARY	t1	ALL	NULL	NULL	NULL	NULL	3	100.00	Using where
5	SUBQUERY	t3	ALL	NULL	NULL	NULL	NULL	4	100.00	Using where
6	SUBQUERY	t2i	index	it2i2	it2i3	18	NULL	5	100.00	Using where; Using index
2	SUBQUERY	t2	ALL	NULL	NULL	NULL	NULL	5	100.00	Using where
4	SUBQUERY	t3	ALL	NULL	NULL	NULL	NULL	4	100.00	Using where
3	SUBQUERY	t3	ALL	NULL	NULL	NULL	NULL	4	100.00	Using where
Warnings:
Note	1003	select `test`.`t1`.`a1` AS `a1`,`test`.`t1`.`a2` AS `a2` from `test`.`t1` where (<expr_cache><`test`.`t1`.`a2`,`test`.`t1`.`a1`>(<in_optimizer>((`test`.`t1`.`a1`,`test`.`t1`.`a2`),(`test`.`t1`.`a1`,`test`.`t1`.`a2`) in ( <materialize> (select `test`.`t2`.`b1`,`test`.`t2`.`b2` from `test`.`t2` where (<expr_cache><`test`.`t2`.`b2`>(<in_optimizer>(`test`.`t2`.`b2`,`test`.`t2`.`b2` in ( <materialize> (select `test`.`t3`.`c2` from `test`.`t3` where (`test`.`t3`.`c2` like '%02') ), <primary_index_lookup>(`test`.`t2`.`b2` in <temporary table> on distinct_key where ((`test`.`t2`.`b2` = `<subquery3>`.`c2`)))))) or <expr_cache><`test`.`t2`.`b2`>(<in_optimizer>(`test`.`t2`.`b2`,`test`.`t2`.`b2` in ( <materialize> (select `test`.`t3`.`c2` from `test`.`t3` where (`test`.`t3`.`c2` like '%03') ), <primary_index_lookup>(`test`.`t2`.`b2` in <temporary table> on distinct_key where ((`test`.`t2`.`b2` = `<subquery4>`.`c2`))))))) ), <primary_index_lookup>(`test`.`t1`.`a1` in <temporary table> on distinct_key where ((`test`.`t1`.`a1` = `<subquery2>`.`b1`) and (`test`.`t1`.`a2` = `<subquery2>`.`b2`)))))) and <expr_cache><`test`.`t1`.`a2`,`test`.`t1`.`a1`>(<in_optimizer>((`test`.`t1`.`a1`,`test`.`t1`.`a2`),(`test`.`t1`.`a1`,`test`.`t1`.`a2`) in ( <materialize> (select `test`.`t3`.`c1`,`test`.`t3`.`c2` from `test`.`t3` where <expr_cache><`test`.`t3`.`c2`,`test`.`t3`.`c1`>(<in_optimizer>((`test`.`t3`.`c1`,`test`.`t3`.`c2`),(`test`.`t3`.`c1`,`test`.`t3`.`c2`) in ( <materialize> (select `test`.`t2i`.`b1`,`test`.`t2i`.`b2` from `test`.`t2i` where (`test`.`t2i`.`b2` > '0') ), <primary_index_lookup>(`test`.`t3`.`c1` in <temporary table> on distinct_key where ((`test`.`t3`.`c1` = `<subquery6>`.`b1`) and (`test`.`t3`.`c2` = `<subquery6>`.`b2`)))))) ), <primary_index_lookup>(`test`.`t1`.`a1` in <temporary table> on distinct_key where ((`test`.`t1`.`a1` = `<subquery5>`.`c1`) and (`test`.`t1`.`a2` = `<subquery5>`.`c2`)))))))
select * from t1
where (a1, a2) in (select b1, b2 from t2
where b2 in (select c2 from t3 where c2 LIKE '%02') or
b2 in (select c2 from t3 where c2 LIKE '%03')) and
(a1, a2) in (select c1, c2 from t3
where (c1, c2) in (select b1, b2 from t2i where b2 > '0'));
a1	a2
1 - 02	2 - 02
explain extended
select * from t1
where (a1, a2) in (select b1, b2 from t2
where b2 in (select c2 from t3 t3a where c1 = a1) or
b2 in (select c2 from t3 t3b where c2 LIKE '%03')) and
(a1, a2) in (select c1, c2 from t3 t3c
where (c1, c2) in (select b1, b2 from t2i where b2 > '0'));
id	select_type	table	type	possible_keys	key	key_len	ref	rows	filtered	Extra
1	PRIMARY	t1	ALL	NULL	NULL	NULL	NULL	3	100.00	Using where
5	SUBQUERY	t3c	ALL	NULL	NULL	NULL	NULL	4	100.00	Using where
6	SUBQUERY	t2i	index	it2i2	it2i3	18	NULL	5	100.00	Using where; Using index
2	DEPENDENT SUBQUERY	t2	ALL	NULL	NULL	NULL	NULL	5	100.00	Using where
4	SUBQUERY	t3b	ALL	NULL	NULL	NULL	NULL	4	100.00	Using where
3	DEPENDENT SUBQUERY	t3a	ALL	NULL	NULL	NULL	NULL	4	100.00	Using where
Warnings:
Note	1276	Field or reference 'test.t1.a1' of SELECT #3 was resolved in SELECT #1
Note	1003	select `test`.`t1`.`a1` AS `a1`,`test`.`t1`.`a2` AS `a2` from `test`.`t1` where (<expr_cache><`test`.`t1`.`a2`,`test`.`t1`.`a1`,`test`.`t1`.`a1`>(<in_optimizer>((`test`.`t1`.`a1`,`test`.`t1`.`a2`),<exists>(select `test`.`t2`.`b1`,`test`.`t2`.`b2` from `test`.`t2` where ((<expr_cache><`test`.`t2`.`b2`,`test`.`t1`.`a1`>(<in_optimizer>(`test`.`t2`.`b2`,<exists>(select 1 from `test`.`t3` `t3a` where ((`test`.`t3a`.`c1` = `test`.`t1`.`a1`) and (<cache>(`test`.`t2`.`b2`) = `test`.`t3a`.`c2`))))) or <expr_cache><`test`.`t2`.`b2`>(<in_optimizer>(`test`.`t2`.`b2`,`test`.`t2`.`b2` in ( <materialize> (select `test`.`t3b`.`c2` from `test`.`t3` `t3b` where (`test`.`t3b`.`c2` like '%03') ), <primary_index_lookup>(`test`.`t2`.`b2` in <temporary table> on distinct_key where ((`test`.`t2`.`b2` = `<subquery4>`.`c2`))))))) and (<cache>(`test`.`t1`.`a1`) = `test`.`t2`.`b1`) and (<cache>(`test`.`t1`.`a2`) = `test`.`t2`.`b2`))))) and <expr_cache><`test`.`t1`.`a2`,`test`.`t1`.`a1`>(<in_optimizer>((`test`.`t1`.`a1`,`test`.`t1`.`a2`),(`test`.`t1`.`a1`,`test`.`t1`.`a2`) in ( <materialize> (select `test`.`t3c`.`c1`,`test`.`t3c`.`c2` from `test`.`t3` `t3c` where <expr_cache><`test`.`t3c`.`c2`,`test`.`t3c`.`c1`>(<in_optimizer>((`test`.`t3c`.`c1`,`test`.`t3c`.`c2`),(`test`.`t3c`.`c1`,`test`.`t3c`.`c2`) in ( <materialize> (select `test`.`t2i`.`b1`,`test`.`t2i`.`b2` from `test`.`t2i` where (`test`.`t2i`.`b2` > '0') ), <primary_index_lookup>(`test`.`t3c`.`c1` in <temporary table> on distinct_key where ((`test`.`t3c`.`c1` = `<subquery6>`.`b1`) and (`test`.`t3c`.`c2` = `<subquery6>`.`b2`)))))) ), <primary_index_lookup>(`test`.`t1`.`a1` in <temporary table> on distinct_key where ((`test`.`t1`.`a1` = `<subquery5>`.`c1`) and (`test`.`t1`.`a2` = `<subquery5>`.`c2`)))))))
select * from t1
where (a1, a2) in (select b1, b2 from t2
where b2 in (select c2 from t3 t3a where c1 = a1) or
b2 in (select c2 from t3 t3b where c2 LIKE '%03')) and
(a1, a2) in (select c1, c2 from t3 t3c
where (c1, c2) in (select b1, b2 from t2i where b2 > '0'));
a1	a2
1 - 01	2 - 01
1 - 02	2 - 02
explain extended
(select * from t1
where (a1, a2) in (select b1, b2 from t2
where b2 in (select c2 from t3 where c2 LIKE '%02') or
b2 in (select c2 from t3 where c2 LIKE '%03')
group by b1, b2) and
(a1, a2) in (select c1, c2 from t3
where (c1, c2) in (select b1, b2 from t2i where b2 > '0')))
UNION
(select * from t1i
where (a1, a2) in (select b1, b2 from t2i where b1 >  '0') and
(a1, a2) in (select c1, c2 from t3i
where (c1, c2) in (select b1, b2 from t2i where b2 > '0')));
id	select_type	table	type	possible_keys	key	key_len	ref	rows	filtered	Extra
1	PRIMARY	t1	ALL	NULL	#	#	#	3	100.00	#
5	SUBQUERY	t3	ALL	NULL	#	#	#	4	100.00	#
6	SUBQUERY	t2i	index	it2i2	#	#	#	5	100.00	#
2	SUBQUERY	t2	ALL	NULL	#	#	#	5	100.00	#
4	SUBQUERY	t3	ALL	NULL	#	#	#	4	100.00	#
3	SUBQUERY	t3	ALL	NULL	#	#	#	4	100.00	#
7	UNION	t1i	index	NULL	#	#	#	3	100.00	#
9	SUBQUERY	t3i	index	NULL	#	#	#	4	100.00	#
10	SUBQUERY	t2i	index	it2i2	#	#	#	5	100.00	#
8	SUBQUERY	t2i	index	it2i1,it2i3	#	#	#	5	100.00	#
NULL	UNION RESULT	<union1,7>	ALL	NULL	#	#	#	NULL	NULL	#
Warnings:
Note	1003	(select `test`.`t1`.`a1` AS `a1`,`test`.`t1`.`a2` AS `a2` from `test`.`t1` where (<expr_cache><`test`.`t1`.`a2`,`test`.`t1`.`a1`>(<in_optimizer>((`test`.`t1`.`a1`,`test`.`t1`.`a2`),(`test`.`t1`.`a1`,`test`.`t1`.`a2`) in ( <materialize> (select `test`.`t2`.`b1`,`test`.`t2`.`b2` from `test`.`t2` where (<expr_cache><`test`.`t2`.`b2`>(<in_optimizer>(`test`.`t2`.`b2`,`test`.`t2`.`b2` in ( <materialize> (select `test`.`t3`.`c2` from `test`.`t3` where (`test`.`t3`.`c2` like '%02') ), <primary_index_lookup>(`test`.`t2`.`b2` in <temporary table> on distinct_key where ((`test`.`t2`.`b2` = `<subquery3>`.`c2`)))))) or <expr_cache><`test`.`t2`.`b2`>(<in_optimizer>(`test`.`t2`.`b2`,`test`.`t2`.`b2` in ( <materialize> (select `test`.`t3`.`c2` from `test`.`t3` where (`test`.`t3`.`c2` like '%03') ), <primary_index_lookup>(`test`.`t2`.`b2` in <temporary table> on distinct_key where ((`test`.`t2`.`b2` = `<subquery4>`.`c2`))))))) group by `test`.`t2`.`b1`,`test`.`t2`.`b2` ), <primary_index_lookup>(`test`.`t1`.`a1` in <temporary table> on distinct_key where ((`test`.`t1`.`a1` = `<subquery2>`.`b1`) and (`test`.`t1`.`a2` = `<subquery2>`.`b2`)))))) and <expr_cache><`test`.`t1`.`a2`,`test`.`t1`.`a1`>(<in_optimizer>((`test`.`t1`.`a1`,`test`.`t1`.`a2`),(`test`.`t1`.`a1`,`test`.`t1`.`a2`) in ( <materialize> (select `test`.`t3`.`c1`,`test`.`t3`.`c2` from `test`.`t3` where <expr_cache><`test`.`t3`.`c2`,`test`.`t3`.`c1`>(<in_optimizer>((`test`.`t3`.`c1`,`test`.`t3`.`c2`),(`test`.`t3`.`c1`,`test`.`t3`.`c2`) in ( <materialize> (select `test`.`t2i`.`b1`,`test`.`t2i`.`b2` from `test`.`t2i` where (`test`.`t2i`.`b2` > '0') ), <primary_index_lookup>(`test`.`t3`.`c1` in <temporary table> on distinct_key where ((`test`.`t3`.`c1` = `<subquery6>`.`b1`) and (`test`.`t3`.`c2` = `<subquery6>`.`b2`)))))) ), <primary_index_lookup>(`test`.`t1`.`a1` in <temporary table> on distinct_key where ((`test`.`t1`.`a1` = `<subquery5>`.`c1`) and (`test`.`t1`.`a2` = `<subquery5>`.`c2`)))))))) union (select `test`.`t1i`.`a1` AS `a1`,`test`.`t1i`.`a2` AS `a2` from `test`.`t1i` where (<expr_cache><`test`.`t1i`.`a2`,`test`.`t1i`.`a1`>(<in_optimizer>((`test`.`t1i`.`a1`,`test`.`t1i`.`a2`),(`test`.`t1i`.`a1`,`test`.`t1i`.`a2`) in ( <materialize> (select `test`.`t2i`.`b1`,`test`.`t2i`.`b2` from `test`.`t2i` where (`test`.`t2i`.`b1` > '0') ), <primary_index_lookup>(`test`.`t1i`.`a1` in <temporary table> on distinct_key where ((`test`.`t1i`.`a1` = `<subquery8>`.`b1`) and (`test`.`t1i`.`a2` = `<subquery8>`.`b2`)))))) and <expr_cache><`test`.`t1i`.`a2`,`test`.`t1i`.`a1`>(<in_optimizer>((`test`.`t1i`.`a1`,`test`.`t1i`.`a2`),(`test`.`t1i`.`a1`,`test`.`t1i`.`a2`) in ( <materialize> (select `test`.`t3i`.`c1`,`test`.`t3i`.`c2` from `test`.`t3i` where <expr_cache><`test`.`t3i`.`c2`,`test`.`t3i`.`c1`>(<in_optimizer>((`test`.`t3i`.`c1`,`test`.`t3i`.`c2`),(`test`.`t3i`.`c1`,`test`.`t3i`.`c2`) in ( <materialize> (select `test`.`t2i`.`b1`,`test`.`t2i`.`b2` from `test`.`t2i` where (`test`.`t2i`.`b2` > '0') ), <primary_index_lookup>(`test`.`t3i`.`c1` in <temporary table> on distinct_key where ((`test`.`t3i`.`c1` = `<subquery10>`.`b1`) and (`test`.`t3i`.`c2` = `<subquery10>`.`b2`)))))) ), <primary_index_lookup>(`test`.`t1i`.`a1` in <temporary table> on distinct_key where ((`test`.`t1i`.`a1` = `<subquery9>`.`c1`) and (`test`.`t1i`.`a2` = `<subquery9>`.`c2`))))))))
(select * from t1
where (a1, a2) in (select b1, b2 from t2
where b2 in (select c2 from t3 where c2 LIKE '%02') or
b2 in (select c2 from t3 where c2 LIKE '%03')
group by b1, b2) and
(a1, a2) in (select c1, c2 from t3
where (c1, c2) in (select b1, b2 from t2i where b2 > '0')))
UNION
(select * from t1i
where (a1, a2) in (select b1, b2 from t2i where b1 >  '0') and
(a1, a2) in (select c1, c2 from t3i
where (c1, c2) in (select b1, b2 from t2i where b2 > '0')));
a1	a2
1 - 02	2 - 02
1 - 01	2 - 01
explain extended
select * from t1
where (a1, a2) in (select * from t1 where a1 > '0' UNION select * from t2 where b1 < '9') and
(a1, a2) in (select c1, c2 from t3
where (c1, c2) in (select b1, b2 from t2i where b2 > '0'));
id	select_type	table	type	possible_keys	key	key_len	ref	rows	filtered	Extra
1	PRIMARY	t1	ALL	NULL	NULL	NULL	NULL	3	100.00	Using where
4	SUBQUERY	t3	ALL	NULL	NULL	NULL	NULL	4	100.00	Using where
5	SUBQUERY	t2i	index	it2i2	it2i3	18	NULL	5	100.00	Using where; Using index
2	DEPENDENT SUBQUERY	t1	ALL	NULL	NULL	NULL	NULL	3	100.00	Using where
3	DEPENDENT UNION	t2	ALL	NULL	NULL	NULL	NULL	5	100.00	Using where
NULL	UNION RESULT	<union2,3>	ALL	NULL	NULL	NULL	NULL	NULL	NULL	
Warnings:
Note	1003	select `test`.`t1`.`a1` AS `a1`,`test`.`t1`.`a2` AS `a2` from `test`.`t1` where (<expr_cache><`test`.`t1`.`a2`,`test`.`t1`.`a1`>(<in_optimizer>((`test`.`t1`.`a1`,`test`.`t1`.`a2`),<exists>(select `test`.`t1`.`a1`,`test`.`t1`.`a2` from `test`.`t1` where ((`test`.`t1`.`a1` > '0') and (<cache>(`test`.`t1`.`a1`) = `test`.`t1`.`a1`) and (<cache>(`test`.`t1`.`a2`) = `test`.`t1`.`a2`)) union select `test`.`t2`.`b1`,`test`.`t2`.`b2` from `test`.`t2` where ((`test`.`t2`.`b1` < '9') and (<cache>(`test`.`t1`.`a1`) = `test`.`t2`.`b1`) and (<cache>(`test`.`t1`.`a2`) = `test`.`t2`.`b2`))))) and <expr_cache><`test`.`t1`.`a2`,`test`.`t1`.`a1`>(<in_optimizer>((`test`.`t1`.`a1`,`test`.`t1`.`a2`),(`test`.`t1`.`a1`,`test`.`t1`.`a2`) in ( <materialize> (select `test`.`t3`.`c1`,`test`.`t3`.`c2` from `test`.`t3` where <expr_cache><`test`.`t3`.`c2`,`test`.`t3`.`c1`>(<in_optimizer>((`test`.`t3`.`c1`,`test`.`t3`.`c2`),(`test`.`t3`.`c1`,`test`.`t3`.`c2`) in ( <materialize> (select `test`.`t2i`.`b1`,`test`.`t2i`.`b2` from `test`.`t2i` where (`test`.`t2i`.`b2` > '0') ), <primary_index_lookup>(`test`.`t3`.`c1` in <temporary table> on distinct_key where ((`test`.`t3`.`c1` = `<subquery5>`.`b1`) and (`test`.`t3`.`c2` = `<subquery5>`.`b2`)))))) ), <primary_index_lookup>(`test`.`t1`.`a1` in <temporary table> on distinct_key where ((`test`.`t1`.`a1` = `<subquery4>`.`c1`) and (`test`.`t1`.`a2` = `<subquery4>`.`c2`)))))))
select * from t1
where (a1, a2) in (select * from t1 where a1 > '0' UNION select * from t2 where b1 < '9') and
(a1, a2) in (select c1, c2 from t3
where (c1, c2) in (select b1, b2 from t2i where b2 > '0'));
a1	a2
1 - 01	2 - 01
1 - 02	2 - 02
explain extended
select * from t1, t3
where (a1, a2) in (select * from t1 where a1 > '0' UNION select * from t2 where b1 < '9') and
(c1, c2) in (select c1, c2 from t3
where (c1, c2) in (select b1, b2 from t2i where b2 > '0')) and
a1 = c1;
id	select_type	table	type	possible_keys	key	key_len	ref	rows	filtered	Extra
1	PRIMARY	t1	ALL	NULL	NULL	NULL	NULL	3	100.00	Using where
1	PRIMARY	t3	ALL	NULL	NULL	NULL	NULL	4	100.00	Using where; Using join buffer (flat, BNL join)
4	SUBQUERY	t3	ALL	NULL	NULL	NULL	NULL	4	100.00	Using where
5	SUBQUERY	t2i	index	it2i2	it2i3	18	NULL	5	100.00	Using where; Using index
2	DEPENDENT SUBQUERY	t1	ALL	NULL	NULL	NULL	NULL	3	100.00	Using where
3	DEPENDENT UNION	t2	ALL	NULL	NULL	NULL	NULL	5	100.00	Using where
NULL	UNION RESULT	<union2,3>	ALL	NULL	NULL	NULL	NULL	NULL	NULL	
Warnings:
Note	1003	select `test`.`t1`.`a1` AS `a1`,`test`.`t1`.`a2` AS `a2`,`test`.`t3`.`c1` AS `c1`,`test`.`t3`.`c2` AS `c2` from `test`.`t1` join `test`.`t3` where ((`test`.`t3`.`c1` = `test`.`t1`.`a1`) and <expr_cache><`test`.`t1`.`a2`,`test`.`t1`.`a1`>(<in_optimizer>((`test`.`t1`.`a1`,`test`.`t1`.`a2`),<exists>(select `test`.`t1`.`a1`,`test`.`t1`.`a2` from `test`.`t1` where ((`test`.`t1`.`a1` > '0') and (<cache>(`test`.`t1`.`a1`) = `test`.`t1`.`a1`) and (<cache>(`test`.`t1`.`a2`) = `test`.`t1`.`a2`)) union select `test`.`t2`.`b1`,`test`.`t2`.`b2` from `test`.`t2` where ((`test`.`t2`.`b1` < '9') and (<cache>(`test`.`t1`.`a1`) = `test`.`t2`.`b1`) and (<cache>(`test`.`t1`.`a2`) = `test`.`t2`.`b2`))))) and <expr_cache><`test`.`t3`.`c2`,`test`.`t3`.`c1`>(<in_optimizer>((`test`.`t3`.`c1`,`test`.`t3`.`c2`),(`test`.`t3`.`c1`,`test`.`t3`.`c2`) in ( <materialize> (select `test`.`t3`.`c1`,`test`.`t3`.`c2` from `test`.`t3` where <expr_cache><`test`.`t3`.`c2`,`test`.`t3`.`c1`>(<in_optimizer>((`test`.`t3`.`c1`,`test`.`t3`.`c2`),(`test`.`t3`.`c1`,`test`.`t3`.`c2`) in ( <materialize> (select `test`.`t2i`.`b1`,`test`.`t2i`.`b2` from `test`.`t2i` where (`test`.`t2i`.`b2` > '0') ), <primary_index_lookup>(`test`.`t3`.`c1` in <temporary table> on distinct_key where ((`test`.`t3`.`c1` = `<subquery5>`.`b1`) and (`test`.`t3`.`c2` = `<subquery5>`.`b2`)))))) ), <primary_index_lookup>(`test`.`t3`.`c1` in <temporary table> on distinct_key where ((`test`.`t3`.`c1` = `<subquery4>`.`c1`) and (`test`.`t3`.`c2` = `<subquery4>`.`c2`)))))))
select * from t1, t3
where (a1, a2) in (select * from t1 where a1 > '0' UNION select * from t2 where b1 < '9') and
(c1, c2) in (select c1, c2 from t3
where (c1, c2) in (select b1, b2 from t2i where b2 > '0')) and
a1 = c1;
a1	a2	c1	c2
1 - 01	2 - 01	1 - 01	2 - 01
1 - 02	2 - 02	1 - 02	2 - 02
/******************************************************************************
* Negative tests, where materialization should not be applied.
******************************************************************************/
# UNION in a subquery
explain extended
select * from t3
where c1 in (select a1 from t1 where a1 > '0' UNION select b1 from t2 where b1 < '9');
id	select_type	table	type	possible_keys	key	key_len	ref	rows	filtered	Extra
1	PRIMARY	t3	ALL	NULL	NULL	NULL	NULL	4	100.00	Using where
2	DEPENDENT SUBQUERY	t1	ALL	NULL	NULL	NULL	NULL	3	100.00	Using where
3	DEPENDENT UNION	t2	ALL	NULL	NULL	NULL	NULL	5	100.00	Using where
NULL	UNION RESULT	<union2,3>	ALL	NULL	NULL	NULL	NULL	NULL	NULL	
Warnings:
Note	1003	select `test`.`t3`.`c1` AS `c1`,`test`.`t3`.`c2` AS `c2` from `test`.`t3` where <expr_cache><`test`.`t3`.`c1`>(<in_optimizer>(`test`.`t3`.`c1`,<exists>(select 1 from `test`.`t1` where ((`test`.`t1`.`a1` > '0') and (<cache>(`test`.`t3`.`c1`) = `test`.`t1`.`a1`)) union select 1 from `test`.`t2` where ((`test`.`t2`.`b1` < '9') and (<cache>(`test`.`t3`.`c1`) = `test`.`t2`.`b1`)))))
select * from t3
where c1 in (select a1 from t1 where a1 > '0' UNION select b1 from t2 where b1 < '9');
c1	c2
1 - 01	2 - 01
1 - 02	2 - 02
1 - 03	2 - 03
explain extended
select * from t1
where (a1, a2) in (select b1, b2 from t2
where b2 in (select c2 from t3 t3a where c1 = a1) or
b2 in (select c2 from t3 t3b where c2 LIKE '%03')) and
(a1, a2) in (select c1, c2 from t3 t3c
where (c1, c2) in (select b1, b2 from t2i where b2 > '0' or b2 = a2));
id	select_type	table	type	possible_keys	key	key_len	ref	rows	filtered	Extra
1	PRIMARY	t1	ALL	NULL	NULL	NULL	NULL	3	100.00	Using where
5	DEPENDENT SUBQUERY	t3c	ALL	NULL	NULL	NULL	NULL	4	100.00	Using where
6	DEPENDENT SUBQUERY	t2i	index_subquery	it2i1,it2i2,it2i3	it2i3	18	func,func	2	100.00	Using index; Using where
2	DEPENDENT SUBQUERY	t2	ALL	NULL	NULL	NULL	NULL	5	100.00	Using where
4	SUBQUERY	t3b	ALL	NULL	NULL	NULL	NULL	4	100.00	Using where
3	DEPENDENT SUBQUERY	t3a	ALL	NULL	NULL	NULL	NULL	4	100.00	Using where
Warnings:
Note	1276	Field or reference 'test.t1.a1' of SELECT #3 was resolved in SELECT #1
Note	1276	Field or reference 'test.t1.a2' of SELECT #6 was resolved in SELECT #1
Note	1003	select `test`.`t1`.`a1` AS `a1`,`test`.`t1`.`a2` AS `a2` from `test`.`t1` where (<expr_cache><`test`.`t1`.`a2`,`test`.`t1`.`a1`,`test`.`t1`.`a1`>(<in_optimizer>((`test`.`t1`.`a1`,`test`.`t1`.`a2`),<exists>(select `test`.`t2`.`b1`,`test`.`t2`.`b2` from `test`.`t2` where ((<expr_cache><`test`.`t2`.`b2`,`test`.`t1`.`a1`>(<in_optimizer>(`test`.`t2`.`b2`,<exists>(select 1 from `test`.`t3` `t3a` where ((`test`.`t3a`.`c1` = `test`.`t1`.`a1`) and (<cache>(`test`.`t2`.`b2`) = `test`.`t3a`.`c2`))))) or <expr_cache><`test`.`t2`.`b2`>(<in_optimizer>(`test`.`t2`.`b2`,`test`.`t2`.`b2` in ( <materialize> (select `test`.`t3b`.`c2` from `test`.`t3` `t3b` where (`test`.`t3b`.`c2` like '%03') ), <primary_index_lookup>(`test`.`t2`.`b2` in <temporary table> on distinct_key where ((`test`.`t2`.`b2` = `<subquery4>`.`c2`))))))) and (<cache>(`test`.`t1`.`a1`) = `test`.`t2`.`b1`) and (<cache>(`test`.`t1`.`a2`) = `test`.`t2`.`b2`))))) and <expr_cache><`test`.`t1`.`a2`,`test`.`t1`.`a1`,`test`.`t1`.`a2`>(<in_optimizer>((`test`.`t1`.`a1`,`test`.`t1`.`a2`),<exists>(select `test`.`t3c`.`c1`,`test`.`t3c`.`c2` from `test`.`t3` `t3c` where (<expr_cache><`test`.`t3c`.`c2`,`test`.`t3c`.`c1`,`test`.`t1`.`a2`>(<in_optimizer>((`test`.`t3c`.`c1`,`test`.`t3c`.`c2`),<exists>(<index_lookup>(<cache>(`test`.`t3c`.`c1`) in t2i on it2i3 where (((`test`.`t2i`.`b2` > '0') or (`test`.`t2i`.`b2` = `test`.`t1`.`a2`)) and (<cache>(`test`.`t3c`.`c1`) = `test`.`t2i`.`b1`) and (<cache>(`test`.`t3c`.`c2`) = `test`.`t2i`.`b2`)))))) and (<cache>(`test`.`t1`.`a1`) = `test`.`t3c`.`c1`) and (<cache>(`test`.`t1`.`a2`) = `test`.`t3c`.`c2`))))))
explain extended
select * from t1 where (a1, a2) in (select '1 - 01', '2 - 01');
id	select_type	table	type	possible_keys	key	key_len	ref	rows	filtered	Extra
1	PRIMARY	t1	ALL	NULL	NULL	NULL	NULL	3	100.00	Using where
2	DEPENDENT SUBQUERY	NULL	NULL	NULL	NULL	NULL	NULL	NULL	NULL	No tables used
Warnings:
Note	1003	select `test`.`t1`.`a1` AS `a1`,`test`.`t1`.`a2` AS `a2` from `test`.`t1` where <expr_cache><`test`.`t1`.`a2`,`test`.`t1`.`a1`>(<in_optimizer>((`test`.`t1`.`a1`,`test`.`t1`.`a2`),<exists>(select '1 - 01','2 - 01' having ((<cache>(`test`.`t1`.`a1`) = '1 - 01') and (<cache>(`test`.`t1`.`a2`) = '2 - 01')))))
select * from t1 where (a1, a2) in (select '1 - 01', '2 - 01');
a1	a2
1 - 01	2 - 01
explain extended
select * from t1 where (a1, a2) in (select '1 - 01', '2 - 01' from dual);
id	select_type	table	type	possible_keys	key	key_len	ref	rows	filtered	Extra
1	PRIMARY	t1	ALL	NULL	NULL	NULL	NULL	3	100.00	Using where
2	DEPENDENT SUBQUERY	NULL	NULL	NULL	NULL	NULL	NULL	NULL	NULL	No tables used
Warnings:
Note	1003	select `test`.`t1`.`a1` AS `a1`,`test`.`t1`.`a2` AS `a2` from `test`.`t1` where <expr_cache><`test`.`t1`.`a2`,`test`.`t1`.`a1`>(<in_optimizer>((`test`.`t1`.`a1`,`test`.`t1`.`a2`),<exists>(select '1 - 01','2 - 01' having ((<cache>(`test`.`t1`.`a1`) = '1 - 01') and (<cache>(`test`.`t1`.`a2`) = '2 - 01')))))
select * from t1 where (a1, a2) in (select '1 - 01', '2 - 01' from dual);
a1	a2
1 - 01	2 - 01
/******************************************************************************
* Subqueries in other uncovered clauses.
******************************************************************************/
/* SELECT clause */
select ((a1,a2) IN (select * from t2 where b2 > '0')) IS NULL from t1;
((a1,a2) IN (select * from t2 where b2 > '0')) IS NULL
0
0
0
/* GROUP BY clause */
create table columns (col int key);
insert into columns values (1), (2);
explain extended
select * from t1 group by (select col from columns limit 1);
id	select_type	table	type	possible_keys	key	key_len	ref	rows	filtered	Extra
1	PRIMARY	t1	ALL	NULL	NULL	NULL	NULL	3	100.00	
2	SUBQUERY	columns	index	NULL	PRIMARY	4	NULL	2	100.00	Using index
Warnings:
Note	1003	select `test`.`t1`.`a1` AS `a1`,`test`.`t1`.`a2` AS `a2` from `test`.`t1` group by (select `test`.`columns`.`col` from `test`.`columns` limit 1)
select * from t1 group by (select col from columns limit 1);
a1	a2
1 - 00	2 - 00
explain extended
select * from t1 group by (a1 in (select col from columns));
id	select_type	table	type	possible_keys	key	key_len	ref	rows	filtered	Extra
1	PRIMARY	t1	ALL	NULL	NULL	NULL	NULL	3	100.00	Using temporary; Using filesort
2	DEPENDENT SUBQUERY	columns	unique_subquery	PRIMARY	PRIMARY	4	func	1	100.00	Using index; Using where; Full scan on NULL key
Warnings:
Note	1003	select `test`.`t1`.`a1` AS `a1`,`test`.`t1`.`a2` AS `a2` from `test`.`t1` group by <expr_cache><`test`.`t1`.`a1`>(<in_optimizer>(`test`.`t1`.`a1`,<exists>(<primary_index_lookup>(<cache>(`test`.`t1`.`a1`) in columns on PRIMARY where trigcond((<cache>(`test`.`t1`.`a1`) = `test`.`columns`.`col`))))))
select * from t1 group by (a1 in (select col from columns));
a1	a2
1 - 00	2 - 00
/* ORDER BY clause */
explain extended
select * from t1 order by (select col from columns limit 1);
id	select_type	table	type	possible_keys	key	key_len	ref	rows	filtered	Extra
1	PRIMARY	t1	ALL	NULL	NULL	NULL	NULL	3	100.00	
2	SUBQUERY	columns	index	NULL	PRIMARY	4	NULL	2	100.00	Using index
Warnings:
Note	1003	select `test`.`t1`.`a1` AS `a1`,`test`.`t1`.`a2` AS `a2` from `test`.`t1` order by (select `test`.`columns`.`col` from `test`.`columns` limit 1)
select * from t1 order by (select col from columns limit 1);
a1	a2
1 - 00	2 - 00
1 - 01	2 - 01
1 - 02	2 - 02
/******************************************************************************
* Column types/sizes that affect materialization.
******************************************************************************/
/*
Test that BLOBs are not materialized (except when arguments of some functions).
*/
# force materialization to be always considered
set @prefix_len = 6;
set @blob_len = 16;
set @suffix_len = @blob_len - @prefix_len;
create table t1_16 (a1 blob(16), a2 blob(16));
create table t2_16 (b1 blob(16), b2 blob(16));
create table t3_16 (c1 blob(16), c2 blob(16));
insert into t1_16 values
(concat('1 - 00', repeat('x', @suffix_len)), concat('2 - 00', repeat('x', @suffix_len)));
insert into t1_16 values
(concat('1 - 01', repeat('x', @suffix_len)), concat('2 - 01', repeat('x', @suffix_len)));
insert into t1_16 values
(concat('1 - 02', repeat('x', @suffix_len)), concat('2 - 02', repeat('x', @suffix_len)));
insert into t2_16 values
(concat('1 - 01', repeat('x', @suffix_len)), concat('2 - 01', repeat('x', @suffix_len)));
insert into t2_16 values
(concat('1 - 02', repeat('x', @suffix_len)), concat('2 - 02', repeat('x', @suffix_len)));
insert into t2_16 values
(concat('1 - 03', repeat('x', @suffix_len)), concat('2 - 03', repeat('x', @suffix_len)));
insert into t3_16 values
(concat('1 - 01', repeat('x', @suffix_len)), concat('2 - 01', repeat('x', @suffix_len)));
insert into t3_16 values
(concat('1 - 02', repeat('x', @suffix_len)), concat('2 - 02', repeat('x', @suffix_len)));
insert into t3_16 values
(concat('1 - 03', repeat('x', @suffix_len)), concat('2 - 03', repeat('x', @suffix_len)));
insert into t3_16 values
(concat('1 - 04', repeat('x', @suffix_len)), concat('2 - 04', repeat('x', @suffix_len)));
explain extended select left(a1,7), left(a2,7)
from t1_16
where a1 in (select b1 from t2_16 where b1 > '0');
id	select_type	table	type	possible_keys	key	key_len	ref	rows	filtered	Extra
1	PRIMARY	t1_16	ALL	NULL	NULL	NULL	NULL	3	100.00	Using where
2	DEPENDENT SUBQUERY	t2_16	ALL	NULL	NULL	NULL	NULL	3	100.00	Using where
Warnings:
Note	1003	select left(`test`.`t1_16`.`a1`,7) AS `left(a1,7)`,left(`test`.`t1_16`.`a2`,7) AS `left(a2,7)` from `test`.`t1_16` where <expr_cache><`test`.`t1_16`.`a1`>(<in_optimizer>(`test`.`t1_16`.`a1`,<exists>(select 1 from `test`.`t2_16` where ((`test`.`t2_16`.`b1` > '0') and (<cache>(`test`.`t1_16`.`a1`) = `test`.`t2_16`.`b1`)))))
select left(a1,7), left(a2,7)
from t1_16
where a1 in (select b1 from t2_16 where b1 > '0');
left(a1,7)	left(a2,7)
1 - 01x	2 - 01x
1 - 02x	2 - 02x
explain extended select left(a1,7), left(a2,7)
from t1_16
where (a1,a2) in (select b1, b2 from t2_16 where b1 > '0');
id	select_type	table	type	possible_keys	key	key_len	ref	rows	filtered	Extra
1	PRIMARY	t1_16	ALL	NULL	NULL	NULL	NULL	3	100.00	Using where
2	DEPENDENT SUBQUERY	t2_16	ALL	NULL	NULL	NULL	NULL	3	100.00	Using where
Warnings:
Note	1003	select left(`test`.`t1_16`.`a1`,7) AS `left(a1,7)`,left(`test`.`t1_16`.`a2`,7) AS `left(a2,7)` from `test`.`t1_16` where <expr_cache><`test`.`t1_16`.`a2`,`test`.`t1_16`.`a1`>(<in_optimizer>((`test`.`t1_16`.`a1`,`test`.`t1_16`.`a2`),<exists>(select `test`.`t2_16`.`b1`,`test`.`t2_16`.`b2` from `test`.`t2_16` where ((`test`.`t2_16`.`b1` > '0') and (<cache>(`test`.`t1_16`.`a1`) = `test`.`t2_16`.`b1`) and (<cache>(`test`.`t1_16`.`a2`) = `test`.`t2_16`.`b2`)))))
select left(a1,7), left(a2,7)
from t1_16
where (a1,a2) in (select b1, b2 from t2_16 where b1 > '0');
left(a1,7)	left(a2,7)
1 - 01x	2 - 01x
1 - 02x	2 - 02x
explain extended select left(a1,7), left(a2,7)
from t1_16
where a1 in (select substring(b1,1,16) from t2_16 where b1 > '0');
id	select_type	table	type	possible_keys	key	key_len	ref	rows	filtered	Extra
1	PRIMARY	t1_16	ALL	NULL	NULL	NULL	NULL	3	100.00	Using where
2	SUBQUERY	t2_16	ALL	NULL	NULL	NULL	NULL	3	100.00	Using where
Warnings:
Note	1003	select left(`test`.`t1_16`.`a1`,7) AS `left(a1,7)`,left(`test`.`t1_16`.`a2`,7) AS `left(a2,7)` from `test`.`t1_16` where <expr_cache><`test`.`t1_16`.`a1`>(<in_optimizer>(`test`.`t1_16`.`a1`,`test`.`t1_16`.`a1` in ( <materialize> (select substr(`test`.`t2_16`.`b1`,1,16) from `test`.`t2_16` where (`test`.`t2_16`.`b1` > '0') ), <primary_index_lookup>(`test`.`t1_16`.`a1` in <temporary table> on distinct_key where ((`test`.`t1_16`.`a1` = `<subquery2>`.`substring(b1,1,16)`))))))
select left(a1,7), left(a2,7)
from t1_16
where a1 in (select substring(b1,1,16) from t2_16 where b1 > '0');
left(a1,7)	left(a2,7)
1 - 01x	2 - 01x
1 - 02x	2 - 02x
explain extended select left(a1,7), left(a2,7)
from t1_16
where a1 in (select group_concat(b1) from t2_16 group by b2);
id	select_type	table	type	possible_keys	key	key_len	ref	rows	filtered	Extra
1	PRIMARY	t1_16	ALL	NULL	NULL	NULL	NULL	3	100.00	Using where
2	DEPENDENT SUBQUERY	t2_16	ALL	NULL	NULL	NULL	NULL	3	100.00	Using filesort
Warnings:
Note	1003	select left(`test`.`t1_16`.`a1`,7) AS `left(a1,7)`,left(`test`.`t1_16`.`a2`,7) AS `left(a2,7)` from `test`.`t1_16` where <expr_cache><`test`.`t1_16`.`a1`>(<in_optimizer>(`test`.`t1_16`.`a1`,<exists>(select group_concat(`test`.`t2_16`.`b1` separator ',') from `test`.`t2_16` group by `test`.`t2_16`.`b2` having (<cache>(`test`.`t1_16`.`a1`) = <ref_null_helper>(group_concat(`test`.`t2_16`.`b1` separator ','))))))
select left(a1,7), left(a2,7)
from t1_16
where a1 in (select group_concat(b1) from t2_16 group by b2);
left(a1,7)	left(a2,7)
1 - 01x	2 - 01x
1 - 02x	2 - 02x
set @@group_concat_max_len = 256;
explain extended select left(a1,7), left(a2,7)
from t1_16
where a1 in (select group_concat(b1) from t2_16 group by b2);
id	select_type	table	type	possible_keys	key	key_len	ref	rows	filtered	Extra
1	PRIMARY	t1_16	ALL	NULL	NULL	NULL	NULL	3	100.00	Using where
2	SUBQUERY	t2_16	ALL	NULL	NULL	NULL	NULL	3	100.00	Using filesort
Warnings:
Note	1003	select left(`test`.`t1_16`.`a1`,7) AS `left(a1,7)`,left(`test`.`t1_16`.`a2`,7) AS `left(a2,7)` from `test`.`t1_16` where <expr_cache><`test`.`t1_16`.`a1`>(<in_optimizer>(`test`.`t1_16`.`a1`,`test`.`t1_16`.`a1` in ( <materialize> (select group_concat(`test`.`t2_16`.`b1` separator ',') from `test`.`t2_16` group by `test`.`t2_16`.`b2` ), <primary_index_lookup>(`test`.`t1_16`.`a1` in <temporary table> on distinct_key where ((`test`.`t1_16`.`a1` = `<subquery2>`.`group_concat(b1)`))))))
select left(a1,7), left(a2,7)
from t1_16
where a1 in (select group_concat(b1) from t2_16 group by b2);
left(a1,7)	left(a2,7)
1 - 01x	2 - 01x
1 - 02x	2 - 02x
explain extended
select * from t1
where concat(a1,'x') IN
(select left(a1,8) from t1_16
where (a1, a2) IN
(select t2_16.b1, t2_16.b2 from t2_16, t2
where t2.b2 = substring(t2_16.b2,1,6) and
t2.b1 IN (select c1 from t3 where c2 > '0')));
id	select_type	table	type	possible_keys	key	key_len	ref	rows	filtered	Extra
1	PRIMARY	t1	ALL	NULL	NULL	NULL	NULL	3	100.00	Using where
2	DEPENDENT SUBQUERY	t1_16	ALL	NULL	NULL	NULL	NULL	3	100.00	Using where
3	DEPENDENT SUBQUERY	t2_16	ALL	NULL	NULL	NULL	NULL	3	100.00	Using where
3	DEPENDENT SUBQUERY	t2	ALL	NULL	NULL	NULL	NULL	5	100.00	Using where; Using join buffer (flat, BNL join)
4	SUBQUERY	t3	ALL	NULL	NULL	NULL	NULL	4	100.00	Using where
Warnings:
Note	1003	select `test`.`t1`.`a1` AS `a1`,`test`.`t1`.`a2` AS `a2` from `test`.`t1` where <expr_cache><concat(`test`.`t1`.`a1`,'x')>(<in_optimizer>(concat(`test`.`t1`.`a1`,'x'),<exists>(select 1 from `test`.`t1_16` where (<expr_cache><`test`.`t1_16`.`a2`,`test`.`t1_16`.`a1`>(<in_optimizer>((`test`.`t1_16`.`a1`,`test`.`t1_16`.`a2`),<exists>(select `test`.`t2_16`.`b1`,`test`.`t2_16`.`b2` from `test`.`t2_16` join `test`.`t2` where ((`test`.`t2`.`b2` = substr(`test`.`t2_16`.`b2`,1,6)) and <expr_cache><`test`.`t2`.`b1`>(<in_optimizer>(`test`.`t2`.`b1`,`test`.`t2`.`b1` in ( <materialize> (select `test`.`t3`.`c1` from `test`.`t3` where (`test`.`t3`.`c2` > '0') ), <primary_index_lookup>(`test`.`t2`.`b1` in <temporary table> on distinct_key where ((`test`.`t2`.`b1` = `<subquery4>`.`c1`)))))) and (<cache>(`test`.`t1_16`.`a1`) = `test`.`t2_16`.`b1`) and (<cache>(`test`.`t1_16`.`a2`) = `test`.`t2_16`.`b2`))))) and (<cache>(concat(`test`.`t1`.`a1`,'x')) = left(`test`.`t1_16`.`a1`,8))))))
drop table t1_16, t2_16, t3_16;
set @blob_len = 512;
set @suffix_len = @blob_len - @prefix_len;
create table t1_512 (a1 blob(512), a2 blob(512));
create table t2_512 (b1 blob(512), b2 blob(512));
create table t3_512 (c1 blob(512), c2 blob(512));
insert into t1_512 values
(concat('1 - 00', repeat('x', @suffix_len)), concat('2 - 00', repeat('x', @suffix_len)));
insert into t1_512 values
(concat('1 - 01', repeat('x', @suffix_len)), concat('2 - 01', repeat('x', @suffix_len)));
insert into t1_512 values
(concat('1 - 02', repeat('x', @suffix_len)), concat('2 - 02', repeat('x', @suffix_len)));
insert into t2_512 values
(concat('1 - 01', repeat('x', @suffix_len)), concat('2 - 01', repeat('x', @suffix_len)));
insert into t2_512 values
(concat('1 - 02', repeat('x', @suffix_len)), concat('2 - 02', repeat('x', @suffix_len)));
insert into t2_512 values
(concat('1 - 03', repeat('x', @suffix_len)), concat('2 - 03', repeat('x', @suffix_len)));
insert into t3_512 values
(concat('1 - 01', repeat('x', @suffix_len)), concat('2 - 01', repeat('x', @suffix_len)));
insert into t3_512 values
(concat('1 - 02', repeat('x', @suffix_len)), concat('2 - 02', repeat('x', @suffix_len)));
insert into t3_512 values
(concat('1 - 03', repeat('x', @suffix_len)), concat('2 - 03', repeat('x', @suffix_len)));
insert into t3_512 values
(concat('1 - 04', repeat('x', @suffix_len)), concat('2 - 04', repeat('x', @suffix_len)));
explain extended select left(a1,7), left(a2,7)
from t1_512
where a1 in (select b1 from t2_512 where b1 > '0');
id	select_type	table	type	possible_keys	key	key_len	ref	rows	filtered	Extra
1	PRIMARY	t1_512	ALL	NULL	NULL	NULL	NULL	3	100.00	Using where
2	DEPENDENT SUBQUERY	t2_512	ALL	NULL	NULL	NULL	NULL	3	100.00	Using where
Warnings:
Note	1003	select left(`test`.`t1_512`.`a1`,7) AS `left(a1,7)`,left(`test`.`t1_512`.`a2`,7) AS `left(a2,7)` from `test`.`t1_512` where <expr_cache><`test`.`t1_512`.`a1`>(<in_optimizer>(`test`.`t1_512`.`a1`,<exists>(select 1 from `test`.`t2_512` where ((`test`.`t2_512`.`b1` > '0') and (<cache>(`test`.`t1_512`.`a1`) = `test`.`t2_512`.`b1`)))))
select left(a1,7), left(a2,7)
from t1_512
where a1 in (select b1 from t2_512 where b1 > '0');
left(a1,7)	left(a2,7)
1 - 01x	2 - 01x
1 - 02x	2 - 02x
explain extended select left(a1,7), left(a2,7)
from t1_512
where (a1,a2) in (select b1, b2 from t2_512 where b1 > '0');
id	select_type	table	type	possible_keys	key	key_len	ref	rows	filtered	Extra
1	PRIMARY	t1_512	ALL	NULL	NULL	NULL	NULL	3	100.00	Using where
2	DEPENDENT SUBQUERY	t2_512	ALL	NULL	NULL	NULL	NULL	3	100.00	Using where
Warnings:
Note	1003	select left(`test`.`t1_512`.`a1`,7) AS `left(a1,7)`,left(`test`.`t1_512`.`a2`,7) AS `left(a2,7)` from `test`.`t1_512` where <expr_cache><`test`.`t1_512`.`a2`,`test`.`t1_512`.`a1`>(<in_optimizer>((`test`.`t1_512`.`a1`,`test`.`t1_512`.`a2`),<exists>(select `test`.`t2_512`.`b1`,`test`.`t2_512`.`b2` from `test`.`t2_512` where ((`test`.`t2_512`.`b1` > '0') and (<cache>(`test`.`t1_512`.`a1`) = `test`.`t2_512`.`b1`) and (<cache>(`test`.`t1_512`.`a2`) = `test`.`t2_512`.`b2`)))))
select left(a1,7), left(a2,7)
from t1_512
where (a1,a2) in (select b1, b2 from t2_512 where b1 > '0');
left(a1,7)	left(a2,7)
1 - 01x	2 - 01x
1 - 02x	2 - 02x
explain extended select left(a1,7), left(a2,7)
from t1_512
where a1 in (select substring(b1,1,512) from t2_512 where b1 > '0');
id	select_type	table	type	possible_keys	key	key_len	ref	rows	filtered	Extra
1	PRIMARY	t1_512	ALL	NULL	NULL	NULL	NULL	3	100.00	Using where
2	SUBQUERY	t2_512	ALL	NULL	NULL	NULL	NULL	3	100.00	Using where
Warnings:
Note	1003	select left(`test`.`t1_512`.`a1`,7) AS `left(a1,7)`,left(`test`.`t1_512`.`a2`,7) AS `left(a2,7)` from `test`.`t1_512` where <expr_cache><`test`.`t1_512`.`a1`>(<in_optimizer>(`test`.`t1_512`.`a1`,`test`.`t1_512`.`a1` in ( <materialize> (select substr(`test`.`t2_512`.`b1`,1,512) from `test`.`t2_512` where (`test`.`t2_512`.`b1` > '0') ), <primary_index_lookup>(`test`.`t1_512`.`a1` in <temporary table> on distinct_key where ((`test`.`t1_512`.`a1` = `<subquery2>`.`substring(b1,1,512)`))))))
select left(a1,7), left(a2,7)
from t1_512
where a1 in (select substring(b1,1,512) from t2_512 where b1 > '0');
left(a1,7)	left(a2,7)
1 - 01x	2 - 01x
1 - 02x	2 - 02x
explain extended select left(a1,7), left(a2,7)
from t1_512
where a1 in (select group_concat(b1) from t2_512 group by b2);
id	select_type	table	type	possible_keys	key	key_len	ref	rows	filtered	Extra
1	PRIMARY	t1_512	ALL	NULL	NULL	NULL	NULL	3	100.00	Using where
2	SUBQUERY	t2_512	ALL	NULL	NULL	NULL	NULL	3	100.00	Using filesort
Warnings:
Note	1003	select left(`test`.`t1_512`.`a1`,7) AS `left(a1,7)`,left(`test`.`t1_512`.`a2`,7) AS `left(a2,7)` from `test`.`t1_512` where <expr_cache><`test`.`t1_512`.`a1`>(<in_optimizer>(`test`.`t1_512`.`a1`,`test`.`t1_512`.`a1` in ( <materialize> (select group_concat(`test`.`t2_512`.`b1` separator ',') from `test`.`t2_512` group by `test`.`t2_512`.`b2` ), <primary_index_lookup>(`test`.`t1_512`.`a1` in <temporary table> on distinct_key where ((`test`.`t1_512`.`a1` = `<subquery2>`.`group_concat(b1)`))))))
select left(a1,7), left(a2,7)
from t1_512
where a1 in (select group_concat(b1) from t2_512 group by b2);
left(a1,7)	left(a2,7)
set @@group_concat_max_len = 256;
explain extended select left(a1,7), left(a2,7)
from t1_512
where a1 in (select group_concat(b1) from t2_512 group by b2);
id	select_type	table	type	possible_keys	key	key_len	ref	rows	filtered	Extra
1	PRIMARY	t1_512	ALL	NULL	NULL	NULL	NULL	3	100.00	Using where
2	SUBQUERY	t2_512	ALL	NULL	NULL	NULL	NULL	3	100.00	Using filesort
Warnings:
Note	1003	select left(`test`.`t1_512`.`a1`,7) AS `left(a1,7)`,left(`test`.`t1_512`.`a2`,7) AS `left(a2,7)` from `test`.`t1_512` where <expr_cache><`test`.`t1_512`.`a1`>(<in_optimizer>(`test`.`t1_512`.`a1`,`test`.`t1_512`.`a1` in ( <materialize> (select group_concat(`test`.`t2_512`.`b1` separator ',') from `test`.`t2_512` group by `test`.`t2_512`.`b2` ), <primary_index_lookup>(`test`.`t1_512`.`a1` in <temporary table> on distinct_key where ((`test`.`t1_512`.`a1` = `<subquery2>`.`group_concat(b1)`))))))
select left(a1,7), left(a2,7)
from t1_512
where a1 in (select group_concat(b1) from t2_512 group by b2);
left(a1,7)	left(a2,7)
drop table t1_512, t2_512, t3_512;
set @blob_len = 1024;
set @suffix_len = @blob_len - @prefix_len;
create table t1_1024 (a1 blob(1024), a2 blob(1024));
create table t2_1024 (b1 blob(1024), b2 blob(1024));
create table t3_1024 (c1 blob(1024), c2 blob(1024));
insert into t1_1024 values
(concat('1 - 00', repeat('x', @suffix_len)), concat('2 - 00', repeat('x', @suffix_len)));
insert into t1_1024 values
(concat('1 - 01', repeat('x', @suffix_len)), concat('2 - 01', repeat('x', @suffix_len)));
insert into t1_1024 values
(concat('1 - 02', repeat('x', @suffix_len)), concat('2 - 02', repeat('x', @suffix_len)));
insert into t2_1024 values
(concat('1 - 01', repeat('x', @suffix_len)), concat('2 - 01', repeat('x', @suffix_len)));
insert into t2_1024 values
(concat('1 - 02', repeat('x', @suffix_len)), concat('2 - 02', repeat('x', @suffix_len)));
insert into t2_1024 values
(concat('1 - 03', repeat('x', @suffix_len)), concat('2 - 03', repeat('x', @suffix_len)));
insert into t3_1024 values
(concat('1 - 01', repeat('x', @suffix_len)), concat('2 - 01', repeat('x', @suffix_len)));
insert into t3_1024 values
(concat('1 - 02', repeat('x', @suffix_len)), concat('2 - 02', repeat('x', @suffix_len)));
insert into t3_1024 values
(concat('1 - 03', repeat('x', @suffix_len)), concat('2 - 03', repeat('x', @suffix_len)));
insert into t3_1024 values
(concat('1 - 04', repeat('x', @suffix_len)), concat('2 - 04', repeat('x', @suffix_len)));
explain extended select left(a1,7), left(a2,7)
from t1_1024
where a1 in (select b1 from t2_1024 where b1 > '0');
id	select_type	table	type	possible_keys	key	key_len	ref	rows	filtered	Extra
1	PRIMARY	t1_1024	ALL	NULL	NULL	NULL	NULL	3	100.00	Using where
2	DEPENDENT SUBQUERY	t2_1024	ALL	NULL	NULL	NULL	NULL	3	100.00	Using where
Warnings:
Note	1003	select left(`test`.`t1_1024`.`a1`,7) AS `left(a1,7)`,left(`test`.`t1_1024`.`a2`,7) AS `left(a2,7)` from `test`.`t1_1024` where <expr_cache><`test`.`t1_1024`.`a1`>(<in_optimizer>(`test`.`t1_1024`.`a1`,<exists>(select 1 from `test`.`t2_1024` where ((`test`.`t2_1024`.`b1` > '0') and (<cache>(`test`.`t1_1024`.`a1`) = `test`.`t2_1024`.`b1`)))))
select left(a1,7), left(a2,7)
from t1_1024
where a1 in (select b1 from t2_1024 where b1 > '0');
left(a1,7)	left(a2,7)
1 - 01x	2 - 01x
1 - 02x	2 - 02x
explain extended select left(a1,7), left(a2,7)
from t1_1024
where (a1,a2) in (select b1, b2 from t2_1024 where b1 > '0');
id	select_type	table	type	possible_keys	key	key_len	ref	rows	filtered	Extra
1	PRIMARY	t1_1024	ALL	NULL	NULL	NULL	NULL	3	100.00	Using where
2	DEPENDENT SUBQUERY	t2_1024	ALL	NULL	NULL	NULL	NULL	3	100.00	Using where
Warnings:
Note	1003	select left(`test`.`t1_1024`.`a1`,7) AS `left(a1,7)`,left(`test`.`t1_1024`.`a2`,7) AS `left(a2,7)` from `test`.`t1_1024` where <expr_cache><`test`.`t1_1024`.`a2`,`test`.`t1_1024`.`a1`>(<in_optimizer>((`test`.`t1_1024`.`a1`,`test`.`t1_1024`.`a2`),<exists>(select `test`.`t2_1024`.`b1`,`test`.`t2_1024`.`b2` from `test`.`t2_1024` where ((`test`.`t2_1024`.`b1` > '0') and (<cache>(`test`.`t1_1024`.`a1`) = `test`.`t2_1024`.`b1`) and (<cache>(`test`.`t1_1024`.`a2`) = `test`.`t2_1024`.`b2`)))))
select left(a1,7), left(a2,7)
from t1_1024
where (a1,a2) in (select b1, b2 from t2_1024 where b1 > '0');
left(a1,7)	left(a2,7)
1 - 01x	2 - 01x
1 - 02x	2 - 02x
explain extended select left(a1,7), left(a2,7)
from t1_1024
where a1 in (select substring(b1,1,1024) from t2_1024 where b1 > '0');
id	select_type	table	type	possible_keys	key	key_len	ref	rows	filtered	Extra
1	PRIMARY	t1_1024	ALL	NULL	NULL	NULL	NULL	3	100.00	Using where
2	DEPENDENT SUBQUERY	t2_1024	ALL	NULL	NULL	NULL	NULL	3	100.00	Using where
Warnings:
Note	1003	select left(`test`.`t1_1024`.`a1`,7) AS `left(a1,7)`,left(`test`.`t1_1024`.`a2`,7) AS `left(a2,7)` from `test`.`t1_1024` where <expr_cache><`test`.`t1_1024`.`a1`>(<in_optimizer>(`test`.`t1_1024`.`a1`,`test`.`t1_1024`.`a1` in (select 1 from `test`.`t2_1024` where ((`test`.`t2_1024`.`b1` > '0') and (<cache>(`test`.`t1_1024`.`a1`) = substr(`test`.`t2_1024`.`b1`,1,1024))))))
select left(a1,7), left(a2,7)
from t1_1024
where a1 in (select substring(b1,1,1024) from t2_1024 where b1 > '0');
left(a1,7)	left(a2,7)
1 - 01x	2 - 01x
1 - 02x	2 - 02x
explain extended select left(a1,7), left(a2,7)
from t1_1024
where a1 in (select group_concat(b1) from t2_1024 group by b2);
id	select_type	table	type	possible_keys	key	key_len	ref	rows	filtered	Extra
1	PRIMARY	t1_1024	ALL	NULL	NULL	NULL	NULL	3	100.00	Using where
2	SUBQUERY	t2_1024	ALL	NULL	NULL	NULL	NULL	3	100.00	Using filesort
Warnings:
Note	1003	select left(`test`.`t1_1024`.`a1`,7) AS `left(a1,7)`,left(`test`.`t1_1024`.`a2`,7) AS `left(a2,7)` from `test`.`t1_1024` where <expr_cache><`test`.`t1_1024`.`a1`>(<in_optimizer>(`test`.`t1_1024`.`a1`,`test`.`t1_1024`.`a1` in ( <materialize> (select group_concat(`test`.`t2_1024`.`b1` separator ',') from `test`.`t2_1024` group by `test`.`t2_1024`.`b2` ), <primary_index_lookup>(`test`.`t1_1024`.`a1` in <temporary table> on distinct_key where ((`test`.`t1_1024`.`a1` = `<subquery2>`.`group_concat(b1)`))))))
select left(a1,7), left(a2,7)
from t1_1024
where a1 in (select group_concat(b1) from t2_1024 group by b2);
left(a1,7)	left(a2,7)
set @@group_concat_max_len = 256;
explain extended select left(a1,7), left(a2,7)
from t1_1024
where a1 in (select group_concat(b1) from t2_1024 group by b2);
id	select_type	table	type	possible_keys	key	key_len	ref	rows	filtered	Extra
1	PRIMARY	t1_1024	ALL	NULL	NULL	NULL	NULL	3	100.00	Using where
2	SUBQUERY	t2_1024	ALL	NULL	NULL	NULL	NULL	3	100.00	Using filesort
Warnings:
Note	1003	select left(`test`.`t1_1024`.`a1`,7) AS `left(a1,7)`,left(`test`.`t1_1024`.`a2`,7) AS `left(a2,7)` from `test`.`t1_1024` where <expr_cache><`test`.`t1_1024`.`a1`>(<in_optimizer>(`test`.`t1_1024`.`a1`,`test`.`t1_1024`.`a1` in ( <materialize> (select group_concat(`test`.`t2_1024`.`b1` separator ',') from `test`.`t2_1024` group by `test`.`t2_1024`.`b2` ), <primary_index_lookup>(`test`.`t1_1024`.`a1` in <temporary table> on distinct_key where ((`test`.`t1_1024`.`a1` = `<subquery2>`.`group_concat(b1)`))))))
select left(a1,7), left(a2,7)
from t1_1024
where a1 in (select group_concat(b1) from t2_1024 group by b2);
left(a1,7)	left(a2,7)
drop table t1_1024, t2_1024, t3_1024;
set @blob_len = 1025;
set @suffix_len = @blob_len - @prefix_len;
create table t1_1025 (a1 blob(1025), a2 blob(1025));
create table t2_1025 (b1 blob(1025), b2 blob(1025));
create table t3_1025 (c1 blob(1025), c2 blob(1025));
insert into t1_1025 values
(concat('1 - 00', repeat('x', @suffix_len)), concat('2 - 00', repeat('x', @suffix_len)));
insert into t1_1025 values
(concat('1 - 01', repeat('x', @suffix_len)), concat('2 - 01', repeat('x', @suffix_len)));
insert into t1_1025 values
(concat('1 - 02', repeat('x', @suffix_len)), concat('2 - 02', repeat('x', @suffix_len)));
insert into t2_1025 values
(concat('1 - 01', repeat('x', @suffix_len)), concat('2 - 01', repeat('x', @suffix_len)));
insert into t2_1025 values
(concat('1 - 02', repeat('x', @suffix_len)), concat('2 - 02', repeat('x', @suffix_len)));
insert into t2_1025 values
(concat('1 - 03', repeat('x', @suffix_len)), concat('2 - 03', repeat('x', @suffix_len)));
insert into t3_1025 values
(concat('1 - 01', repeat('x', @suffix_len)), concat('2 - 01', repeat('x', @suffix_len)));
insert into t3_1025 values
(concat('1 - 02', repeat('x', @suffix_len)), concat('2 - 02', repeat('x', @suffix_len)));
insert into t3_1025 values
(concat('1 - 03', repeat('x', @suffix_len)), concat('2 - 03', repeat('x', @suffix_len)));
insert into t3_1025 values
(concat('1 - 04', repeat('x', @suffix_len)), concat('2 - 04', repeat('x', @suffix_len)));
explain extended select left(a1,7), left(a2,7)
from t1_1025
where a1 in (select b1 from t2_1025 where b1 > '0');
id	select_type	table	type	possible_keys	key	key_len	ref	rows	filtered	Extra
1	PRIMARY	t1_1025	ALL	NULL	NULL	NULL	NULL	3	100.00	Using where
2	DEPENDENT SUBQUERY	t2_1025	ALL	NULL	NULL	NULL	NULL	3	100.00	Using where
Warnings:
Note	1003	select left(`test`.`t1_1025`.`a1`,7) AS `left(a1,7)`,left(`test`.`t1_1025`.`a2`,7) AS `left(a2,7)` from `test`.`t1_1025` where <expr_cache><`test`.`t1_1025`.`a1`>(<in_optimizer>(`test`.`t1_1025`.`a1`,<exists>(select 1 from `test`.`t2_1025` where ((`test`.`t2_1025`.`b1` > '0') and (<cache>(`test`.`t1_1025`.`a1`) = `test`.`t2_1025`.`b1`)))))
select left(a1,7), left(a2,7)
from t1_1025
where a1 in (select b1 from t2_1025 where b1 > '0');
left(a1,7)	left(a2,7)
1 - 01x	2 - 01x
1 - 02x	2 - 02x
explain extended select left(a1,7), left(a2,7)
from t1_1025
where (a1,a2) in (select b1, b2 from t2_1025 where b1 > '0');
id	select_type	table	type	possible_keys	key	key_len	ref	rows	filtered	Extra
1	PRIMARY	t1_1025	ALL	NULL	NULL	NULL	NULL	3	100.00	Using where
2	DEPENDENT SUBQUERY	t2_1025	ALL	NULL	NULL	NULL	NULL	3	100.00	Using where
Warnings:
Note	1003	select left(`test`.`t1_1025`.`a1`,7) AS `left(a1,7)`,left(`test`.`t1_1025`.`a2`,7) AS `left(a2,7)` from `test`.`t1_1025` where <expr_cache><`test`.`t1_1025`.`a2`,`test`.`t1_1025`.`a1`>(<in_optimizer>((`test`.`t1_1025`.`a1`,`test`.`t1_1025`.`a2`),<exists>(select `test`.`t2_1025`.`b1`,`test`.`t2_1025`.`b2` from `test`.`t2_1025` where ((`test`.`t2_1025`.`b1` > '0') and (<cache>(`test`.`t1_1025`.`a1`) = `test`.`t2_1025`.`b1`) and (<cache>(`test`.`t1_1025`.`a2`) = `test`.`t2_1025`.`b2`)))))
select left(a1,7), left(a2,7)
from t1_1025
where (a1,a2) in (select b1, b2 from t2_1025 where b1 > '0');
left(a1,7)	left(a2,7)
1 - 01x	2 - 01x
1 - 02x	2 - 02x
explain extended select left(a1,7), left(a2,7)
from t1_1025
where a1 in (select substring(b1,1,1025) from t2_1025 where b1 > '0');
id	select_type	table	type	possible_keys	key	key_len	ref	rows	filtered	Extra
1	PRIMARY	t1_1025	ALL	NULL	NULL	NULL	NULL	3	100.00	Using where
2	DEPENDENT SUBQUERY	t2_1025	ALL	NULL	NULL	NULL	NULL	3	100.00	Using where
Warnings:
Note	1003	select left(`test`.`t1_1025`.`a1`,7) AS `left(a1,7)`,left(`test`.`t1_1025`.`a2`,7) AS `left(a2,7)` from `test`.`t1_1025` where <expr_cache><`test`.`t1_1025`.`a1`>(<in_optimizer>(`test`.`t1_1025`.`a1`,`test`.`t1_1025`.`a1` in (select 1 from `test`.`t2_1025` where ((`test`.`t2_1025`.`b1` > '0') and (<cache>(`test`.`t1_1025`.`a1`) = substr(`test`.`t2_1025`.`b1`,1,1025))))))
select left(a1,7), left(a2,7)
from t1_1025
where a1 in (select substring(b1,1,1025) from t2_1025 where b1 > '0');
left(a1,7)	left(a2,7)
1 - 01x	2 - 01x
1 - 02x	2 - 02x
explain extended select left(a1,7), left(a2,7)
from t1_1025
where a1 in (select group_concat(b1) from t2_1025 group by b2);
id	select_type	table	type	possible_keys	key	key_len	ref	rows	filtered	Extra
1	PRIMARY	t1_1025	ALL	NULL	NULL	NULL	NULL	3	100.00	Using where
2	SUBQUERY	t2_1025	ALL	NULL	NULL	NULL	NULL	3	100.00	Using filesort
Warnings:
Note	1003	select left(`test`.`t1_1025`.`a1`,7) AS `left(a1,7)`,left(`test`.`t1_1025`.`a2`,7) AS `left(a2,7)` from `test`.`t1_1025` where <expr_cache><`test`.`t1_1025`.`a1`>(<in_optimizer>(`test`.`t1_1025`.`a1`,`test`.`t1_1025`.`a1` in ( <materialize> (select group_concat(`test`.`t2_1025`.`b1` separator ',') from `test`.`t2_1025` group by `test`.`t2_1025`.`b2` ), <primary_index_lookup>(`test`.`t1_1025`.`a1` in <temporary table> on distinct_key where ((`test`.`t1_1025`.`a1` = `<subquery2>`.`group_concat(b1)`))))))
select left(a1,7), left(a2,7)
from t1_1025
where a1 in (select group_concat(b1) from t2_1025 group by b2);
left(a1,7)	left(a2,7)
set @@group_concat_max_len = 256;
explain extended select left(a1,7), left(a2,7)
from t1_1025
where a1 in (select group_concat(b1) from t2_1025 group by b2);
id	select_type	table	type	possible_keys	key	key_len	ref	rows	filtered	Extra
1	PRIMARY	t1_1025	ALL	NULL	NULL	NULL	NULL	3	100.00	Using where
2	SUBQUERY	t2_1025	ALL	NULL	NULL	NULL	NULL	3	100.00	Using filesort
Warnings:
Note	1003	select left(`test`.`t1_1025`.`a1`,7) AS `left(a1,7)`,left(`test`.`t1_1025`.`a2`,7) AS `left(a2,7)` from `test`.`t1_1025` where <expr_cache><`test`.`t1_1025`.`a1`>(<in_optimizer>(`test`.`t1_1025`.`a1`,`test`.`t1_1025`.`a1` in ( <materialize> (select group_concat(`test`.`t2_1025`.`b1` separator ',') from `test`.`t2_1025` group by `test`.`t2_1025`.`b2` ), <primary_index_lookup>(`test`.`t1_1025`.`a1` in <temporary table> on distinct_key where ((`test`.`t1_1025`.`a1` = `<subquery2>`.`group_concat(b1)`))))))
select left(a1,7), left(a2,7)
from t1_1025
where a1 in (select group_concat(b1) from t2_1025 group by b2);
left(a1,7)	left(a2,7)
drop table t1_1025, t2_1025, t3_1025;
create table t1bit (a1 bit(3), a2 bit(3));
create table t2bit (b1 bit(3), b2 bit(3));
insert into t1bit values (b'000', b'100');
insert into t1bit values (b'001', b'101');
insert into t1bit values (b'010', b'110');
insert into t2bit values (b'001', b'101');
insert into t2bit values (b'010', b'110');
insert into t2bit values (b'110', b'111');
explain extended select bin(a1), bin(a2)
from t1bit
where (a1, a2) in (select b1, b2 from t2bit);
id	select_type	table	type	possible_keys	key	key_len	ref	rows	filtered	Extra
1	PRIMARY	t1bit	ALL	NULL	NULL	NULL	NULL	3	100.00	Using where
2	SUBQUERY	t2bit	ALL	NULL	NULL	NULL	NULL	3	100.00	
Warnings:
Note	1003	select conv(`test`.`t1bit`.`a1`,10,2) AS `bin(a1)`,conv(`test`.`t1bit`.`a2`,10,2) AS `bin(a2)` from `test`.`t1bit` where <expr_cache><`test`.`t1bit`.`a2`,`test`.`t1bit`.`a1`>(<in_optimizer>((`test`.`t1bit`.`a1`,`test`.`t1bit`.`a2`),(`test`.`t1bit`.`a1`,`test`.`t1bit`.`a2`) in ( <materialize> (select `test`.`t2bit`.`b1`,`test`.`t2bit`.`b2` from `test`.`t2bit` ), <primary_index_lookup>(`test`.`t1bit`.`a1` in <temporary table> on distinct_key where ((`test`.`t1bit`.`a1` = `<subquery2>`.`b1`) and (`test`.`t1bit`.`a2` = `<subquery2>`.`b2`))))))
select bin(a1), bin(a2)
from t1bit
where (a1, a2) in (select b1, b2 from t2bit);
bin(a1)	bin(a2)
1	101
10	110
drop table t1bit, t2bit;
create table t1bb (a1 bit(3), a2 blob(3));
create table t2bb (b1 bit(3), b2 blob(3));
insert into t1bb values (b'000', '100');
insert into t1bb values (b'001', '101');
insert into t1bb values (b'010', '110');
insert into t2bb values (b'001', '101');
insert into t2bb values (b'010', '110');
insert into t2bb values (b'110', '111');
explain extended select bin(a1), a2
from t1bb
where (a1, a2) in (select b1, b2 from t2bb);
id	select_type	table	type	possible_keys	key	key_len	ref	rows	filtered	Extra
1	PRIMARY	t1bb	ALL	NULL	NULL	NULL	NULL	3	100.00	Using where
2	DEPENDENT SUBQUERY	t2bb	ALL	NULL	NULL	NULL	NULL	3	100.00	Using where
Warnings:
Note	1003	select conv(`test`.`t1bb`.`a1`,10,2) AS `bin(a1)`,`test`.`t1bb`.`a2` AS `a2` from `test`.`t1bb` where <expr_cache><`test`.`t1bb`.`a2`,`test`.`t1bb`.`a1`>(<in_optimizer>((`test`.`t1bb`.`a1`,`test`.`t1bb`.`a2`),<exists>(select `test`.`t2bb`.`b1`,`test`.`t2bb`.`b2` from `test`.`t2bb` where ((<cache>(`test`.`t1bb`.`a1`) = `test`.`t2bb`.`b1`) and (<cache>(`test`.`t1bb`.`a2`) = `test`.`t2bb`.`b2`)))))
select bin(a1), a2
from t1bb
where (a1, a2) in (select b1, b2 from t2bb);
bin(a1)	a2
1	101
10	110
drop table t1bb, t2bb;
drop table t1, t2, t3, t1i, t2i, t3i, columns;
/******************************************************************************
* Test the cache of the left operand of IN.
******************************************************************************/
# Test that default values of Cached_item are not used for comparison
create table t1 (s1 int);
create table t2 (s2 int);
insert into t1 values (5),(1),(0);
insert into t2 values (0), (1);
select s2 from t2 where s2 in (select s1 from t1);
s2
0
1
drop table t1, t2;
create table t1 (a int not null, b int not null);
create table t2 (c int not null, d int not null);
create table t3 (e int not null);
insert into t1 values (1,10);
insert into t1 values (1,20);
insert into t1 values (2,10);
insert into t1 values (2,20);
insert into t1 values (2,30);
insert into t1 values (3,20);
insert into t1 values (4,40);
insert into t2 values (2,10);
insert into t2 values (2,20);
insert into t2 values (2,40);
insert into t2 values (3,20);
insert into t2 values (4,10);
insert into t2 values (5,10);
insert into t3 values (10);
insert into t3 values (10);
insert into t3 values (20);
insert into t3 values (30);
explain extended
select a from t1 where a in (select c from t2 where d >= 20);
id	select_type	table	type	possible_keys	key	key_len	ref	rows	filtered	Extra
1	PRIMARY	t1	ALL	NULL	NULL	NULL	NULL	7	100.00	Using where
2	SUBQUERY	t2	ALL	NULL	NULL	NULL	NULL	6	100.00	Using where
Warnings:
Note	1003	select `test`.`t1`.`a` AS `a` from `test`.`t1` where <expr_cache><`test`.`t1`.`a`>(<in_optimizer>(`test`.`t1`.`a`,`test`.`t1`.`a` in ( <materialize> (select `test`.`t2`.`c` from `test`.`t2` where (`test`.`t2`.`d` >= 20) ), <primary_index_lookup>(`test`.`t1`.`a` in <temporary table> on distinct_key where ((`test`.`t1`.`a` = `<subquery2>`.`c`))))))
select a from t1 where a in (select c from t2 where d >= 20);
a
2
2
2
3
create index it1a on t1(a);
explain extended
select a from t1 where a in (select c from t2 where d >= 20);
id	select_type	table	type	possible_keys	key	key_len	ref	rows	filtered	Extra
1	PRIMARY	t1	index	NULL	it1a	4	NULL	7	100.00	Using where; Using index
2	SUBQUERY	t2	ALL	NULL	NULL	NULL	NULL	6	100.00	Using where
Warnings:
Note	1003	select `test`.`t1`.`a` AS `a` from `test`.`t1` where <expr_cache><`test`.`t1`.`a`>(<in_optimizer>(`test`.`t1`.`a`,`test`.`t1`.`a` in ( <materialize> (select `test`.`t2`.`c` from `test`.`t2` where (`test`.`t2`.`d` >= 20) ), <primary_index_lookup>(`test`.`t1`.`a` in <temporary table> on distinct_key where ((`test`.`t1`.`a` = `<subquery2>`.`c`))))))
select a from t1 where a in (select c from t2 where d >= 20);
a
2
2
2
3
insert into t2 values (1,10);
explain extended
select a from t1 where a in (select c from t2 where d >= 20);
id	select_type	table	type	possible_keys	key	key_len	ref	rows	filtered	Extra
1	PRIMARY	t1	index	NULL	it1a	4	NULL	7	100.00	Using where; Using index
2	SUBQUERY	t2	ALL	NULL	NULL	NULL	NULL	7	100.00	Using where
Warnings:
Note	1003	select `test`.`t1`.`a` AS `a` from `test`.`t1` where <expr_cache><`test`.`t1`.`a`>(<in_optimizer>(`test`.`t1`.`a`,`test`.`t1`.`a` in ( <materialize> (select `test`.`t2`.`c` from `test`.`t2` where (`test`.`t2`.`d` >= 20) ), <primary_index_lookup>(`test`.`t1`.`a` in <temporary table> on distinct_key where ((`test`.`t1`.`a` = `<subquery2>`.`c`))))))
select a from t1 where a in (select c from t2 where d >= 20);
a
2
2
2
3
explain extended
select a from t1 group by a having a in (select c from t2 where d >= 20);
id	select_type	table	type	possible_keys	key	key_len	ref	rows	filtered	Extra
1	PRIMARY	t1	index	NULL	it1a	4	NULL	7	100.00	Using index
2	SUBQUERY	t2	ALL	NULL	NULL	NULL	NULL	7	100.00	Using where
Warnings:
Note	1003	select `test`.`t1`.`a` AS `a` from `test`.`t1` group by `test`.`t1`.`a` having <expr_cache><`test`.`t1`.`a`>(<in_optimizer>(`test`.`t1`.`a`,`test`.`t1`.`a` in ( <materialize> (select `test`.`t2`.`c` from `test`.`t2` where (`test`.`t2`.`d` >= 20) ), <primary_index_lookup>(`test`.`t1`.`a` in <temporary table> on distinct_key where ((`test`.`t1`.`a` = `<subquery2>`.`c`))))))
select a from t1 group by a having a in (select c from t2 where d >= 20);
a
2
3
create index iab on t1(a, b);
explain extended
select a from t1 group by a having a in (select c from t2 where d >= 20);
id	select_type	table	type	possible_keys	key	key_len	ref	rows	filtered	Extra
1	PRIMARY	t1	index	NULL	it1a	4	NULL	7	100.00	Using index
2	SUBQUERY	t2	ALL	NULL	NULL	NULL	NULL	7	100.00	Using where
Warnings:
Note	1003	select `test`.`t1`.`a` AS `a` from `test`.`t1` group by `test`.`t1`.`a` having <expr_cache><`test`.`t1`.`a`>(<in_optimizer>(`test`.`t1`.`a`,`test`.`t1`.`a` in ( <materialize> (select `test`.`t2`.`c` from `test`.`t2` where (`test`.`t2`.`d` >= 20) ), <primary_index_lookup>(`test`.`t1`.`a` in <temporary table> on distinct_key where ((`test`.`t1`.`a` = `<subquery2>`.`c`))))))
select a from t1 group by a having a in (select c from t2 where d >= 20);
a
2
3
explain extended
select a from t1 group by a
having a in (select c from t2 where d >= some(select e from t3 where max(b)=e));
id	select_type	table	type	possible_keys	key	key_len	ref	rows	filtered	Extra
1	PRIMARY	t1	index	NULL	iab	8	NULL	7	100.00	Using index
2	DEPENDENT SUBQUERY	t2	ALL	NULL	NULL	NULL	NULL	7	100.00	Using where
3	DEPENDENT SUBQUERY	t3	ALL	NULL	NULL	NULL	NULL	4	100.00	Using where
Warnings:
Note	1276	Field or reference 'test.t1.b' of SELECT #3 was resolved in SELECT #1
Note	1003	select `test`.`t1`.`a` AS `a` from `test`.`t1` group by `test`.`t1`.`a` having <expr_cache><`test`.`t1`.`a`,max(`test`.`t1`.`b`)>(<in_optimizer>(`test`.`t1`.`a`,<exists>(select 1 from `test`.`t2` where (<nop>(<expr_cache><`test`.`t2`.`d`,max(`test`.`t1`.`b`)>(<in_optimizer>(`test`.`t2`.`d`,<exists>(select `test`.`t3`.`e` from `test`.`t3` where (max(`test`.`t1`.`b`) = `test`.`t3`.`e`) having (<cache>(`test`.`t2`.`d`) >= <ref_null_helper>(`test`.`t3`.`e`)))))) and (<cache>(`test`.`t1`.`a`) = `test`.`t2`.`c`)))))
select a from t1 group by a
having a in (select c from t2 where d >= some(select e from t3 where max(b)=e));
a
2
3
explain extended
select a from t1
where a in (select c from t2 where d >= some(select e from t3 where b=e));
id	select_type	table	type	possible_keys	key	key_len	ref	rows	filtered	Extra
1	PRIMARY	t1	index	NULL	iab	8	NULL	7	100.00	Using where; Using index
2	DEPENDENT SUBQUERY	t2	ALL	NULL	NULL	NULL	NULL	7	100.00	Using where
3	DEPENDENT SUBQUERY	t3	ALL	NULL	NULL	NULL	NULL	4	100.00	Using where
Warnings:
Note	1276	Field or reference 'test.t1.b' of SELECT #3 was resolved in SELECT #1
Note	1003	select `test`.`t1`.`a` AS `a` from `test`.`t1` where <expr_cache><`test`.`t1`.`a`,`test`.`t1`.`b`>(<in_optimizer>(`test`.`t1`.`a`,<exists>(select 1 from `test`.`t2` where (<nop>(<expr_cache><`test`.`t2`.`d`,`test`.`t1`.`b`>(<in_optimizer>(`test`.`t2`.`d`,<exists>(select 1 from `test`.`t3` where ((`test`.`t1`.`b` = `test`.`t3`.`e`) and (<cache>(`test`.`t2`.`d`) >= `test`.`t3`.`e`)))))) and (<cache>(`test`.`t1`.`a`) = `test`.`t2`.`c`)))))
select a from t1
where a in (select c from t2 where d >= some(select e from t3 where b=e));
a
1
2
2
2
3
drop table t1, t2, t3;
create table t2 (a int, b int, key(a), key(b));
insert into t2 values (3,3),(3,3),(3,3);
select 1 from t2 where  
t2.a > 1 
or 
t2.a = 3 and not t2.a not in (select t2.b from t2);
1
1
1
1
drop table t2;
create table t1 (a1 int key);
create table t2 (b1 int);
insert into t1 values (5);
explain select min(a1) from t1 where 7 in (select b1 from t2 group by b1);
id	select_type	table	type	possible_keys	key	key_len	ref	rows	Extra
1	PRIMARY	NULL	NULL	NULL	NULL	NULL	NULL	NULL	Select tables optimized away
2	SUBQUERY	t2	system	NULL	NULL	NULL	NULL	0	const row not found
select min(a1) from t1 where 7 in (select b1 from t2 group by b1);
min(a1)
set @save_optimizer_switch=@@optimizer_switch;
set @@optimizer_switch='default,materialization=off';
explain select min(a1) from t1 where 7 in (select b1 from t2 group by b1);
id	select_type	table	type	possible_keys	key	key_len	ref	rows	Extra
1	PRIMARY	NULL	NULL	NULL	NULL	NULL	NULL	NULL	Select tables optimized away
2	DEPENDENT SUBQUERY	t2	system	NULL	NULL	NULL	NULL	0	const row not found
select min(a1) from t1 where 7 in (select b1 from t2 group by b1);
min(a1)
set @@optimizer_switch='default,semijoin=off';
explain select min(a1) from t1 where 7 in (select b1 from t2);
id	select_type	table	type	possible_keys	key	key_len	ref	rows	Extra
1	PRIMARY	NULL	NULL	NULL	NULL	NULL	NULL	NULL	Select tables optimized away
2	SUBQUERY	t2	system	NULL	NULL	NULL	NULL	0	const row not found
select min(a1) from t1 where 7 in (select b1 from t2);
min(a1)
set @@optimizer_switch='default,materialization=off';
# with MariaDB and MWL#90, this particular case is solved:
explain select min(a1) from t1 where 7 in (select b1 from t2);
id	select_type	table	type	possible_keys	key	key_len	ref	rows	Extra
1	PRIMARY	NULL	NULL	NULL	NULL	NULL	NULL	NULL	Impossible WHERE noticed after reading const tables
select min(a1) from t1 where 7 in (select b1 from t2);
min(a1)
NULL
# but when we go around MWL#90 code, the problem still shows up:
explain select min(a1) from t1 where 7 in (select b1 from t2) or 2> 4;
id	select_type	table	type	possible_keys	key	key_len	ref	rows	Extra
1	PRIMARY	NULL	NULL	NULL	NULL	NULL	NULL	NULL	Select tables optimized away
2	DEPENDENT SUBQUERY	NULL	NULL	NULL	NULL	NULL	NULL	NULL	Impossible WHERE noticed after reading const tables
select min(a1) from t1 where 7 in (select b1 from t2) or 2> 4;
min(a1)
set @@optimizer_switch= @save_optimizer_switch;
drop table t1,t2;
create table t1 (a char(2), b varchar(10));
insert into t1 values ('a',  'aaa');
insert into t1 values ('aa', 'aaaa');
explain select a,b from t1 where b in (select a from t1);
id	select_type	table	type	possible_keys	key	key_len	ref	rows	Extra
1	PRIMARY	t1	ALL	NULL	NULL	NULL	NULL	2	Using where
2	SUBQUERY	t1	ALL	NULL	NULL	NULL	NULL	2	
select a,b from t1 where b in (select a from t1);
a	b
prepare st1 from "select a,b from t1 where b in (select a from t1)";
execute st1;
a	b
execute st1;
a	b
drop table t1;
CREATE TABLE t1 (f1 INT, f2 DECIMAL(5,3)) ENGINE=MyISAM;
INSERT INTO t1 (f1, f2) VALUES (1, 1.789);
INSERT INTO t1 (f1, f2) VALUES (13, 1.454);
INSERT INTO t1 (f1, f2) VALUES (10, 1.668);
CREATE TABLE t2 LIKE t1;
INSERT INTO t2 VALUES (1, 1.789);
INSERT INTO t2 VALUES (13, 1.454);
set @save_optimizer_switch=@@optimizer_switch;
SET @@optimizer_switch='default,semijoin=on,materialization=on';
EXPLAIN SELECT COUNT(*) FROM t1 WHERE (f1,f2) IN (SELECT f1,f2 FROM t2);
id	select_type	table	type	possible_keys	key	key_len	ref	rows	Extra
1	PRIMARY	<subquery2>	ALL	distinct_key	NULL	NULL	NULL	2	
1	PRIMARY	t1	ALL	NULL	NULL	NULL	NULL	3	Using where; Using join buffer (flat, BNL join)
2	SUBQUERY	t2	ALL	NULL	NULL	NULL	NULL	2	
SELECT COUNT(*) FROM t1 WHERE (f1,f2) IN (SELECT f1,f2 FROM t2);
COUNT(*)
2
set @@optimizer_switch= @save_optimizer_switch;
DROP TABLE t1, t2;
CREATE TABLE t1 (
pk int,
a varchar(1),
b varchar(4),
c varchar(4),
d varchar(4),
PRIMARY KEY (pk)
);
INSERT INTO t1 VALUES (1,'o','ffff','ffff','ffoo'),(2,'f','ffff','ffff','ffff');
CREATE TABLE t2 LIKE t1;
INSERT INTO t2 VALUES (1,'i','iiii','iiii','iiii'),(2,'f','ffff','ffff','ffff');
set @save_optimizer_switch=@@optimizer_switch;
SET @@optimizer_switch='default,semijoin=on,materialization=on';
EXPLAIN SELECT pk FROM t1 WHERE (a) IN (SELECT a FROM t2 WHERE pk > 0);
id	select_type	table	type	possible_keys	key	key_len	ref	rows	Extra
1	PRIMARY	t1	ALL	NULL	NULL	NULL	NULL	2	
1	PRIMARY	<subquery2>	eq_ref	distinct_key	distinct_key	5	func	1	
2	SUBQUERY	t2	range	PRIMARY	PRIMARY	4	NULL	2	Using index condition; Using MRR
SELECT pk FROM t1 WHERE (a) IN (SELECT a FROM t2 WHERE pk > 0);
pk
2
SELECT pk FROM t1 WHERE (b,c,d) IN (SELECT b,c,d FROM t2 WHERE pk > 0);
pk
2
DROP TABLE t1, t2;
set optimizer_switch=@save_optimizer_switch;
#
# BUG#50019: Wrong result for IN-subquery with materialization
#
create table t1(i int);
insert into t1 values (1), (2), (3), (4), (5), (6), (7), (8), (9), (10);
create table t2(i int);
insert into t2 values (1), (2), (3), (4), (5), (6), (7), (8), (9), (10);
create table t3(i int);
insert into t3 values (1), (2), (3), (4), (5), (6), (7), (8), (9), (10);
select * from t1 where t1.i in (select t2.i from t2 join t3 where t2.i + t3.i = 5);
i
1
2
3
4
set @save_optimizer_switch=@@optimizer_switch;
set session optimizer_switch='materialization=off';
select * from t1 where t1.i in (select t2.i from t2 join t3 where t2.i + t3.i = 5);
i
1
2
3
4
set session optimizer_switch=@save_optimizer_switch;
drop table t1, t2, t3;
create table t0 (a int);
insert into t0 values (0),(1),(2);
create table t1 (a int);
insert into t1 values (0),(1),(2);
explain select a, a in (select a from t1) from t0;
id	select_type	table	type	possible_keys	key	key_len	ref	rows	Extra
1	PRIMARY	t0	ALL	NULL	NULL	NULL	NULL	3	
2	SUBQUERY	t1	ALL	NULL	NULL	NULL	NULL	3	
select a, a in (select a from t1) from t0;
a	a in (select a from t1)
0	1
1	1
2	1
prepare s from 'select a, a in (select a from t1) from t0';
execute s;
a	a in (select a from t1)
0	1
1	1
2	1
update t1 set a=123;
execute s;
a	a in (select a from t1)
0	0
1	0
2	0
drop table t0, t1;
set optimizer_switch='firstmatch=on';
set @@optimizer_switch=default;
create table t0 (a int);
insert into t0 values (0),(1),(2);
create table t1 (a int);
insert into t1 values (0),(1),(2);
explain select a, a in (select a from t1) from t0;
id	select_type	table	type	possible_keys	key	key_len	ref	rows	Extra
1	PRIMARY	t0	ALL	NULL	NULL	NULL	NULL	3	
2	SUBQUERY	t1	ALL	NULL	NULL	NULL	NULL	3	
select a, a in (select a from t1) from t0;
a	a in (select a from t1)
0	1
1	1
2	1
prepare s from 'select a, a in (select a from t1) from t0';
execute s;
a	a in (select a from t1)
0	1
1	1
2	1
update t1 set a=123;
execute s;
a	a in (select a from t1)
0	0
1	0
2	0
drop table t0, t1;
#
# LPBUG#609121: RQG: wrong result on aggregate + NOT IN + HAVING and
# partial_match_table_scan=on
#
create table t1 (c1 int);
create table t2 (c2 int);
insert into t1 values (1);
insert into t2 values (2);
set @@optimizer_switch='semijoin=off';
EXPLAIN
SELECT SUM(c1) c1_sum FROM t1 WHERE c1 IN (SELECT c2 FROM t2);
id	select_type	table	type	possible_keys	key	key_len	ref	rows	Extra
1	PRIMARY	t1	system	NULL	NULL	NULL	NULL	1	
2	SUBQUERY	t2	system	NULL	NULL	NULL	NULL	1	
SELECT SUM(c1) c1_sum FROM t1 WHERE c1 IN (SELECT c2 FROM t2);
c1_sum
NULL
EXPLAIN
SELECT SUM(c1) c1_sum FROM t1 WHERE c1 IN (SELECT c2 FROM t2) HAVING c1_sum;
id	select_type	table	type	possible_keys	key	key_len	ref	rows	Extra
1	PRIMARY	t1	system	NULL	NULL	NULL	NULL	1	
2	SUBQUERY	t2	system	NULL	NULL	NULL	NULL	1	
SELECT SUM(c1) c1_sum FROM t1 WHERE c1 IN (SELECT c2 FROM t2) HAVING c1_sum;
c1_sum
drop table t1, t2;
#
# BUG#52344 - Subquery materialization: 
#  	     Assertion if subquery in on-clause of outer join
#
set @@optimizer_switch='semijoin=off';
CREATE TABLE t1 (i INTEGER);
INSERT INTO t1 VALUES (10);
CREATE TABLE t2 (j INTEGER);
INSERT INTO t2 VALUES (5);
CREATE TABLE t3 (k INTEGER);
EXPLAIN
SELECT i FROM t1 LEFT JOIN t2 ON (j) IN (SELECT k FROM t3);
id	select_type	table	type	possible_keys	key	key_len	ref	rows	Extra
1	PRIMARY	t1	system	NULL	NULL	NULL	NULL	1	
1	PRIMARY	t2	system	NULL	NULL	NULL	NULL	1	
2	SUBQUERY	t3	system	NULL	NULL	NULL	NULL	0	const row not found
SELECT i FROM t1 LEFT JOIN t2 ON (j) IN (SELECT k FROM t3);
i
10
EXPLAIN
SELECT i FROM t1 LEFT JOIN t2 ON (j) IN (SELECT max(k) FROM t3);
id	select_type	table	type	possible_keys	key	key_len	ref	rows	Extra
1	PRIMARY	t1	system	NULL	NULL	NULL	NULL	1	
1	PRIMARY	t2	system	NULL	NULL	NULL	NULL	1	
2	SUBQUERY	t3	system	NULL	NULL	NULL	NULL	0	const row not found
SELECT i FROM t1 LEFT JOIN t2 ON (j) IN (SELECT max(k) FROM t3);
i
10
DROP TABLE t1, t2, t3;
#
# LPBUG#609121: RQG: wrong result on aggregate + NOT IN + HAVING and
# partial_match_table_scan=on
#
CREATE TABLE t1 (c1 int);
INSERT INTO t1 VALUES (1),(2);
CREATE TABLE t2 (c2 int);
INSERT INTO t2 VALUES (10);
PREPARE st1 FROM "
SELECT *
FROM t2 LEFT JOIN (SELECT * FROM t2) t3 ON (8, 4) IN (SELECT c1, c1 FROM t1)";
EXECUTE st1;
c2	c2
10	10
EXECUTE st1;
c2	c2
10	10
DROP TABLE t1, t2;
# 
# Testcase backport: BUG#46548 IN-subqueries return 0 rows with materialization=on
# 
CREATE TABLE t1 (
pk int,
a varchar(1),
b varchar(4),
c varchar(4),
d varchar(4),
PRIMARY KEY (pk)
);
INSERT INTO t1 VALUES (1,'o','ffff','ffff','ffoo'),(2,'f','ffff','ffff','ffff');
CREATE TABLE t2 LIKE t1;
INSERT INTO t2 VALUES (1,'i','iiii','iiii','iiii'),(2,'f','ffff','ffff','ffff');
SET @@optimizer_switch='default,semijoin=on,materialization=on';
EXPLAIN SELECT pk FROM t1 WHERE (a) IN (SELECT a FROM t2 WHERE pk > 0);
id	select_type	table	type	possible_keys	key	key_len	ref	rows	Extra
1	PRIMARY	t1	ALL	NULL	NULL	NULL	NULL	2	
1	PRIMARY	<subquery2>	eq_ref	distinct_key	distinct_key	5	func	1	
2	SUBQUERY	t2	range	PRIMARY	PRIMARY	4	NULL	2	Using index condition; Using MRR
SELECT pk FROM t1 WHERE (a) IN (SELECT a FROM t2 WHERE pk > 0);
pk
2
SELECT pk FROM t1 WHERE (b,c,d) IN (SELECT b,c,d FROM t2 WHERE pk > 0);
pk
2
DROP TABLE t1, t2;
#
<<<<<<< HEAD
# LPBUG#719198 Ordered_key::cmp_key_with_search_key(rownum_t): Assertion `!compare_pred[i]->null_value'
# failed with subquery on both sides of NOT IN and materialization
#
CREATE TABLE t1 (f1a int, f1b int) ;
INSERT IGNORE INTO t1 VALUES (1,1),(2,2);
CREATE TABLE t2 ( f2 int);
INSERT IGNORE INTO t2 VALUES (3),(4);
CREATE TABLE t3 (f3a int, f3b int);
set session optimizer_switch='materialization=on,partial_match_rowid_merge=on,partial_match_table_scan=off';
EXPLAIN
SELECT * FROM t2 WHERE (SELECT f3a FROM t3) NOT IN (SELECT f1a FROM t1);
id	select_type	table	type	possible_keys	key	key_len	ref	rows	Extra
1	PRIMARY	t2	ALL	NULL	NULL	NULL	NULL	2	Using where
3	SUBQUERY	t1	ALL	NULL	NULL	NULL	NULL	2	
2	SUBQUERY	t3	system	NULL	NULL	NULL	NULL	0	const row not found
SELECT * FROM t2 WHERE (SELECT f3a FROM t3) NOT IN (SELECT f1a FROM t1);
f2
EXPLAIN
SELECT * FROM t2 WHERE (SELECT f3a, f3b FROM t3) NOT IN (SELECT f1a, f1b FROM t1);
id	select_type	table	type	possible_keys	key	key_len	ref	rows	Extra
1	PRIMARY	t2	ALL	NULL	NULL	NULL	NULL	2	Using where
3	SUBQUERY	t1	ALL	NULL	NULL	NULL	NULL	2	
2	SUBQUERY	t3	system	NULL	NULL	NULL	NULL	0	const row not found
SELECT * FROM t2 WHERE (SELECT f3a, f3b FROM t3) NOT IN (SELECT f1a, f1b FROM t1);
f2
insert into t3 values (1,1),(2,2);
EXPLAIN
SELECT * FROM t2 WHERE (SELECT f3a FROM t3 where f3a > 3) NOT IN (SELECT f1a FROM t1);
id	select_type	table	type	possible_keys	key	key_len	ref	rows	Extra
1	PRIMARY	t2	ALL	NULL	NULL	NULL	NULL	2	Using where
3	SUBQUERY	t1	ALL	NULL	NULL	NULL	NULL	2	
2	SUBQUERY	t3	ALL	NULL	NULL	NULL	NULL	2	Using where
SELECT * FROM t2 WHERE (SELECT f3a FROM t3 where f3a > 3) NOT IN (SELECT f1a FROM t1);
f2
3
4
drop table t1, t2, t3;
#
# LPBUG#730604 Assertion `bit < (map)->n_bits' failed in maria-5.3 with
#  partial_match_rowid_merge
#
CREATE TABLE t1 (f1 int NOT NULL, f2 int, f3 int) ;
CREATE TABLE t2 (f1 int NOT NULL, f2 int, f3 int) ;
INSERT INTO t1 VALUES (60, 3, null), (61, null, 77);
INSERT INTO t2 VALUES (1000,6,2);
set @@optimizer_switch='materialization=on,partial_match_rowid_merge=on,partial_match_table_scan=off';
EXPLAIN
SELECT (f1, f2, f3) NOT IN
(SELECT COUNT(DISTINCT f2), f1, f3 FROM t1 GROUP BY f1, f3)
FROM t2;
id	select_type	table	type	possible_keys	key	key_len	ref	rows	Extra
1	PRIMARY	t2	system	NULL	NULL	NULL	NULL	1	
2	SUBQUERY	t1	ALL	NULL	NULL	NULL	NULL	2	Using filesort
SELECT (f1, f2, f3) NOT IN
(SELECT COUNT(DISTINCT f2), f1, f3 FROM t1 GROUP BY f1, f3)
FROM t2;
(f1, f2, f3) NOT IN
(SELECT COUNT(DISTINCT f2), f1, f3 FROM t1 GROUP BY f1, f3)
1
drop table t1, t2;
=======
# BUG#724228: Wrong result with materialization=on and three aggregates in maria-5.3-mwl90
#
CREATE TABLE t1 ( f2 int(11)) ;
INSERT IGNORE INTO t1 VALUES ('7'),('9'),('7'),('4'),('2'),('6'),('8'),('5'),('6'),('188'),('2'),('1'),('1'),('0'),('9'),('4');
CREATE TABLE t2 ( f1 int(11), f2 int(11)) ENGINE=MyISAM;
INSERT IGNORE INTO t2 VALUES ('1','1');
CREATE TABLE t3 ( f1 int(11), f2 int(11), f3 int(11), PRIMARY KEY (f1)) ;
INSERT IGNORE INTO t3 VALUES ('16','6','1'),('18','3','4'),('19',NULL,'9'),('20','0','6'),('41','2','0'),('42','2','5'),('43','9','6'),('44','7','4'),('45','1','4'),('46','222','238'),('47','3','6'),('48','6','6'),('49',NULL,'1'),('50','5','1');
SET @_save_join_cache_level = @@join_cache_level;
SET @_save_optimizer_switch = @@optimizer_switch;
SET join_cache_level = 1;
SET optimizer_switch='materialization=on';
SELECT f1 FROM t3
WHERE 
f1 NOT IN (SELECT MAX(f2) FROM t1) AND 
f3 IN (SELECT MIN(f1) FROM t2) AND 
f1 IN (SELECT COUNT(f2) FROM t1);
f1
16
SET @@join_cache_level = @_save_join_cache_level;
SET @@optimizer_switch = @_save_optimizer_switch;
drop table t1, t2, t3;
>>>>>>> 60b5cc04
<|MERGE_RESOLUTION|>--- conflicted
+++ resolved
@@ -1413,68 +1413,6 @@
 2
 DROP TABLE t1, t2;
 #
-<<<<<<< HEAD
-# LPBUG#719198 Ordered_key::cmp_key_with_search_key(rownum_t): Assertion `!compare_pred[i]->null_value'
-# failed with subquery on both sides of NOT IN and materialization
-#
-CREATE TABLE t1 (f1a int, f1b int) ;
-INSERT IGNORE INTO t1 VALUES (1,1),(2,2);
-CREATE TABLE t2 ( f2 int);
-INSERT IGNORE INTO t2 VALUES (3),(4);
-CREATE TABLE t3 (f3a int, f3b int);
-set session optimizer_switch='materialization=on,partial_match_rowid_merge=on,partial_match_table_scan=off';
-EXPLAIN
-SELECT * FROM t2 WHERE (SELECT f3a FROM t3) NOT IN (SELECT f1a FROM t1);
-id	select_type	table	type	possible_keys	key	key_len	ref	rows	Extra
-1	PRIMARY	t2	ALL	NULL	NULL	NULL	NULL	2	Using where
-3	SUBQUERY	t1	ALL	NULL	NULL	NULL	NULL	2	
-2	SUBQUERY	t3	system	NULL	NULL	NULL	NULL	0	const row not found
-SELECT * FROM t2 WHERE (SELECT f3a FROM t3) NOT IN (SELECT f1a FROM t1);
-f2
-EXPLAIN
-SELECT * FROM t2 WHERE (SELECT f3a, f3b FROM t3) NOT IN (SELECT f1a, f1b FROM t1);
-id	select_type	table	type	possible_keys	key	key_len	ref	rows	Extra
-1	PRIMARY	t2	ALL	NULL	NULL	NULL	NULL	2	Using where
-3	SUBQUERY	t1	ALL	NULL	NULL	NULL	NULL	2	
-2	SUBQUERY	t3	system	NULL	NULL	NULL	NULL	0	const row not found
-SELECT * FROM t2 WHERE (SELECT f3a, f3b FROM t3) NOT IN (SELECT f1a, f1b FROM t1);
-f2
-insert into t3 values (1,1),(2,2);
-EXPLAIN
-SELECT * FROM t2 WHERE (SELECT f3a FROM t3 where f3a > 3) NOT IN (SELECT f1a FROM t1);
-id	select_type	table	type	possible_keys	key	key_len	ref	rows	Extra
-1	PRIMARY	t2	ALL	NULL	NULL	NULL	NULL	2	Using where
-3	SUBQUERY	t1	ALL	NULL	NULL	NULL	NULL	2	
-2	SUBQUERY	t3	ALL	NULL	NULL	NULL	NULL	2	Using where
-SELECT * FROM t2 WHERE (SELECT f3a FROM t3 where f3a > 3) NOT IN (SELECT f1a FROM t1);
-f2
-3
-4
-drop table t1, t2, t3;
-#
-# LPBUG#730604 Assertion `bit < (map)->n_bits' failed in maria-5.3 with
-#  partial_match_rowid_merge
-#
-CREATE TABLE t1 (f1 int NOT NULL, f2 int, f3 int) ;
-CREATE TABLE t2 (f1 int NOT NULL, f2 int, f3 int) ;
-INSERT INTO t1 VALUES (60, 3, null), (61, null, 77);
-INSERT INTO t2 VALUES (1000,6,2);
-set @@optimizer_switch='materialization=on,partial_match_rowid_merge=on,partial_match_table_scan=off';
-EXPLAIN
-SELECT (f1, f2, f3) NOT IN
-(SELECT COUNT(DISTINCT f2), f1, f3 FROM t1 GROUP BY f1, f3)
-FROM t2;
-id	select_type	table	type	possible_keys	key	key_len	ref	rows	Extra
-1	PRIMARY	t2	system	NULL	NULL	NULL	NULL	1	
-2	SUBQUERY	t1	ALL	NULL	NULL	NULL	NULL	2	Using filesort
-SELECT (f1, f2, f3) NOT IN
-(SELECT COUNT(DISTINCT f2), f1, f3 FROM t1 GROUP BY f1, f3)
-FROM t2;
-(f1, f2, f3) NOT IN
-(SELECT COUNT(DISTINCT f2), f1, f3 FROM t1 GROUP BY f1, f3)
-1
-drop table t1, t2;
-=======
 # BUG#724228: Wrong result with materialization=on and three aggregates in maria-5.3-mwl90
 #
 CREATE TABLE t1 ( f2 int(11)) ;
@@ -1497,4 +1435,64 @@
 SET @@join_cache_level = @_save_join_cache_level;
 SET @@optimizer_switch = @_save_optimizer_switch;
 drop table t1, t2, t3;
->>>>>>> 60b5cc04
+#
+# LPBUG#719198 Ordered_key::cmp_key_with_search_key(rownum_t): Assertion `!compare_pred[i]->null_value'
+# failed with subquery on both sides of NOT IN and materialization
+#
+CREATE TABLE t1 (f1a int, f1b int) ;
+INSERT IGNORE INTO t1 VALUES (1,1),(2,2);
+CREATE TABLE t2 ( f2 int);
+INSERT IGNORE INTO t2 VALUES (3),(4);
+CREATE TABLE t3 (f3a int, f3b int);
+set session optimizer_switch='materialization=on,partial_match_rowid_merge=on,partial_match_table_scan=off';
+EXPLAIN
+SELECT * FROM t2 WHERE (SELECT f3a FROM t3) NOT IN (SELECT f1a FROM t1);
+id	select_type	table	type	possible_keys	key	key_len	ref	rows	Extra
+1	PRIMARY	t2	ALL	NULL	NULL	NULL	NULL	2	Using where
+3	SUBQUERY	t1	ALL	NULL	NULL	NULL	NULL	2	
+2	SUBQUERY	t3	system	NULL	NULL	NULL	NULL	0	const row not found
+SELECT * FROM t2 WHERE (SELECT f3a FROM t3) NOT IN (SELECT f1a FROM t1);
+f2
+EXPLAIN
+SELECT * FROM t2 WHERE (SELECT f3a, f3b FROM t3) NOT IN (SELECT f1a, f1b FROM t1);
+id	select_type	table	type	possible_keys	key	key_len	ref	rows	Extra
+1	PRIMARY	t2	ALL	NULL	NULL	NULL	NULL	2	Using where
+3	SUBQUERY	t1	ALL	NULL	NULL	NULL	NULL	2	
+2	SUBQUERY	t3	system	NULL	NULL	NULL	NULL	0	const row not found
+SELECT * FROM t2 WHERE (SELECT f3a, f3b FROM t3) NOT IN (SELECT f1a, f1b FROM t1);
+f2
+insert into t3 values (1,1),(2,2);
+EXPLAIN
+SELECT * FROM t2 WHERE (SELECT f3a FROM t3 where f3a > 3) NOT IN (SELECT f1a FROM t1);
+id	select_type	table	type	possible_keys	key	key_len	ref	rows	Extra
+1	PRIMARY	t2	ALL	NULL	NULL	NULL	NULL	2	Using where
+3	SUBQUERY	t1	ALL	NULL	NULL	NULL	NULL	2	
+2	SUBQUERY	t3	ALL	NULL	NULL	NULL	NULL	2	Using where
+SELECT * FROM t2 WHERE (SELECT f3a FROM t3 where f3a > 3) NOT IN (SELECT f1a FROM t1);
+f2
+3
+4
+drop table t1, t2, t3;
+#
+# LPBUG#730604 Assertion `bit < (map)->n_bits' failed in maria-5.3 with
+#  partial_match_rowid_merge
+#
+CREATE TABLE t1 (f1 int NOT NULL, f2 int, f3 int) ;
+CREATE TABLE t2 (f1 int NOT NULL, f2 int, f3 int) ;
+INSERT INTO t1 VALUES (60, 3, null), (61, null, 77);
+INSERT INTO t2 VALUES (1000,6,2);
+set @@optimizer_switch='materialization=on,partial_match_rowid_merge=on,partial_match_table_scan=off';
+EXPLAIN
+SELECT (f1, f2, f3) NOT IN
+(SELECT COUNT(DISTINCT f2), f1, f3 FROM t1 GROUP BY f1, f3)
+FROM t2;
+id	select_type	table	type	possible_keys	key	key_len	ref	rows	Extra
+1	PRIMARY	t2	system	NULL	NULL	NULL	NULL	1	
+2	SUBQUERY	t1	ALL	NULL	NULL	NULL	NULL	2	Using filesort
+SELECT (f1, f2, f3) NOT IN
+(SELECT COUNT(DISTINCT f2), f1, f3 FROM t1 GROUP BY f1, f3)
+FROM t2;
+(f1, f2, f3) NOT IN
+(SELECT COUNT(DISTINCT f2), f1, f3 FROM t1 GROUP BY f1, f3)
+1
+drop table t1, t2;