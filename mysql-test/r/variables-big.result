set session transaction_prealloc_size=1024*1024*1024*1;
show processlist;
Id	User	Host	db	Command	Time	State	Info
6	root	localhost	test	Query	0	NULL	show processlist
set session transaction_prealloc_size=1024*1024*1024*2;
show processlist;
Id	User	Host	db	Command	Time	State	Info
<<<<<<< HEAD
1	root	localhost	test	Query	0	NULL	show processlist
=======
6	root	localhost	test	Query	1	NULL	show processlist
>>>>>>> b00fc710
set session transaction_prealloc_size=1024*1024*1024*3;
show processlist;
Id	User	Host	db	Command	Time	State	Info
6	root	localhost	test	Query	0	NULL	show processlist
set session transaction_prealloc_size=1024*1024*1024*4;
Warnings:
Warning	1292	Truncated incorrect transaction_prealloc_size value: '4294967296'
show processlist;
Id	User	Host	db	Command	Time	State	Info
6	root	localhost	test	Query	0	NULL	show processlist
set session transaction_prealloc_size=1024*1024*1024*5;
Warnings:
Warning	1292	Truncated incorrect transaction_prealloc_size value: '5368709120'
show processlist;
Id	User	Host	db	Command	Time	State	Info
6	root	localhost	test	Query	0	NULL	show processlist<|MERGE_RESOLUTION|>--- conflicted
+++ resolved
@@ -5,11 +5,7 @@
 set session transaction_prealloc_size=1024*1024*1024*2;
 show processlist;
 Id	User	Host	db	Command	Time	State	Info
-<<<<<<< HEAD
 1	root	localhost	test	Query	0	NULL	show processlist
-=======
-6	root	localhost	test	Query	1	NULL	show processlist
->>>>>>> b00fc710
 set session transaction_prealloc_size=1024*1024*1024*3;
 show processlist;
 Id	User	Host	db	Command	Time	State	Info
