--source include/have_innodb.inc
# embedded server ignores 'delayed', so skip this
-- source include/not_embedded.inc

--disable_warnings
drop table if exists t1;
--enable_warnings

#
# Bug #34335
#
CREATE TABLE t1 (c1 BIGINT PRIMARY KEY AUTO_INCREMENT, c2 VARCHAR(10)) ENGINE=InnoDB;
INSERT INTO t1 VALUES (9223372036854775807, null);
-- error 167
INSERT INTO t1 (c2) VALUES ('innodb');
SELECT * FROM t1;
DROP TABLE t1;
#
## Test AUTOINC overflow
##

# TINYINT
CREATE TABLE t1 (c1 TINYINT PRIMARY KEY AUTO_INCREMENT, c2 VARCHAR(10)) ENGINE=InnoDB;
INSERT INTO t1 VALUES (127, null);
-- error 167
INSERT INTO t1 (c2) VALUES ('innodb');
SELECT * FROM t1;
DROP TABLE t1;

CREATE TABLE t1 (c1 TINYINT UNSIGNED PRIMARY KEY AUTO_INCREMENT, c2 VARCHAR(10)) ENGINE=InnoDB;
INSERT INTO t1 VALUES (255, null);
-- error 167
INSERT INTO t1 (c2) VALUES ('innodb');
SELECT * FROM t1;
DROP TABLE t1;
#
# SMALLINT
#
CREATE TABLE t1 (c1 SMALLINT PRIMARY KEY AUTO_INCREMENT, c2 VARCHAR(10)) ENGINE=InnoDB;
INSERT INTO t1 VALUES (32767, null);
-- error 167
INSERT INTO t1 (c2) VALUES ('innodb');
SELECT * FROM t1;
DROP TABLE t1;

CREATE TABLE t1 (c1 SMALLINT UNSIGNED PRIMARY KEY AUTO_INCREMENT, c2 VARCHAR(10)) ENGINE=InnoDB;
INSERT INTO t1 VALUES (65535, null);
-- error 167
INSERT INTO t1 (c2) VALUES ('innodb');
SELECT * FROM t1;
DROP TABLE t1;
#
# MEDIUMINT
#
CREATE TABLE t1 (c1 MEDIUMINT PRIMARY KEY AUTO_INCREMENT, c2 VARCHAR(10)) ENGINE=InnoDB;
INSERT INTO t1 VALUES (8388607, null);
-- error 167
INSERT INTO t1 (c2) VALUES ('innodb');
SELECT * FROM t1;
DROP TABLE t1;

CREATE TABLE t1 (c1 MEDIUMINT UNSIGNED PRIMARY KEY AUTO_INCREMENT, c2 VARCHAR(10)) ENGINE=InnoDB;
INSERT INTO t1 VALUES (16777215, null);
-- error 167
INSERT INTO t1 (c2) VALUES ('innodb');
SELECT * FROM t1;
DROP TABLE t1;
#
# INT
#
CREATE TABLE t1 (c1 INT PRIMARY KEY AUTO_INCREMENT, c2 VARCHAR(10)) ENGINE=InnoDB;
INSERT INTO t1 VALUES (2147483647, null);
-- error 167
INSERT INTO t1 (c2) VALUES ('innodb');
SELECT * FROM t1;
DROP TABLE t1;

CREATE TABLE t1 (c1 INT UNSIGNED PRIMARY KEY AUTO_INCREMENT, c2 VARCHAR(10)) ENGINE=InnoDB;
INSERT INTO t1 VALUES (4294967295, null);
-- error 167
INSERT INTO t1 (c2) VALUES ('innodb');
SELECT * FROM t1;
DROP TABLE t1;
#
# BIGINT
#
CREATE TABLE t1 (c1 BIGINT PRIMARY KEY AUTO_INCREMENT, c2 VARCHAR(10)) ENGINE=InnoDB;
INSERT INTO t1 VALUES (9223372036854775807, null);
-- error 167
INSERT INTO t1 (c2) VALUES ('innodb');
SELECT * FROM t1;
DROP TABLE t1;

CREATE TABLE t1 (c1 BIGINT UNSIGNED PRIMARY KEY AUTO_INCREMENT, c2 VARCHAR(10)) ENGINE=InnoDB;
INSERT INTO t1 VALUES (18446744073709551615, null);
-- error ER_AUTOINC_READ_FAILED,1467
INSERT INTO t1 (c2) VALUES ('innodb');
SELECT * FROM t1;
DROP TABLE t1;

#
# Bug 37531
# After truncate, auto_increment behaves incorrectly for InnoDB
#
CREATE TABLE t1(c1 INT PRIMARY KEY AUTO_INCREMENT) ENGINE=InnoDB;
INSERT INTO t1 VALUES (1), (2), (3);
INSERT INTO t1 VALUES (NULL), (NULL), (NULL);
SELECT c1 FROM t1;
SHOW CREATE TABLE t1;
TRUNCATE TABLE t1;
SHOW CREATE TABLE t1;
INSERT INTO t1 VALUES (1), (2), (3);
INSERT INTO t1 VALUES (NULL), (NULL), (NULL);
SELECT c1 FROM t1;
SHOW CREATE TABLE t1;
DROP TABLE t1;

#
# Deleting all records should not reset the AUTOINC counter.
#
CREATE TABLE t1(c1 INT PRIMARY KEY AUTO_INCREMENT) ENGINE=InnoDB;
INSERT INTO t1 VALUES (1), (2), (3);
INSERT INTO t1 VALUES (NULL), (NULL), (NULL);
SELECT c1 FROM t1;
SHOW CREATE TABLE t1;
DELETE FROM t1;
SHOW CREATE TABLE t1;
INSERT INTO t1 VALUES (1), (2), (3);
INSERT INTO t1 VALUES (NULL), (NULL), (NULL);
SELECT c1 FROM t1;
SHOW CREATE TABLE t1;
DROP TABLE t1;

#
# Bug 38839
# Reset the last value generated at end of statement
#
DROP TABLE IF EXISTS t1;
CREATE TABLE t1 (c1 INT AUTO_INCREMENT, c2 INT, PRIMARY KEY(c1)) ENGINE=InnoDB;
INSERT INTO t1 VALUES (NULL, 1);
DELETE FROM t1 WHERE c1 = 1;
INSERT INTO t1 VALUES (2,1);
INSERT INTO t1 VALUES (NULL,8);
SELECT * FROM t1;
DROP TABLE t1;
# Bug 38839 -- same as above but for multi value insert
DROP TABLE IF EXISTS t1;
CREATE TABLE t1 (c1 INT AUTO_INCREMENT, c2 INT, PRIMARY KEY(c1)) ENGINE=InnoDB;
INSERT INTO t1 VALUES (NULL, 1);
DELETE FROM t1 WHERE c1 = 1;
INSERT INTO t1 VALUES (2,1), (NULL, 8);
INSERT INTO t1 VALUES (NULL,9);
SELECT * FROM t1;
DROP TABLE t1;

#
# Test changes to AUTOINC next value calculation
SET @@SESSION.AUTO_INCREMENT_INCREMENT=100, @@SESSION.AUTO_INCREMENT_OFFSET=10;
SHOW VARIABLES LIKE "%auto_inc%";
DROP TABLE IF EXISTS t1;
CREATE TABLE t1 (c1 INT AUTO_INCREMENT, PRIMARY KEY(c1)) ENGINE=InnoDB;
INSERT INTO t1 VALUES (NULL),(5),(NULL);
INSERT INTO t1 VALUES (250),(NULL);
SELECT * FROM t1;
INSERT INTO t1 VALUES (1000);
SET @@INSERT_ID=400;
INSERT INTO t1 VALUES(NULL),(NULL);
SELECT * FROM t1;
DROP TABLE t1;

# Test with SIGNED INT column, by inserting a 0 for the first column value
# 0 is treated in the same was NULL.
# Reset the AUTOINC session variables
SET @@SESSION.AUTO_INCREMENT_INCREMENT=1, @@SESSION.AUTO_INCREMENT_OFFSET=1;
SET @@INSERT_ID=1;
SHOW VARIABLES LIKE "%auto_inc%";
DROP TABLE IF EXISTS t1;
CREATE TABLE t1 (c1 INT AUTO_INCREMENT, PRIMARY KEY(c1)) ENGINE=InnoDB;
INSERT INTO t1 VALUES(0);
SELECT * FROM t1;
SET @@SESSION.AUTO_INCREMENT_INCREMENT=100, @@SESSION.AUTO_INCREMENT_OFFSET=10;
INSERT INTO t1 VALUES (-1), (NULL),(2),(NULL);
INSERT INTO t1 VALUES (250),(NULL);
SELECT * FROM t1;
SET @@INSERT_ID=400;
# Duplicate error expected here for autoinc_lock_mode != TRADITIONAL
-- error ER_DUP_ENTRY,1062
INSERT INTO t1 VALUES(NULL),(NULL);
SELECT * FROM t1;
DROP TABLE t1;

# Test with SIGNED INT column
# Reset the AUTOINC session variables
SET @@SESSION.AUTO_INCREMENT_INCREMENT=1, @@SESSION.AUTO_INCREMENT_OFFSET=1;
SET @@INSERT_ID=1;
SHOW VARIABLES LIKE "%auto_inc%";
DROP TABLE IF EXISTS t1;
CREATE TABLE t1 (c1 INT AUTO_INCREMENT, PRIMARY KEY(c1)) ENGINE=InnoDB;
INSERT INTO t1 VALUES(-1);
SELECT * FROM t1;
SET @@SESSION.AUTO_INCREMENT_INCREMENT=100, @@SESSION.AUTO_INCREMENT_OFFSET=10;
SHOW VARIABLES LIKE "%auto_inc%";
INSERT INTO t1 VALUES (-2), (NULL),(2),(NULL);
INSERT INTO t1 VALUES (250),(NULL);
SELECT * FROM t1;
INSERT INTO t1 VALUES (1000);
SET @@INSERT_ID=400;
INSERT INTO t1 VALUES(NULL),(NULL);
SELECT * FROM t1;
DROP TABLE t1;

# Test with UNSIGNED INT column, single insert
# The sign in the value is ignored and a new column value is generated
# Reset the AUTOINC session variables
SET @@SESSION.AUTO_INCREMENT_INCREMENT=1, @@SESSION.AUTO_INCREMENT_OFFSET=1;
SET @@INSERT_ID=1;
SHOW VARIABLES LIKE "%auto_inc%";
DROP TABLE IF EXISTS t1;
CREATE TABLE t1 (c1 INT UNSIGNED AUTO_INCREMENT, PRIMARY KEY(c1)) ENGINE=InnoDB;
INSERT INTO t1 VALUES(-1);
SELECT * FROM t1;
SET @@SESSION.AUTO_INCREMENT_INCREMENT=100, @@SESSION.AUTO_INCREMENT_OFFSET=10;
SHOW VARIABLES LIKE "%auto_inc%";
INSERT INTO t1 VALUES (-2);
INSERT INTO t1 VALUES (NULL);
INSERT INTO t1 VALUES (2);
INSERT INTO t1 VALUES (NULL);
INSERT INTO t1 VALUES (250);
INSERT INTO t1 VALUES (NULL);
SELECT * FROM t1;
INSERT INTO t1 VALUES (1000);
SET @@INSERT_ID=400;
INSERT INTO t1 VALUES(NULL);
INSERT INTO t1 VALUES(NULL);
SELECT * FROM t1;
DROP TABLE t1;

# Test with UNSIGNED INT column, multi-value inserts
# The sign in the value is ignored and a new column value is generated
# Reset the AUTOINC session variables
SET @@SESSION.AUTO_INCREMENT_INCREMENT=1, @@SESSION.AUTO_INCREMENT_OFFSET=1;
SET @@INSERT_ID=1;
SHOW VARIABLES LIKE "%auto_inc%";
DROP TABLE IF EXISTS t1;
CREATE TABLE t1 (c1 INT UNSIGNED AUTO_INCREMENT, PRIMARY KEY(c1)) ENGINE=InnoDB;
INSERT INTO t1 VALUES(-1);
SELECT * FROM t1;
SET @@SESSION.AUTO_INCREMENT_INCREMENT=100, @@SESSION.AUTO_INCREMENT_OFFSET=10;
SHOW VARIABLES LIKE "%auto_inc%";
INSERT INTO t1 VALUES (-2),(NULL),(2),(NULL);
INSERT INTO t1 VALUES (250),(NULL);
SELECT * FROM t1;
INSERT INTO t1 VALUES (1000);
SET @@INSERT_ID=400;
# Duplicate error expected here for autoinc_lock_mode != TRADITIONAL
-- error ER_DUP_ENTRY,1062
INSERT INTO t1 VALUES(NULL),(NULL);
SELECT * FROM t1;
DROP TABLE t1;

#
# Check for overflow handling when increment is > 1
SET @@SESSION.AUTO_INCREMENT_INCREMENT=1, @@SESSION.AUTO_INCREMENT_OFFSET=1;
SET @@INSERT_ID=1;
SHOW VARIABLES LIKE "%auto_inc%";
DROP TABLE IF EXISTS t1;
CREATE TABLE t1 (c1 BIGINT AUTO_INCREMENT, PRIMARY KEY(c1)) ENGINE=InnoDB;
# TODO: Fix the autoinc init code
# We have to do this because of a bug in the AUTOINC init code.
INSERT INTO t1 VALUES(NULL);
INSERT INTO t1 VALUES (9223372036854775794); #-- 2^63 - 14
SELECT * FROM t1;
SET @@SESSION.AUTO_INCREMENT_INCREMENT=2, @@SESSION.AUTO_INCREMENT_OFFSET=10;
SHOW VARIABLES LIKE "%auto_inc%";
# This should just fit
INSERT INTO t1 VALUES (NULL),(NULL),(NULL),(NULL),(NULL),(NULL);
SELECT * FROM t1;
DROP TABLE t1;

#
# Check for overflow handling when increment and offser are > 1
SET @@SESSION.AUTO_INCREMENT_INCREMENT=1, @@SESSION.AUTO_INCREMENT_OFFSET=1;
SET @@INSERT_ID=1;
SHOW VARIABLES LIKE "%auto_inc%";
DROP TABLE IF EXISTS t1;
CREATE TABLE t1 (c1 BIGINT UNSIGNED AUTO_INCREMENT, PRIMARY KEY(c1)) ENGINE=InnoDB;
# TODO: Fix the autoinc init code
# We have to do this because of a bug in the AUTOINC init code.
INSERT INTO t1 VALUES(NULL);
INSERT INTO t1 VALUES (18446744073709551603); #-- 2^64 - 13
SELECT * FROM t1;
SET @@SESSION.AUTO_INCREMENT_INCREMENT=2, @@SESSION.AUTO_INCREMENT_OFFSET=10;
SHOW VARIABLES LIKE "%auto_inc%";
--error ER_AUTOINC_READ_FAILED
INSERT INTO t1 VALUES (NULL),(NULL),(NULL),(NULL),(NULL),(NULL),(NULL);
SELECT * FROM t1;
DROP TABLE t1;

#
# Check for overflow handling when increment and offset are odd numbers
SET @@SESSION.AUTO_INCREMENT_INCREMENT=1, @@SESSION.AUTO_INCREMENT_OFFSET=1;
SET @@INSERT_ID=1;
SHOW VARIABLES LIKE "%auto_inc%";
DROP TABLE IF EXISTS t1;
CREATE TABLE t1 (c1 BIGINT UNSIGNED AUTO_INCREMENT, PRIMARY KEY(c1)) ENGINE=InnoDB;
# TODO: Fix the autoinc init code
# We have to do this because of a bug in the AUTOINC init code.
INSERT INTO t1 VALUES(NULL);
INSERT INTO t1 VALUES (18446744073709551603); #-- 2^64 - 13
SELECT * FROM t1;
SET @@SESSION.AUTO_INCREMENT_INCREMENT=5, @@SESSION.AUTO_INCREMENT_OFFSET=7;
SHOW VARIABLES LIKE "%auto_inc%";
--error ER_AUTOINC_READ_FAILED
INSERT INTO t1 VALUES (NULL),(NULL), (NULL);
SELECT * FROM t1;
DROP TABLE t1;

# Check for overflow handling when increment and offset are odd numbers
# and check for large -ve numbers
SET @@SESSION.AUTO_INCREMENT_INCREMENT=1, @@SESSION.AUTO_INCREMENT_OFFSET=1;
SET @@INSERT_ID=1;
SHOW VARIABLES LIKE "%auto_inc%";
DROP TABLE IF EXISTS t1;
CREATE TABLE t1 (c1 BIGINT AUTO_INCREMENT, PRIMARY KEY(c1)) ENGINE=InnoDB;
# TODO: Fix the autoinc init code
# We have to do this because of a bug in the AUTOINC init code.
INSERT INTO t1 VALUES(NULL);
INSERT INTO t1 VALUES(-9223372036854775806); #-- -2^63 + 2
INSERT INTO t1 VALUES(-9223372036854775807); #-- -2^63 + 1
INSERT INTO t1 VALUES(-9223372036854775808); #-- -2^63
SELECT * FROM t1;
SET @@SESSION.AUTO_INCREMENT_INCREMENT=3, @@SESSION.AUTO_INCREMENT_OFFSET=3;
SHOW VARIABLES LIKE "%auto_inc%";
INSERT INTO t1 VALUES (NULL),(NULL), (NULL);
SELECT * FROM t1;
DROP TABLE t1;
#
# Check for overflow handling when increment and offset are very
# large numbers 2^60
SET @@SESSION.AUTO_INCREMENT_INCREMENT=1, @@SESSION.AUTO_INCREMENT_OFFSET=1;
SET @@INSERT_ID=1;
SHOW VARIABLES LIKE "%auto_inc%";
DROP TABLE IF EXISTS t1;
CREATE TABLE t1 (c1 BIGINT UNSIGNED AUTO_INCREMENT, PRIMARY KEY(c1)) ENGINE=InnoDB;
# TODO: Fix the autoinc init code
# We have to do this because of a bug in the AUTOINC init code.
INSERT INTO t1 VALUES(NULL);
INSERT INTO t1 VALUES (18446744073709551610); #-- 2^64 - 2
SELECT * FROM t1;
SET @@SESSION.AUTO_INCREMENT_INCREMENT=1152921504606846976, @@SESSION.AUTO_INCREMENT_OFFSET=1152921504606846976;
SHOW VARIABLES LIKE "%auto_inc%";
--error 167
INSERT INTO t1 VALUES (NULL),(NULL);
SELECT * FROM t1;
DROP TABLE t1;

#
# Check for floating point autoinc column handling
#
SET @@SESSION.AUTO_INCREMENT_INCREMENT=1, @@SESSION.AUTO_INCREMENT_OFFSET=1;
SET @@INSERT_ID=1;
SHOW VARIABLES LIKE "%auto_inc%";
CREATE TABLE t1 (c1 DOUBLE NOT NULL AUTO_INCREMENT, c2 INT, PRIMARY KEY (c1)) ENGINE=InnoDB;
INSERT INTO t1 VALUES(NULL, 1);
INSERT INTO t1 VALUES(NULL, 2);
SELECT * FROM t1;
ALTER TABLE t1 CHANGE c1 c1 SERIAL;
SELECT * FROM t1;
INSERT INTO t1 VALUES(NULL, 3);
INSERT INTO t1 VALUES(NULL, 4);
SELECT * FROM t1;
DROP TABLE IF EXISTS t1;
CREATE TABLE t1 (c1 FLOAT NOT NULL AUTO_INCREMENT, c2 INT, PRIMARY KEY (c1)) ENGINE=InnoDB;
INSERT INTO t1 VALUES(NULL, 1);
INSERT INTO t1 VALUES(NULL, 2);
SELECT * FROM t1;
ALTER TABLE t1 CHANGE c1 c1 SERIAL;
SELECT * FROM t1;
INSERT INTO t1 VALUES(NULL, 3);
INSERT INTO t1 VALUES(NULL, 4);
SELECT * FROM t1;
DROP TABLE t1;

#
# Bug# 42714: AUTOINC column calculated next value not greater than highest
# value stored in table.
#
SET @@SESSION.AUTO_INCREMENT_INCREMENT=1, @@SESSION.AUTO_INCREMENT_OFFSET=5;
DROP TABLE IF EXISTS t1;
DROP TABLE IF EXISTS t2;
CREATE TABLE t1 (
  a INT(11) UNSIGNED NOT NULL AUTO_INCREMENT,
  b INT(10) UNSIGNED NOT NULL,
  c ENUM('FALSE','TRUE') DEFAULT NULL,
  PRIMARY KEY (a)) ENGINE = InnoDB;
CREATE TABLE t2 (
  m INT(11) UNSIGNED NOT NULL AUTO_INCREMENT,
  n INT(10) UNSIGNED NOT NULL,
  o enum('FALSE','TRUE') DEFAULT NULL,
  PRIMARY KEY (m)) ENGINE = InnoDB;
INSERT INTO t2 (n,o) VALUES
  (1 , 'true'), (1 , 'false'), (2 , 'true'), (2 , 'false'), (3 , 'true'),
  (3 , 'false'), (4 , 'true'), (4 , 'false'), (5 , 'true'), (5 , 'false');
SHOW CREATE TABLE t2;
INSERT INTO t1 (b,c) SELECT n,o FROM t2 ;
SHOW CREATE TABLE t1;
INSERT INTO t1 (b,c) SELECT n,o FROM t2 ;
SELECT * FROM t1;
SHOW CREATE TABLE t1;
INSERT INTO t1 (b,c) SELECT n,o FROM t2 WHERE o = 'false';
SELECT * FROM t1;
SHOW CREATE TABLE t1;
INSERT INTO t1 (b,c) SELECT n,o FROM t2 WHERE o = 'false';
SELECT * FROM t1;
SHOW CREATE TABLE t1;
INSERT INTO t1 (b,c) SELECT n,o FROM t2 WHERE o = 'false';
SHOW CREATE TABLE t1;
INSERT INTO t1 (b,c) SELECT n,o FROM t2 WHERE o = 'false';
SHOW CREATE TABLE t1;
INSERT INTO t1 (b,c) SELECT n,o FROM t2 WHERE o = 'false';
SELECT * FROM t1;
SHOW CREATE TABLE t1;
DROP TABLE t1;
DROP TABLE t2;
#
# 43203: Overflow from auto incrementing causes server segv
#

DROP TABLE IF EXISTS t1;
DROP TABLE IF EXISTS t2;
CREATE TABLE t1(
   c1 INT(10) UNSIGNED NOT NULL AUTO_INCREMENT
   PRIMARY KEY) ENGINE=InnoDB;
INSERT INTO t1 VALUES (NULL),(NULL),(NULL),(NULL),(NULL),(NULL),(NULL),(NULL),(NULL),(NULL),(NULL),(NULL),(NULL),(NULL),(NULL),(NULL),(NULL),(NULL),(NULL),(NULL),(NULL),(NULL),(NULL),(NULL),(NULL),(NULL),(NULL),(NULL),(NULL),(NULL),(NULL),(NULL),(NULL),(NULL),(NULL),(NULL),(NULL),(NULL),(NULL),(NULL),(NULL),(NULL),(NULL),(NULL),(NULL),(NULL),(NULL),(NULL),(NULL),(NULL),(NULL),(NULL),(NULL),(NULL),(NULL),(NULL),(NULL),(NULL),(NULL),(NULL),(NULL),(NULL),(NULL),(NULL),(NULL),(NULL),(NULL),(NULL),(NULL),(NULL),(NULL),(NULL),(NULL),(NULL),(NULL),(NULL),(NULL),(NULL),(NULL),(NULL),(NULL),(NULL),(NULL),(NULL),(NULL),(NULL),(NULL),(NULL),(NULL),(NULL),(NULL),(NULL),(NULL),(NULL),(NULL),(NULL),(NULL),(NULL),(NULL),(NULL),(NULL),(NULL),(NULL),(NULL),(NULL),(NULL),(NULL),(NULL),(NULL),(NULL),(NULL),(NULL),(NULL),(NULL),(NULL),(NULL),(NULL),(NULL),(NULL),(NULL),(NULL),(NULL),(NULL),(NULL),(NULL),(NULL),(NULL),(NULL),(NULL),(NULL),(NULL),(NULL),(NULL),(NULL),(NULL),(NULL),(NULL),(NULL),(NULL),(NULL),(NULL),(NULL),(NULL),(NULL),(NULL),(NULL),(NULL),(NULL),(NULL),(NULL),(NULL),(NULL),(NULL),(NULL),(NULL),(NULL),(NULL),(NULL),(NULL),(NULL),(NULL),(NULL),(NULL),(NULL),(NULL),(NULL),(NULL),(NULL),(NULL),(NULL),(NULL),(NULL),(NULL),(NULL),(NULL),(NULL),(NULL),(NULL),(NULL),(NULL),(NULL),(NULL),(NULL),(NULL),(NULL),(NULL),(NULL),(NULL),(NULL),(NULL),(NULL),(NULL),(NULL),(NULL),(NULL),(NULL),(NULL),(NULL),(NULL),(NULL),(NULL),(NULL),(NULL),(NULL),(NULL),(NULL),(NULL),(NULL),(NULL),(NULL),(NULL),(NULL),(NULL),(NULL),(NULL),(NULL),(NULL),(NULL),(NULL),(NULL),(NULL),(NULL),(NULL),(NULL),(NULL),(NULL),(NULL),(NULL),(NULL),(NULL),(NULL),(NULL),(NULL),(NULL),(NULL),(NULL),(NULL),(NULL),(NULL),(NULL),(NULL),(NULL),(NULL),(NULL),(NULL),(NULL),(NULL),(NULL),(NULL),(NULL),(NULL),(NULL),(NULL),(NULL),(NULL),(NULL);
CREATE TABLE t2(
    c1 TINYINT(3) UNSIGNED NOT NULL AUTO_INCREMENT
    PRIMARY KEY) ENGINE=InnoDB;
-- error ER_DUP_ENTRY,1062
INSERT INTO t2 SELECT c1 FROM t1;
-- error 167
INSERT INTO t2 SELECT NULL FROM t1;
DROP TABLE t1;
DROP TABLE t2;

# If the user has specified negative values for an AUTOINC column then
# InnoDB should ignore those values when setting the table's max value.
SET @@SESSION.AUTO_INCREMENT_INCREMENT=1, @@SESSION.AUTO_INCREMENT_OFFSET=1;
SHOW VARIABLES LIKE "%auto_inc%";
# TINYINT
CREATE TABLE t1 (c1 TINYINT PRIMARY KEY AUTO_INCREMENT, c2 VARCHAR(10)) ENGINE=InnoDB;
INSERT INTO t1 VALUES (1, NULL);
INSERT INTO t1 VALUES (-1, 'innodb');
INSERT INTO t1 VALUES (-127, 'innodb');
INSERT INTO t1 VALUES (NULL, NULL);
SHOW CREATE TABLE t1;
SELECT * FROM t1;
DROP TABLE t1;

CREATE TABLE t1 (c1 TINYINT UNSIGNED PRIMARY KEY AUTO_INCREMENT, c2 VARCHAR(10)) ENGINE=InnoDB;
INSERT INTO t1 VALUES (1, NULL);
INSERT INTO t1 VALUES (-1, 'innodb');
INSERT INTO t1 VALUES (-127, 'innodb');
INSERT INTO t1 VALUES (NULL, NULL);
SHOW CREATE TABLE t1;
SELECT * FROM t1;
DROP TABLE t1;
#
# SMALLINT
#
CREATE TABLE t1 (c1 SMALLINT PRIMARY KEY AUTO_INCREMENT, c2 VARCHAR(10)) ENGINE=InnoDB;
INSERT INTO t1 VALUES (1, NULL);
INSERT INTO t1 VALUES (-1, 'innodb');
INSERT INTO t1 VALUES (-32767, 'innodb');
INSERT INTO t1 VALUES (NULL, NULL);
SHOW CREATE TABLE t1;
SELECT * FROM t1;
DROP TABLE t1;

CREATE TABLE t1 (c1 SMALLINT UNSIGNED PRIMARY KEY AUTO_INCREMENT, c2 VARCHAR(10)) ENGINE=InnoDB;
INSERT INTO t1 VALUES (1, NULL);
INSERT INTO t1 VALUES (-1, 'innodb');
INSERT INTO t1 VALUES (-32757, 'innodb');
INSERT INTO t1 VALUES (NULL, NULL);
SHOW CREATE TABLE t1;
SELECT * FROM t1;
DROP TABLE t1;
#
# MEDIUMINT
#
CREATE TABLE t1 (c1 MEDIUMINT PRIMARY KEY AUTO_INCREMENT, c2 VARCHAR(10)) ENGINE=InnoDB;
INSERT INTO t1 VALUES (1, NULL);
INSERT INTO t1 VALUES (-1, 'innodb');
INSERT INTO t1 VALUES (-8388607, 'innodb');
INSERT INTO t1 VALUES (NULL, NULL);
SHOW CREATE TABLE t1;
SELECT * FROM t1;
DROP TABLE t1;

CREATE TABLE t1 (c1 MEDIUMINT UNSIGNED PRIMARY KEY AUTO_INCREMENT, c2 VARCHAR(10)) ENGINE=InnoDB;
INSERT INTO t1 VALUES (1, NULL);
INSERT INTO t1 VALUES (-1, 'innodb');
INSERT INTO t1 VALUES (-8388607, 'innodb');
INSERT INTO t1 VALUES (NULL, NULL);
SHOW CREATE TABLE t1;
SELECT * FROM t1;
DROP TABLE t1;
#
# INT
#
CREATE TABLE t1 (c1 INT PRIMARY KEY AUTO_INCREMENT, c2 VARCHAR(10)) ENGINE=InnoDB;
INSERT INTO t1 VALUES (1, NULL);
INSERT INTO t1 VALUES (-1, 'innodb');
INSERT INTO t1 VALUES (-2147483647, 'innodb');
INSERT INTO t1 VALUES (NULL, NULL);
SHOW CREATE TABLE t1;
SELECT * FROM t1;
DROP TABLE t1;

CREATE TABLE t1 (c1 INT UNSIGNED PRIMARY KEY AUTO_INCREMENT, c2 VARCHAR(10)) ENGINE=InnoDB;
INSERT INTO t1 VALUES (1, NULL);
INSERT INTO t1 VALUES (-1, 'innodb');
INSERT INTO t1 VALUES (-2147483647, 'innodb');
INSERT INTO t1 VALUES (NULL, NULL);
SHOW CREATE TABLE t1;
SELECT * FROM t1;
DROP TABLE t1;
#
# BIGINT
#
CREATE TABLE t1 (c1 BIGINT PRIMARY KEY AUTO_INCREMENT, c2 VARCHAR(10)) ENGINE=InnoDB;
INSERT INTO t1 VALUES (1, NULL);
INSERT INTO t1 VALUES (-1, 'innodb');
INSERT INTO t1 VALUES (-9223372036854775807, 'innodb');
INSERT INTO t1 VALUES (NULL, NULL);
SHOW CREATE TABLE t1;
SELECT * FROM t1;
DROP TABLE t1;

CREATE TABLE t1 (c1 BIGINT UNSIGNED PRIMARY KEY AUTO_INCREMENT, c2 VARCHAR(10)) ENGINE=InnoDB;
INSERT INTO t1 VALUES (1, NULL);
INSERT INTO t1 VALUES (-1, 'innodb');
INSERT INTO t1 VALUES (-9223372036854775807, 'innodb');
INSERT INTO t1 VALUES (NULL, NULL);
SHOW CREATE TABLE t1;
SELECT * FROM t1;
DROP TABLE t1;
#
# End negative number check

##
# 47125: auto_increment start value is ignored if an index is created
# and engine=innodb
#
CREATE TABLE t1 (c1 INT AUTO_INCREMENT, c2 INT, PRIMARY KEY(c1)) AUTO_INCREMENT=10 ENGINE=InnoDB;
CREATE INDEX i1 on t1(c2);
SHOW CREATE TABLE t1;
INSERT INTO t1 (c2) values (0);
SELECT * FROM t1;
DROP TABLE t1;

##
# 49032: Use the correct function to read the AUTOINC column value
#
DROP TABLE IF EXISTS t1;
CREATE TABLE t1(C1 DOUBLE AUTO_INCREMENT KEY, C2 CHAR(10)) ENGINE=InnoDB;
INSERT INTO t1(C1, C2) VALUES (1, 'innodb'), (3, 'innodb');
# Restart the server
-- source include/restart_mysqld.inc
INSERT INTO t1(C2) VALUES ('innodb');
SHOW CREATE TABLE t1;
DROP TABLE t1;
CREATE TABLE t1(C1 FLOAT AUTO_INCREMENT KEY, C2 CHAR(10)) ENGINE=InnoDB;
INSERT INTO t1(C1, C2) VALUES (1, 'innodb'), (3, 'innodb');
# Restart the server
-- source include/restart_mysqld.inc
INSERT INTO t1(C2) VALUES ('innodb');
SHOW CREATE TABLE t1;
DROP TABLE t1;

##
# 47720: REPLACE INTO Autoincrement column with negative values
#
DROP TABLE IF EXISTS t1;
CREATE TABLE t1 (c1 INT AUTO_INCREMENT PRIMARY KEY) ENGINE=InnoDB;
INSERT INTO t1 SET c1 = 1;
SHOW CREATE TABLE t1;
INSERT INTO t1 SET c1 = 2;
INSERT INTO t1 SET c1 = -1;
SELECT * FROM t1;
-- error ER_DUP_ENTRY,1062
INSERT INTO t1 SET c1 = -1;
SHOW CREATE TABLE t1;
REPLACE INTO t1 VALUES (-1);
SELECT * FROM t1;
SHOW CREATE TABLE t1;
DROP TABLE t1;

##
# 49497: Error 1467 (ER_AUTOINC_READ_FAILED) on inserting a negative value
#
DROP TABLE IF EXISTS t1;
CREATE TABLE t1  (c1 INTEGER AUTO_INCREMENT, PRIMARY KEY (c1)) ENGINE=InnoDB;
INSERT INTO  t1 VALUES (-685113344), (1), (NULL), (NULL);
SELECT * FROM t1;
SHOW CREATE TABLE t1;
DROP TABLE t1;
CREATE TABLE t1  (c1 INTEGER AUTO_INCREMENT, PRIMARY KEY (c1)) ENGINE=InnoDB;
INSERT INTO  t1 VALUES (-685113344), (2), (NULL), (NULL);
SELECT * FROM t1;
SHOW CREATE TABLE t1;
DROP TABLE t1;
CREATE TABLE t1  (c1 INTEGER AUTO_INCREMENT, PRIMARY KEY (c1)) ENGINE=InnoDB;
INSERT INTO  t1 VALUES (NULL), (2), (-685113344), (NULL);
INSERT INTO  t1 VALUES (4), (5), (6), (NULL);
SELECT * FROM t1;
SHOW CREATE TABLE t1;
DROP TABLE t1;
CREATE TABLE t1  (c1 INTEGER AUTO_INCREMENT, PRIMARY KEY (c1)) ENGINE=InnoDB;
INSERT INTO  t1 VALUES (NULL), (2), (-685113344), (5);
SELECT * FROM t1;
SHOW CREATE TABLE t1;
DROP TABLE t1;
CREATE TABLE t1  (c1 INTEGER AUTO_INCREMENT, PRIMARY KEY (c1)) ENGINE=InnoDB;
INSERT INTO  t1 VALUES (1), (2), (-685113344), (NULL);
SELECT * FROM t1;
SHOW CREATE TABLE t1;
DROP TABLE t1;

##
# 55277: Failing assertion: auto_inc > 0
#
DROP TABLE IF EXISTS t1;
CREATE TABLE t1(c1 BIGINT UNSIGNED NOT NULL AUTO_INCREMENT PRIMARY KEY) ENGINE=InnoDB;
INSERT INTO t1 VALUES (NULL);
INSERT INTO t1 VALUES (18446744073709551615);
# Restart the server
-- source include/restart_mysqld.inc
SHOW CREATE TABLE t1;
DROP TABLE t1;


# Check if we handle offset > column max value properly
SET @@SESSION.AUTO_INCREMENT_INCREMENT=1, @@SESSION.AUTO_INCREMENT_OFFSET=256;
SHOW VARIABLES LIKE "%auto_inc%";
# TINYINT
CREATE TABLE t1 (c1 TINYINT PRIMARY KEY AUTO_INCREMENT, c2 VARCHAR(10)) ENGINE=InnoDB;
INSERT INTO t1 VALUES (1, NULL);
SHOW CREATE TABLE t1;
SELECT * FROM t1;
DROP TABLE t1;

# Check if we handle the case where a current value is greater than the max
# of the column. IMO, this should not be allowed and the assertion that fails
# is actually an invariant.
SET @@SESSION.AUTO_INCREMENT_INCREMENT=1, @@SESSION.AUTO_INCREMENT_OFFSET=1;
SHOW VARIABLES LIKE "%auto_inc%";
# TINYINT
CREATE TABLE t1 (c1 INT UNSIGNED PRIMARY KEY AUTO_INCREMENT, c2 VARCHAR(10)) ENGINE=InnoDB;
INSERT INTO t1 VALUES (2147483648, 'a');
SHOW CREATE TABLE t1;
SELECT * FROM t1;
ALTER TABLE t1 CHANGE c1 c1 INT;
SHOW CREATE TABLE t1;
INSERT INTO t1(c2) VALUES('b');
SELECT * FROM t1;
SHOW CREATE TABLE t1;
DROP TABLE t1;
<<<<<<< HEAD
=======

CREATE TABLE t1 (c1 INT AUTO_INCREMENT PRIMARY KEY, c2 INT) ENGINE = MyISAM;
INSERT INTO t1 (c1) VALUES (NULL), (-290783232), (NULL);
SHOW CREATE TABLE t1;
SELECT * FROM t1;
ALTER TABLE t1 ENGINE = InnoDB;
SELECT * FROM t1;
SHOW CREATE TABLE t1;
--error ER_AUTOINC_READ_FAILED
REPLACE INTO t1 (c2 ) VALUES (0);
SELECT * FROM t1;
DROP TABLE t1;

#DOUBLE
CREATE TABLE t1 (c1 DOUBLE NOT NULL PRIMARY KEY AUTO_INCREMENT) ENGINE=InnoDB
AUTO_INCREMENT=10000000000000000000;
SHOW CREATE TABLE t1;
--error 1467
INSERT INTO t1 VALUES ();
DROP TABLE t1;

--echo #
--echo # Bug #14049391	 INNODB MISCALCULATES AUTO-INCREMENT
--echo #	AFTER CHANGING AUTO_INCREMENT_INCREMEMENT
--echo #
CREATE TABLE t ( i INT AUTO_INCREMENT, KEY(i) ) ENGINE=InnoDB;
SET auto_increment_increment = 300;
INSERT INTO t VALUES (NULL), (NULL);
SHOW CREATE TABLE t;
SET auto_increment_increment = 50;
INSERT INTO t VALUES (NULL);
SELECT * FROM t;
SHOW CREATE TABLE t;
DROP TABLE t;
>>>>>>> faec0e2f
<|MERGE_RESOLUTION|>--- conflicted
+++ resolved
@@ -1,3 +1,8 @@
+if (`select plugin_auth_version <= "5.5.37-MariaDB-34.0" from information_schema.plugins where plugin_name='innodb'`)
+{
+  --skip Not fixed in XtraDB as of 5.5.37-MariaDB-34.0 or earlier
+}
+
 --source include/have_innodb.inc
 # embedded server ignores 'delayed', so skip this
 -- source include/not_embedded.inc
@@ -665,28 +670,6 @@
 SELECT * FROM t1;
 SHOW CREATE TABLE t1;
 DROP TABLE t1;
-<<<<<<< HEAD
-=======
-
-CREATE TABLE t1 (c1 INT AUTO_INCREMENT PRIMARY KEY, c2 INT) ENGINE = MyISAM;
-INSERT INTO t1 (c1) VALUES (NULL), (-290783232), (NULL);
-SHOW CREATE TABLE t1;
-SELECT * FROM t1;
-ALTER TABLE t1 ENGINE = InnoDB;
-SELECT * FROM t1;
-SHOW CREATE TABLE t1;
---error ER_AUTOINC_READ_FAILED
-REPLACE INTO t1 (c2 ) VALUES (0);
-SELECT * FROM t1;
-DROP TABLE t1;
-
-#DOUBLE
-CREATE TABLE t1 (c1 DOUBLE NOT NULL PRIMARY KEY AUTO_INCREMENT) ENGINE=InnoDB
-AUTO_INCREMENT=10000000000000000000;
-SHOW CREATE TABLE t1;
---error 1467
-INSERT INTO t1 VALUES ();
-DROP TABLE t1;
 
 --echo #
 --echo # Bug #14049391	 INNODB MISCALCULATES AUTO-INCREMENT
@@ -700,5 +683,4 @@
 INSERT INTO t VALUES (NULL);
 SELECT * FROM t;
 SHOW CREATE TABLE t;
-DROP TABLE t;
->>>>>>> faec0e2f
+DROP TABLE t;