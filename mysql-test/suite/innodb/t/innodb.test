--- conflicted
+++ resolved
@@ -19,6 +19,7 @@
 #                                                                     #
 #######################################################################
 
+-- source include/have_innodb.inc
 let $MYSQLD_DATADIR= `select @@datadir`;
 let collation=utf8_unicode_ci;
 --source include/have_collation.inc
@@ -2536,14 +2537,11 @@
 
 SET GLOBAL innodb_thread_concurrency = @innodb_thread_concurrency_orig;
 
-<<<<<<< HEAD
 -- enable_query_log
 
 # Clean up after the Bug#55284/Bug#58912 test case.
 DROP TABLE bug58912;
 
-=======
->>>>>>> 57bf5aa5
 #
 # Test fix for bug 13117023. InnoDB increments HA_READ_KEY_COUNT (aka
 # HANDLER_READ_KEY) when it should not.
