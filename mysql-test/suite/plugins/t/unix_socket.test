<<<<<<< HEAD
--source include/not_embedded.inc
# If we run this as root, $USER gets authenticated as the `root' user, and we
# get .result differences from CURRENT_USER().
--source include/not_as_root.inc

# The previous check verifies that the user does not have root permissions. 
# However in some cases tests are run under a user named 'root',
# even although this user does not have real root permissions. 
# This test should be skipped in this case, since it does not expect
# that there are records in mysql.user where user=<username>
if ($USER=="root") {
  skip Cannot be run by user named 'root' even if it does not have all privileges;
}

if (!$AUTH_SOCKET_SO) {
  skip No auth_socket plugin;
}
=======
--source include/have_unix_socket.inc
>>>>>>> 50708b41

if (!$USER) {
  skip USER variable is undefined;
}

let $plugindir=`SELECT @@global.plugin_dir`;

eval install plugin unix_socket soname '$AUTH_SOCKET_SO';

--echo #
--echo # with named user
--echo #

--replace_result $USER USER
eval create user $USER identified via unix_socket;

--write_file $MYSQLTEST_VARDIR/tmp/peercred_test.txt
--replace_result $USER USER
select user(), current_user(), database();
EOF

--echo #
--echo # name match = ok
--echo #
--exec $MYSQL_TEST -u $USER --plugin-dir=$plugindir < $MYSQLTEST_VARDIR/tmp/peercred_test.txt

--echo #
--echo # name does not match = failure
--echo #
--error 1
--exec $MYSQL_TEST -u foobar --plugin-dir=$plugindir < $MYSQLTEST_VARDIR/tmp/peercred_test.txt

--replace_result $USER USER
eval drop user $USER;

--echo #
--echo # and now with anonymous user
--echo #
grant SELECT ON test.* TO '' identified via unix_socket;
--echo #
--echo # name match = ok
--echo #
--exec $MYSQL_TEST -u $USER --plugin-dir=$plugindir < $MYSQLTEST_VARDIR/tmp/peercred_test.txt

--echo #
--echo # name does not match = failure
--echo #
--error 1
--exec $MYSQL_TEST -u foobar --plugin-dir=$plugindir < $MYSQLTEST_VARDIR/tmp/peercred_test.txt

# restoring mysql.user to the original state.
delete from mysql.user where user='';
uninstall plugin unix_socket;
--remove_file $MYSQLTEST_VARDIR/tmp/peercred_test.txt
<|MERGE_RESOLUTION|>--- conflicted
+++ resolved
@@ -1,24 +1,4 @@
-<<<<<<< HEAD
---source include/not_embedded.inc
-# If we run this as root, $USER gets authenticated as the `root' user, and we
-# get .result differences from CURRENT_USER().
---source include/not_as_root.inc
-
-# The previous check verifies that the user does not have root permissions. 
-# However in some cases tests are run under a user named 'root',
-# even although this user does not have real root permissions. 
-# This test should be skipped in this case, since it does not expect
-# that there are records in mysql.user where user=<username>
-if ($USER=="root") {
-  skip Cannot be run by user named 'root' even if it does not have all privileges;
-}
-
-if (!$AUTH_SOCKET_SO) {
-  skip No auth_socket plugin;
-}
-=======
 --source include/have_unix_socket.inc
->>>>>>> 50708b41
 
 if (!$USER) {
   skip USER variable is undefined;
