#
# Test of replicating user variables
#
###########################################################
# 2006-02-08 By JBM added order by for use w/ NDB engine
###########################################################
source include/master-slave.inc;

#sync_slave_with_master;
#reset master;
#connection master;

--disable_warnings
drop table if exists t1;
--enable_warnings

create table t1(n char(30));

prepare stmt1 from 'insert into t1 values (?)';
set @var1= "from-master-1";
execute stmt1 using @var1;
set @var1= "from-master-2-'',";
execute stmt1 using @var1;
SELECT * FROM t1 ORDER BY n;

set @var2= 'insert into t1 values (concat("from-var-", ?))';
prepare stmt2 from @var2;
set @var1='from-master-3';
execute stmt2 using @var1;

sync_slave_with_master;
SELECT * FROM t1 ORDER BY n;

connection master;

drop table t1;

sync_slave_with_master;
stop slave;
source include/wait_for_slave_to_stop.inc;
# End of 4.1 tests

#
# Bug #25843 Changing default database between PREPARE and EXECUTE of statement
# breaks binlog.
#
# There were actually two problems discovered by this bug:
#
#   1. Default (current) database is not fixed at the creation time.
#      That leads to wrong output of DATABASE() function.
#
#   2. Database attributes (@@collation_database) are not fixed at the creation
#      time. That leads to wrong resultset.
#
# Binlog breakage and Query Cache wrong output happened because of the first
# problem.
#

--echo
--echo ########################################################################
--echo #
--echo # BUG#25843: Changing default database between PREPARE and EXECUTE of
--echo # statement breaks binlog.
--echo #
--echo ########################################################################

###############################################################################

--echo # Connection: slave
--connection slave

START SLAVE;

--echo # Connection: master
--connection master

CREATE DATABASE mysqltest1;
CREATE TABLE t1(db_name CHAR(32), db_col_name CHAR(32));

PREPARE stmt_d_1 FROM 'INSERT INTO t1 VALUES(DATABASE(), @@collation_database)';

EXECUTE stmt_d_1;

use mysqltest1;

EXECUTE stmt_d_1;

<<<<<<< HEAD
--echo
--sync_slave_with_master


--echo
--echo # Connection: slave
--echo
=======
--echo # Connection: slave
--sync_slave_with_master
>>>>>>> 8b27f9a0

SELECT * FROM t1;

--echo # Connection: master
--connection master

DROP DATABASE mysqltest1;

use test;
DROP TABLE t1;
<<<<<<< HEAD
--echo
--sync_slave_with_master


--echo
--echo # Connection: slave
--echo

--echo
STOP SLAVE;

--echo
--echo ########################################################################

###############################################################################
=======
>>>>>>> 8b27f9a0

--source include/rpl_end.inc<|MERGE_RESOLUTION|>--- conflicted
+++ resolved
@@ -85,18 +85,8 @@
 
 EXECUTE stmt_d_1;
 
-<<<<<<< HEAD
---echo
---sync_slave_with_master
-
-
---echo
---echo # Connection: slave
---echo
-=======
 --echo # Connection: slave
 --sync_slave_with_master
->>>>>>> 8b27f9a0
 
 SELECT * FROM t1;
 
@@ -107,23 +97,5 @@
 
 use test;
 DROP TABLE t1;
-<<<<<<< HEAD
---echo
---sync_slave_with_master
-
-
---echo
---echo # Connection: slave
---echo
-
---echo
-STOP SLAVE;
-
---echo
---echo ########################################################################
-
-###############################################################################
-=======
->>>>>>> 8b27f9a0
 
 --source include/rpl_end.inc