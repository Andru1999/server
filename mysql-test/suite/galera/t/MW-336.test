#
# MW-336 Slave threads may leak if variable wsrep_slave_threads is set repeatedly
#

--source include/galera_cluster.inc
--source include/have_innodb.inc

CREATE TABLE t1 (f1 INTEGER) Engine=InnoDB;

--connection node_1
SET GLOBAL wsrep_slave_threads = 10;
SET GLOBAL wsrep_slave_threads = 1;
--let $wait_condition = SELECT COUNT(*) = 11 FROM INFORMATION_SCHEMA.PROCESSLIST WHERE USER = 'system user' AND (STATE IS NULL OR STATE NOT LIKE 'InnoDB%');
--source include/wait_condition.inc

--connection node_2
INSERT INTO t1 VALUES (1);

--connection node_1
SET GLOBAL wsrep_slave_threads = 10;
--let $wait_condition = SELECT COUNT(*) = 11 FROM INFORMATION_SCHEMA.PROCESSLIST WHERE USER = 'system user' AND (STATE IS NULL OR STATE NOT LIKE 'InnoDB%');
--source include/wait_condition.inc

SET GLOBAL wsrep_slave_threads = 20;
--let $wait_condition = SELECT COUNT(*) = 21 FROM INFORMATION_SCHEMA.PROCESSLIST WHERE USER = 'system user' AND (STATE IS NULL OR STATE NOT LIKE 'InnoDB%');
--source include/wait_condition.inc

SET GLOBAL wsrep_slave_threads = 1;

--connection node_2
INSERT INTO t1 VALUES (1);
INSERT INTO t1 VALUES (2);
INSERT INTO t1 VALUES (3);
INSERT INTO t1 VALUES (4);
INSERT INTO t1 VALUES (5);
INSERT INTO t1 VALUES (6);
INSERT INTO t1 VALUES (7);
INSERT INTO t1 VALUES (8);
INSERT INTO t1 VALUES (9);


--connection node_1
--let $wait_condition = SELECT COUNT(*) = 12 FROM INFORMATION_SCHEMA.PROCESSLIST WHERE USER = 'system user' AND (STATE IS NULL OR STATE NOT LIKE 'InnoDB%');
--source include/wait_condition.inc

SET GLOBAL wsrep_slave_threads = 10;
SET GLOBAL wsrep_slave_threads = 0;

--connection node_2
INSERT INTO t1 VALUES (10);
INSERT INTO t1 VALUES (11);
INSERT INTO t1 VALUES (12);
INSERT INTO t1 VALUES (13);
INSERT INTO t1 VALUES (14);
INSERT INTO t1 VALUES (15);
INSERT INTO t1 VALUES (16);
INSERT INTO t1 VALUES (17);
INSERT INTO t1 VALUES (18);
INSERT INTO t1 VALUES (19);
INSERT INTO t1 VALUES (20);

--connection node_1
<<<<<<< HEAD
--sleep 1
SELECT COUNT(*) = 3 FROM INFORMATION_SCHEMA.PROCESSLIST WHERE USER = 'system user';
=======
--let $wait_condition = SELECT COUNT(*) = 2 FROM INFORMATION_SCHEMA.PROCESSLIST WHERE USER = 'system user' AND (STATE IS NULL OR STATE NOT LIKE 'InnoDB%');
--source include/wait_condition.inc
>>>>>>> fa68b88b

SET GLOBAL wsrep_slave_threads = 1;
DROP TABLE t1;<|MERGE_RESOLUTION|>--- conflicted
+++ resolved
@@ -10,7 +10,7 @@
 --connection node_1
 SET GLOBAL wsrep_slave_threads = 10;
 SET GLOBAL wsrep_slave_threads = 1;
---let $wait_condition = SELECT COUNT(*) = 11 FROM INFORMATION_SCHEMA.PROCESSLIST WHERE USER = 'system user' AND (STATE IS NULL OR STATE NOT LIKE 'InnoDB%');
+--let $wait_condition = SELECT COUNT(*) = 12 FROM INFORMATION_SCHEMA.PROCESSLIST WHERE USER = 'system user' AND (STATE IS NULL OR STATE NOT LIKE 'InnoDB%');
 --source include/wait_condition.inc
 
 --connection node_2
@@ -18,11 +18,11 @@
 
 --connection node_1
 SET GLOBAL wsrep_slave_threads = 10;
---let $wait_condition = SELECT COUNT(*) = 11 FROM INFORMATION_SCHEMA.PROCESSLIST WHERE USER = 'system user' AND (STATE IS NULL OR STATE NOT LIKE 'InnoDB%');
+--let $wait_condition = SELECT COUNT(*) = 12 FROM INFORMATION_SCHEMA.PROCESSLIST WHERE USER = 'system user' AND (STATE IS NULL OR STATE NOT LIKE 'InnoDB%');
 --source include/wait_condition.inc
 
 SET GLOBAL wsrep_slave_threads = 20;
---let $wait_condition = SELECT COUNT(*) = 21 FROM INFORMATION_SCHEMA.PROCESSLIST WHERE USER = 'system user' AND (STATE IS NULL OR STATE NOT LIKE 'InnoDB%');
+--let $wait_condition = SELECT COUNT(*) = 22 FROM INFORMATION_SCHEMA.PROCESSLIST WHERE USER = 'system user' AND (STATE IS NULL OR STATE NOT LIKE 'InnoDB%');
 --source include/wait_condition.inc
 
 SET GLOBAL wsrep_slave_threads = 1;
@@ -40,7 +40,7 @@
 
 
 --connection node_1
---let $wait_condition = SELECT COUNT(*) = 12 FROM INFORMATION_SCHEMA.PROCESSLIST WHERE USER = 'system user' AND (STATE IS NULL OR STATE NOT LIKE 'InnoDB%');
+--let $wait_condition = SELECT COUNT(*) = 13 FROM INFORMATION_SCHEMA.PROCESSLIST WHERE USER = 'system user' AND (STATE IS NULL OR STATE NOT LIKE 'InnoDB%');
 --source include/wait_condition.inc
 
 SET GLOBAL wsrep_slave_threads = 10;
@@ -60,13 +60,8 @@
 INSERT INTO t1 VALUES (20);
 
 --connection node_1
-<<<<<<< HEAD
---sleep 1
-SELECT COUNT(*) = 3 FROM INFORMATION_SCHEMA.PROCESSLIST WHERE USER = 'system user';
-=======
---let $wait_condition = SELECT COUNT(*) = 2 FROM INFORMATION_SCHEMA.PROCESSLIST WHERE USER = 'system user' AND (STATE IS NULL OR STATE NOT LIKE 'InnoDB%');
+--let $wait_condition = SELECT COUNT(*) = 3 FROM INFORMATION_SCHEMA.PROCESSLIST WHERE USER = 'system user' AND (STATE IS NULL OR STATE NOT LIKE 'InnoDB%');
 --source include/wait_condition.inc
->>>>>>> fa68b88b
 
 SET GLOBAL wsrep_slave_threads = 1;
 DROP TABLE t1;