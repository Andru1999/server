--- conflicted
+++ resolved
@@ -8,30 +8,17 @@
 connection node_1;
 UPDATE t1 SET f2 = 'b' WHERE f1 > 1;
 UPDATE t1 SET f2 = 'c' WHERE f1 > 2;
-<<<<<<< HEAD
 connection node_2;
-SET GLOBAL wsrep_provider_options = 'dbug=d,recv_IST_after_apply_trx';
-SET SESSION wsrep_sync_wait = 0;
 Loading wsrep_provider ...
-SHOW STATUS LIKE 'wsrep_debug_sync_waiters';
-Variable_name	Value
-wsrep_debug_sync_waiters	recv_IST_after_apply_trx
+SET SESSION wsrep_on=OFF;
+SET SESSION wsrep_on=ON;
 connection node_1;
 connection node_1;
 UPDATE t1 SET f2 = 'd' WHERE f1 > 3;
-CREATE TABLE t2 (f1 INTEGER);
 connection node_2;
 connection node_1;
 UPDATE t1 SET f2 = 'e' WHERE f1 > 4;
-CREATE TABLE t3 (f1 INTEGER);
 connection node_2;
-=======
-Loading wsrep_provider ...
-SET SESSION wsrep_on=OFF;
-SET SESSION wsrep_on=ON;
-UPDATE t1 SET f2 = 'd' WHERE f1 > 3;
-UPDATE t1 SET f2 = 'e' WHERE f1 > 4;
->>>>>>> b29f26d7
 Performing --wsrep-recover ...
 Starting server ...
 Using --wsrep-start-position when starting mysqld ...
@@ -54,17 +41,7 @@
 4	d
 5	e
 6	f
-<<<<<<< HEAD
-SELECT COUNT(*) = 0 FROM t2;
-COUNT(*) = 0
-1
-SELECT COUNT(*) = 0 FROM t3;
-COUNT(*) = 0
-1
 connection node_1;
-DROP TABLE t1, t2, t3;
+DROP TABLE t1;
 disconnect node_2;
-disconnect node_1;
-=======
-DROP TABLE t1;
->>>>>>> b29f26d7
+disconnect node_1;