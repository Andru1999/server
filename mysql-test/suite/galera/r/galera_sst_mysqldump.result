connection node_2;
connection node_1;
Setting SST method to mysqldump ...
<<<<<<< HEAD
=======
call mtr.add_suppression("WSREP: wsrep_sst_method is set to 'mysqldump' yet mysqld bind_address is set to '127.0.0.1'");
call mtr.add_suppression("Failed to load slave replication state from table mysql.gtid_slave_pos");
>>>>>>> fa68b88b
connection node_1;
CREATE USER 'sst';
GRANT ALL PRIVILEGES ON *.* TO 'sst';
SET GLOBAL wsrep_sst_auth = 'sst:';
connection node_2;
SET GLOBAL wsrep_sst_method = 'mysqldump';
connection node_1;
connection node_2;
Performing State Transfer on a server that has been temporarily disconnected
connection node_1;
CREATE TABLE t1 (f1 CHAR(255)) ENGINE=InnoDB;
SET AUTOCOMMIT=OFF;
START TRANSACTION;
INSERT INTO t1 VALUES ('node1_committed_before');
INSERT INTO t1 VALUES ('node1_committed_before');
INSERT INTO t1 VALUES ('node1_committed_before');
INSERT INTO t1 VALUES ('node1_committed_before');
INSERT INTO t1 VALUES ('node1_committed_before');
COMMIT;
connection node_2;
SET AUTOCOMMIT=OFF;
START TRANSACTION;
INSERT INTO t1 VALUES ('node2_committed_before');
INSERT INTO t1 VALUES ('node2_committed_before');
INSERT INTO t1 VALUES ('node2_committed_before');
INSERT INTO t1 VALUES ('node2_committed_before');
INSERT INTO t1 VALUES ('node2_committed_before');
COMMIT;
Unloading wsrep provider ...
SET GLOBAL wsrep_provider = 'none';
connection node_1;
SET AUTOCOMMIT=OFF;
START TRANSACTION;
INSERT INTO t1 VALUES ('node1_committed_during');
INSERT INTO t1 VALUES ('node1_committed_during');
INSERT INTO t1 VALUES ('node1_committed_during');
INSERT INTO t1 VALUES ('node1_committed_during');
INSERT INTO t1 VALUES ('node1_committed_during');
COMMIT;
START TRANSACTION;
INSERT INTO t1 VALUES ('node1_to_be_committed_after');
INSERT INTO t1 VALUES ('node1_to_be_committed_after');
INSERT INTO t1 VALUES ('node1_to_be_committed_after');
INSERT INTO t1 VALUES ('node1_to_be_committed_after');
INSERT INTO t1 VALUES ('node1_to_be_committed_after');
connect node_1a_galera_st_disconnect_slave, 127.0.0.1, root, , test, $NODE_MYPORT_1;
SET AUTOCOMMIT=OFF;
START TRANSACTION;
INSERT INTO t1 VALUES ('node1_to_be_rollbacked_after');
INSERT INTO t1 VALUES ('node1_to_be_rollbacked_after');
INSERT INTO t1 VALUES ('node1_to_be_rollbacked_after');
INSERT INTO t1 VALUES ('node1_to_be_rollbacked_after');
INSERT INTO t1 VALUES ('node1_to_be_rollbacked_after');
connection node_2;
Loading wsrep provider ...
disconnect node_2;
connect node_2, 127.0.0.1, root, , test, $NODE_MYPORT_2;
connection node_2;
SET AUTOCOMMIT=OFF;
START TRANSACTION;
INSERT INTO t1 VALUES ('node2_committed_after');
INSERT INTO t1 VALUES ('node2_committed_after');
INSERT INTO t1 VALUES ('node2_committed_after');
INSERT INTO t1 VALUES ('node2_committed_after');
INSERT INTO t1 VALUES ('node2_committed_after');
COMMIT;
connection node_1;
INSERT INTO t1 VALUES ('node1_to_be_committed_after');
INSERT INTO t1 VALUES ('node1_to_be_committed_after');
INSERT INTO t1 VALUES ('node1_to_be_committed_after');
INSERT INTO t1 VALUES ('node1_to_be_committed_after');
INSERT INTO t1 VALUES ('node1_to_be_committed_after');
COMMIT;
SET AUTOCOMMIT=OFF;
START TRANSACTION;
INSERT INTO t1 VALUES ('node1_committed_after');
INSERT INTO t1 VALUES ('node1_committed_after');
INSERT INTO t1 VALUES ('node1_committed_after');
INSERT INTO t1 VALUES ('node1_committed_after');
INSERT INTO t1 VALUES ('node1_committed_after');
COMMIT;
connection node_1a_galera_st_disconnect_slave;
INSERT INTO t1 VALUES ('node1_to_be_rollbacked_after');
INSERT INTO t1 VALUES ('node1_to_be_rollbacked_after');
INSERT INTO t1 VALUES ('node1_to_be_rollbacked_after');
INSERT INTO t1 VALUES ('node1_to_be_rollbacked_after');
INSERT INTO t1 VALUES ('node1_to_be_rollbacked_after');
ROLLBACK;
SELECT COUNT(*) = 35 FROM t1;
COUNT(*) = 35
1
SELECT COUNT(*) = 0 FROM (SELECT COUNT(*) AS c, f1 FROM t1 GROUP BY f1 HAVING c NOT IN (5, 10)) AS a1;
COUNT(*) = 0
1
COMMIT;
SET AUTOCOMMIT=ON;
connection node_1;
SELECT COUNT(*) = 35 FROM t1;
COUNT(*) = 35
1
SELECT COUNT(*) = 0 FROM (SELECT COUNT(*) AS c, f1 FROM t1 GROUP BY f1 HAVING c NOT IN (5, 10)) AS a1;
COUNT(*) = 0
1
DROP TABLE t1;
COMMIT;
SET AUTOCOMMIT=ON;
Performing State Transfer on a server that has been shut down cleanly and restarted
connection node_1;
CREATE TABLE t1 (f1 CHAR(255)) ENGINE=InnoDB;
SET AUTOCOMMIT=OFF;
START TRANSACTION;
INSERT INTO t1 VALUES ('node1_committed_before');
INSERT INTO t1 VALUES ('node1_committed_before');
INSERT INTO t1 VALUES ('node1_committed_before');
INSERT INTO t1 VALUES ('node1_committed_before');
INSERT INTO t1 VALUES ('node1_committed_before');
COMMIT;
connection node_2;
SET AUTOCOMMIT=OFF;
START TRANSACTION;
INSERT INTO t1 VALUES ('node2_committed_before');
INSERT INTO t1 VALUES ('node2_committed_before');
INSERT INTO t1 VALUES ('node2_committed_before');
INSERT INTO t1 VALUES ('node2_committed_before');
INSERT INTO t1 VALUES ('node2_committed_before');
COMMIT;
Shutting down server ...
connection node_1;
SET AUTOCOMMIT=OFF;
START TRANSACTION;
INSERT INTO t1 VALUES ('node1_committed_during');
INSERT INTO t1 VALUES ('node1_committed_during');
INSERT INTO t1 VALUES ('node1_committed_during');
INSERT INTO t1 VALUES ('node1_committed_during');
INSERT INTO t1 VALUES ('node1_committed_during');
COMMIT;
START TRANSACTION;
INSERT INTO t1 VALUES ('node1_to_be_committed_after');
INSERT INTO t1 VALUES ('node1_to_be_committed_after');
INSERT INTO t1 VALUES ('node1_to_be_committed_after');
INSERT INTO t1 VALUES ('node1_to_be_committed_after');
INSERT INTO t1 VALUES ('node1_to_be_committed_after');
connect node_1a_galera_st_shutdown_slave, 127.0.0.1, root, , test, $NODE_MYPORT_1;
SET AUTOCOMMIT=OFF;
START TRANSACTION;
INSERT INTO t1 VALUES ('node1_to_be_rollbacked_after');
INSERT INTO t1 VALUES ('node1_to_be_rollbacked_after');
INSERT INTO t1 VALUES ('node1_to_be_rollbacked_after');
INSERT INTO t1 VALUES ('node1_to_be_rollbacked_after');
INSERT INTO t1 VALUES ('node1_to_be_rollbacked_after');
connection node_2;
Starting server ...
SET AUTOCOMMIT=OFF;
START TRANSACTION;
INSERT INTO t1 VALUES ('node2_committed_after');
INSERT INTO t1 VALUES ('node2_committed_after');
INSERT INTO t1 VALUES ('node2_committed_after');
INSERT INTO t1 VALUES ('node2_committed_after');
INSERT INTO t1 VALUES ('node2_committed_after');
COMMIT;
connection node_1;
INSERT INTO t1 VALUES ('node1_to_be_committed_after');
INSERT INTO t1 VALUES ('node1_to_be_committed_after');
INSERT INTO t1 VALUES ('node1_to_be_committed_after');
INSERT INTO t1 VALUES ('node1_to_be_committed_after');
INSERT INTO t1 VALUES ('node1_to_be_committed_after');
COMMIT;
SET AUTOCOMMIT=OFF;
START TRANSACTION;
INSERT INTO t1 VALUES ('node1_committed_after');
INSERT INTO t1 VALUES ('node1_committed_after');
INSERT INTO t1 VALUES ('node1_committed_after');
INSERT INTO t1 VALUES ('node1_committed_after');
INSERT INTO t1 VALUES ('node1_committed_after');
COMMIT;
connection node_1a_galera_st_shutdown_slave;
INSERT INTO t1 VALUES ('node1_to_be_rollbacked_after');
INSERT INTO t1 VALUES ('node1_to_be_rollbacked_after');
INSERT INTO t1 VALUES ('node1_to_be_rollbacked_after');
INSERT INTO t1 VALUES ('node1_to_be_rollbacked_after');
INSERT INTO t1 VALUES ('node1_to_be_rollbacked_after');
ROLLBACK;
SELECT COUNT(*) = 35 FROM t1;
COUNT(*) = 35
1
SELECT COUNT(*) = 0 FROM (SELECT COUNT(*) AS c, f1 FROM t1 GROUP BY f1 HAVING c NOT IN (5, 10)) AS a1;
COUNT(*) = 0
1
COMMIT;
SET AUTOCOMMIT=ON;
connection node_1;
SELECT COUNT(*) = 35 FROM t1;
COUNT(*) = 35
1
SELECT COUNT(*) = 0 FROM (SELECT COUNT(*) AS c, f1 FROM t1 GROUP BY f1 HAVING c NOT IN (5, 10)) AS a1;
COUNT(*) = 0
1
DROP TABLE t1;
COMMIT;
SET AUTOCOMMIT=ON;
Performing State Transfer on a server that starts from a clean var directory
This is accomplished by shutting down node #2 and removing its var directory before restarting it
connection node_1;
CREATE TABLE t1 (f1 CHAR(255)) ENGINE=InnoDB;
SET AUTOCOMMIT=OFF;
START TRANSACTION;
INSERT INTO t1 VALUES ('node1_committed_before');
INSERT INTO t1 VALUES ('node1_committed_before');
INSERT INTO t1 VALUES ('node1_committed_before');
INSERT INTO t1 VALUES ('node1_committed_before');
INSERT INTO t1 VALUES ('node1_committed_before');
COMMIT;
connection node_2;
SET AUTOCOMMIT=OFF;
START TRANSACTION;
INSERT INTO t1 VALUES ('node2_committed_before');
INSERT INTO t1 VALUES ('node2_committed_before');
INSERT INTO t1 VALUES ('node2_committed_before');
INSERT INTO t1 VALUES ('node2_committed_before');
INSERT INTO t1 VALUES ('node2_committed_before');
COMMIT;
Shutting down server ...
connection node_1;
Cleaning var directory ...
SET AUTOCOMMIT=OFF;
START TRANSACTION;
INSERT INTO t1 VALUES ('node1_committed_during');
INSERT INTO t1 VALUES ('node1_committed_during');
INSERT INTO t1 VALUES ('node1_committed_during');
INSERT INTO t1 VALUES ('node1_committed_during');
INSERT INTO t1 VALUES ('node1_committed_during');
COMMIT;
START TRANSACTION;
INSERT INTO t1 VALUES ('node1_to_be_committed_after');
INSERT INTO t1 VALUES ('node1_to_be_committed_after');
INSERT INTO t1 VALUES ('node1_to_be_committed_after');
INSERT INTO t1 VALUES ('node1_to_be_committed_after');
INSERT INTO t1 VALUES ('node1_to_be_committed_after');
connect node_1a_galera_st_clean_slave, 127.0.0.1, root, , test, $NODE_MYPORT_1;
SET AUTOCOMMIT=OFF;
START TRANSACTION;
INSERT INTO t1 VALUES ('node1_to_be_rollbacked_after');
INSERT INTO t1 VALUES ('node1_to_be_rollbacked_after');
INSERT INTO t1 VALUES ('node1_to_be_rollbacked_after');
INSERT INTO t1 VALUES ('node1_to_be_rollbacked_after');
INSERT INTO t1 VALUES ('node1_to_be_rollbacked_after');
connection node_2;
Starting server ...
SET AUTOCOMMIT=OFF;
START TRANSACTION;
INSERT INTO t1 VALUES ('node2_committed_after');
INSERT INTO t1 VALUES ('node2_committed_after');
INSERT INTO t1 VALUES ('node2_committed_after');
INSERT INTO t1 VALUES ('node2_committed_after');
INSERT INTO t1 VALUES ('node2_committed_after');
COMMIT;
connection node_1;
INSERT INTO t1 VALUES ('node1_to_be_committed_after');
INSERT INTO t1 VALUES ('node1_to_be_committed_after');
INSERT INTO t1 VALUES ('node1_to_be_committed_after');
INSERT INTO t1 VALUES ('node1_to_be_committed_after');
INSERT INTO t1 VALUES ('node1_to_be_committed_after');
COMMIT;
SET AUTOCOMMIT=OFF;
START TRANSACTION;
INSERT INTO t1 VALUES ('node1_committed_after');
INSERT INTO t1 VALUES ('node1_committed_after');
INSERT INTO t1 VALUES ('node1_committed_after');
INSERT INTO t1 VALUES ('node1_committed_after');
INSERT INTO t1 VALUES ('node1_committed_after');
COMMIT;
connection node_1a_galera_st_clean_slave;
INSERT INTO t1 VALUES ('node1_to_be_rollbacked_after');
INSERT INTO t1 VALUES ('node1_to_be_rollbacked_after');
INSERT INTO t1 VALUES ('node1_to_be_rollbacked_after');
INSERT INTO t1 VALUES ('node1_to_be_rollbacked_after');
INSERT INTO t1 VALUES ('node1_to_be_rollbacked_after');
ROLLBACK;
SELECT COUNT(*) = 35 FROM t1;
COUNT(*) = 35
1
SELECT COUNT(*) = 0 FROM (SELECT COUNT(*) AS c, f1 FROM t1 GROUP BY f1 HAVING c NOT IN (5, 10)) AS a1;
COUNT(*) = 0
1
COMMIT;
SET AUTOCOMMIT=ON;
connection node_1;
SELECT COUNT(*) = 35 FROM t1;
COUNT(*) = 35
1
SELECT COUNT(*) = 0 FROM (SELECT COUNT(*) AS c, f1 FROM t1 GROUP BY f1 HAVING c NOT IN (5, 10)) AS a1;
COUNT(*) = 0
1
DROP TABLE t1;
COMMIT;
SET AUTOCOMMIT=ON;
Performing State Transfer on a server that has been killed and restarted
connection node_1;
CREATE TABLE t1 (f1 CHAR(255)) ENGINE=InnoDB;
SET AUTOCOMMIT=OFF;
START TRANSACTION;
INSERT INTO t1 VALUES ('node1_committed_before');
INSERT INTO t1 VALUES ('node1_committed_before');
INSERT INTO t1 VALUES ('node1_committed_before');
INSERT INTO t1 VALUES ('node1_committed_before');
INSERT INTO t1 VALUES ('node1_committed_before');
COMMIT;
connection node_2;
SET AUTOCOMMIT=OFF;
START TRANSACTION;
INSERT INTO t1 VALUES ('node2_committed_before');
INSERT INTO t1 VALUES ('node2_committed_before');
INSERT INTO t1 VALUES ('node2_committed_before');
INSERT INTO t1 VALUES ('node2_committed_before');
INSERT INTO t1 VALUES ('node2_committed_before');
COMMIT;
Killing server ...
connection node_1;
SET AUTOCOMMIT=OFF;
START TRANSACTION;
INSERT INTO t1 VALUES ('node1_committed_during');
INSERT INTO t1 VALUES ('node1_committed_during');
INSERT INTO t1 VALUES ('node1_committed_during');
INSERT INTO t1 VALUES ('node1_committed_during');
INSERT INTO t1 VALUES ('node1_committed_during');
COMMIT;
START TRANSACTION;
INSERT INTO t1 VALUES ('node1_to_be_committed_after');
INSERT INTO t1 VALUES ('node1_to_be_committed_after');
INSERT INTO t1 VALUES ('node1_to_be_committed_after');
INSERT INTO t1 VALUES ('node1_to_be_committed_after');
INSERT INTO t1 VALUES ('node1_to_be_committed_after');
connect node_1a_galera_st_kill_slave, 127.0.0.1, root, , test, $NODE_MYPORT_1;
SET AUTOCOMMIT=OFF;
START TRANSACTION;
INSERT INTO t1 VALUES ('node1_to_be_rollbacked_after');
INSERT INTO t1 VALUES ('node1_to_be_rollbacked_after');
INSERT INTO t1 VALUES ('node1_to_be_rollbacked_after');
INSERT INTO t1 VALUES ('node1_to_be_rollbacked_after');
INSERT INTO t1 VALUES ('node1_to_be_rollbacked_after');
connection node_2;
Performing --wsrep-recover ...
Starting server ...
Using --wsrep-start-position when starting mysqld ...
SET AUTOCOMMIT=OFF;
START TRANSACTION;
INSERT INTO t1 VALUES ('node2_committed_after');
INSERT INTO t1 VALUES ('node2_committed_after');
INSERT INTO t1 VALUES ('node2_committed_after');
INSERT INTO t1 VALUES ('node2_committed_after');
INSERT INTO t1 VALUES ('node2_committed_after');
COMMIT;
connection node_1;
INSERT INTO t1 VALUES ('node1_to_be_committed_after');
INSERT INTO t1 VALUES ('node1_to_be_committed_after');
INSERT INTO t1 VALUES ('node1_to_be_committed_after');
INSERT INTO t1 VALUES ('node1_to_be_committed_after');
INSERT INTO t1 VALUES ('node1_to_be_committed_after');
COMMIT;
SET AUTOCOMMIT=OFF;
START TRANSACTION;
INSERT INTO t1 VALUES ('node1_committed_after');
INSERT INTO t1 VALUES ('node1_committed_after');
INSERT INTO t1 VALUES ('node1_committed_after');
INSERT INTO t1 VALUES ('node1_committed_after');
INSERT INTO t1 VALUES ('node1_committed_after');
COMMIT;
connection node_1a_galera_st_kill_slave;
INSERT INTO t1 VALUES ('node1_to_be_rollbacked_after');
INSERT INTO t1 VALUES ('node1_to_be_rollbacked_after');
INSERT INTO t1 VALUES ('node1_to_be_rollbacked_after');
INSERT INTO t1 VALUES ('node1_to_be_rollbacked_after');
INSERT INTO t1 VALUES ('node1_to_be_rollbacked_after');
ROLLBACK;
SELECT COUNT(*) = 35 FROM t1;
COUNT(*) = 35
1
SELECT COUNT(*) = 0 FROM (SELECT COUNT(*) AS c, f1 FROM t1 GROUP BY f1 HAVING c NOT IN (5, 10)) AS a1;
COUNT(*) = 0
1
COMMIT;
SET AUTOCOMMIT=ON;
connection node_1;
SELECT COUNT(*) = 35 FROM t1;
COUNT(*) = 35
1
SELECT COUNT(*) = 0 FROM (SELECT COUNT(*) AS c, f1 FROM t1 GROUP BY f1 HAVING c NOT IN (5, 10)) AS a1;
COUNT(*) = 0
1
DROP TABLE t1;
COMMIT;
SET AUTOCOMMIT=ON;
<<<<<<< HEAD
Performing State Transfer on a server that has been killed and restarted
while a DDL was in progress on it
connection node_1;
CREATE TABLE t1 (f1 CHAR(255)) ENGINE=InnoDB;
SET AUTOCOMMIT=OFF;
START TRANSACTION;
INSERT INTO t1 VALUES ('node1_committed_before');
INSERT INTO t1 VALUES ('node1_committed_before');
INSERT INTO t1 VALUES ('node1_committed_before');
INSERT INTO t1 VALUES ('node1_committed_before');
INSERT INTO t1 VALUES ('node1_committed_before');
connection node_2;
START TRANSACTION;
INSERT INTO t1 VALUES ('node2_committed_before');
INSERT INTO t1 VALUES ('node2_committed_before');
INSERT INTO t1 VALUES ('node2_committed_before');
INSERT INTO t1 VALUES ('node2_committed_before');
INSERT INTO t1 VALUES ('node2_committed_before');
COMMIT;
SET GLOBAL debug_dbug = 'd,sync.alter_opened_table';
connection node_1;
ALTER TABLE t1 ADD COLUMN f2 INTEGER;
connection node_2;
SET wsrep_sync_wait = 0;
Killing server ...
connection node_1;
SET AUTOCOMMIT=OFF;
START TRANSACTION;
INSERT INTO t1 (f1) VALUES ('node1_committed_during');
INSERT INTO t1 (f1) VALUES ('node1_committed_during');
INSERT INTO t1 (f1) VALUES ('node1_committed_during');
INSERT INTO t1 (f1) VALUES ('node1_committed_during');
INSERT INTO t1 (f1) VALUES ('node1_committed_during');
COMMIT;
START TRANSACTION;
INSERT INTO t1 (f1) VALUES ('node1_to_be_committed_after');
INSERT INTO t1 (f1) VALUES ('node1_to_be_committed_after');
INSERT INTO t1 (f1) VALUES ('node1_to_be_committed_after');
INSERT INTO t1 (f1) VALUES ('node1_to_be_committed_after');
INSERT INTO t1 (f1) VALUES ('node1_to_be_committed_after');
connect node_1a_galera_st_kill_slave_ddl, 127.0.0.1, root, , test, $NODE_MYPORT_1;
SET AUTOCOMMIT=OFF;
START TRANSACTION;
INSERT INTO t1 (f1) VALUES ('node1_to_be_rollbacked_after');
INSERT INTO t1 (f1) VALUES ('node1_to_be_rollbacked_after');
INSERT INTO t1 (f1) VALUES ('node1_to_be_rollbacked_after');
INSERT INTO t1 (f1) VALUES ('node1_to_be_rollbacked_after');
INSERT INTO t1 (f1) VALUES ('node1_to_be_rollbacked_after');
connection node_2;
Performing --wsrep-recover ...
connection node_2;
Starting server ...
Using --wsrep-start-position when starting mysqld ...
SET AUTOCOMMIT=OFF;
START TRANSACTION;
INSERT INTO t1 (f1) VALUES ('node2_committed_after');
INSERT INTO t1 (f1) VALUES ('node2_committed_after');
INSERT INTO t1 (f1) VALUES ('node2_committed_after');
INSERT INTO t1 (f1) VALUES ('node2_committed_after');
INSERT INTO t1 (f1) VALUES ('node2_committed_after');
COMMIT;
connection node_1;
INSERT INTO t1 (f1) VALUES ('node1_to_be_committed_after');
INSERT INTO t1 (f1) VALUES ('node1_to_be_committed_after');
INSERT INTO t1 (f1) VALUES ('node1_to_be_committed_after');
INSERT INTO t1 (f1) VALUES ('node1_to_be_committed_after');
INSERT INTO t1 (f1) VALUES ('node1_to_be_committed_after');
COMMIT;
SET AUTOCOMMIT=OFF;
START TRANSACTION;
INSERT INTO t1 (f1) VALUES ('node1_committed_after');
INSERT INTO t1 (f1) VALUES ('node1_committed_after');
INSERT INTO t1 (f1) VALUES ('node1_committed_after');
INSERT INTO t1 (f1) VALUES ('node1_committed_after');
INSERT INTO t1 (f1) VALUES ('node1_committed_after');
COMMIT;
connection node_1a_galera_st_kill_slave_ddl;
INSERT INTO t1 (f1) VALUES ('node1_to_be_rollbacked_after');
INSERT INTO t1 (f1) VALUES ('node1_to_be_rollbacked_after');
INSERT INTO t1 (f1) VALUES ('node1_to_be_rollbacked_after');
INSERT INTO t1 (f1) VALUES ('node1_to_be_rollbacked_after');
INSERT INTO t1 (f1) VALUES ('node1_to_be_rollbacked_after');
ROLLBACK;
SELECT COUNT(*) = 2 FROM INFORMATION_SCHEMA.COLUMNS WHERE TABLE_NAME = 't1';
COUNT(*) = 2
1
SELECT COUNT(*) = 35 FROM t1;
COUNT(*) = 35
1
SELECT COUNT(*) = 0 FROM (SELECT COUNT(*) AS c, f1 FROM t1 GROUP BY f1 HAVING c NOT IN (5, 10)) AS a1;
COUNT(*) = 0
1
COMMIT;
SET AUTOCOMMIT=ON;
connection node_1;
SELECT COUNT(*) = 2 FROM INFORMATION_SCHEMA.COLUMNS WHERE TABLE_NAME = 't1';
COUNT(*) = 2
1
SELECT COUNT(*) = 35 FROM t1;
COUNT(*) = 35
1
SELECT COUNT(*) = 0 FROM (SELECT COUNT(*) AS c, f1 FROM t1 GROUP BY f1 HAVING c NOT IN (5, 10)) AS a1;
COUNT(*) = 0
1
DROP TABLE t1;
COMMIT;
SET AUTOCOMMIT=ON;
SET GLOBAL debug_dbug = $debug_orig;
=======
>>>>>>> fa68b88b
connection node_1;
CALL mtr.add_suppression("Slave SQL: Error 'The MySQL server is running with the --skip-grant-tables option so it cannot execute this statement' on query");
DROP USER sst;
connection node_2;
CALL mtr.add_suppression("Slave SQL: Error 'The MySQL server is running with the --skip-grant-tables option so it cannot execute this statement' on query");
CALL mtr.add_suppression("InnoDB: Error: Table \"mysql\"\\.\"innodb_index_stats\" not found");
CALL mtr.add_suppression("Can't open and lock time zone table");
CALL mtr.add_suppression("Can't open and lock privilege tables");
CALL mtr.add_suppression("Info table is not ready to be used");
CALL mtr.add_suppression("Native table .* has the wrong structure");
CALL mtr.add_suppression("Table \'mysql.gtid_slave_pos\' doesn\'t exist");<|MERGE_RESOLUTION|>--- conflicted
+++ resolved
@@ -1,11 +1,8 @@
 connection node_2;
 connection node_1;
 Setting SST method to mysqldump ...
-<<<<<<< HEAD
-=======
 call mtr.add_suppression("WSREP: wsrep_sst_method is set to 'mysqldump' yet mysqld bind_address is set to '127.0.0.1'");
 call mtr.add_suppression("Failed to load slave replication state from table mysql.gtid_slave_pos");
->>>>>>> fa68b88b
 connection node_1;
 CREATE USER 'sst';
 GRANT ALL PRIVILEGES ON *.* TO 'sst';
@@ -398,7 +395,6 @@
 DROP TABLE t1;
 COMMIT;
 SET AUTOCOMMIT=ON;
-<<<<<<< HEAD
 Performing State Transfer on a server that has been killed and restarted
 while a DDL was in progress on it
 connection node_1;
@@ -507,8 +503,6 @@
 COMMIT;
 SET AUTOCOMMIT=ON;
 SET GLOBAL debug_dbug = $debug_orig;
-=======
->>>>>>> fa68b88b
 connection node_1;
 CALL mtr.add_suppression("Slave SQL: Error 'The MySQL server is running with the --skip-grant-tables option so it cannot execute this statement' on query");
 DROP USER sst;
