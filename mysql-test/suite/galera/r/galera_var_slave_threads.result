connection node_2;
connection node_1;
connection node_1;
CREATE TABLE t1 (f1 INT PRIMARY KEY) Engine=InnoDB;
CREATE TABLE t2 (f1 INT AUTO_INCREMENT PRIMARY KEY) Engine=InnoDB;
connection node_2;
CALL mtr.add_suppression("WSREP: Refusing exit for the last slave thread.");
SET GLOBAL wsrep_slave_threads = 0;
Warnings:
Warning	1292	Truncated incorrect wsrep_slave_threads value: '0'
SHOW WARNINGS;
Level	Code	Message
Warning	1292	Truncated incorrect wsrep_slave_threads value: '0'
SELECT @@wsrep_slave_threads = 1;
@@wsrep_slave_threads = 1
1
SET GLOBAL wsrep_slave_threads = 1;
SELECT COUNT(*) = 3 FROM INFORMATION_SCHEMA.PROCESSLIST WHERE USER = 'system user' AND COMMAND != 'Daemon';
COUNT(*) = 3
1
SELECT COUNT(*) = 1 FROM INFORMATION_SCHEMA.PROCESSLIST WHERE USER = 'system user' AND STATE LIKE '%wsrep aborter%';
COUNT(*) = 1
1
SET GLOBAL wsrep_slave_threads = 64;
connection node_1;
INSERT INTO t1 VALUES (1);
connection node_2;
SELECT COUNT(*) = 1 FROM t1;
COUNT(*) = 1
1
<<<<<<< HEAD
=======
SELECT COUNT(*) = @@wsrep_slave_threads + 2 FROM INFORMATION_SCHEMA.PROCESSLIST WHERE USER = 'system user' AND COMMAND != 'Daemon';
COUNT(*) = @@wsrep_slave_threads + 2
0
SELECT COUNT(*) = 1 FROM INFORMATION_SCHEMA.PROCESSLIST WHERE USER = 'system user' AND STATE LIKE '%wsrep aborter%';
COUNT(*) = 1
1
>>>>>>> 725fe316
SET GLOBAL wsrep_slave_threads = 1;
connection node_1;
connection node_2;
SELECT COUNT(*) = 64 FROM t2;
COUNT(*) = 64
1
SET wsrep_sync_wait=0;
SELECT COUNT(*) = @@wsrep_slave_threads + 2 FROM INFORMATION_SCHEMA.PROCESSLIST WHERE USER = 'system user' AND COMMAND != 'Daemon';
COUNT(*) = @@wsrep_slave_threads + 2
1
SELECT COUNT(*) = 1 FROM INFORMATION_SCHEMA.PROCESSLIST WHERE USER = 'system user' AND STATE LIKE '%wsrep aborter%';
COUNT(*) = 1
1
SELECT COUNT(*) FROM INFORMATION_SCHEMA.PROCESSLIST WHERE USER = 'system user' AND STATE LIKE '%wsrep aborter%';
COUNT(*)
1
SET GLOBAL wsrep_slave_threads = 5;
SET GLOBAL wsrep_slave_threads = 1;
connection node_2;
Shutting down server ...
connection node_1;
SET wsrep_sync_wait=0;
show status like 'wsrep_cluster_size';
Variable_name	Value
wsrep_cluster_size	1
SET GLOBAL wsrep_slave_threads = 6;
SET GLOBAL wsrep_slave_threads = 1;
SET GLOBAL wsrep_cluster_address='';
SET GLOBAL wsrep_cluster_address='gcomm://';
SET GLOBAL wsrep_slave_threads = 10;
connection node_2;
SELECT COUNT(*) = @@wsrep_slave_threads + 2 FROM INFORMATION_SCHEMA.PROCESSLIST WHERE USER = 'system user' AND COMMAND != 'Daemon';
COUNT(*) = @@wsrep_slave_threads + 2
1
connection node_1;
SET GLOBAL wsrep_slave_threads = 1;
connection node_2;
SET GLOBAL wsrep_slave_threads = 1;
INSERT INTO t2 VALUES (DEFAULT);
INSERT INTO t2 VALUES (DEFAULT);
INSERT INTO t2 VALUES (DEFAULT);
INSERT INTO t2 VALUES (DEFAULT);
INSERT INTO t2 VALUES (DEFAULT);
INSERT INTO t2 VALUES (DEFAULT);
INSERT INTO t2 VALUES (DEFAULT);
INSERT INTO t2 VALUES (DEFAULT);
INSERT INTO t2 VALUES (DEFAULT);
INSERT INTO t2 VALUES (DEFAULT);
INSERT INTO t2 VALUES (DEFAULT);
INSERT INTO t2 VALUES (DEFAULT);
INSERT INTO t2 VALUES (DEFAULT);
INSERT INTO t2 VALUES (DEFAULT);
INSERT INTO t2 VALUES (DEFAULT);
INSERT INTO t2 VALUES (DEFAULT);
INSERT INTO t2 VALUES (DEFAULT);
INSERT INTO t2 VALUES (DEFAULT);
INSERT INTO t2 VALUES (DEFAULT);
INSERT INTO t2 VALUES (DEFAULT);
INSERT INTO t2 VALUES (DEFAULT);
INSERT INTO t2 VALUES (DEFAULT);
INSERT INTO t2 VALUES (DEFAULT);
INSERT INTO t2 VALUES (DEFAULT);
INSERT INTO t2 VALUES (DEFAULT);
INSERT INTO t2 VALUES (DEFAULT);
INSERT INTO t2 VALUES (DEFAULT);
INSERT INTO t2 VALUES (DEFAULT);
INSERT INTO t2 VALUES (DEFAULT);
INSERT INTO t2 VALUES (DEFAULT);
INSERT INTO t2 VALUES (DEFAULT);
INSERT INTO t2 VALUES (DEFAULT);
INSERT INTO t2 VALUES (DEFAULT);
INSERT INTO t2 VALUES (DEFAULT);
INSERT INTO t2 VALUES (DEFAULT);
INSERT INTO t2 VALUES (DEFAULT);
INSERT INTO t2 VALUES (DEFAULT);
INSERT INTO t2 VALUES (DEFAULT);
INSERT INTO t2 VALUES (DEFAULT);
INSERT INTO t2 VALUES (DEFAULT);
INSERT INTO t2 VALUES (DEFAULT);
INSERT INTO t2 VALUES (DEFAULT);
INSERT INTO t2 VALUES (DEFAULT);
INSERT INTO t2 VALUES (DEFAULT);
INSERT INTO t2 VALUES (DEFAULT);
INSERT INTO t2 VALUES (DEFAULT);
INSERT INTO t2 VALUES (DEFAULT);
INSERT INTO t2 VALUES (DEFAULT);
INSERT INTO t2 VALUES (DEFAULT);
INSERT INTO t2 VALUES (DEFAULT);
INSERT INTO t2 VALUES (DEFAULT);
INSERT INTO t2 VALUES (DEFAULT);
INSERT INTO t2 VALUES (DEFAULT);
INSERT INTO t2 VALUES (DEFAULT);
INSERT INTO t2 VALUES (DEFAULT);
INSERT INTO t2 VALUES (DEFAULT);
INSERT INTO t2 VALUES (DEFAULT);
INSERT INTO t2 VALUES (DEFAULT);
INSERT INTO t2 VALUES (DEFAULT);
INSERT INTO t2 VALUES (DEFAULT);
INSERT INTO t2 VALUES (DEFAULT);
INSERT INTO t2 VALUES (DEFAULT);
INSERT INTO t2 VALUES (DEFAULT);
INSERT INTO t2 VALUES (DEFAULT);
connection node_1;
INSERT INTO t2 VALUES (DEFAULT);
INSERT INTO t2 VALUES (DEFAULT);
INSERT INTO t2 VALUES (DEFAULT);
INSERT INTO t2 VALUES (DEFAULT);
INSERT INTO t2 VALUES (DEFAULT);
INSERT INTO t2 VALUES (DEFAULT);
INSERT INTO t2 VALUES (DEFAULT);
INSERT INTO t2 VALUES (DEFAULT);
INSERT INTO t2 VALUES (DEFAULT);
INSERT INTO t2 VALUES (DEFAULT);
INSERT INTO t2 VALUES (DEFAULT);
INSERT INTO t2 VALUES (DEFAULT);
INSERT INTO t2 VALUES (DEFAULT);
INSERT INTO t2 VALUES (DEFAULT);
INSERT INTO t2 VALUES (DEFAULT);
INSERT INTO t2 VALUES (DEFAULT);
INSERT INTO t2 VALUES (DEFAULT);
INSERT INTO t2 VALUES (DEFAULT);
INSERT INTO t2 VALUES (DEFAULT);
INSERT INTO t2 VALUES (DEFAULT);
INSERT INTO t2 VALUES (DEFAULT);
INSERT INTO t2 VALUES (DEFAULT);
INSERT INTO t2 VALUES (DEFAULT);
INSERT INTO t2 VALUES (DEFAULT);
INSERT INTO t2 VALUES (DEFAULT);
INSERT INTO t2 VALUES (DEFAULT);
INSERT INTO t2 VALUES (DEFAULT);
INSERT INTO t2 VALUES (DEFAULT);
INSERT INTO t2 VALUES (DEFAULT);
INSERT INTO t2 VALUES (DEFAULT);
INSERT INTO t2 VALUES (DEFAULT);
INSERT INTO t2 VALUES (DEFAULT);
INSERT INTO t2 VALUES (DEFAULT);
INSERT INTO t2 VALUES (DEFAULT);
INSERT INTO t2 VALUES (DEFAULT);
INSERT INTO t2 VALUES (DEFAULT);
INSERT INTO t2 VALUES (DEFAULT);
INSERT INTO t2 VALUES (DEFAULT);
INSERT INTO t2 VALUES (DEFAULT);
INSERT INTO t2 VALUES (DEFAULT);
INSERT INTO t2 VALUES (DEFAULT);
INSERT INTO t2 VALUES (DEFAULT);
INSERT INTO t2 VALUES (DEFAULT);
INSERT INTO t2 VALUES (DEFAULT);
INSERT INTO t2 VALUES (DEFAULT);
INSERT INTO t2 VALUES (DEFAULT);
INSERT INTO t2 VALUES (DEFAULT);
INSERT INTO t2 VALUES (DEFAULT);
INSERT INTO t2 VALUES (DEFAULT);
INSERT INTO t2 VALUES (DEFAULT);
INSERT INTO t2 VALUES (DEFAULT);
INSERT INTO t2 VALUES (DEFAULT);
INSERT INTO t2 VALUES (DEFAULT);
INSERT INTO t2 VALUES (DEFAULT);
INSERT INTO t2 VALUES (DEFAULT);
INSERT INTO t2 VALUES (DEFAULT);
INSERT INTO t2 VALUES (DEFAULT);
INSERT INTO t2 VALUES (DEFAULT);
INSERT INTO t2 VALUES (DEFAULT);
INSERT INTO t2 VALUES (DEFAULT);
INSERT INTO t2 VALUES (DEFAULT);
INSERT INTO t2 VALUES (DEFAULT);
INSERT INTO t2 VALUES (DEFAULT);
INSERT INTO t2 VALUES (DEFAULT);
connection node_2;
SET GLOBAL wsrep_slave_threads = 4;
Timeout in wait_condition.inc for SELECT COUNT(*) = @@wsrep_slave_threads + 1 FROM INFORMATION_SCHEMA.PROCESSLIST WHERE USER = 'system user' AND (STATE IS NULL OR STATE NOT LIKE 'InnoDB%')
Id	User	Host	db	Command	Time	State	Info	Progress
2	system user		NULL	Sleep	42	Waiting on cond	NULL	0.000
1	system user		NULL	Sleep	42	wsrep aborter idle	NULL	0.000
3	system user		NULL	Sleep	30	Committed 195	NULL	0.000
4	system user		NULL	Daemon	NULL	InnoDB purge coordinator	NULL	0.000
5	system user		NULL	Daemon	NULL	InnoDB purge worker	NULL	0.000
7	system user		NULL	Daemon	NULL	InnoDB purge worker	NULL	0.000
6	system user		NULL	Daemon	NULL	InnoDB purge worker	NULL	0.000
8	system user		NULL	Daemon	NULL	InnoDB shutdown handler	NULL	0.000
27	root	localhost:53510	test	Query	0	Init	show full processlist	0.000
28	system user		NULL	Sleep	30	NULL	NULL	0.000
30	system user		NULL	Sleep	30	NULL	NULL	0.000
29	system user		NULL	Sleep	30	NULL	NULL	0.000
SET GLOBAL wsrep_slave_threads = 1;
connection node_1;
DROP TABLE t1;
DROP TABLE t2;
# End of tests<|MERGE_RESOLUTION|>--- conflicted
+++ resolved
@@ -28,15 +28,12 @@
 SELECT COUNT(*) = 1 FROM t1;
 COUNT(*) = 1
 1
-<<<<<<< HEAD
-=======
 SELECT COUNT(*) = @@wsrep_slave_threads + 2 FROM INFORMATION_SCHEMA.PROCESSLIST WHERE USER = 'system user' AND COMMAND != 'Daemon';
 COUNT(*) = @@wsrep_slave_threads + 2
 0
 SELECT COUNT(*) = 1 FROM INFORMATION_SCHEMA.PROCESSLIST WHERE USER = 'system user' AND STATE LIKE '%wsrep aborter%';
 COUNT(*) = 1
 1
->>>>>>> 725fe316
 SET GLOBAL wsrep_slave_threads = 1;
 connection node_1;
 connection node_2;
