/* Copyright (C) 2006 MySQL AB & MySQL Finland AB & TCX DataKonsult AB

   This program is free software; you can redistribute it and/or modify
   it under the terms of the GNU General Public License as published by
   the Free Software Foundation; version 2 of the License.

   This program is distributed in the hope that it will be useful,
   but WITHOUT ANY WARRANTY; without even the implied warranty of
   MERCHANTABILITY or FITNESS FOR A PARTICULAR PURPOSE.  See the
   GNU General Public License for more details.

   You should have received a copy of the GNU General Public License
   along with this program; if not, write to the Free Software
   Foundation, Inc., 59 Temple Place, Suite 330, Boston, MA  02111-1307  USA */

/* Remove a row from a MARIA table */

#include "ma_fulltext.h"
#include "ma_rt_index.h"

static int d_search(MARIA_HA *info,MARIA_KEYDEF *keyinfo,uint comp_flag,
                    uchar *key,uint key_length,my_off_t page,uchar *anc_buff);
static int del(MARIA_HA *info,MARIA_KEYDEF *keyinfo,uchar *key,uchar *anc_buff,
	       my_off_t leaf_page,uchar *leaf_buff,uchar *keypos,
	       my_off_t next_block,uchar *ret_key);
static int underflow(MARIA_HA *info,MARIA_KEYDEF *keyinfo,uchar *anc_buff,
		     my_off_t leaf_page,uchar *leaf_buff,uchar *keypos);
static uint remove_key(MARIA_KEYDEF *keyinfo,uint nod_flag,uchar *keypos,
		       uchar *lastkey,uchar *page_end,
		       my_off_t *next_block);
static int _ma_ck_real_delete(register MARIA_HA *info,MARIA_KEYDEF *keyinfo,
			      uchar *key, uint key_length, my_off_t *root);


int maria_delete(MARIA_HA *info,const uchar *record)
{
  uint i;
  uchar *old_key;
  int save_errno;
  char lastpos[8];
  MARIA_SHARE *share=info->s;
  DBUG_ENTER("maria_delete");

	/* Test if record is in datafile */

  DBUG_EXECUTE_IF("maria_pretend_crashed_table_on_usage",
                  maria_print_error(share, HA_ERR_CRASHED);
                  DBUG_RETURN(my_errno= HA_ERR_CRASHED););
  DBUG_EXECUTE_IF("my_error_test_undefined_error",
                  maria_print_error(share, INT_MAX);
                  DBUG_RETURN(my_errno= INT_MAX););
  if (!(info->update & HA_STATE_AKTIV))
  {
    DBUG_RETURN(my_errno=HA_ERR_KEY_NOT_FOUND);	/* No database read */
  }
  if (share->options & HA_OPTION_READ_ONLY_DATA)
  {
    DBUG_RETURN(my_errno=EACCES);
  }
  if (_ma_readinfo(info,F_WRLCK,1))
    DBUG_RETURN(my_errno);
  if ((*share->compare_record)(info,record))
    goto err;				/* Error on read-check */

  if (_ma_mark_file_changed(info))
    goto err;

  /* Remove all keys from the index file */

  old_key= info->lastkey2;
  for (i=0 ; i < share->base.keys ; i++ )
  {
    if (maria_is_key_active(share->state.key_map, i))
    {
      share->keyinfo[i].version++;
      if (share->keyinfo[i].flag & HA_FULLTEXT )
      {
        if (_ma_ft_del(info, i, old_key, record, info->cur_row.lastpos))
          goto err;
      }
      else
      {
<<<<<<< HEAD
        if (info->s->keyinfo[i].ck_delete(info,i,old_key,
					  _ma_make_key(info, i, old_key,
						       record,
						       info->cur_row.lastpos)))
=======
        if (share->keyinfo[i].ck_delete(info,i,old_key,
                _ma_make_key(info,i,old_key,record,info->cur_row.lastpos)))
>>>>>>> 24db7ed7
          goto err;
      }
      /* The above changed info->lastkey2. Inform maria_rnext_same(). */
      info->update&= ~HA_STATE_RNEXT_SAME;
    }
  }

  if (share->calc_checksum)
  {
    /*
      We can't use the row based checksum as this doesn't have enough
      precision.
    */
    info->cur_row.checksum= (*share->calc_checksum)(info, record);
  }

  if ((*share->delete_record)(info, record))
    goto err;				/* Remove record from database */

  info->state->checksum+= - !share->now_transactional *
    info->cur_row.checksum;
  info->update= HA_STATE_CHANGED+HA_STATE_DELETED+HA_STATE_ROW_CHANGED;
  info->state->records-= !share->now_transactional;
  share->state.changed|= STATE_NOT_OPTIMIZED_ROWS;
  
  mi_sizestore(lastpos, info->cur_row.lastpos);
  VOID(_ma_writeinfo(info,WRITEINFO_UPDATE_KEYFILE));
  allow_break();			/* Allow SIGHUP & SIGINT */
  if (info->invalidator != 0)
  {
    DBUG_PRINT("info", ("invalidator... '%s' (delete)", share->open_file_name));
    (*info->invalidator)(share->open_file_name);
    info->invalidator=0;
  }
  DBUG_RETURN(0);

err:
  save_errno=my_errno;
  mi_sizestore(lastpos, info->cur_row.lastpos);
  if (save_errno != HA_ERR_RECORD_CHANGED)
  {
    maria_print_error(share, HA_ERR_CRASHED);
    maria_mark_crashed(info);		/* mark table crashed */
  }
  VOID(_ma_writeinfo(info,WRITEINFO_UPDATE_KEYFILE));
  info->update|=HA_STATE_WRITTEN;	/* Buffer changed */
  allow_break();			/* Allow SIGHUP & SIGINT */
  my_errno=save_errno;
  if (save_errno == HA_ERR_KEY_NOT_FOUND)
  {
    maria_print_error(share, HA_ERR_CRASHED);
    my_errno=HA_ERR_CRASHED;
  }

  DBUG_RETURN(my_errno);
} /* maria_delete */


	/* Remove a key from the btree index */

int _ma_ck_delete(register MARIA_HA *info, uint keynr, uchar *key,
		  uint key_length)
{
  return _ma_ck_real_delete(info, info->s->keyinfo+keynr, key, key_length,
                            &info->s->state.key_root[keynr]);
} /* _ma_ck_delete */


static int _ma_ck_real_delete(register MARIA_HA *info, MARIA_KEYDEF *keyinfo,
			      uchar *key, uint key_length, my_off_t *root)
{
  int error;
  uint nod_flag;
  my_off_t old_root;
  uchar *root_buff;
  DBUG_ENTER("_ma_ck_real_delete");

  if ((old_root=*root) == HA_OFFSET_ERROR)
  {
    maria_print_error(info->s, HA_ERR_CRASHED);
    DBUG_RETURN(my_errno=HA_ERR_CRASHED);
  }
  if (!(root_buff= (uchar*)  my_alloca((uint) keyinfo->block_length+
				      HA_MAX_KEY_BUFF*2)))
  {
    DBUG_PRINT("error",("Couldn't allocate memory"));
    DBUG_RETURN(my_errno=ENOMEM);
  }
  DBUG_PRINT("info",("root_page: %ld", (long) old_root));
  if (!_ma_fetch_keypage(info,keyinfo,old_root,DFLT_INIT_HITS,root_buff,0))
  {
    error= -1;
    goto err;
  }
  if ((error=d_search(info,keyinfo,
                      (keyinfo->flag & HA_FULLTEXT ? SEARCH_FIND | SEARCH_UPDATE
                                                   : SEARCH_SAME),
                       key,key_length,old_root,root_buff)) >0)
  {
    if (error == 2)
    {
      DBUG_PRINT("test",("Enlarging of root when deleting"));
      error= _ma_enlarge_root(info,keyinfo,key,root);
    }
    else /* error == 1 */
    {
      if (maria_data_on_page(root_buff) <= (nod_flag=_ma_test_if_nod(root_buff))+3)
      {
	error=0;
	if (nod_flag)
	  *root= _ma_kpos(nod_flag,root_buff+2+nod_flag);
	else
	  *root=HA_OFFSET_ERROR;
	if (_ma_dispose(info,keyinfo,old_root,DFLT_INIT_HITS))
	  error= -1;
      }
      else
	error= _ma_write_keypage(info,keyinfo,old_root,
                                DFLT_INIT_HITS,root_buff);
    }
  }
err:
  my_afree((uchar*) root_buff);
  DBUG_PRINT("exit",("Return: %d",error));
  DBUG_RETURN(error);
} /* _ma_ck_real_delete */


	/*
	** Remove key below key root
	** Return values:
	** 1 if there are less buffers;  In this case anc_buff is not saved
	** 2 if there are more buffers
	** -1 on errors
	*/

static int d_search(register MARIA_HA *info, register MARIA_KEYDEF *keyinfo,
                    uint comp_flag, uchar *key, uint key_length,
                    my_off_t page, uchar *anc_buff)
{
  int flag,ret_value,save_flag;
  uint length,nod_flag,search_key_length;
  my_bool last_key;
  uchar *leaf_buff,*keypos;
  my_off_t leaf_page,next_block;
  uchar lastkey[HA_MAX_KEY_BUFF];
  DBUG_ENTER("d_search");
  DBUG_DUMP("page",anc_buff,maria_data_on_page(anc_buff));

  search_key_length= (comp_flag & SEARCH_FIND) ? key_length : USE_WHOLE_KEY;
  flag=(*keyinfo->bin_search)(info,keyinfo,anc_buff,key, search_key_length,
                              comp_flag, &keypos, lastkey, &last_key);
  if (flag == MARIA_FOUND_WRONG_KEY)
  {
    DBUG_PRINT("error",("Found wrong key"));
    DBUG_RETURN(-1);
  }
  nod_flag=_ma_test_if_nod(anc_buff);

  if (!flag && keyinfo->flag & HA_FULLTEXT)
  {
    uint off;
    int  subkeys;

    get_key_full_length_rdonly(off, lastkey);
    subkeys=ft_sintXkorr(lastkey+off);
    DBUG_ASSERT(info->ft1_to_ft2==0 || subkeys >=0);
    comp_flag=SEARCH_SAME;
    if (subkeys >= 0)
    {
      /* normal word, one-level tree structure */
      if (info->ft1_to_ft2)
      {
        /* we're in ft1->ft2 conversion mode. Saving key data */
        insert_dynamic(info->ft1_to_ft2, (lastkey+off));
      }
      else
      {
        /* we need exact match only if not in ft1->ft2 conversion mode */
        flag=(*keyinfo->bin_search)(info,keyinfo,anc_buff,key,USE_WHOLE_KEY,
                                    comp_flag, &keypos, lastkey, &last_key);
      }
      /* fall through to normal delete */
    }
    else
    {
      /* popular word. two-level tree. going down */
      uint tmp_key_length;
      my_off_t root;
      uchar *kpos=keypos;

      if (!(tmp_key_length=(*keyinfo->get_key)(keyinfo,nod_flag,&kpos,lastkey)))
      {
        maria_print_error(info->s, HA_ERR_CRASHED);
        my_errno= HA_ERR_CRASHED;
        DBUG_RETURN(-1);
      }
      root= _ma_dpos(info,nod_flag,kpos);
      if (subkeys == -1)
      {
        /* the last entry in sub-tree */
        if (_ma_dispose(info, keyinfo, root,DFLT_INIT_HITS))
          DBUG_RETURN(-1);
        /* fall through to normal delete */
      }
      else
      {
        keyinfo=&info->s->ft2_keyinfo;
        kpos-=keyinfo->keylength+nod_flag; /* we'll modify key entry 'in vivo' */
        get_key_full_length_rdonly(off, key);
        key+=off;
        ret_value= _ma_ck_real_delete(info, &info->s->ft2_keyinfo,
            key, HA_FT_WLEN, &root);
        _ma_dpointer(info, kpos+HA_FT_WLEN, root);
        subkeys++;
        ft_intXstore(kpos, subkeys);
        if (!ret_value)
          ret_value= _ma_write_keypage(info,keyinfo,page,
                                      DFLT_INIT_HITS,anc_buff);
        DBUG_PRINT("exit",("Return: %d",ret_value));
        DBUG_RETURN(ret_value);
      }
    }
  }
  leaf_buff=0;
  LINT_INIT(leaf_page);
  if (nod_flag)
  {
    leaf_page= _ma_kpos(nod_flag,keypos);
    if (!(leaf_buff= (uchar*) my_alloca((uint) keyinfo->block_length+
                                       HA_MAX_KEY_BUFF*2)))
    {
      DBUG_PRINT("error",("Couldn't allocate memory"));
      my_errno=ENOMEM;
      DBUG_PRINT("exit",("Return: %d",-1));
      DBUG_RETURN(-1);
    }
    if (!_ma_fetch_keypage(info,keyinfo,leaf_page,DFLT_INIT_HITS,leaf_buff,0))
      goto err;
  }

  if (flag != 0)
  {
    if (!nod_flag)
    {
      DBUG_PRINT("error",("Didn't find key"));
      maria_print_error(info->s, HA_ERR_CRASHED);
      my_errno=HA_ERR_CRASHED;		/* This should newer happend */
      goto err;
    }
    save_flag=0;
    ret_value=d_search(info,keyinfo,comp_flag,key,key_length,
                       leaf_page,leaf_buff);
  }
  else
  {						/* Found key */
    uint tmp;
    length= maria_data_on_page(anc_buff);
    if (!(tmp= remove_key(keyinfo,nod_flag,keypos,lastkey,anc_buff+length,
                          &next_block)))
      goto err;

    length-= tmp;

    maria_putint(anc_buff,length,nod_flag);
    if (!nod_flag)
    {						/* On leaf page */
      if (_ma_write_keypage(info,keyinfo,page,DFLT_INIT_HITS,anc_buff))
      {
        DBUG_PRINT("exit",("Return: %d",-1));
	DBUG_RETURN(-1);
      }
      /* Page will be update later if we return 1 */
      DBUG_RETURN(test(length <= (info->quick_mode ? MARIA_MIN_KEYBLOCK_LENGTH :
				  (uint) keyinfo->underflow_block_length)));
    }
    save_flag=1;
    ret_value=del(info,keyinfo,key,anc_buff,leaf_page,leaf_buff,keypos,
		  next_block,lastkey);
  }
  if (ret_value >0)
  {
    save_flag=1;
    if (ret_value == 1)
      ret_value= underflow(info,keyinfo,anc_buff,leaf_page,leaf_buff,keypos);
    else
    {				/* This happens only with packed keys */
      DBUG_PRINT("test",("Enlarging of key when deleting"));
      if (!_ma_get_last_key(info,keyinfo,anc_buff,lastkey,keypos,&length))
	goto err;
      ret_value= _ma_insert(info,keyinfo,key,anc_buff,keypos,lastkey,
			   (uchar*) 0,(uchar*) 0,(my_off_t) 0,(my_bool) 0);
    }
  }
  if (ret_value == 0 && maria_data_on_page(anc_buff) > keyinfo->block_length)
  {
    save_flag=1;
    ret_value= _ma_split_page(info,keyinfo,key,anc_buff,lastkey,0) | 2;
  }
  if (save_flag && ret_value != 1)
    ret_value|= _ma_write_keypage(info,keyinfo,page,DFLT_INIT_HITS,anc_buff);
  else
  {
    DBUG_DUMP("page",anc_buff,maria_data_on_page(anc_buff));
  }
  my_afree(leaf_buff);
  DBUG_PRINT("exit",("Return: %d",ret_value));
  DBUG_RETURN(ret_value);

err:
  my_afree(leaf_buff);
  DBUG_PRINT("exit",("Error: %d",my_errno));
  DBUG_RETURN (-1);
} /* d_search */


	/* Remove a key that has a page-reference */

static int del(register MARIA_HA *info, register MARIA_KEYDEF *keyinfo,
               uchar *key, uchar *anc_buff, my_off_t leaf_page,
               uchar *leaf_buff,
	       uchar *keypos,		/* Pos to where deleted key was */
	       my_off_t next_block,
	       uchar *ret_key)		/* key before keypos in anc_buff */
{
  int ret_value,length;
  uint a_length,nod_flag,tmp;
  my_off_t next_page;
  uchar keybuff[HA_MAX_KEY_BUFF],*endpos,*next_buff,*key_start, *prev_key;
  MARIA_SHARE *share=info->s;
  MARIA_KEY_PARAM s_temp;
  DBUG_ENTER("del");
  DBUG_PRINT("enter",("leaf_page: %ld  keypos: 0x%lx", (long) leaf_page,
		      (ulong) keypos));
  DBUG_DUMP("leaf_buff",leaf_buff,maria_data_on_page(leaf_buff));

  endpos= leaf_buff+ maria_data_on_page(leaf_buff);
  if (!(key_start= _ma_get_last_key(info,keyinfo,leaf_buff,keybuff,endpos,
				   &tmp)))
    DBUG_RETURN(-1);

  if ((nod_flag=_ma_test_if_nod(leaf_buff)))
  {
    next_page= _ma_kpos(nod_flag,endpos);
    if (!(next_buff= (uchar*) my_alloca((uint) keyinfo->block_length+
					HA_MAX_KEY_BUFF*2)))
      DBUG_RETURN(-1);
    if (!_ma_fetch_keypage(info,keyinfo,next_page,DFLT_INIT_HITS,next_buff,0))
      ret_value= -1;
    else
    {
      DBUG_DUMP("next_page",next_buff,maria_data_on_page(next_buff));
      if ((ret_value=del(info,keyinfo,key,anc_buff,next_page,next_buff,
			 keypos,next_block,ret_key)) >0)
      {
	endpos=leaf_buff+maria_data_on_page(leaf_buff);
	if (ret_value == 1)
	{
	  ret_value=underflow(info,keyinfo,leaf_buff,next_page,
			      next_buff,endpos);
	  if (ret_value == 0 && maria_data_on_page(leaf_buff) > keyinfo->block_length)
	  {
	    ret_value= _ma_split_page(info,keyinfo,key,leaf_buff,ret_key,0) | 2;
	  }
	}
	else
	{
	  DBUG_PRINT("test",("Inserting of key when deleting"));
	  if (!_ma_get_last_key(info,keyinfo,leaf_buff,keybuff,endpos,
				&tmp))
	    goto err;
	  ret_value= _ma_insert(info,keyinfo,key,leaf_buff,endpos,keybuff,
			       (uchar*) 0,(uchar*) 0,(my_off_t) 0,0);
	}
      }
      if (_ma_write_keypage(info,keyinfo,leaf_page,DFLT_INIT_HITS,leaf_buff))
	goto err;
    }
    my_afree(next_buff);
    DBUG_RETURN(ret_value);
  }

	/* Remove last key from leaf page */

  maria_putint(leaf_buff,key_start-leaf_buff,nod_flag);
  if (_ma_write_keypage(info,keyinfo,leaf_page,DFLT_INIT_HITS,leaf_buff))
    goto err;

	/* Place last key in ancestor page on deleted key position */

  a_length= maria_data_on_page(anc_buff);
  endpos=anc_buff+a_length;
  if (keypos != anc_buff+2+share->base.key_reflength &&
      !_ma_get_last_key(info,keyinfo,anc_buff,ret_key,keypos,&tmp))
    goto err;
  prev_key=(keypos == anc_buff+2+share->base.key_reflength ?
	    0 : ret_key);
  length=(*keyinfo->pack_key)(keyinfo,share->base.key_reflength,
			      keypos == endpos ? (uchar*) 0 : keypos,
			      prev_key, prev_key,
			      keybuff,&s_temp);
  if (length > 0)
    bmove_upp(endpos+length,endpos,(uint) (endpos-keypos));
  else
    bmove(keypos,keypos-length, (int) (endpos-keypos)+length);
  (*keyinfo->store_key)(keyinfo,keypos,&s_temp);
  /* Save pointer to next leaf */
  if (!(*keyinfo->get_key)(keyinfo,share->base.key_reflength,&keypos,ret_key))
    goto err;
  _ma_kpointer(info,keypos - share->base.key_reflength,next_block);
  maria_putint(anc_buff,a_length+length,share->base.key_reflength);

  DBUG_RETURN( maria_data_on_page(leaf_buff) <=
	       (info->quick_mode ? MARIA_MIN_KEYBLOCK_LENGTH :
		(uint) keyinfo->underflow_block_length));
err:
  DBUG_RETURN(-1);
} /* del */


	/* Balances adjacent pages if underflow occours */

static int underflow(register MARIA_HA *info, register MARIA_KEYDEF *keyinfo,
		     uchar *anc_buff,
		     my_off_t leaf_page,/* Ancestor page and underflow page */
		     uchar *leaf_buff,
		     uchar *keypos)	/* Position to pos after key */
{
  int t_length;
  uint length,anc_length,buff_length,leaf_length,p_length,s_length,nod_flag,
       key_reflength,key_length;
  my_off_t next_page;
  uchar anc_key[HA_MAX_KEY_BUFF],leaf_key[HA_MAX_KEY_BUFF];
  uchar *buff,*endpos,*next_keypos,*anc_pos,*half_pos,*temp_pos,*prev_key;
  uchar *after_key;
  MARIA_KEY_PARAM s_temp;
  MARIA_SHARE *share=info->s;
  DBUG_ENTER("underflow");
  DBUG_PRINT("enter",("leaf_page: %ld  keypos: 0x%lx",(long) leaf_page,
		      (ulong) keypos));
  DBUG_DUMP("anc_buff",anc_buff,maria_data_on_page(anc_buff));
  DBUG_DUMP("leaf_buff",leaf_buff,maria_data_on_page(leaf_buff));

  buff=info->buff;
  info->keyread_buff_used=1;
  next_keypos=keypos;
  nod_flag=_ma_test_if_nod(leaf_buff);
  p_length=nod_flag+2;
  anc_length= maria_data_on_page(anc_buff);
  leaf_length= maria_data_on_page(leaf_buff);
  key_reflength=share->base.key_reflength;
  if (info->s->keyinfo+info->lastinx == keyinfo)
    info->page_changed=1;

  if ((keypos < anc_buff+anc_length && (info->state->records & 1)) ||
      keypos == anc_buff+2+key_reflength)
  {					/* Use page right of anc-page */
    DBUG_PRINT("test",("use right page"));

    if (keyinfo->flag & HA_BINARY_PACK_KEY)
    {
      if (!(next_keypos= _ma_get_key(info, keyinfo,
				    anc_buff, buff, keypos, &length)))
	goto err;
    }
    else
    {
      /* Got to end of found key */
      buff[0]=buff[1]=0;	/* Avoid length error check if packed key */
      if (!(*keyinfo->get_key)(keyinfo,key_reflength,&next_keypos,
			       buff))
      goto err;
    }
    next_page= _ma_kpos(key_reflength,next_keypos);
    if (!_ma_fetch_keypage(info,keyinfo,next_page,DFLT_INIT_HITS,buff,0))
      goto err;
    buff_length= maria_data_on_page(buff);
    DBUG_DUMP("next",buff,buff_length);

    /* find keys to make a big key-page */
    bmove(next_keypos-key_reflength, buff+2, key_reflength);
    if (!_ma_get_last_key(info,keyinfo,anc_buff,anc_key,next_keypos,&length)
	|| !_ma_get_last_key(info,keyinfo,leaf_buff,leaf_key,
			     leaf_buff+leaf_length,&length))
      goto err;

    /* merge pages and put parting key from anc_buff between */
    prev_key=(leaf_length == p_length ? (uchar*) 0 : leaf_key);
    t_length=(*keyinfo->pack_key)(keyinfo,nod_flag,buff+p_length,
				  prev_key, prev_key,
				  anc_key, &s_temp);
    length=buff_length-p_length;
    endpos=buff+length+leaf_length+t_length;
    /* buff will always be larger than before !*/
    bmove_upp(endpos, buff+buff_length,length);
    memcpy(buff, leaf_buff,(size_t) leaf_length);
    (*keyinfo->store_key)(keyinfo,buff+leaf_length,&s_temp);
    buff_length=(uint) (endpos-buff);
    maria_putint(buff,buff_length,nod_flag);

    /* remove key from anc_buff */

    if (!(s_length=remove_key(keyinfo,key_reflength,keypos,anc_key,
                              anc_buff+anc_length,(my_off_t *) 0)))
      goto err;

    anc_length-=s_length;
    maria_putint(anc_buff,anc_length,key_reflength);

    if (buff_length <= keyinfo->block_length)
    {						/* Keys in one page */
      memcpy(leaf_buff,buff,(size_t) buff_length);
      if (_ma_dispose(info,keyinfo,next_page,DFLT_INIT_HITS))
       goto err;
    }
    else
    {						/* Page is full */
      endpos=anc_buff+anc_length;
      DBUG_PRINT("test",("anc_buff: 0x%lx  endpos: 0x%lx",
                         (long) anc_buff, (long) endpos));
      if (keypos != anc_buff+2+key_reflength &&
	  !_ma_get_last_key(info,keyinfo,anc_buff,anc_key,keypos,&length))
	goto err;
      if (!(half_pos= _ma_find_half_pos(nod_flag, keyinfo, buff, leaf_key,
				       &key_length, &after_key)))
	goto err;
      length=(uint) (half_pos-buff);
      memcpy(leaf_buff,buff,(size_t) length);
      maria_putint(leaf_buff,length,nod_flag);

      /* Correct new keypointer to leaf_page */
      half_pos=after_key;
      _ma_kpointer(info,leaf_key+key_length,next_page);
      /* Save key in anc_buff */
      prev_key=(keypos == anc_buff+2+key_reflength ? (uchar*) 0 : anc_key),
      t_length=(*keyinfo->pack_key)(keyinfo,key_reflength,
				    (keypos == endpos ? (uchar*) 0 :
				     keypos),
				    prev_key, prev_key,
				    leaf_key, &s_temp);
      if (t_length >= 0)
	bmove_upp(endpos+t_length, endpos, (uint) (endpos-keypos));
      else
	bmove(keypos,keypos-t_length,(uint) (endpos-keypos)+t_length);
      (*keyinfo->store_key)(keyinfo,keypos,&s_temp);
      maria_putint(anc_buff,(anc_length+=t_length),key_reflength);

	/* Store key first in new page */
      if (nod_flag)
	bmove(buff+2,half_pos-nod_flag,(size_t) nod_flag);
      if (!(*keyinfo->get_key)(keyinfo,nod_flag,&half_pos,leaf_key))
	goto err;
      t_length=(int) (*keyinfo->pack_key)(keyinfo, nod_flag, (uchar*) 0,
					  (uchar*) 0, (uchar*) 0,
					  leaf_key, &s_temp);
      /* t_length will always be > 0 for a new page !*/
      length=(uint) ((buff+maria_data_on_page(buff))-half_pos);
      bmove(buff+p_length+t_length, half_pos, (size_t) length);
      (*keyinfo->store_key)(keyinfo,buff+p_length,&s_temp);
      maria_putint(buff,length+t_length+p_length,nod_flag);

      if (_ma_write_keypage(info,keyinfo,next_page,DFLT_INIT_HITS,buff))
	goto err;
    }
    if (_ma_write_keypage(info,keyinfo,leaf_page,DFLT_INIT_HITS,leaf_buff))
      goto err;
    DBUG_RETURN(anc_length <= ((info->quick_mode ? MARIA_MIN_BLOCK_LENGTH :
				(uint) keyinfo->underflow_block_length)));
  }

  DBUG_PRINT("test",("use left page"));

  keypos= _ma_get_last_key(info,keyinfo,anc_buff,anc_key,keypos,&length);
  if (!keypos)
    goto err;
  next_page= _ma_kpos(key_reflength,keypos);
  if (!_ma_fetch_keypage(info,keyinfo,next_page,DFLT_INIT_HITS,buff,0))
      goto err;
  buff_length= maria_data_on_page(buff);
  endpos=buff+buff_length;
  DBUG_DUMP("prev",buff,buff_length);

  /* find keys to make a big key-page */
  bmove(next_keypos - key_reflength, leaf_buff+2, key_reflength);
  next_keypos=keypos;
  if (!(*keyinfo->get_key)(keyinfo,key_reflength,&next_keypos,
			   anc_key))
    goto err;
  if (!_ma_get_last_key(info,keyinfo,buff,leaf_key,endpos,&length))
    goto err;

  /* merge pages and put parting key from anc_buff between */
  prev_key=(leaf_length == p_length ? (uchar*) 0 : leaf_key);
  t_length=(*keyinfo->pack_key)(keyinfo,nod_flag,
				(leaf_length == p_length ?
                                 (uchar*) 0 : leaf_buff+p_length),
				prev_key, prev_key,
				anc_key, &s_temp);
  if (t_length >= 0)
    bmove(endpos+t_length, leaf_buff+p_length,
          (size_t) (leaf_length-p_length));
  else						/* We gained space */
    bmove(endpos,leaf_buff+((int) p_length-t_length),
	  (size_t) (leaf_length-p_length+t_length));

  (*keyinfo->store_key)(keyinfo,endpos,&s_temp);
  buff_length=buff_length+leaf_length-p_length+t_length;
  maria_putint(buff,buff_length,nod_flag);

  /* remove key from anc_buff */
  if (!(s_length= remove_key(keyinfo,key_reflength,keypos,anc_key,
                             anc_buff+anc_length,(my_off_t *) 0)))
    goto err;

  anc_length-=s_length;
  maria_putint(anc_buff,anc_length,key_reflength);

  if (buff_length <= keyinfo->block_length)
  {						/* Keys in one page */
    if (_ma_dispose(info,keyinfo,leaf_page,DFLT_INIT_HITS))
      goto err;
  }
  else
  {						/* Page is full */
    if (keypos == anc_buff+2+key_reflength)
      anc_pos=0;				/* First key */
    else if (!_ma_get_last_key(info,keyinfo,anc_buff,anc_pos=anc_key,keypos,
			       &length))
      goto err;
    endpos= _ma_find_half_pos(nod_flag,keyinfo,buff,leaf_key,
			     &key_length, &half_pos);
    if (!endpos)
      goto err;
    _ma_kpointer(info,leaf_key+key_length,leaf_page);
    /* Save key in anc_buff */
    DBUG_DUMP("anc_buff",anc_buff,anc_length);
    DBUG_DUMP("key_to_anc",leaf_key,key_length);

    temp_pos=anc_buff+anc_length;
    t_length=(*keyinfo->pack_key)(keyinfo,key_reflength,
				  keypos == temp_pos ? (uchar*) 0
				  : keypos,
				  anc_pos, anc_pos,
				  leaf_key,&s_temp);
    if (t_length > 0)
      bmove_upp(temp_pos+t_length, temp_pos, (uint) (temp_pos-keypos));
    else
      bmove(keypos,keypos-t_length,(uint) (temp_pos-keypos)+t_length);
    (*keyinfo->store_key)(keyinfo,keypos,&s_temp);
    maria_putint(anc_buff,(anc_length+=t_length),key_reflength);

    /* Store first key on new page */
    if (nod_flag)
      bmove(leaf_buff+2,half_pos-nod_flag,(size_t) nod_flag);
    if (!(length=(*keyinfo->get_key)(keyinfo,nod_flag,&half_pos,leaf_key)))
      goto err;
    DBUG_DUMP("key_to_leaf",leaf_key,length);
    t_length=(*keyinfo->pack_key)(keyinfo,nod_flag, (uchar*) 0,
				  (uchar*) 0, (uchar*) 0, leaf_key, &s_temp);
    length=(uint) ((buff+buff_length)-half_pos);
    DBUG_PRINT("info",("t_length: %d  length: %d",t_length,(int) length));
    bmove(leaf_buff+p_length+t_length,half_pos,
	  (size_t) length);
    (*keyinfo->store_key)(keyinfo,leaf_buff+p_length,&s_temp);
    maria_putint(leaf_buff,length+t_length+p_length,nod_flag);
    if (_ma_write_keypage(info,keyinfo,leaf_page,DFLT_INIT_HITS,leaf_buff))
      goto err;
    maria_putint(buff,endpos-buff,nod_flag);
  }
  if (_ma_write_keypage(info,keyinfo,next_page,DFLT_INIT_HITS,buff))
    goto err;
  DBUG_RETURN(anc_length <= (uint) keyinfo->block_length/2);

err:
  DBUG_RETURN(-1);
} /* underflow */


	/*
	  remove a key from packed buffert
	  The current code doesn't handle the case that the next key may be
	  packed better against the previous key if there is a case difference
	  returns how many chars was removed or 0 on error
	*/

static uint remove_key(MARIA_KEYDEF *keyinfo, uint nod_flag,
		       uchar *keypos,	/* Where key starts */
		       uchar *lastkey,	/* key to be removed */
		       uchar *page_end, /* End of page */
		       my_off_t *next_block)	/* ptr to next block */
{
  int s_length;
  uchar *start;
  DBUG_ENTER("remove_key");
  DBUG_PRINT("enter",("keypos: 0x%lx  page_end: 0x%lx",(long) keypos, (long) page_end));

  start=keypos;
  if (!(keyinfo->flag &
	(HA_PACK_KEY | HA_SPACE_PACK_USED | HA_VAR_LENGTH_KEY |
	 HA_BINARY_PACK_KEY)))
  {
    s_length=(int) (keyinfo->keylength+nod_flag);
    if (next_block && nod_flag)
      *next_block= _ma_kpos(nod_flag,keypos+s_length);
  }
  else
  {					 /* Let keypos point at next key */
    /* Calculate length of key */
    if (!(*keyinfo->get_key)(keyinfo,nod_flag,&keypos,lastkey))
      DBUG_RETURN(0);				/* Error */

    if (next_block && nod_flag)
      *next_block= _ma_kpos(nod_flag,keypos);
    s_length=(int) (keypos-start);
    if (keypos != page_end)
    {
      if (keyinfo->flag & HA_BINARY_PACK_KEY)
      {
	uchar *old_key=start;
	uint next_length,prev_length,prev_pack_length;
	get_key_length(next_length,keypos);
	get_key_pack_length(prev_length,prev_pack_length,old_key);
	if (next_length > prev_length)
	{
	  /* We have to copy data from the current key to the next key */
	  bmove_upp(keypos, (lastkey+next_length),
		    (next_length-prev_length));
	  keypos-=(next_length-prev_length)+prev_pack_length;
	  store_key_length(keypos,prev_length);
	  s_length=(int) (keypos-start);
	}
      }
      else
      {
	/* Check if a variable length first key part */
	if ((keyinfo->seg->flag & HA_PACK_KEY) && *keypos & 128)
	{
	  /* Next key is packed against the current one */
	  uint next_length,prev_length,prev_pack_length,lastkey_length,
	    rest_length;
	  if (keyinfo->seg[0].length >= 127)
	  {
	    if (!(prev_length=mi_uint2korr(start) & 32767))
	      goto end;
	    next_length=mi_uint2korr(keypos) & 32767;
	    keypos+=2;
	    prev_pack_length=2;
	  }
	  else
	  {
	    if (!(prev_length= *start & 127))
	      goto end;				/* Same key as previous*/
	    next_length= *keypos & 127;
	    keypos++;
	    prev_pack_length=1;
	  }
	  if (!(*start & 128))
	    prev_length=0;			/* prev key not packed */
	  if (keyinfo->seg[0].flag & HA_NULL_PART)
	    lastkey++;				/* Skip null marker */
	  get_key_length(lastkey_length,lastkey);
	  if (!next_length)			/* Same key after */
	  {
	    next_length=lastkey_length;
	    rest_length=0;
	  }
	  else
	    get_key_length(rest_length,keypos);

	  if (next_length >= prev_length)
	  {		/* Key after is based on deleted key */
	    uint pack_length,tmp;
	    bmove_upp(keypos, (lastkey+next_length),
		      tmp=(next_length-prev_length));
	    rest_length+=tmp;
	    pack_length= prev_length ? get_pack_length(rest_length): 0;
	    keypos-=tmp+pack_length+prev_pack_length;
	    s_length=(int) (keypos-start);
	    if (prev_length)			/* Pack against prev key */
	    {
	      *keypos++= start[0];
	      if (prev_pack_length == 2)
		*keypos++= start[1];
	      store_key_length(keypos,rest_length);
	    }
	    else
	    {
	      /* Next key is not packed anymore */
	      if (keyinfo->seg[0].flag & HA_NULL_PART)
	      {
		rest_length++;			/* Mark not null */
	      }
	      if (prev_pack_length == 2)
	      {
		mi_int2store(keypos,rest_length);
	      }
	      else
		*keypos= rest_length;
	    }
	  }
	}
      }
    }
  }
  end:
  bmove(start, start+s_length, (uint) (page_end-start-s_length));
  DBUG_RETURN((uint) s_length);
} /* remove_key */<|MERGE_RESOLUTION|>--- conflicted
+++ resolved
@@ -80,15 +80,10 @@
       }
       else
       {
-<<<<<<< HEAD
-        if (info->s->keyinfo[i].ck_delete(info,i,old_key,
+        if (share->keyinfo[i].ck_delete(info,i,old_key,
 					  _ma_make_key(info, i, old_key,
 						       record,
 						       info->cur_row.lastpos)))
-=======
-        if (share->keyinfo[i].ck_delete(info,i,old_key,
-                _ma_make_key(info,i,old_key,record,info->cur_row.lastpos)))
->>>>>>> 24db7ed7
           goto err;
       }
       /* The above changed info->lastkey2. Inform maria_rnext_same(). */
