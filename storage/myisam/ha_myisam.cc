--- conflicted
+++ resolved
@@ -1653,7 +1653,6 @@
   (void) mi_status(file,&misam_info,flag);
   if (flag & HA_STATUS_VARIABLE)
   {
-<<<<<<< HEAD
     stats.records=           misam_info.records;
     stats.deleted=           misam_info.deleted;
     stats.data_file_length=  misam_info.data_file_length;
@@ -1661,15 +1660,6 @@
     stats.delete_length=     misam_info.delete_length;
     stats.check_time=        misam_info.check_time;
     stats.mean_rec_length=   misam_info.mean_reclength;
-=======
-    stats.records = info.records;
-    stats.deleted = info.deleted;
-    stats.data_file_length=info.data_file_length;
-    stats.index_file_length=info.index_file_length;
-    stats.delete_length = info.delete_length;
-    stats.check_time  = info.check_time;
-    stats.mean_rec_length=info.mean_reclength;
->>>>>>> 3dafdf7d
   }
   if (flag & HA_STATUS_CONST)
   {
