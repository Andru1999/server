--- conflicted
+++ resolved
@@ -1062,9 +1062,8 @@
 explain select straight_join * from s,t,u where s.b = t.b and s.c = u.c;
 id	select_type	table	type	possible_keys	key	key_len	ref	rows	Extra
 1	SIMPLE	s	ALL	b	NULL	NULL	NULL	1000	Using where
-<<<<<<< HEAD
-1	SIMPLE	t	ref	b	b	5	test.s.b	11	
-1	SIMPLE	u	ref	c	c	5	test.s.c	11	
+1	SIMPLE	t	ref	b	b	5	test.s.b	1	
+1	SIMPLE	u	ref	c	c	5	test.s.c	1	
 alter table s add key (b) clustering=yes;
 Warnings:
 Note	1831	Duplicate index 'b_2' defined on the table 'test.s'. This is deprecated and will be disallowed in a future release.
@@ -1074,13 +1073,6 @@
 alter table u add key (c) clustering=yes;
 Warnings:
 Note	1831	Duplicate index 'c_2' defined on the table 'test.u'. This is deprecated and will be disallowed in a future release.
-=======
-1	SIMPLE	t	ref	b	b	5	test.s.b	1	NULL
-1	SIMPLE	u	ref	c	c	5	test.s.c	1	NULL
-alter table s add clustering key (b);
-alter table t add clustering key (b);
-alter table u add clustering key (c);
->>>>>>> 0a3f5056
 show create table s;
 Table	Create Table
 s	CREATE TABLE `s` (
@@ -1110,13 +1102,7 @@
 ) ENGINE=TokuDB DEFAULT CHARSET=latin1 `compression`='tokudb_zlib'
 explain select straight_join * from s,t,u where s.b = t.b and s.c = u.c;
 id	select_type	table	type	possible_keys	key	key_len	ref	rows	Extra
-<<<<<<< HEAD
 1	SIMPLE	s	ALL	b,b_2	NULL	NULL	NULL	1000	Using where
 1	SIMPLE	t	ref	b,b_2	b_2	5	test.s.b	1	Using index
 1	SIMPLE	u	ref	c,c_2	c_2	5	test.s.c	1	Using index
-=======
-1	SIMPLE	s	index	b,b_2	b_2	5	NULL	1000	Using where
-1	SIMPLE	t	ref	b,b_2	b	5	test.s.b	1	NULL
-1	SIMPLE	u	ref	c,c_2	c	5	test.s.c	1	NULL
->>>>>>> 0a3f5056
 drop table s,t,u;