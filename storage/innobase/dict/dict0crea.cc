--- conflicted
+++ resolved
@@ -38,6 +38,7 @@
 #include "row0mysql.h"
 #include "pars0pars.h"
 #include "trx0roll.h"
+#include "trx0rseg.h"
 #include "trx0undo.h"
 #include "ut0vec.h"
 #include "dict0priv.h"
@@ -353,24 +354,12 @@
 	que_thr_t*	thr,	/*!< in: query thread */
 	tab_node_t*	node)	/*!< in: table create node */
 {
-<<<<<<< HEAD
 	ut_ad(mutex_own(&dict_sys->mutex));
 	dict_table_t*	table = node->table;
 	ut_ad(!table->is_temporary());
 	ut_ad(!table->space);
 	ut_ad(table->space_id == ULINT_UNDEFINED);
 	dict_table_assign_new_id(table, thr_get_trx(thr));
-=======
-	dict_table_t*	table;
-
-	table = node->table;
-	ut_ad(!dict_table_is_temporary(table));
-
-	trx_t*	trx = thr_get_trx(thr);
-	dict_table_assign_new_id(table, trx);
-
-	ut_ad(mutex_own(&dict_sys->mutex));
->>>>>>> 75f8e86f
 
 	/* Always set this bit for all new created tables */
 	DICT_TF2_FLAG_SET(table, DICT_TF2_FTS_AUX_HEX_NAME);
@@ -382,14 +371,11 @@
 		/* This table will need a new tablespace. */
 
 		ut_ad(DICT_TF_GET_ZIP_SSIZE(table->flags) == 0
-<<<<<<< HEAD
 		      || dict_table_has_atomic_blobs(table));
-
-=======
-		      || dict_table_get_format(table) >= UNIV_FORMAT_B);
+		trx_t* trx = thr_get_trx(thr);
 		ut_ad(trx->table_id);
 		mtr_t mtr;
-		trx_undo_t* undo = trx->rsegs.m_redo.insert_undo;
+		trx_undo_t* undo = trx->rsegs.m_redo.undo;
 		if (undo && !undo->table_id
 		    && trx_get_dict_operation(trx) == TRX_DICT_OP_TABLE) {
 			/* This must be a TRUNCATE operation where
@@ -398,12 +384,21 @@
 			associated with the new empty table, so that
 			we can remove it on recovery. */
 			mtr.start();
-			trx_undo_mark_as_dict(trx, undo, &mtr);
+			undo->table_id = trx->table_id;
+			undo->dict_operation = TRUE;
+			page_t* page = trx_undo_page_get(
+				page_id_t(trx->rsegs.m_redo.rseg->space->id,
+					  undo->hdr_page_no),
+				&mtr);
+			mlog_write_ulint(page + undo->hdr_offset
+					 + TRX_UNDO_DICT_TRANS,
+					 TRUE, MLOG_1BYTE, &mtr);
+			mlog_write_ull(page + undo->hdr_offset
+				       + TRX_UNDO_TABLE_ID,
+				       trx->table_id, &mtr);
 			mtr.commit();
 			log_write_up_to(mtr.commit_lsn(), true);
 		}
-		ulint	space;
->>>>>>> 75f8e86f
 		/* Get a new tablespace ID */
 		ulint space_id;
 		dict_hdr_get_new_id(NULL, NULL, &space_id, table, false);
@@ -413,43 +408,19 @@
 			space_id = ULINT_UNDEFINED;
 		);
 
-<<<<<<< HEAD
 		if (space_id == ULINT_UNDEFINED) {
-			return(DB_ERROR);
-		}
-=======
-		if (space == ULINT_UNDEFINED) {
 			return DB_ERROR;
 		}
-		table->space = unsigned(space);
->>>>>>> 75f8e86f
 
 		/* Determine the tablespace flags. */
 		bool	has_data_dir = DICT_TF_HAS_DATA_DIR(table->flags);
 		ulint	fsp_flags = dict_tf_to_fsp_flags(table->flags);
-<<<<<<< HEAD
 		ut_ad(!has_data_dir || table->data_dir_path);
 		char*	filepath = has_data_dir
 			? fil_make_filepath(table->data_dir_path,
 					    table->name.m_name, IBD, true)
 			: fil_make_filepath(NULL,
 					    table->name.m_name, IBD, false);
-=======
-		char*	filepath;
-
-		if (has_data_dir) {
-			ut_ad(table->data_dir_path);
-			filepath = fil_make_filepath(
-				table->data_dir_path,
-				table->name.m_name, IBD, true);
-
-		} else {
-			/* Make the tablespace file in the default dir
-			using the table name */
-			filepath = fil_make_filepath(
-				NULL, table->name.m_name, IBD, false);
-		}
->>>>>>> 75f8e86f
 
 		/* We create a new single-table tablespace for the table.
 		We initially let it be 4 pages:
@@ -459,77 +430,34 @@
 		- page 3 will contain the root of the clustered index of
 		the table we create here. */
 
-<<<<<<< HEAD
 		dberr_t err;
 		table->space = fil_ibd_create(
 			space_id, table->name.m_name, filepath, fsp_flags,
-=======
-		dberr_t err = fil_ibd_create(
-			space, table->name.m_name, filepath, fsp_flags,
->>>>>>> 75f8e86f
 			FIL_IBD_FILE_INITIAL_SIZE,
 			node->mode, node->key_id, &err);
 
 		ut_free(filepath);
 
-<<<<<<< HEAD
 		if (!table->space) {
 			ut_ad(err != DB_SUCCESS);
 			return err;
 		}
 
 		table->space_id = space_id;
-		mtr_t mtr;
-=======
-		if (err != DB_SUCCESS) {
-			return err;
-		}
-
->>>>>>> 75f8e86f
 		mtr.start();
 		mtr.set_named_space(table->space);
 		fsp_header_init(table->space, FIL_IBD_FILE_INITIAL_SIZE, &mtr);
-<<<<<<< HEAD
-=======
-
->>>>>>> 75f8e86f
 		mtr.commit();
 	} else {
 		ut_ad(dict_tf_get_rec_format(table->flags)
 		      != REC_FORMAT_COMPRESSED);
-<<<<<<< HEAD
 		table->space = fil_system.sys_space;
 		table->space_id = TRX_SYS_SPACE;
-		DBUG_EXECUTE_IF("ib_ddl_crash_during_tablespace_alloc",
-				DBUG_SUICIDE(););
-=======
-		ut_ad(table->space == srv_sys_space.space_id());
->>>>>>> 75f8e86f
 	}
 
 	ins_node_set_new_row(node->tab_def,
 			     dict_create_sys_tables_tuple(table, node->heap));
-<<<<<<< HEAD
 	return DB_SUCCESS;
-=======
-
-	return DB_SUCCESS;
-}
-
-/***************************************************************//**
-Builds a column definition to insert. */
-static
-void
-dict_build_col_def_step(
-/*====================*/
-	tab_node_t*	node)	/*!< in: table create node */
-{
-	dtuple_t*	row;
-
-	row = dict_create_sys_columns_tuple(node->table, node->col_no,
-					    node->heap);
-	ins_node_set_new_row(node->col_def, row);
->>>>>>> 75f8e86f
 }
 
 /** Builds a SYS_VIRTUAL row definition to insert.
