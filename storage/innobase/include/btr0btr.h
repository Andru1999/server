--- conflicted
+++ resolved
@@ -242,23 +242,16 @@
 @param index index tree, may be NULL if not the insert buffer tree
 @param mtr mini-transaction handle
 @return the uncompressed page frame */
-<<<<<<< HEAD
-# define btr_page_get(page_id, page_size, mode, index, mtr)	\
-	buf_block_get_frame(btr_block_get(page_id, page_size,	\
-					  mode, index, mtr))
-=======
 UNIV_INLINE
 page_t*
 btr_page_get(
 /*=========*/
-	ulint		space,
-	ulint		zip_size,
-	ulint		root_page_no,
-	ulint		mode,
-	dict_index_t*	index,
-	mtr_t*		mtr)
-	MY_ATTRIBUTE((warn_unused_result));
->>>>>>> c13b5011
+	const page_id_t&	page_id,
+	const page_size_t&	page_size,
+	ulint			mode,
+	dict_index_t*		index,
+	mtr_t*			mtr)
+	MY_ATTRIBUTE((warn_unused_result));
 #endif /* !UNIV_HOTBACKUP */
 /**************************************************************//**
 Gets the index id field of a page.
