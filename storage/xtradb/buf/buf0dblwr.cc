--- conflicted
+++ resolved
@@ -448,14 +448,8 @@
 					+ i - TRX_SYS_DOUBLEWRITE_BLOCK_SIZE;
 			}
 
-<<<<<<< HEAD
 			fil_io(OS_FILE_WRITE, true, space_id, 0, source_page_no, 0,
-			       UNIV_PAGE_SIZE, page, NULL);
-=======
-			fil_io(OS_FILE_WRITE, true, 0, 0, source_page_no, 0,
-			       UNIV_PAGE_SIZE, page, NULL, 0);
-		} else {
->>>>>>> 972a14b5
+				UNIV_PAGE_SIZE, page, NULL, 0);
 
 		} else if (load_corrupt_pages) {
 
@@ -797,13 +791,8 @@
 
 	fil_io(flags, sync, buf_block_get_space(block), 0,
 	       buf_block_get_page_no(block), 0, UNIV_PAGE_SIZE,
-<<<<<<< HEAD
-	       (void*) block->frame, (void*) block);
-
-=======
 	       (void*) block->frame, (void*) block,
 	       (ulint *)&bpage->write_size);
->>>>>>> 972a14b5
 }
 
 /********************************************************************//**
