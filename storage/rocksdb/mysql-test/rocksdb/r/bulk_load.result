DROP TABLE IF EXISTS t1, t2, t3;
Data will be ordered in ascending order
CREATE TABLE t1(
pk CHAR(5),
a CHAR(30),
b CHAR(30),
PRIMARY KEY(pk) COMMENT "cf1",
KEY(a)
) COLLATE 'latin1_bin';
CREATE TABLE t2(
pk CHAR(5),
a CHAR(30),
b CHAR(30),
PRIMARY KEY(pk) COMMENT "cf1",
KEY(a)
) COLLATE 'latin1_bin';
CREATE TABLE t3(
pk CHAR(5),
a CHAR(30),
b CHAR(30),
PRIMARY KEY(pk) COMMENT "cf1",
KEY(a)
) COLLATE 'latin1_bin' PARTITION BY KEY() PARTITIONS 4;
<<<<<<< HEAD
connect  other,localhost,root,,
=======
connect  other,localhost,root,,;
>>>>>>> 7d49aab3
set session transaction isolation level repeatable read;
select * from information_schema.rocksdb_dbstats where stat_type='DB_NUM_SNAPSHOTS';
STAT_TYPE	VALUE
DB_NUM_SNAPSHOTS	0
start transaction with consistent snapshot;
select * from information_schema.rocksdb_dbstats where stat_type='DB_NUM_SNAPSHOTS';
STAT_TYPE	VALUE
DB_NUM_SNAPSHOTS	1
connection default;
set rocksdb_bulk_load=1;
set rocksdb_bulk_load_size=100000;
LOAD DATA INFILE <input_file> INTO TABLE t1;
LOAD DATA INFILE <input_file> INTO TABLE t2;
LOAD DATA INFILE <input_file> INTO TABLE t3;
set rocksdb_bulk_load=0;
SHOW TABLE STATUS WHERE name LIKE 't%';
Name	Engine	Version	Row_format	Rows	Avg_row_length	Data_length	Max_data_length	Index_length	Data_free	Auto_increment	Create_time	Update_time	Check_time	Collation	Checksum	Create_options	Comment
t1	ROCKSDB	10	Fixed	5000000	#	#	#	#	0	NULL	NULL	NULL	NULL	latin1_bin	NULL		
t2	ROCKSDB	10	Fixed	5000000	#	#	#	#	0	NULL	NULL	NULL	NULL	latin1_bin	NULL		
t3	ROCKSDB	10	Fixed	5000000	#	#	#	#	0	NULL	NULL	NULL	NULL	latin1_bin	NULL	partitioned	
ANALYZE TABLE t1, t2, t3;
Table	Op	Msg_type	Msg_text
test.t1	analyze	status	OK
test.t2	analyze	status	OK
test.t3	analyze	status	OK
SHOW TABLE STATUS WHERE name LIKE 't%';
Name	Engine	Version	Row_format	Rows	Avg_row_length	Data_length	Max_data_length	Index_length	Data_free	Auto_increment	Create_time	Update_time	Check_time	Collation	Checksum	Create_options	Comment
t1	ROCKSDB	10	Fixed	5000000	#	#	#	#	0	NULL	NULL	NULL	NULL	latin1_bin	NULL		
t2	ROCKSDB	10	Fixed	5000000	#	#	#	#	0	NULL	NULL	NULL	NULL	latin1_bin	NULL		
t3	ROCKSDB	10	Fixed	5000000	#	#	#	#	0	NULL	NULL	NULL	NULL	latin1_bin	NULL	partitioned	
select count(pk) from t1;
count(pk)
5000000
select count(a) from t1;
count(a)
5000000
select count(b) from t1;
count(b)
5000000
select count(pk) from t2;
count(pk)
5000000
select count(a) from t2;
count(a)
5000000
select count(b) from t2;
count(b)
5000000
select count(pk) from t3;
count(pk)
5000000
select count(a) from t3;
count(a)
5000000
select count(b) from t3;
count(b)
5000000
longfilenamethatvalidatesthatthiswillgetdeleted.bulk_load.tmp
test.bulk_load.tmp
disconnect other;
DROP TABLE t1, t2, t3;<|MERGE_RESOLUTION|>--- conflicted
+++ resolved
@@ -21,11 +21,7 @@
 PRIMARY KEY(pk) COMMENT "cf1",
 KEY(a)
 ) COLLATE 'latin1_bin' PARTITION BY KEY() PARTITIONS 4;
-<<<<<<< HEAD
-connect  other,localhost,root,,
-=======
 connect  other,localhost,root,,;
->>>>>>> 7d49aab3
 set session transaction isolation level repeatable read;
 select * from information_schema.rocksdb_dbstats where stat_type='DB_NUM_SNAPSHOTS';
 STAT_TYPE	VALUE
